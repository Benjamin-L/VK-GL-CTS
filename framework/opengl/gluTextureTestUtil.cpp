--- conflicted
+++ resolved
@@ -561,14 +561,10 @@
 	tcu::ImageViewMinLodParams	minLodParams =
 	{
 		params.baseLevel,								// int		baseLevel;
-<<<<<<< HEAD
-		params.imageViewMinLod,							// float	minLod;
-=======
 		{
 			params.imageViewMinLod,							// float	minLod;
 			params.imageViewMinLodMode,						// ImageViewMinLodMode
 		},
->>>>>>> fbc38865
 		params.samplerType == SAMPLERTYPE_FETCH_FLOAT	// bool	intTexCoord;
 	};
 
@@ -587,16 +583,11 @@
 	tcu::ImageViewMinLodParams	minLodParams =
 	{
 		params.baseLevel,								// int		baseLevel;
-<<<<<<< HEAD
-		params.imageViewMinLod,							// float	minLod;
-		params.samplerType == SAMPLERTYPE_FETCH_FLOAT	// bool	intTexCoord;
-=======
 		{
 			params.imageViewMinLod,							// float	minLod;
 			params.imageViewMinLodMode,						// ImageViewMinLodMode
 		},
 		params.samplerType == SAMPLERTYPE_FETCH_FLOAT	// bool		intTexCoord;
->>>>>>> fbc38865
 	};
 
 	const tcu::Texture2DView	view	= getSubView(src, params.baseLevel, params.maxLevel, params.imageViewMinLod != 0.0f ? &minLodParams : DE_NULL);
@@ -713,14 +704,10 @@
 	tcu::ImageViewMinLodParams	minLodParams =
 	{
 		params.baseLevel,								// int		baseLevel;
-<<<<<<< HEAD
-		params.imageViewMinLod,							// float	minLod;
-=======
 		{
 			params.imageViewMinLod,							// float	minLod;
 			params.imageViewMinLodMode,						// ImageViewMinLodMode
 		},
->>>>>>> fbc38865
 		params.samplerType == SAMPLERTYPE_FETCH_FLOAT	// bool	intTexCoord;
 	};
 
@@ -922,14 +909,10 @@
 	tcu::ImageViewMinLodParams	minLodParams =
 	{
 		params.baseLevel,								// int		baseLevel;
-<<<<<<< HEAD
-		params.imageViewMinLod,							// float	minLod;
-=======
 		{
 			params.imageViewMinLod,							// float	minLod;
 			params.imageViewMinLodMode,						// ImageViewMinLodMode
 		},
->>>>>>> fbc38865
 		params.samplerType == SAMPLERTYPE_FETCH_FLOAT	// bool	intTexCoord;
 	};
 
@@ -1425,14 +1408,10 @@
 	tcu::ImageViewMinLodParams	minLodParams =
 	{
 		sampleParams.baseLevel,								// int		baseLevel;
-<<<<<<< HEAD
-		sampleParams.imageViewMinLod,						// float	minLod;
-=======
 		{
 			sampleParams.imageViewMinLod,							// float	minLod;
 			sampleParams.imageViewMinLodMode,						// ImageViewMinLodMode
 		},
->>>>>>> fbc38865
 		sampleParams.samplerType == SAMPLERTYPE_FETCH_FLOAT	// bool	intTexCoord;
 	};
 
@@ -1647,14 +1626,10 @@
 	tcu::ImageViewMinLodParams	minLodParams =
 	{
 		sampleParams.baseLevel,								// int		baseLevel;
-<<<<<<< HEAD
-		sampleParams.imageViewMinLod,						// float	minLod;
-=======
 		{
 			sampleParams.imageViewMinLod,					// float	minLod;
 			sampleParams.imageViewMinLodMode,				// ImageViewMinLodMode
 		},
->>>>>>> fbc38865
 		sampleParams.samplerType == SAMPLERTYPE_FETCH_FLOAT	// bool	intTexCoord;
 	};
 
@@ -1848,14 +1823,10 @@
 	tcu::ImageViewMinLodParams	minLodParams =
 	{
 		sampleParams.baseLevel,									// int		baseLevel;
-<<<<<<< HEAD
-		sampleParams.imageViewMinLod,							// float	minLod;
-=======
 		{
 			sampleParams.imageViewMinLod,						// float	minLod;
 			sampleParams.imageViewMinLodMode,					// ImageViewMinLodMode
 		},
->>>>>>> fbc38865
 		sampleParams.samplerType == SAMPLERTYPE_FETCH_FLOAT		// bool	intTexCoord;
 	};
 
@@ -2334,14 +2305,10 @@
 	tcu::ImageViewMinLodParams	minLodParams =
 	{
 		sampleParams.baseLevel,									// int		baseLevel;
-<<<<<<< HEAD
-		sampleParams.imageViewMinLod,							// float	minLod;
-=======
 		{
 			sampleParams.imageViewMinLod,							// float	minLod;
 			sampleParams.imageViewMinLodMode,						// ImageViewMinLodMode
 		},
->>>>>>> fbc38865
 		sampleParams.samplerType == SAMPLERTYPE_FETCH_FLOAT		// bool	intTexCoord;
 	};
 
