--- conflicted
+++ resolved
@@ -106,11 +106,7 @@
 {
 public:
     VulkanLibrary(const char *libraryPath)
-<<<<<<< HEAD
-        : m_library(libraryPath != nullptr ? libraryPath : "vulkan-1.dll")
-=======
-        : m_library(libraryPath != DE_NULL ? libraryPath : DEQP_VULKAN_LIBRARY_PATH)
->>>>>>> 152baa34
+        : m_library(libraryPath != nullptr ? libraryPath : DEQP_VULKAN_LIBRARY_PATH)
         , m_driver(m_library)
     {
     }
