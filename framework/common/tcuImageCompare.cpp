/*-------------------------------------------------------------------------
 * drawElements Quality Program Tester Core
 * ----------------------------------------
 *
 * Copyright 2014 The Android Open Source Project
 *
 * Licensed under the Apache License, Version 2.0 (the "License");
 * you may not use this file except in compliance with the License.
 * You may obtain a copy of the License at
 *
 *      http://www.apache.org/licenses/LICENSE-2.0
 *
 * Unless required by applicable law or agreed to in writing, software
 * distributed under the License is distributed on an "AS IS" BASIS,
 * WITHOUT WARRANTIES OR CONDITIONS OF ANY KIND, either express or implied.
 * See the License for the specific language governing permissions and
 * limitations under the License.
 *
 *//*!
 * \file
 * \brief Image comparison utilities.
 *//*--------------------------------------------------------------------*/

#include "tcuImageCompare.hpp"
#include "tcuSurface.hpp"
#include "tcuFuzzyImageCompare.hpp"
#include "tcuBilinearImageCompare.hpp"
#include "tcuTestLog.hpp"
#include "tcuVector.hpp"
#include "tcuVectorUtil.hpp"
#include "tcuRGBA.hpp"
#include "tcuTexture.hpp"
#include "tcuTextureUtil.hpp"
#include "tcuFloat.hpp"

#include <string.h>

namespace tcu
{

namespace
{

void computeScaleAndBias (const ConstPixelBufferAccess& reference, const ConstPixelBufferAccess& result, tcu::Vec4& scale, tcu::Vec4& bias)
{
	Vec4 minVal;
	Vec4 maxVal;
	const float eps = 0.0001f;

	{
		Vec4 refMin;
		Vec4 refMax;
		estimatePixelValueRange(reference, refMin, refMax);

		minVal	= refMin;
		maxVal	= refMax;
	}

	{
		Vec4 resMin;
		Vec4 resMax;

		estimatePixelValueRange(result, resMin, resMax);

		minVal[0] = de::min(minVal[0], resMin[0]);
		minVal[1] = de::min(minVal[1], resMin[1]);
		minVal[2] = de::min(minVal[2], resMin[2]);
		minVal[3] = de::min(minVal[3], resMin[3]);

		maxVal[0] = de::max(maxVal[0], resMax[0]);
		maxVal[1] = de::max(maxVal[1], resMax[1]);
		maxVal[2] = de::max(maxVal[2], resMax[2]);
		maxVal[3] = de::max(maxVal[3], resMax[3]);
	}

	for (int c = 0; c < 4; c++)
	{
		if (maxVal[c] - minVal[c] < eps)
		{
			scale[c]	= (maxVal[c] < eps) ? 1.0f : (1.0f / maxVal[c]);
			bias[c]		= (c == 3) ? (1.0f - maxVal[c]*scale[c]) : (0.0f - minVal[c]*scale[c]);
		}
		else
		{
			scale[c]	= 1.0f / (maxVal[c] - minVal[c]);
			bias[c]		= 0.0f - minVal[c]*scale[c];
		}
	}
}

static int findNumPositionDeviationFailingPixels (const PixelBufferAccess& errorMask, const ConstPixelBufferAccess& reference, const ConstPixelBufferAccess& result, const UVec4& threshold, const tcu::IVec3& maxPositionDeviation, bool acceptOutOfBoundsAsAnyValue)
{
	const tcu::IVec4	okColor				(0, 255, 0, 255);
	const tcu::IVec4	errorColor			(255, 0, 0, 255);
	const int			width				= reference.getWidth();
	const int			height				= reference.getHeight();
	const int			depth				= reference.getDepth();
	int					numFailingPixels	= 0;

	// Accept pixels "sampling" over the image bounds pixels since "taps" could be anything
	const int			beginX				= (acceptOutOfBoundsAsAnyValue) ? (maxPositionDeviation.x()) : (0);
	const int			beginY				= (acceptOutOfBoundsAsAnyValue) ? (maxPositionDeviation.y()) : (0);
	const int			beginZ				= (acceptOutOfBoundsAsAnyValue) ? (maxPositionDeviation.z()) : (0);
	const int			endX				= (acceptOutOfBoundsAsAnyValue) ? (width  - maxPositionDeviation.x()) : (width);
	const int			endY				= (acceptOutOfBoundsAsAnyValue) ? (height - maxPositionDeviation.y()) : (height);
	const int			endZ				= (acceptOutOfBoundsAsAnyValue) ? (depth  - maxPositionDeviation.z()) : (depth);

	TCU_CHECK_INTERNAL(result.getWidth() == width && result.getHeight() == height && result.getDepth() == depth);
	DE_ASSERT(endX > 0 && endY > 0 && endZ > 0);	// most likely a bug

	tcu::clear(errorMask, okColor);

	for (int z = beginZ; z < endZ; z++)
	{
		for (int y = beginY; y < endY; y++)
		{
			for (int x = beginX; x < endX; x++)
			{
				const IVec4	refPix = reference.getPixelInt(x, y, z);
				const IVec4	cmpPix = result.getPixelInt(x, y, z);

				// Exact match
				{
					const UVec4	diff = abs(refPix - cmpPix).cast<deUint32>();
					const bool	isOk = boolAll(lessThanEqual(diff, threshold));

					if (isOk)
						continue;
				}

				// Find matching pixels for both result and reference pixel

				{
					bool pixelFoundForReference = false;

					// Find deviated result pixel for reference

					for (int sz = de::max(0, z - maxPositionDeviation.z()); sz <= de::min(depth  - 1, z + maxPositionDeviation.z()) && !pixelFoundForReference; ++sz)
					for (int sy = de::max(0, y - maxPositionDeviation.y()); sy <= de::min(height - 1, y + maxPositionDeviation.y()) && !pixelFoundForReference; ++sy)
					for (int sx = de::max(0, x - maxPositionDeviation.x()); sx <= de::min(width  - 1, x + maxPositionDeviation.x()) && !pixelFoundForReference; ++sx)
					{
						const IVec4	deviatedCmpPix	= result.getPixelInt(sx, sy, sz);
						const UVec4	diff			= abs(refPix - deviatedCmpPix).cast<deUint32>();
						const bool	isOk			= boolAll(lessThanEqual(diff, threshold));

						pixelFoundForReference		= isOk;
					}

					if (!pixelFoundForReference)
					{
						errorMask.setPixel(errorColor, x, y, z);
						++numFailingPixels;
						continue;
					}
				}
				{
					bool pixelFoundForResult = false;

					// Find deviated reference pixel for result

					for (int sz = de::max(0, z - maxPositionDeviation.z()); sz <= de::min(depth  - 1, z + maxPositionDeviation.z()) && !pixelFoundForResult; ++sz)
					for (int sy = de::max(0, y - maxPositionDeviation.y()); sy <= de::min(height - 1, y + maxPositionDeviation.y()) && !pixelFoundForResult; ++sy)
					for (int sx = de::max(0, x - maxPositionDeviation.x()); sx <= de::min(width  - 1, x + maxPositionDeviation.x()) && !pixelFoundForResult; ++sx)
					{
						const IVec4	deviatedRefPix	= reference.getPixelInt(sx, sy, sz);
						const UVec4	diff			= abs(cmpPix - deviatedRefPix).cast<deUint32>();
						const bool	isOk			= boolAll(lessThanEqual(diff, threshold));

						pixelFoundForResult			= isOk;
					}

					if (!pixelFoundForResult)
					{
						errorMask.setPixel(errorColor, x, y, z);
						++numFailingPixels;
						continue;
					}
				}
			}
		}
	}

	return numFailingPixels;
}

} // anonymous

/*--------------------------------------------------------------------*//*!
 * \brief Fuzzy image comparison
 *
 * This image comparison is designed for comparing images rendered by 3D
 * graphics APIs such as OpenGL. The comparison allows small local differences
 * and compensates for aliasing.
 *
 * The algorithm first performs light blurring on both images and then
 * does per-pixel analysis. Pixels are compared to 3x3 bilinear surface
 * defined by adjecent pixels. This compensates for both 1-pixel deviations
 * in geometry and aliasing in texture data.
 *
 * Error metric is computed based on the differences. On valid images the
 * metric is usually <0.01. Thus good threshold values are in range 0.02 to
 * 0.05.
 *
 * On failure error image is generated that shows where the failing pixels
 * are.
 *
 * \note				Currently supports only UNORM_INT8 formats
 * \param log			Test log for results
 * \param imageSetName	Name for image set when logging results
 * \param imageSetDesc	Description for image set
 * \param reference		Reference image
 * \param result		Result image
 * \param threshold		Error metric threshold (good values are 0.02-0.05)
 * \param logMode		Logging mode
 * \return true if comparison passes, false otherwise
 *//*--------------------------------------------------------------------*/
bool fuzzyCompare (TestLog& log, const char* imageSetName, const char* imageSetDesc, const ConstPixelBufferAccess& reference, const ConstPixelBufferAccess& result, float threshold, CompareLogMode logMode)
{
	FuzzyCompareParams	params;		// Use defaults.
	TextureLevel		errorMask		(TextureFormat(TextureFormat::RGB, TextureFormat::UNORM_INT8), reference.getWidth(), reference.getHeight());
	float				difference		= fuzzyCompare(params, reference, result, errorMask.getAccess());
	bool				isOk			= difference <= threshold;
	Vec4				pixelBias		(0.0f, 0.0f, 0.0f, 0.0f);
	Vec4				pixelScale		(1.0f, 1.0f, 1.0f, 1.0f);

	if (!isOk || logMode == COMPARE_LOG_EVERYTHING)
	{
		// Generate more accurate error mask.
		params.maxSampleSkip = 0;
		fuzzyCompare(params, reference, result, errorMask.getAccess());

		if (result.getFormat() != TextureFormat(TextureFormat::RGBA, TextureFormat::UNORM_INT8) && reference.getFormat() != TextureFormat(TextureFormat::RGBA, TextureFormat::UNORM_INT8))
			computeScaleAndBias(reference, result, pixelScale, pixelBias);

		if (!isOk)
			log << TestLog::Message << "Image comparison failed: difference = " << difference << ", threshold = " << threshold << TestLog::EndMessage;

		log << TestLog::ImageSet(imageSetName, imageSetDesc)
			<< TestLog::Image("Result",		"Result",		result,		pixelScale, pixelBias)
			<< TestLog::Image("Reference",	"Reference",	reference,	pixelScale, pixelBias)
			<< TestLog::Image("ErrorMask",	"Error mask",	errorMask)
			<< TestLog::EndImageSet;
	}
	else if (logMode == COMPARE_LOG_RESULT)
	{
		if (result.getFormat() != TextureFormat(TextureFormat::RGBA, TextureFormat::UNORM_INT8))
			computePixelScaleBias(result, pixelScale, pixelBias);

		log << TestLog::ImageSet(imageSetName, imageSetDesc)
			<< TestLog::Image("Result",		"Result",		result, pixelScale, pixelBias)
			<< TestLog::EndImageSet;
	}

	return isOk;
}

/*--------------------------------------------------------------------*//*!
<<<<<<< HEAD
 * \brief Per-pixel bitwise comparison
 *
 * This compare expects bit precision between result and reference image.
 * Comparison fails if any pixels do not match bitwise.
 * Reference and result format must match.
 *
 * This comparison can be used for any type texture formats since it does
 * not care about types.
=======
 * \brief Fuzzy image comparison using maximum error
 *
 * Variant of fuzzyCompare that uses the maximum error per pixel as a metric,
 * instead of accumulating errors for the entire image.
 *
 * The minimum possible error is sqrt(1)/255 (~0.0039), corresponding to a
 * 5-shade difference (1 over MIN_ERR_THRESHOLD) on one channel.
 *
 * The maximum possible error is sqrt(4*(251^2))/255 (~1.96), corresponding
 * to a 255-shade difference on all four channels.
 *
 * This image comparison is designed for comparing images rendered by 3D
 * graphics APIs such as OpenGL. The comparison allows small local differences
 * and compensates for aliasing.
 *
 * The algorithm first performs light blurring on both images and then
 * does per-pixel analysis. Pixels are compared to 3x3 bilinear surface
 * defined by adjecent pixels. This compensates for both 1-pixel deviations
 * in geometry and aliasing in texture data.
>>>>>>> a7a059f1
 *
 * On failure error image is generated that shows where the failing pixels
 * are.
 *
<<<<<<< HEAD
=======
 * \note				Currently supports only UNORM_INT8 formats
>>>>>>> a7a059f1
 * \param log			Test log for results
 * \param imageSetName	Name for image set when logging results
 * \param imageSetDesc	Description for image set
 * \param reference		Reference image
 * \param result		Result image
<<<<<<< HEAD
 * \param logMode		Logging mode
 * \return true if comparison passes, false otherwise
 *//*--------------------------------------------------------------------*/
bool bitwiseCompare (TestLog& log, const char* imageSetName, const char* imageSetDesc, const ConstPixelBufferAccess& reference, const ConstPixelBufferAccess& result, CompareLogMode logMode)
{
	int	width	= reference.getWidth();
	int	height	= reference.getHeight();
	int	depth	= reference.getDepth();
	TCU_CHECK_INTERNAL(result.getWidth() == width && result.getHeight() == height && result.getDepth() == depth);

	// Enforce texture has same channel count and channel size
	TCU_CHECK_INTERNAL(reference.getFormat() == result.getFormat()); result.getPixelPitch();

	TextureLevel		errorMaskStorage	(TextureFormat(TextureFormat::RGB, TextureFormat::UNORM_INT8), width, height, depth);
	PixelBufferAccess	errorMask			= errorMaskStorage.getAccess();
	Vec4				pixelBias			(0.0f, 0.0f, 0.0f, 0.0f);
	Vec4				pixelScale			(1.0f, 1.0f, 1.0f, 1.0f);
	bool				compareOk			= true;

	for (int z = 0; z < depth; z++)
	{
		for (int y = 0; y < height; y++)
		{
			for (int x = 0; x < width; x++)
			{
				const U64Vec4	refPix	= reference.getPixelBitsAsUint64(x, y, z);
				const U64Vec4	cmpPix	= result.getPixelBitsAsUint64(x, y, z);
				const bool		isOk	= (refPix == cmpPix);

				errorMask.setPixel(isOk ? IVec4(0, 0xff, 0, 0xff) : IVec4(0xff, 0, 0, 0xff), x, y, z);
				compareOk	&= isOk;
			}
		}
	}

	if (!compareOk || logMode == COMPARE_LOG_EVERYTHING)
	{
		{
			const auto refChannelClass = tcu::getTextureChannelClass(reference.getFormat().type);
			const auto resChannelClass = tcu::getTextureChannelClass(result.getFormat().type);

			const bool refIsUint8 = (reference.getFormat().type == TextureFormat::UNSIGNED_INT8);
			const bool resIsUint8 = (result.getFormat().type == TextureFormat::UNSIGNED_INT8);

			const bool calcScaleBias = ((refChannelClass != tcu::TEXTURECHANNELCLASS_UNSIGNED_FIXED_POINT && !refIsUint8) ||
				(resChannelClass != tcu::TEXTURECHANNELCLASS_UNSIGNED_FIXED_POINT && !resIsUint8));

			// All formats except normalized unsigned fixed point ones need remapping in order to fit into unorm channels in logged images.
			if (calcScaleBias)
			{
				computeScaleAndBias(reference, result, pixelScale, pixelBias);
				log << TestLog::Message << "Result and reference images are normalized with formula p * " << pixelScale << " + " << pixelBias << TestLog::EndMessage;
			}
		}

		if (!compareOk)
			log << TestLog::Message << "Image comparison failed: Pixels with different values were found when bitwise precision is expected" << TestLog::EndMessage;
=======
 * \param threshold		Error metric threshold
 * \param logMode		Logging mode
 * \return true if comparison passes, false otherwise
 *//*--------------------------------------------------------------------*/
bool fuzzyCompareMaxError (TestLog& log, const char* imageSetName, const char* imageSetDesc, const ConstPixelBufferAccess& reference, const ConstPixelBufferAccess& result, float threshold, CompareLogMode logMode)
{
	FuzzyCompareParams	params			(8, true);
	TextureLevel		errorMask		(TextureFormat(TextureFormat::RGB, TextureFormat::UNORM_INT8), reference.getWidth(), reference.getHeight());
	float				difference		= fuzzyCompare(params, reference, result, errorMask.getAccess());
	bool				isOk			= difference <= threshold;
	Vec4				pixelBias		(0.0f, 0.0f, 0.0f, 0.0f);
	Vec4				pixelScale		(1.0f, 1.0f, 1.0f, 1.0f);

	if (!isOk || logMode == COMPARE_LOG_EVERYTHING)
	{
		// Generate more accurate error mask.
		params.maxSampleSkip = 0;
		fuzzyCompare(params, reference, result, errorMask.getAccess());

		if (result.getFormat() != TextureFormat(TextureFormat::RGBA, TextureFormat::UNORM_INT8) && reference.getFormat() != TextureFormat(TextureFormat::RGBA, TextureFormat::UNORM_INT8))
			computeScaleAndBias(reference, result, pixelScale, pixelBias);

		if (!isOk)
			log << TestLog::Message << "Image comparison failed: difference = " << difference << ", threshold = " << threshold << TestLog::EndMessage;
>>>>>>> a7a059f1

		log << TestLog::ImageSet(imageSetName, imageSetDesc)
			<< TestLog::Image("Result",		"Result",		result,		pixelScale, pixelBias)
			<< TestLog::Image("Reference",	"Reference",	reference,	pixelScale, pixelBias)
			<< TestLog::Image("ErrorMask",	"Error mask",	errorMask)
			<< TestLog::EndImageSet;
	}
	else if (logMode == COMPARE_LOG_RESULT)
	{
		if (result.getFormat() != TextureFormat(TextureFormat::RGBA, TextureFormat::UNORM_INT8))
			computePixelScaleBias(result, pixelScale, pixelBias);

		log << TestLog::ImageSet(imageSetName, imageSetDesc)
<<<<<<< HEAD
			<< TestLog::Image("Result",		"Result",		result,		pixelScale, pixelBias)
			<< TestLog::EndImageSet;
	}

	return compareOk;
=======
			<< TestLog::Image("Result",		"Result",		result, pixelScale, pixelBias)
			<< TestLog::EndImageSet;
	}

	return isOk;
>>>>>>> a7a059f1
}

/*--------------------------------------------------------------------*//*!
 * \brief Fuzzy image comparison
 *
 * This image comparison is designed for comparing images rendered by 3D
 * graphics APIs such as OpenGL. The comparison allows small local differences
 * and compensates for aliasing.
 *
 * The algorithm first performs light blurring on both images and then
 * does per-pixel analysis. Pixels are compared to 3x3 bilinear surface
 * defined by adjecent pixels. This compensates for both 1-pixel deviations
 * in geometry and aliasing in texture data.
 *
 * Error metric is computed based on the differences. On valid images the
 * metric is usually <0.01. Thus good threshold values are in range 0.02 to
 * 0.05.
 *
 * On failure error image is generated that shows where the failing pixels
 * are.
 *
 * \note				Currently supports only UNORM_INT8 formats
 * \param log			Test log for results
 * \param imageSetName	Name for image set when logging results
 * \param imageSetDesc	Description for image set
 * \param reference		Reference image
 * \param result		Result image
 * \param threshold		Error metric threshold (good values are 0.02-0.05)
 * \param logMode		Logging mode
 * \return true if comparison passes, false otherwise
 *//*--------------------------------------------------------------------*/
bool fuzzyCompare (TestLog& log, const char* imageSetName, const char* imageSetDesc, const Surface& reference, const Surface& result, float threshold, CompareLogMode logMode)
{
	return fuzzyCompare(log, imageSetName, imageSetDesc, reference.getAccess(), result.getAccess(), threshold, logMode);
}

/*--------------------------------------------------------------------*//*!
 * \brief Fuzzy image comparison using maximum error
 *
 * Variant of fuzzyCompare that uses the maximum error per pixel as a metric,
 * instead of accumulating errors for the entire image.
 *
 * The minimum possible error is sqrt(1)/255 (~0.0039), corresponding to a
 * 5-shade difference (1 over MIN_ERR_THRESHOLD) on one channel.
 *
 * The maximum possible error is sqrt(4*(251^2))/255 (~1.96), corresponding
 * to a 255-shade difference on all four channels.
 *
 * This image comparison is designed for comparing images rendered by 3D
 * graphics APIs such as OpenGL. The comparison allows small local differences
 * and compensates for aliasing.
 *
 * The algorithm first performs light blurring on both images and then
 * does per-pixel analysis. Pixels are compared to 3x3 bilinear surface
 * defined by adjecent pixels. This compensates for both 1-pixel deviations
 * in geometry and aliasing in texture data.
 *
 * On failure error image is generated that shows where the failing pixels
 * are.
 *
 * \note				Currently supports only UNORM_INT8 formats
 * \param log			Test log for results
 * \param imageSetName	Name for image set when logging results
 * \param imageSetDesc	Description for image set
 * \param reference		Reference image
 * \param result		Result image
 * \param threshold		Error metric threshold
 * \param logMode		Logging mode
 * \return true if comparison passes, false otherwise
 *//*--------------------------------------------------------------------*/
bool fuzzyCompareMaxError (TestLog& log, const char* imageSetName, const char* imageSetDesc, const Surface& reference, const Surface& result, float threshold, CompareLogMode logMode)
{
	return fuzzyCompareMaxError(log, imageSetName, imageSetDesc, reference.getAccess(), result.getAccess(), threshold, logMode);
}

static deInt64 computeSquaredDiffSum (const ConstPixelBufferAccess& ref, const ConstPixelBufferAccess& cmp, const PixelBufferAccess& diffMask, int diffFactor)
{
	TCU_CHECK_INTERNAL(ref.getFormat().type == TextureFormat::UNORM_INT8 && cmp.getFormat().type == TextureFormat::UNORM_INT8);
	DE_ASSERT(ref.getWidth() == cmp.getWidth() && ref.getWidth() == diffMask.getWidth());
	DE_ASSERT(ref.getHeight() == cmp.getHeight() && ref.getHeight() == diffMask.getHeight());

	deInt64 diffSum = 0;

	for (int y = 0; y < cmp.getHeight(); y++)
	{
		for (int x = 0; x < cmp.getWidth(); x++)
		{
			IVec4	a		= ref.getPixelInt(x, y);
			IVec4	b		= cmp.getPixelInt(x, y);
			IVec4	diff	= abs(a - b);
			int		sum		= diff.x() + diff.y() + diff.z() + diff.w();
			int		sqSum	= diff.x()*diff.x() + diff.y()*diff.y() + diff.z()*diff.z() + diff.w()*diff.w();

			diffMask.setPixel(tcu::RGBA(deClamp32(sum*diffFactor, 0, 255), deClamp32(255-sum*diffFactor, 0, 255), 0, 255).toVec(), x, y);

			diffSum += (deInt64)sqSum;
		}
	}

	return diffSum;
}

/*--------------------------------------------------------------------*//*!
 * \brief Per-pixel difference accuracy metric
 *
 * Computes accuracy metric using per-pixel differences between reference
 * and result images.
 *
 * \note					Supports only integer- and fixed-point formats
 * \param log				Test log for results
 * \param imageSetName		Name for image set when logging results
 * \param imageSetDesc		Description for image set
 * \param reference			Reference image
 * \param result			Result image
 * \param bestScoreDiff		Scaling factor
 * \param worstScoreDiff	Scaling factor
 * \param logMode			Logging mode
 * \return true if comparison passes, false otherwise
 *//*--------------------------------------------------------------------*/
int measurePixelDiffAccuracy (TestLog& log, const char* imageSetName, const char* imageSetDesc, const ConstPixelBufferAccess& reference, const ConstPixelBufferAccess& result, int bestScoreDiff, int worstScoreDiff, CompareLogMode logMode)
{
	TextureLevel	diffMask		(TextureFormat(TextureFormat::RGB, TextureFormat::UNORM_INT8), reference.getWidth(), reference.getHeight());
	int				diffFactor		= 8;
	deInt64			squaredSum		= computeSquaredDiffSum(reference, result, diffMask.getAccess(), diffFactor);
	float			sum				= deFloatSqrt((float)squaredSum);
	int				score			= deClamp32(deFloorFloatToInt32(100.0f - (de::max(sum-(float)bestScoreDiff, 0.0f) / (float)(worstScoreDiff-bestScoreDiff))*100.0f), 0, 100);
	const int		failThreshold	= 10;
	Vec4			pixelBias		(0.0f, 0.0f, 0.0f, 0.0f);
	Vec4			pixelScale		(1.0f, 1.0f, 1.0f, 1.0f);

	if (logMode == COMPARE_LOG_EVERYTHING || score <= failThreshold)
	{
		if (result.getFormat() != TextureFormat(TextureFormat::RGBA, TextureFormat::UNORM_INT8) && reference.getFormat() != TextureFormat(TextureFormat::RGBA, TextureFormat::UNORM_INT8))
			computeScaleAndBias(reference, result, pixelScale, pixelBias);

		log << TestLog::ImageSet(imageSetName, imageSetDesc)
			<< TestLog::Image("Result",		"Result",			result,		pixelScale, pixelBias)
			<< TestLog::Image("Reference",	"Reference",		reference,	pixelScale, pixelBias)
			<< TestLog::Image("DiffMask",	"Difference",		diffMask)
			<< TestLog::EndImageSet;
	}
	else if (logMode == COMPARE_LOG_RESULT)
	{
		if (result.getFormat() != TextureFormat(TextureFormat::RGBA, TextureFormat::UNORM_INT8))
			computePixelScaleBias(result, pixelScale, pixelBias);

		log << TestLog::ImageSet(imageSetName, imageSetDesc)
			<< TestLog::Image("Result",		"Result",			result,		pixelScale, pixelBias)
			<< TestLog::EndImageSet;
	}

	if (logMode != COMPARE_LOG_ON_ERROR || score <= failThreshold)
		log << TestLog::Integer("DiffSum", "Squared difference sum", "", QP_KEY_TAG_NONE, squaredSum)
			<< TestLog::Integer("Score", "Score", "", QP_KEY_TAG_QUALITY, score);

	return score;
}

/*--------------------------------------------------------------------*//*!
 * \brief Per-pixel difference accuracy metric
 *
 * Computes accuracy metric using per-pixel differences between reference
 * and result images.
 *
 * \note					Supports only integer- and fixed-point formats
 * \param log				Test log for results
 * \param imageSetName		Name for image set when logging results
 * \param imageSetDesc		Description for image set
 * \param reference			Reference image
 * \param result			Result image
 * \param bestScoreDiff		Scaling factor
 * \param worstScoreDiff	Scaling factor
 * \param logMode			Logging mode
 * \return true if comparison passes, false otherwise
 *//*--------------------------------------------------------------------*/
int measurePixelDiffAccuracy (TestLog& log, const char* imageSetName, const char* imageSetDesc, const Surface& reference, const Surface& result, int bestScoreDiff, int worstScoreDiff, CompareLogMode logMode)
{
	return measurePixelDiffAccuracy(log, imageSetName, imageSetDesc, reference.getAccess(), result.getAccess(), bestScoreDiff, worstScoreDiff, logMode);
}

/*--------------------------------------------------------------------*//*!
 * Returns the index of float in a float space without denormals
 * so that:
 * 1) f(0.0) = 0
 * 2) f(-0.0) = 0
 * 3) f(b) = f(a) + 1  <==>  b = nextAfter(a)
 *
 * See computeFloatFlushRelaxedULPDiff for details
 *//*--------------------------------------------------------------------*/
static deInt32 getPositionOfIEEEFloatWithoutDenormals (float x)
{
	DE_ASSERT(!deIsNaN(x)); // not sane

	if (x == 0.0f)
		return 0;
	else if (x < 0.0f)
		return -getPositionOfIEEEFloatWithoutDenormals(-x);
	else
	{
		DE_ASSERT(x > 0.0f);

		const tcu::Float32 f(x);

		if (f.isDenorm())
		{
			// Denorms are flushed to zero
			return 0;
		}
		else
		{
			// sign is 0, and it's a normal number. Natural position is its bit
			// pattern but since we've collapsed the denorms, we must remove
			// the gap here too to keep the float enumeration continuous.
			//
			// Denormals occupy one exponent pattern. Removing one from
			// exponent should to the trick. Add one since the removed range
			// contained one representable value, 0.
			return (deInt32)(f.bits() - (1u << 23u) + 1u);
		}
	}
}

static deUint32 computeFloatFlushRelaxedULPDiff (float a, float b)
{
	if (deIsNaN(a) && deIsNaN(b))
		return 0;
	else if (deIsNaN(a) || deIsNaN(b))
	{
		return 0xFFFFFFFFu;
	}
	else
	{
		// Using the "definition 5" in Muller, Jean-Michel. "On the definition of ulp (x)" (2005)
		// assuming a floating point space is IEEE single precision floating point space without
		// denormals (and signed zeros).
		const deInt32 aIndex = getPositionOfIEEEFloatWithoutDenormals(a);
		const deInt32 bIndex = getPositionOfIEEEFloatWithoutDenormals(b);
		return (deUint32)de::abs(aIndex - bIndex);
	}
}

static tcu::UVec4 computeFlushRelaxedULPDiff (const tcu::Vec4& a, const tcu::Vec4& b)
{
	return tcu::UVec4(computeFloatFlushRelaxedULPDiff(a.x(), b.x()),
					  computeFloatFlushRelaxedULPDiff(a.y(), b.y()),
					  computeFloatFlushRelaxedULPDiff(a.z(), b.z()),
					  computeFloatFlushRelaxedULPDiff(a.w(), b.w()));
}

/*--------------------------------------------------------------------*//*!
 * \brief Per-pixel threshold-based comparison
 *
 * This compare computes per-pixel differences between result and reference
 * image. Comparison fails if any pixels exceed the given threshold value.
 *
 * This comparison uses ULP (units in last place) metric for computing the
 * difference between floating-point values and thus this function can
 * be used only for comparing floating-point texture data. In ULP calculation
 * the denormal numbers are allowed to be flushed to zero.
 *
 * On failure error image is generated that shows where the failing pixels
 * are.
 *
 * \param log			Test log for results
 * \param imageSetName	Name for image set when logging results
 * \param imageSetDesc	Description for image set
 * \param reference		Reference image
 * \param result		Result image
 * \param threshold		Maximum allowed difference
 * \param logMode		Logging mode
 * \return true if comparison passes, false otherwise
 *//*--------------------------------------------------------------------*/
bool floatUlpThresholdCompare (TestLog& log, const char* imageSetName, const char* imageSetDesc, const ConstPixelBufferAccess& reference, const ConstPixelBufferAccess& result, const UVec4& threshold, CompareLogMode logMode)
{
	int					width				= reference.getWidth();
	int					height				= reference.getHeight();
	int					depth				= reference.getDepth();
	TextureLevel		errorMaskStorage	(TextureFormat(TextureFormat::RGB, TextureFormat::UNORM_INT8), width, height, depth);
	PixelBufferAccess	errorMask			= errorMaskStorage.getAccess();
	UVec4				maxDiff				(0, 0, 0, 0);
	Vec4				pixelBias			(0.0f, 0.0f, 0.0f, 0.0f);
	Vec4				pixelScale			(1.0f, 1.0f, 1.0f, 1.0f);

	TCU_CHECK(result.getWidth() == width && result.getHeight() == height && result.getDepth() == depth);

	for (int z = 0; z < depth; z++)
	{
		for (int y = 0; y < height; y++)
		{
			for (int x = 0; x < width; x++)
			{
				const Vec4	refPix	= reference.getPixel(x, y, z);
				const Vec4	cmpPix	= result.getPixel(x, y, z);
				const UVec4	diff	= computeFlushRelaxedULPDiff(refPix, cmpPix);
				const bool	isOk	= boolAll(lessThanEqual(diff, threshold));

				maxDiff = max(maxDiff, diff);

				errorMask.setPixel(isOk ? Vec4(0.0f, 1.0f, 0.0f, 1.0f) : Vec4(1.0f, 0.0f, 0.0f, 1.0f), x, y, z);
			}
		}
	}

	bool compareOk = boolAll(lessThanEqual(maxDiff, threshold));

	if (!compareOk || logMode == COMPARE_LOG_EVERYTHING)
	{
		// All formats except normalized unsigned fixed point ones need remapping in order to fit into unorm channels in logged images.
		if (tcu::getTextureChannelClass(reference.getFormat().type)	!= tcu::TEXTURECHANNELCLASS_UNSIGNED_FIXED_POINT ||
			tcu::getTextureChannelClass(result.getFormat().type)	!= tcu::TEXTURECHANNELCLASS_UNSIGNED_FIXED_POINT)
		{
			computeScaleAndBias(reference, result, pixelScale, pixelBias);
			log << TestLog::Message << "Result and reference images are normalized with formula p * " << pixelScale << " + " << pixelBias << TestLog::EndMessage;
		}

		if (!compareOk)
			log << TestLog::Message << "Image comparison failed: max difference = " << maxDiff << ", threshold = " << threshold << TestLog::EndMessage;

		log << TestLog::ImageSet(imageSetName, imageSetDesc)
			<< TestLog::Image("Result",		"Result",		result,		pixelScale, pixelBias)
			<< TestLog::Image("Reference",	"Reference",	reference,	pixelScale, pixelBias)
			<< TestLog::Image("ErrorMask",	"Error mask",	errorMask)
			<< TestLog::EndImageSet;
	}
	else if (logMode == COMPARE_LOG_RESULT)
	{
		if (result.getFormat() != TextureFormat(TextureFormat::RGBA, TextureFormat::UNORM_INT8))
			computePixelScaleBias(result, pixelScale, pixelBias);

		log << TestLog::ImageSet(imageSetName, imageSetDesc)
			<< TestLog::Image("Result",		"Result",		result,		pixelScale, pixelBias)
			<< TestLog::EndImageSet;
	}

	return compareOk;
}

/*--------------------------------------------------------------------*//*!
 * \brief Per-pixel threshold-based comparison
 *
 * This compare computes per-pixel differences between result and reference
 * image. Comparison fails if any pixels exceed the given threshold value.
 *
 * This comparison can be used for floating-point and fixed-point formats.
 * Difference is computed in floating-point space.
 *
 * On failure an error image is generated that shows where the failing
 * pixels are.
 *
 * \param log			Test log for results
 * \param imageSetName	Name for image set when logging results
 * \param imageSetDesc	Description for image set
 * \param reference		Reference image
 * \param result		Result image
 * \param threshold		Maximum allowed difference
 * \param logMode		Logging mode
 * \return true if comparison passes, false otherwise
 *//*--------------------------------------------------------------------*/
bool floatThresholdCompare (TestLog& log, const char* imageSetName, const char* imageSetDesc, const ConstPixelBufferAccess& reference, const ConstPixelBufferAccess& result, const Vec4& threshold, CompareLogMode logMode)
{
	int					width				= reference.getWidth();
	int					height				= reference.getHeight();
	int					depth				= reference.getDepth();
	TextureLevel		errorMaskStorage	(TextureFormat(TextureFormat::RGB, TextureFormat::UNORM_INT8), width, height, depth);
	PixelBufferAccess	errorMask			= errorMaskStorage.getAccess();
	Vec4				maxDiff				(0.0f, 0.0f, 0.0f, 0.0f);
	Vec4				pixelBias			(0.0f, 0.0f, 0.0f, 0.0f);
	Vec4				pixelScale			(1.0f, 1.0f, 1.0f, 1.0f);

	TCU_CHECK_INTERNAL(result.getWidth() == width && result.getHeight() == height && result.getDepth() == depth);

	for (int z = 0; z < depth; z++)
	{
		for (int y = 0; y < height; y++)
		{
			for (int x = 0; x < width; x++)
			{
				Vec4	refPix		= reference.getPixel(x, y, z);
				Vec4	cmpPix		= result.getPixel(x, y, z);

				Vec4	diff		= abs(refPix - cmpPix);
				bool	isOk		= boolAll(lessThanEqual(diff, threshold));

				maxDiff = max(maxDiff, diff);

				errorMask.setPixel(isOk ? Vec4(0.0f, 1.0f, 0.0f, 1.0f) : Vec4(1.0f, 0.0f, 0.0f, 1.0f), x, y, z);
			}
		}
	}

	bool compareOk = boolAll(lessThanEqual(maxDiff, threshold));

	if (!compareOk || logMode == COMPARE_LOG_EVERYTHING)
	{
		// All formats except normalized unsigned fixed point ones need remapping in order to fit into unorm channels in logged images.
		if (tcu::getTextureChannelClass(reference.getFormat().type)	!= tcu::TEXTURECHANNELCLASS_UNSIGNED_FIXED_POINT ||
			tcu::getTextureChannelClass(result.getFormat().type)	!= tcu::TEXTURECHANNELCLASS_UNSIGNED_FIXED_POINT)
		{
			computeScaleAndBias(reference, result, pixelScale, pixelBias);
			log << TestLog::Message << "Result and reference images are normalized with formula p * " << pixelScale << " + " << pixelBias << TestLog::EndMessage;
		}

		if (!compareOk)
			log << TestLog::Message << "Image comparison failed: max difference = " << maxDiff << ", threshold = " << threshold << TestLog::EndMessage;

		log << TestLog::ImageSet(imageSetName, imageSetDesc)
			<< TestLog::Image("Result",		"Result",		result,		pixelScale, pixelBias)
			<< TestLog::Image("Reference",	"Reference",	reference,	pixelScale, pixelBias)
			<< TestLog::Image("ErrorMask",	"Error mask",	errorMask)
			<< TestLog::EndImageSet;
	}
	else if (logMode == COMPARE_LOG_RESULT)
	{
		if (result.getFormat() != TextureFormat(TextureFormat::RGBA, TextureFormat::UNORM_INT8))
			computePixelScaleBias(result, pixelScale, pixelBias);

		log << TestLog::ImageSet(imageSetName, imageSetDesc)
			<< TestLog::Image("Result",		"Result",		result,		pixelScale, pixelBias)
			<< TestLog::EndImageSet;
	}

	return compareOk;
}

/*--------------------------------------------------------------------*//*!
 * \brief Per-pixel threshold-based comparison with ignore key
 *
 * This compare computes per-pixel differences between result and reference
 * image. Comparison fails if any pixels exceed the given threshold value.
 *
 * Any pixels in reference that match the ignore key are ignored.
 *
 * This comparison can be used for floating-point and fixed-point formats.
 * Difference is computed in floating-point space.
 *
 * On failure an error image is generated that shows where the failing
 * pixels are.
 *
 * \param log			Test log for results
 * \param imageSetName	Name for image set when logging results
 * \param imageSetDesc	Description for image set
 * \param reference		Reference image
 * \param result		Result image
 * \param ignorekey     Ignore key
 * \param threshold		Maximum allowed difference
 * \param logMode		Logging mode
 * \return true if comparison passes, false otherwise
 *//*--------------------------------------------------------------------*/
bool floatThresholdCompare (TestLog& log, const char* imageSetName, const char* imageSetDesc, const ConstPixelBufferAccess& reference, const ConstPixelBufferAccess& result, const Vec4& ignorekey, const Vec4& threshold, CompareLogMode logMode)
{
	int					width = reference.getWidth();
	int					height = reference.getHeight();
	int					depth = reference.getDepth();
	TextureLevel		errorMaskStorage(TextureFormat(TextureFormat::RGB, TextureFormat::UNORM_INT8), width, height, depth);
	PixelBufferAccess	errorMask = errorMaskStorage.getAccess();
	Vec4				maxDiff(0.0f, 0.0f, 0.0f, 0.0f);
	Vec4				pixelBias(0.0f, 0.0f, 0.0f, 0.0f);
	Vec4				pixelScale(1.0f, 1.0f, 1.0f, 1.0f);

	TCU_CHECK_INTERNAL(result.getWidth() == width && result.getHeight() == height && result.getDepth() == depth);

	for (int z = 0; z < depth; z++)
	{
		for (int y = 0; y < height; y++)
		{
			for (int x = 0; x < width; x++)
			{
				Vec4	refPix = reference.getPixel(x, y, z);
				Vec4	cmpPix = result.getPixel(x, y, z);

				if (refPix != ignorekey)
				{

					Vec4	diff = abs(refPix - cmpPix);
					bool	isOk = boolAll(lessThanEqual(diff, threshold));

					maxDiff = max(maxDiff, diff);

					errorMask.setPixel(isOk ? Vec4(0.0f, 1.0f, 0.0f, 1.0f) : Vec4(1.0f, 0.0f, 0.0f, 1.0f), x, y, z);
				}
			}
		}
	}

	bool compareOk = boolAll(lessThanEqual(maxDiff, threshold));

	if (!compareOk || logMode == COMPARE_LOG_EVERYTHING)
	{
		// All formats except normalized unsigned fixed point ones need remapping in order to fit into unorm channels in logged images.
		if (tcu::getTextureChannelClass(reference.getFormat().type) != tcu::TEXTURECHANNELCLASS_UNSIGNED_FIXED_POINT ||
			tcu::getTextureChannelClass(result.getFormat().type) != tcu::TEXTURECHANNELCLASS_UNSIGNED_FIXED_POINT)
		{
			computeScaleAndBias(reference, result, pixelScale, pixelBias);
			log << TestLog::Message << "Result and reference images are normalized with formula p * " << pixelScale << " + " << pixelBias << TestLog::EndMessage;
		}

		if (!compareOk)
			log << TestLog::Message << "Image comparison failed: max difference = " << maxDiff << ", threshold = " << threshold << TestLog::EndMessage;

		log << TestLog::ImageSet(imageSetName, imageSetDesc)
			<< TestLog::Image("Result", "Result", result, pixelScale, pixelBias)
			<< TestLog::Image("Reference", "Reference", reference, pixelScale, pixelBias)
			<< TestLog::Image("ErrorMask", "Error mask", errorMask)
			<< TestLog::EndImageSet;
	}
	else if (logMode == COMPARE_LOG_RESULT)
	{
		if (result.getFormat() != TextureFormat(TextureFormat::RGBA, TextureFormat::UNORM_INT8))
			computePixelScaleBias(result, pixelScale, pixelBias);

		log << TestLog::ImageSet(imageSetName, imageSetDesc)
			<< TestLog::Image("Result", "Result", result, pixelScale, pixelBias)
			<< TestLog::EndImageSet;
	}

	return compareOk;
}

/*--------------------------------------------------------------------*//*!
 * \brief Per-pixel threshold-based comparison
 *
 * This compare computes per-pixel differences between result and reference
 * color. Comparison fails if any pixels exceed the given threshold value.
 *
 * This comparison can be used for floating-point and fixed-point formats.
 * Difference is computed in floating-point space.
 *
 * On failure an error image is generated that shows where the failing
 * pixels are.
 *
 * \param log			Test log for results
 * \param imageSetName	Name for image set when logging results
 * \param imageSetDesc	Description for image set
 * \param reference		Reference color
 * \param result		Result image
 * \param threshold		Maximum allowed difference
 * \param logMode		Logging mode
 * \return true if comparison passes, false otherwise
 *//*--------------------------------------------------------------------*/
bool floatThresholdCompare (TestLog& log, const char* imageSetName, const char* imageSetDesc, const Vec4& reference, const ConstPixelBufferAccess& result, const Vec4& threshold, CompareLogMode logMode)
{
	const int			width				= result.getWidth();
	const int			height				= result.getHeight();
	const int			depth				= result.getDepth();

	TextureLevel		errorMaskStorage	(TextureFormat(TextureFormat::RGB, TextureFormat::UNORM_INT8), width, height, depth);
	PixelBufferAccess	errorMask			= errorMaskStorage.getAccess();
	Vec4				maxDiff				(0.0f, 0.0f, 0.0f, 0.0f);
	Vec4				pixelBias			(0.0f, 0.0f, 0.0f, 0.0f);
	Vec4				pixelScale			(1.0f, 1.0f, 1.0f, 1.0f);

	for (int z = 0; z < depth; z++)
	{
		for (int y = 0; y < height; y++)
		{
			for (int x = 0; x < width; x++)
			{
				const Vec4	cmpPix		= result.getPixel(x, y, z);
				const Vec4	diff		= abs(reference - cmpPix);
				const bool	isOk		= boolAll(lessThanEqual(diff, threshold));

				maxDiff = max(maxDiff, diff);

				if (isOk)
					errorMask.setPixel(Vec4(0.0f, 1.0f, 0.0f, 1.0f), x, y, z);
				else
					errorMask.setPixel(Vec4(1.0f, 0.0f, 0.0f, 1.0f), x, y, z);
			}
		}
	}

	bool compareOk = boolAll(lessThanEqual(maxDiff, threshold));

	if (!compareOk || logMode == COMPARE_LOG_EVERYTHING)
	{
		// All formats except normalized unsigned fixed point ones need remapping in order to fit into unorm channels in logged images.
		if (tcu::getTextureChannelClass(result.getFormat().type) != tcu::TEXTURECHANNELCLASS_UNSIGNED_FIXED_POINT)
		{
			computeScaleAndBias(result, result, pixelScale, pixelBias);
			log << TestLog::Message << "Result image is normalized with formula p * " << pixelScale << " + " << pixelBias << TestLog::EndMessage;
		}

		if (!compareOk)
			log << TestLog::Message << "Image comparison failed: max difference = " << maxDiff << ", threshold = " << threshold << ", reference = " << reference << TestLog::EndMessage;

		log << TestLog::ImageSet(imageSetName, imageSetDesc)
			<< TestLog::Image("Result",		"Result",		result,		pixelScale, pixelBias)
			<< TestLog::Image("ErrorMask",	"Error mask",	errorMask)
			<< TestLog::EndImageSet;
	}
	else if (logMode == COMPARE_LOG_RESULT)
	{
		if (result.getFormat() != TextureFormat(TextureFormat::RGBA, TextureFormat::UNORM_INT8))
			computePixelScaleBias(result, pixelScale, pixelBias);

		log << TestLog::ImageSet(imageSetName, imageSetDesc)
			<< TestLog::Image("Result",		"Result",		result,		pixelScale, pixelBias)
			<< TestLog::EndImageSet;
	}

	return compareOk;
}

/*--------------------------------------------------------------------*//*!
 * \brief Per-pixel threshold-based comparison
 *
 * This compare computes per-pixel differences between result and reference
 * image. Comparison fails if any pixels exceed the given threshold value.
 *
 * This comparison can be used for integer- and fixed-point texture formats.
 * Difference is computed in integer space.
 *
 * On failure error image is generated that shows where the failing pixels
 * are.
 *
 * \param log			Test log for results
 * \param imageSetName	Name for image set when logging results
 * \param imageSetDesc	Description for image set
 * \param reference		Reference image
 * \param result		Result image
 * \param threshold		Maximum allowed difference
 * \param logMode		Logging mode
 * \param use64Bits		Use 64-bit components when reading image data.
 * \return true if comparison passes, false otherwise
 *//*--------------------------------------------------------------------*/
bool intThresholdCompare (TestLog& log, const char* imageSetName, const char* imageSetDesc, const ConstPixelBufferAccess& reference, const ConstPixelBufferAccess& result, const UVec4& threshold, CompareLogMode logMode, bool use64Bits)
{
	int					width				= reference.getWidth();
	int					height				= reference.getHeight();
	int					depth				= reference.getDepth();
	TextureLevel		errorMaskStorage	(TextureFormat(TextureFormat::RGB, TextureFormat::UNORM_INT8), width, height, depth);
	PixelBufferAccess	errorMask			= errorMaskStorage.getAccess();
	U64Vec4				maxDiff				(0u, 0u, 0u, 0u);
	U64Vec4				diff				(0u, 0u, 0u, 0u);
	const U64Vec4		threshold64			= threshold.cast<deUint64>();
	Vec4				pixelBias			(0.0f, 0.0f, 0.0f, 0.0f);
	Vec4				pixelScale			(1.0f, 1.0f, 1.0f, 1.0f);

	I64Vec4	refPix64;
	I64Vec4	cmpPix64;
	IVec4	refPix;
	IVec4	cmpPix;

	TCU_CHECK_INTERNAL(result.getWidth() == width && result.getHeight() == height && result.getDepth() == depth);

	for (int z = 0; z < depth; z++)
	{
		for (int y = 0; y < height; y++)
		{
			for (int x = 0; x < width; x++)
			{
				if (use64Bits)
				{
					refPix64	= reference.getPixelInt64(x, y, z);
					cmpPix64	= result.getPixelInt64(x, y, z);
					diff		= abs(refPix64 - cmpPix64).cast<deUint64>();
				}
				else
				{
					refPix	= reference.getPixelInt(x, y, z);
					cmpPix	= result.getPixelInt(x, y, z);
					diff	= abs(refPix - cmpPix).cast<deUint64>();
				}

				maxDiff = max(maxDiff, diff);

				const bool isOk = boolAll(lessThanEqual(diff, threshold64));
				if (isOk)
					errorMask.setPixel(IVec4(0, 0xff, 0, 0xff), x, y, z);
				else
					errorMask.setPixel(IVec4(0xff, 0, 0, 0xff), x, y, z);
			}
		}
	}

	bool compareOk = boolAll(lessThanEqual(maxDiff, threshold64));

	if (!compareOk || logMode == COMPARE_LOG_EVERYTHING)
	{
		{
			const auto refChannelClass = tcu::getTextureChannelClass(reference.getFormat().type);
			const auto resChannelClass = tcu::getTextureChannelClass(result.getFormat().type);

			const bool refIsUint8 = (reference.getFormat().type == TextureFormat::UNSIGNED_INT8);
			const bool resIsUint8 = (result.getFormat().type == TextureFormat::UNSIGNED_INT8);

			const bool calcScaleBias = ((refChannelClass != tcu::TEXTURECHANNELCLASS_UNSIGNED_FIXED_POINT && !refIsUint8) ||
				(resChannelClass != tcu::TEXTURECHANNELCLASS_UNSIGNED_FIXED_POINT && !resIsUint8));

			// All formats except normalized unsigned fixed point ones need remapping in order to fit into unorm channels in logged images.
			if (calcScaleBias)
			{
				computeScaleAndBias(reference, result, pixelScale, pixelBias);
				log << TestLog::Message << "Result and reference images are normalized with formula p * " << pixelScale << " + " << pixelBias << TestLog::EndMessage;
			}
		}

		if (!compareOk)
			log << TestLog::Message << "Image comparison failed: max difference = " << maxDiff << ", threshold = " << threshold << TestLog::EndMessage;

		log << TestLog::ImageSet(imageSetName, imageSetDesc)
			<< TestLog::Image("Result",		"Result",		result,		pixelScale, pixelBias)
			<< TestLog::Image("Reference",	"Reference",	reference,	pixelScale, pixelBias)
			<< TestLog::Image("ErrorMask",	"Error mask",	errorMask)
			<< TestLog::EndImageSet;
	}
	else if (logMode == COMPARE_LOG_RESULT)
	{
		if (result.getFormat() != TextureFormat(TextureFormat::RGBA, TextureFormat::UNORM_INT8))
			computePixelScaleBias(result, pixelScale, pixelBias);

		log << TestLog::ImageSet(imageSetName, imageSetDesc)
			<< TestLog::Image("Result",		"Result",		result,		pixelScale, pixelBias)
			<< TestLog::EndImageSet;
	}

	return compareOk;
}

/*--------------------------------------------------------------------*//*!
 * \brief Per-pixel depth/stencil threshold-based comparison
 *
 * This compare computes per-pixel differences between result and reference
 * image. Comparison fails if any pixels exceed the given threshold value.
 *
 * This comparison can be used for depth and depth/stencil images.
 * Difference is computed in integer space.
 *
 * On failure error image is generated that shows where the failing pixels
 * are.
 *
 * \param log			Test log for results
 * \param imageSetName	Name for image set when logging results
 * \param imageSetDesc	Description for image set
 * \param reference		Reference image
 * \param result		Result image
 * \param threshold		Maximum allowed depth difference (stencil must be exact)
 * \param logMode		Logging mode
 * \return true if comparison passes, false otherwise
 *//*--------------------------------------------------------------------*/
bool dsThresholdCompare(TestLog& log, const char* imageSetName, const char* imageSetDesc, const ConstPixelBufferAccess& reference, const ConstPixelBufferAccess& result, const float threshold, CompareLogMode logMode)
{
	int					width = reference.getWidth();
	int					height = reference.getHeight();
	int					depth = reference.getDepth();
	TextureLevel		errorLevelDepth(TextureFormat(TextureFormat::RGB, TextureFormat::UNORM_INT8), width, height, depth);
	TextureLevel		errorLevelStencil(TextureFormat(TextureFormat::RGB, TextureFormat::UNORM_INT8), width, height, depth);
	PixelBufferAccess	errorMaskDepth = errorLevelDepth.getAccess();
	PixelBufferAccess	errorMaskStencil = errorLevelStencil.getAccess();
	float				maxDiff = 0.0;
	bool				allStencilOk = true;
	bool				hasDepth = tcu::hasDepthComponent(result.getFormat().order);
	bool				hasStencil = tcu::hasStencilComponent(result.getFormat().order);

	TCU_CHECK_INTERNAL(result.getWidth() == width && result.getHeight() == height && result.getDepth() == depth);

	for (int z = 0; z < depth; z++)
	{
		for (int y = 0; y < height; y++)
		{
			for (int x = 0; x < width; x++)
			{
				if (hasDepth)
				{
					float refDepth	= reference.getPixDepth(x, y, z);
					float cmpDepth	= result.getPixDepth(x, y, z);
					float diff		= de::abs(refDepth - cmpDepth);

					const bool depthOk = (diff <= threshold);
					maxDiff = (float) deMax(maxDiff, diff);

					if (depthOk)
						errorMaskDepth.setPixel(Vec4(0.0f, 1.0f, 0.0f, 1.0f), x, y, z);
					else
						errorMaskDepth.setPixel(Vec4(1.0f, 0.0f, 0.0f, 1.0f), x, y, z);
				}

				if (hasStencil)
				{
					deUint8 refStencil = (deUint8) reference.getPixStencil(x, y, z);
					deUint8 cmpStencil = (deUint8) result.getPixStencil(x, y, z);

					const bool isStencilOk = (refStencil == cmpStencil);

					if (isStencilOk)
						errorMaskStencil.setPixel(Vec4(0.0f, 1.0f, 0.0f, 1.0f), x, y, z);
					else
						errorMaskStencil.setPixel(Vec4(1.0f, 0.0f, 0.0f, 1.0f), x, y, z);

					allStencilOk = allStencilOk && isStencilOk;
				}
			}
		}
	}

	const bool allDepthOk = (maxDiff <= threshold);
	bool compareOk = allDepthOk && allStencilOk;

	if (!compareOk || logMode == COMPARE_LOG_EVERYTHING)
	{
		if (!compareOk)
		{
			if (maxDiff > threshold)
				log << TestLog::Message << "Depth comparison failed: max difference = " << maxDiff << ", threshold = " << threshold << TestLog::EndMessage;
			if (!allStencilOk)
				log << TestLog::Message << "Stencil comparison failed" << TestLog::EndMessage;
		}

		log << TestLog::ImageSet(imageSetName, imageSetDesc);

		if (!allDepthOk)
		{
			TextureLevel refDepthLevel(TextureFormat(TextureFormat::RGB, TextureFormat::UNORM_INT8), width, height, depth);
			TextureLevel resDepthLevel(TextureFormat(TextureFormat::RGB, TextureFormat::UNORM_INT8), width, height, depth);
			tcu::PixelBufferAccess refDepthAccess = refDepthLevel.getAccess();
			tcu::PixelBufferAccess resDepthAccess = resDepthLevel.getAccess();

			for (int z = 0; z < depth; z++)
				for (int y = 0; y < height; y++)
					for (int x = 0; x < width; x++)
					{
						const float refDepth = reference.getPixDepth(x, y, z);
						const float resDepth = result.getPixDepth(x, y, z);
						refDepthAccess.setPixel(Vec4(refDepth, refDepth, refDepth, 1.0f), x, y, z);
						resDepthAccess.setPixel(Vec4(resDepth, resDepth, resDepth, 1.0f), x, y, z);
					}

			log << TestLog::Image("ResultDepth", "", resDepthAccess)
				<< TestLog::Image("ReferenceDepth", "", refDepthAccess)
				<< TestLog::Image("ErrorMaskDepth", "", errorMaskDepth);
		}

		if (!allStencilOk)
		{
			TextureLevel refStencilLevel(TextureFormat(TextureFormat::RGB, TextureFormat::UNORM_INT8), width, height, depth);
			TextureLevel resStencilLevel(TextureFormat(TextureFormat::RGB, TextureFormat::UNORM_INT8), width, height, depth);
			tcu::PixelBufferAccess refStencilAccess = refStencilLevel.getAccess();
			tcu::PixelBufferAccess resStencilAccess = resStencilLevel.getAccess();

			for (int z = 0; z < depth; z++)
				for (int y = 0; y < height; y++)
					for (int x = 0; x < width; x++)
					{
						const float refStencil = static_cast<float>(reference.getPixStencil(x, y, z)) / 255.0f;
						const float resStencil = static_cast<float>(result.getPixStencil(x, y, z)) / 255.0f;
						refStencilAccess.setPixel(Vec4(refStencil, refStencil, refStencil, 1.0f), x, y, z);
						resStencilAccess.setPixel(Vec4(resStencil, resStencil, resStencil, 1.0f), x, y, z);
					}

			log << TestLog::Image("ResultStencil", "", resStencilAccess)
				<< TestLog::Image("ReferenceStencil", "", refStencilAccess)
				<< TestLog::Image("ErrorMaskStencil", "", errorMaskDepth);
		}

		log << TestLog::EndImageSet;
	}
	else if (logMode == COMPARE_LOG_RESULT)
	{
#if 0
		if (result.getFormat() != TextureFormat(TextureFormat::RGBA, TextureFormat::UNORM_INT8))
			computePixelScaleBias(result, pixelScale, pixelBias);

		log << TestLog::ImageSet(imageSetName, imageSetDesc)
			<< TestLog::Image("Result", "Result", result, pixelScale, pixelBias)
			<< TestLog::EndImageSet;
#endif
	}

	return compareOk;
}

/*--------------------------------------------------------------------*//*!
 * \brief Per-pixel threshold-based deviation-ignoring comparison
 *
 * This compare computes per-pixel differences between result and reference
 * image. Comparison fails if there is no pixel matching the given threshold
 * value in the search volume.
 *
 * If the search volume contains out-of-bounds pixels, comparison can be set
 * to either ignore these pixels in search or to accept any pixel that has
 * out-of-bounds pixels in its search volume.
 *
 * This comparison can be used for integer- and fixed-point texture formats.
 * Difference is computed in integer space.
 *
 * On failure error image is generated that shows where the failing pixels
 * are.
 *
 * \param log							Test log for results
 * \param imageSetName					Name for image set when logging results
 * \param imageSetDesc					Description for image set
 * \param reference						Reference image
 * \param result						Result image
 * \param threshold						Maximum allowed difference
 * \param maxPositionDeviation			Maximum allowed distance in the search
 *										volume.
 * \param acceptOutOfBoundsAsAnyValue	Accept any pixel in the boundary region
 * \param logMode						Logging mode
 * \return true if comparison passes, false otherwise
 *//*--------------------------------------------------------------------*/
bool intThresholdPositionDeviationCompare (TestLog& log, const char* imageSetName, const char* imageSetDesc, const ConstPixelBufferAccess& reference, const ConstPixelBufferAccess& result, const UVec4& threshold, const tcu::IVec3& maxPositionDeviation, bool acceptOutOfBoundsAsAnyValue, CompareLogMode logMode)
{
	const int			width				= reference.getWidth();
	const int			height				= reference.getHeight();
	const int			depth				= reference.getDepth();
	TextureLevel		errorMaskStorage	(TextureFormat(TextureFormat::RGB, TextureFormat::UNORM_INT8), width, height, depth);
	PixelBufferAccess	errorMask			= errorMaskStorage.getAccess();
	const int			numFailingPixels	= findNumPositionDeviationFailingPixels(errorMask, reference, result, threshold, maxPositionDeviation, acceptOutOfBoundsAsAnyValue);
	const bool			compareOk			= numFailingPixels == 0;
	Vec4				pixelBias			(0.0f, 0.0f, 0.0f, 0.0f);
	Vec4				pixelScale			(1.0f, 1.0f, 1.0f, 1.0f);

	if (!compareOk || logMode == COMPARE_LOG_EVERYTHING)
	{
		// All formats except normalized unsigned fixed point ones need remapping in order to fit into unorm channels in logged images.
		if (tcu::getTextureChannelClass(reference.getFormat().type)	!= tcu::TEXTURECHANNELCLASS_UNSIGNED_FIXED_POINT ||
			tcu::getTextureChannelClass(result.getFormat().type)	!= tcu::TEXTURECHANNELCLASS_UNSIGNED_FIXED_POINT)
		{
			computeScaleAndBias(reference, result, pixelScale, pixelBias);
			log << TestLog::Message << "Result and reference images are normalized with formula p * " << pixelScale << " + " << pixelBias << TestLog::EndMessage;
		}

		if (!compareOk)
			log	<< TestLog::Message
				<< "Image comparison failed:\n"
				<< "\tallowed position deviation = " << maxPositionDeviation << "\n"
				<< "\tcolor threshold = " << threshold
				<< TestLog::EndMessage;

		log << TestLog::ImageSet(imageSetName, imageSetDesc)
			<< TestLog::Image("Result",		"Result",		result,		pixelScale, pixelBias)
			<< TestLog::Image("Reference",	"Reference",	reference,	pixelScale, pixelBias)
			<< TestLog::Image("ErrorMask",	"Error mask",	errorMask)
			<< TestLog::EndImageSet;
	}
	else if (logMode == COMPARE_LOG_RESULT)
	{
		if (result.getFormat() != TextureFormat(TextureFormat::RGBA, TextureFormat::UNORM_INT8))
			computePixelScaleBias(result, pixelScale, pixelBias);

		log << TestLog::ImageSet(imageSetName, imageSetDesc)
			<< TestLog::Image("Result",		"Result",		result,		pixelScale, pixelBias)
			<< TestLog::EndImageSet;
	}

	return compareOk;
}

/*--------------------------------------------------------------------*//*!
 * \brief Per-pixel threshold-based deviation-ignoring comparison
 *
 * This compare computes per-pixel differences between result and reference
 * image. Pixel fails the test if there is no pixel matching the given
 * threshold value in the search volume. Comparison fails if the number of
 * failing pixels exceeds the given limit.
 *
 * If the search volume contains out-of-bounds pixels, comparison can be set
 * to either ignore these pixels in search or to accept any pixel that has
 * out-of-bounds pixels in its search volume.
 *
 * This comparison can be used for integer- and fixed-point texture formats.
 * Difference is computed in integer space.
 *
 * On failure error image is generated that shows where the failing pixels
 * are.
 *
 * \param log							Test log for results
 * \param imageSetName					Name for image set when logging results
 * \param imageSetDesc					Description for image set
 * \param reference						Reference image
 * \param result						Result image
 * \param threshold						Maximum allowed difference
 * \param maxPositionDeviation			Maximum allowed distance in the search
 *										volume.
 * \param acceptOutOfBoundsAsAnyValue	Accept any pixel in the boundary region
 * \param maxAllowedFailingPixels		Maximum number of failing pixels
 * \param logMode						Logging mode
 * \return true if comparison passes, false otherwise
 *//*--------------------------------------------------------------------*/
bool intThresholdPositionDeviationErrorThresholdCompare (TestLog& log, const char* imageSetName, const char* imageSetDesc, const ConstPixelBufferAccess& reference, const ConstPixelBufferAccess& result, const UVec4& threshold, const tcu::IVec3& maxPositionDeviation, bool acceptOutOfBoundsAsAnyValue, int maxAllowedFailingPixels, CompareLogMode logMode)
{
	const int			width				= reference.getWidth();
	const int			height				= reference.getHeight();
	const int			depth				= reference.getDepth();
	TextureLevel		errorMaskStorage	(TextureFormat(TextureFormat::RGB, TextureFormat::UNORM_INT8), width, height, depth);
	PixelBufferAccess	errorMask			= errorMaskStorage.getAccess();
	const int			numFailingPixels	= findNumPositionDeviationFailingPixels(errorMask, reference, result, threshold, maxPositionDeviation, acceptOutOfBoundsAsAnyValue);
	const bool			compareOk			= numFailingPixels <= maxAllowedFailingPixels;
	Vec4				pixelBias			(0.0f, 0.0f, 0.0f, 0.0f);
	Vec4				pixelScale			(1.0f, 1.0f, 1.0f, 1.0f);

	if (!compareOk || logMode == COMPARE_LOG_EVERYTHING)
	{
		// All formats except normalized unsigned fixed point ones need remapping in order to fit into unorm channels in logged images.
		if (tcu::getTextureChannelClass(reference.getFormat().type)	!= tcu::TEXTURECHANNELCLASS_UNSIGNED_FIXED_POINT ||
			tcu::getTextureChannelClass(result.getFormat().type)	!= tcu::TEXTURECHANNELCLASS_UNSIGNED_FIXED_POINT)
		{
			computeScaleAndBias(reference, result, pixelScale, pixelBias);
			log << TestLog::Message << "Result and reference images are normalized with formula p * " << pixelScale << " + " << pixelBias << TestLog::EndMessage;
		}

		if (!compareOk)
			log	<< TestLog::Message
				<< "Image comparison failed:\n"
				<< "\tallowed position deviation = " << maxPositionDeviation << "\n"
				<< "\tcolor threshold = " << threshold
				<< TestLog::EndMessage;
		log << TestLog::Message << "Number of failing pixels = " << numFailingPixels << ", max allowed = " << maxAllowedFailingPixels << TestLog::EndMessage;

		log << TestLog::ImageSet(imageSetName, imageSetDesc)
			<< TestLog::Image("Result",		"Result",		result,		pixelScale, pixelBias)
			<< TestLog::Image("Reference",	"Reference",	reference,	pixelScale, pixelBias)
			<< TestLog::Image("ErrorMask",	"Error mask",	errorMask)
			<< TestLog::EndImageSet;
	}
	else if (logMode == COMPARE_LOG_RESULT)
	{
		if (result.getFormat() != TextureFormat(TextureFormat::RGBA, TextureFormat::UNORM_INT8))
			computePixelScaleBias(result, pixelScale, pixelBias);

		log << TestLog::ImageSet(imageSetName, imageSetDesc)
			<< TestLog::Image("Result",		"Result",		result,		pixelScale, pixelBias)
			<< TestLog::EndImageSet;
	}

	return compareOk;
}

/*--------------------------------------------------------------------*//*!
 * \brief Per-pixel threshold-based comparison
 *
 * This compare computes per-pixel differences between result and reference
 * image. Comparison fails if any pixels exceed the given threshold value.
 *
 * On failure error image is generated that shows where the failing pixels
 * are.
 *
 * \param log			Test log for results
 * \param imageSetName	Name for image set when logging results
 * \param imageSetDesc	Description for image set
 * \param reference		Reference image
 * \param result		Result image
 * \param threshold		Maximum allowed difference
 * \param logMode		Logging mode
 * \return true if comparison passes, false otherwise
 *//*--------------------------------------------------------------------*/
bool pixelThresholdCompare (TestLog& log, const char* imageSetName, const char* imageSetDesc, const Surface& reference, const Surface& result, const RGBA& threshold, CompareLogMode logMode)
{
	return intThresholdCompare(log, imageSetName, imageSetDesc, reference.getAccess(), result.getAccess(), threshold.toIVec().cast<deUint32>(), logMode);
}

/*--------------------------------------------------------------------*//*!
 * \brief Bilinear image comparison
 *
 * \todo [pyry] Describe
 *
 * On failure error image is generated that shows where the failing pixels
 * are.
 *
 * \note				Currently supports only RGBA, UNORM_INT8 formats
 * \param log			Test log for results
 * \param imageSetName	Name for image set when logging results
 * \param imageSetDesc	Description for image set
 * \param reference		Reference image
 * \param result		Result image
 * \param threshold		Maximum local difference
 * \param logMode		Logging mode
 * \return true if comparison passes, false otherwise
 *//*--------------------------------------------------------------------*/
bool bilinearCompare (TestLog& log, const char* imageSetName, const char* imageSetDesc, const ConstPixelBufferAccess& reference, const ConstPixelBufferAccess& result, const RGBA threshold, CompareLogMode logMode)
{
	TextureLevel		errorMask		(TextureFormat(TextureFormat::RGB, TextureFormat::UNORM_INT8), reference.getWidth(), reference.getHeight());
	bool				isOk			= bilinearCompare(reference, result, errorMask, threshold);
	Vec4				pixelBias		(0.0f, 0.0f, 0.0f, 0.0f);
	Vec4				pixelScale		(1.0f, 1.0f, 1.0f, 1.0f);

	if (!isOk || logMode == COMPARE_LOG_EVERYTHING)
	{
		if (result.getFormat() != TextureFormat(TextureFormat::RGBA, TextureFormat::UNORM_INT8) && reference.getFormat() != TextureFormat(TextureFormat::RGBA, TextureFormat::UNORM_INT8))
			computeScaleAndBias(reference, result, pixelScale, pixelBias);

		if (!isOk)
			log << TestLog::Message << "Image comparison failed, threshold = " << threshold << TestLog::EndMessage;

		log << TestLog::ImageSet(imageSetName, imageSetDesc)
			<< TestLog::Image("Result",		"Result",		result,		pixelScale, pixelBias)
			<< TestLog::Image("Reference",	"Reference",	reference,	pixelScale, pixelBias)
			<< TestLog::Image("ErrorMask",	"Error mask",	errorMask)
			<< TestLog::EndImageSet;
	}
	else if (logMode == COMPARE_LOG_RESULT)
	{
		if (result.getFormat() != TextureFormat(TextureFormat::RGBA, TextureFormat::UNORM_INT8))
			computePixelScaleBias(result, pixelScale, pixelBias);

		log << TestLog::ImageSet(imageSetName, imageSetDesc)
			<< TestLog::Image("Result",		"Result",		result, pixelScale, pixelBias)
			<< TestLog::EndImageSet;
	}

	return isOk;
}

} // tcu<|MERGE_RESOLUTION|>--- conflicted
+++ resolved
@@ -255,7 +255,6 @@
 }
 
 /*--------------------------------------------------------------------*//*!
-<<<<<<< HEAD
  * \brief Per-pixel bitwise comparison
  *
  * This compare expects bit precision between result and reference image.
@@ -264,41 +263,15 @@
  *
  * This comparison can be used for any type texture formats since it does
  * not care about types.
-=======
- * \brief Fuzzy image comparison using maximum error
- *
- * Variant of fuzzyCompare that uses the maximum error per pixel as a metric,
- * instead of accumulating errors for the entire image.
- *
- * The minimum possible error is sqrt(1)/255 (~0.0039), corresponding to a
- * 5-shade difference (1 over MIN_ERR_THRESHOLD) on one channel.
- *
- * The maximum possible error is sqrt(4*(251^2))/255 (~1.96), corresponding
- * to a 255-shade difference on all four channels.
- *
- * This image comparison is designed for comparing images rendered by 3D
- * graphics APIs such as OpenGL. The comparison allows small local differences
- * and compensates for aliasing.
- *
- * The algorithm first performs light blurring on both images and then
- * does per-pixel analysis. Pixels are compared to 3x3 bilinear surface
- * defined by adjecent pixels. This compensates for both 1-pixel deviations
- * in geometry and aliasing in texture data.
->>>>>>> a7a059f1
  *
  * On failure error image is generated that shows where the failing pixels
  * are.
  *
-<<<<<<< HEAD
-=======
- * \note				Currently supports only UNORM_INT8 formats
->>>>>>> a7a059f1
  * \param log			Test log for results
  * \param imageSetName	Name for image set when logging results
  * \param imageSetDesc	Description for image set
  * \param reference		Reference image
  * \param result		Result image
-<<<<<<< HEAD
  * \param logMode		Logging mode
  * \return true if comparison passes, false otherwise
  *//*--------------------------------------------------------------------*/
@@ -356,7 +329,56 @@
 
 		if (!compareOk)
 			log << TestLog::Message << "Image comparison failed: Pixels with different values were found when bitwise precision is expected" << TestLog::EndMessage;
-=======
+
+		log << TestLog::ImageSet(imageSetName, imageSetDesc)
+			<< TestLog::Image("Result",		"Result",		result,		pixelScale, pixelBias)
+			<< TestLog::Image("Reference",	"Reference",	reference,	pixelScale, pixelBias)
+			<< TestLog::Image("ErrorMask",	"Error mask",	errorMask)
+			<< TestLog::EndImageSet;
+	}
+	else if (logMode == COMPARE_LOG_RESULT)
+	{
+		if (result.getFormat() != TextureFormat(TextureFormat::RGBA, TextureFormat::UNORM_INT8))
+			computePixelScaleBias(result, pixelScale, pixelBias);
+
+		log << TestLog::ImageSet(imageSetName, imageSetDesc)
+			<< TestLog::Image("Result",		"Result",		result,		pixelScale, pixelBias)
+			<< TestLog::EndImageSet;
+	}
+
+	return compareOk;
+}
+
+/*--------------------------------------------------------------------*//*!
+ * \brief Fuzzy image comparison using maximum error
+ *
+ * Variant of fuzzyCompare that uses the maximum error per pixel as a metric,
+ * instead of accumulating errors for the entire image.
+ *
+ * The minimum possible error is sqrt(1)/255 (~0.0039), corresponding to a
+ * 5-shade difference (1 over MIN_ERR_THRESHOLD) on one channel.
+ *
+ * The maximum possible error is sqrt(4*(251^2))/255 (~1.96), corresponding
+ * to a 255-shade difference on all four channels.
+ *
+ * This image comparison is designed for comparing images rendered by 3D
+ * graphics APIs such as OpenGL. The comparison allows small local differences
+ * and compensates for aliasing.
+ *
+ * The algorithm first performs light blurring on both images and then
+ * does per-pixel analysis. Pixels are compared to 3x3 bilinear surface
+ * defined by adjecent pixels. This compensates for both 1-pixel deviations
+ * in geometry and aliasing in texture data.
+ *
+ * On failure error image is generated that shows where the failing pixels
+ * are.
+ *
+ * \note				Currently supports only UNORM_INT8 formats
+ * \param log			Test log for results
+ * \param imageSetName	Name for image set when logging results
+ * \param imageSetDesc	Description for image set
+ * \param reference		Reference image
+ * \param result		Result image
  * \param threshold		Error metric threshold
  * \param logMode		Logging mode
  * \return true if comparison passes, false otherwise
@@ -381,7 +403,6 @@
 
 		if (!isOk)
 			log << TestLog::Message << "Image comparison failed: difference = " << difference << ", threshold = " << threshold << TestLog::EndMessage;
->>>>>>> a7a059f1
 
 		log << TestLog::ImageSet(imageSetName, imageSetDesc)
 			<< TestLog::Image("Result",		"Result",		result,		pixelScale, pixelBias)
@@ -395,19 +416,11 @@
 			computePixelScaleBias(result, pixelScale, pixelBias);
 
 		log << TestLog::ImageSet(imageSetName, imageSetDesc)
-<<<<<<< HEAD
-			<< TestLog::Image("Result",		"Result",		result,		pixelScale, pixelBias)
-			<< TestLog::EndImageSet;
-	}
-
-	return compareOk;
-=======
 			<< TestLog::Image("Result",		"Result",		result, pixelScale, pixelBias)
 			<< TestLog::EndImageSet;
 	}
 
 	return isOk;
->>>>>>> a7a059f1
 }
 
 /*--------------------------------------------------------------------*//*!
@@ -443,6 +456,7 @@
 {
 	return fuzzyCompare(log, imageSetName, imageSetDesc, reference.getAccess(), result.getAccess(), threshold, logMode);
 }
+
 
 /*--------------------------------------------------------------------*//*!
  * \brief Fuzzy image comparison using maximum error
