/*-------------------------------------------------------------------------
 * drawElements Quality Program Tester Core
 * ----------------------------------------
 *
 * Copyright 2014 The Android Open Source Project
 *
 * Licensed under the Apache License, Version 2.0 (the "License");
 * you may not use this file except in compliance with the License.
 * You may obtain a copy of the License at
 *
 *      http://www.apache.org/licenses/LICENSE-2.0
 *
 * Unless required by applicable law or agreed to in writing, software
 * distributed under the License is distributed on an "AS IS" BASIS,
 * WITHOUT WARRANTIES OR CONDITIONS OF ANY KIND, either express or implied.
 * See the License for the specific language governing permissions and
 * limitations under the License.
 *
 *//*!
 * \file
 * \brief Render target info.
 *//*--------------------------------------------------------------------*/

#include "tcuApp.hpp"
#include "tcuPlatform.hpp"
#include "tcuTestContext.hpp"
#include "tcuTestSessionExecutor.hpp"
#include "tcuTestHierarchyUtil.hpp"
#include "tcuCommandLine.hpp"
#include "tcuTestLog.hpp"

#include "qpInfo.h"
#include "qpDebugOut.h"

#include "deMath.h"

#include <iostream>

namespace tcu
{

using std::string;

/*--------------------------------------------------------------------*//*!
 *  Writes all packages found stdout without any
 *  separations. Recommended to be used with a single package
 *  only. It's possible to use test selectors for limiting the export
 *  to one package in a multipackage binary.
 *//*--------------------------------------------------------------------*/
static void writeCaselistsToStdout (TestPackageRoot& root, TestContext& testCtx)
{
	DefaultHierarchyInflater			inflater		(testCtx);
	de::MovePtr<const CaseListFilter>	caseListFilter	(testCtx.getCommandLine().createCaseListFilter(testCtx.getArchive()));
	TestHierarchyIterator				iter			(root, inflater, *caseListFilter);

	while (iter.getState() != TestHierarchyIterator::STATE_FINISHED)
	{
		iter.next();

		while (iter.getNode()->getNodeType() != NODETYPE_PACKAGE)
		{
			if (iter.getState() == TestHierarchyIterator::STATE_ENTER_NODE)
				std::cout << (isTestNodeTypeExecutable(iter.getNode()->getNodeType()) ? "TEST" : "GROUP") << ": " << iter.getNodePath() << "\n";
			iter.next();
		}

		DE_ASSERT(iter.getState() == TestHierarchyIterator::STATE_LEAVE_NODE &&
				  iter.getNode()->getNodeType() == NODETYPE_PACKAGE);
		iter.next();
	}
}

/*--------------------------------------------------------------------*//*!
 * \brief Construct test application
 *
 * If a fatal error occurs during initialization constructor will call
 * die() with debug information.
 *
 * \param platform Reference to platform implementation.
 *//*--------------------------------------------------------------------*/
App::App (Platform& platform, Archive& archive, TestLog& log, const CommandLine& cmdLine)
	: m_platform		(platform)
	, m_watchDog		(DE_NULL)
	, m_crashHandler	(DE_NULL)
	, m_crashed			(false)
	, m_testCtx			(DE_NULL)
	, m_testRoot		(DE_NULL)
	, m_testExecutor	(DE_NULL)
{
	print("dEQP Core %s (0x%08x) starting..\n", qpGetReleaseName(), qpGetReleaseId());
	print("  target implementation = '%s'\n", qpGetTargetName());

	if (!deSetRoundingMode(DE_ROUNDINGMODE_TO_NEAREST_EVEN))
		qpPrintf("WARNING: Failed to set floating-point rounding mode!\n");

	try
	{
		const RunMode	runMode	= cmdLine.getRunMode();

		// Initialize watchdog
		if (cmdLine.isWatchDogEnabled())
			TCU_CHECK_INTERNAL(m_watchDog = qpWatchDog_create(onWatchdogTimeout, this, 300, 30));

		// Initialize crash handler.
		if (cmdLine.isCrashHandlingEnabled())
			TCU_CHECK_INTERNAL(m_crashHandler = qpCrashHandler_create(onCrash, this));

		// Create test context
		m_testCtx = new TestContext(m_platform, archive, log, cmdLine, m_watchDog);

		// Create root from registry
		m_testRoot = new TestPackageRoot(*m_testCtx, TestPackageRegistry::getSingleton());

		// \note No executor is created if runmode is not EXECUTE
		if (runMode == RUNMODE_EXECUTE)
			m_testExecutor = new TestSessionExecutor(*m_testRoot, *m_testCtx);
		else if (runMode == RUNMODE_DUMP_STDOUT_CASELIST)
			writeCaselistsToStdout(*m_testRoot, *m_testCtx);
		else if (runMode == RUNMODE_DUMP_XML_CASELIST)
			writeXmlCaselistsToFiles(*m_testRoot, *m_testCtx, cmdLine);
		else if (runMode == RUNMODE_DUMP_TEXT_CASELIST)
			writeTxtCaselistsToFiles(*m_testRoot, *m_testCtx, cmdLine);
		else
			DE_ASSERT(false);
	}
	catch (const std::exception& e)
	{
		cleanup();
		die("Failed to initialize dEQP: %s", e.what());
	}
}

App::~App (void)
{
	cleanup();
}

void App::cleanup (void)
{
	delete m_testExecutor;
	delete m_testRoot;
	delete m_testCtx;

	if (m_crashHandler)
		qpCrashHandler_destroy(m_crashHandler);

	if (m_watchDog)
		qpWatchDog_destroy(m_watchDog);
}

/*--------------------------------------------------------------------*//*!
 * \brief Step forward test execution
 * \return true if application should call iterate() again and false
 *         if test execution session is complete.
 *//*--------------------------------------------------------------------*/
bool App::iterate (void)
{
	if (!m_testExecutor)
	{
		DE_ASSERT(m_testCtx->getCommandLine().getRunMode() != RUNMODE_EXECUTE);
		return false;
	}

	// Poll platform events
	const bool platformOk = m_platform.processEvents();

	// Iterate a step.
	bool testExecOk = false;
	if (platformOk)
	{
		try
		{
			testExecOk = m_testExecutor->iterate();
		}
		catch (const std::exception& e)
		{
			die("%s", e.what());
		}
	}

	if (!platformOk || !testExecOk)
	{
		if (!platformOk)
			print("\nABORTED!\n");
		else
			print("\nDONE!\n");

		const RunMode runMode = m_testCtx->getCommandLine().getRunMode();
		if (runMode == RUNMODE_EXECUTE)
		{
			const TestRunStatus& result = m_testExecutor->getStatus();

			// Report statistics.
			print("\nTest run totals:\n");
			print("  Passed:        %d/%d (%.1f%%)\n", result.numPassed,		result.numExecuted, (result.numExecuted > 0 ? (100.0f * (float)result.numPassed			/ (float)result.numExecuted) : 0.0f));
			print("  Failed:        %d/%d (%.1f%%)\n", result.numFailed,		result.numExecuted, (result.numExecuted > 0 ? (100.0f * (float)result.numFailed			/ (float)result.numExecuted) : 0.0f));
			print("  Not supported: %d/%d (%.1f%%)\n", result.numNotSupported,	result.numExecuted, (result.numExecuted > 0 ? (100.0f * (float)result.numNotSupported	/ (float)result.numExecuted) : 0.0f));
			print("  Warnings:      %d/%d (%.1f%%)\n", result.numWarnings,		result.numExecuted, (result.numExecuted > 0 ? (100.0f * (float)result.numWarnings		/ (float)result.numExecuted) : 0.0f));
			if (!result.isComplete)
				print("Test run was ABORTED!\n");
		}
	}

	return platformOk && testExecOk;
}

<<<<<<< HEAD
const TestRunStatus& App::getResult (void) const
{
	return m_testExecutor->getStatus();
}

void App::onWatchdogTimeout (qpWatchDog* watchDog, void* userPtr)
=======
void App::onWatchdogTimeout (qpWatchDog* watchDog, void* userPtr, qpTimeoutReason reason)
>>>>>>> 9bd0272d
{
	DE_UNREF(watchDog);
	static_cast<App*>(userPtr)->onWatchdogTimeout(reason);
}

void App::onCrash (qpCrashHandler* crashHandler, void* userPtr)
{
	DE_UNREF(crashHandler);
	static_cast<App*>(userPtr)->onCrash();
}

void App::onWatchdogTimeout (qpTimeoutReason reason)
{
	if (!m_crashLock.tryLock() || m_crashed)
		return; // In crash handler already.

	m_crashed = true;

	m_testCtx->getLog().terminateCase(QP_TEST_RESULT_TIMEOUT);
	die("Watchdog timer timeout for %s", (reason == QP_TIMEOUT_REASON_INTERVAL_LIMIT ? "touch interval" : "total time"));
}

static void writeCrashToLog (void* userPtr, const char* infoString)
{
	// \note THIS IS CALLED BY SIGNAL HANDLER! CALLING MALLOC/FREE IS NOT ALLOWED!
	TestLog* log = static_cast<TestLog*>(userPtr);
	log->writeMessage(infoString);
}

static void writeCrashToConsole (void* userPtr, const char* infoString)
{
	// \note THIS IS CALLED BY SIGNAL HANDLER! CALLING MALLOC/FREE IS NOT ALLOWED!
	DE_UNREF(userPtr);
	qpPrint(infoString);
}

void App::onCrash (void)
{
	// \note THIS IS CALLED BY SIGNAL HANDLER! CALLING MALLOC/FREE IS NOT ALLOWED!

	if (!m_crashLock.tryLock() || m_crashed)
		return; // In crash handler already.

	m_crashed = true;

	bool isInCase = m_testExecutor ? m_testExecutor->isInTestCase() : false;

	if (isInCase)
	{
		qpCrashHandler_writeCrashInfo(m_crashHandler, writeCrashToLog, &m_testCtx->getLog());
		m_testCtx->getLog().terminateCase(QP_TEST_RESULT_CRASH);
	}
	else
		qpCrashHandler_writeCrashInfo(m_crashHandler, writeCrashToConsole, DE_NULL);

	die("Test program crashed");
}

} // tcu<|MERGE_RESOLUTION|>--- conflicted
+++ resolved
@@ -204,16 +204,12 @@
 	return platformOk && testExecOk;
 }
 
-<<<<<<< HEAD
 const TestRunStatus& App::getResult (void) const
 {
 	return m_testExecutor->getStatus();
 }
 
-void App::onWatchdogTimeout (qpWatchDog* watchDog, void* userPtr)
-=======
 void App::onWatchdogTimeout (qpWatchDog* watchDog, void* userPtr, qpTimeoutReason reason)
->>>>>>> 9bd0272d
 {
 	DE_UNREF(watchDog);
 	static_cast<App*>(userPtr)->onWatchdogTimeout(reason);
