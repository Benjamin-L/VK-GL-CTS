--- conflicted
+++ resolved
@@ -1092,25 +1092,15 @@
 
 	if (m_func == DERIVATE_DFDX || m_func == DERIVATE_DFDY)
 	{
-<<<<<<< HEAD
 		const bool			isX				= m_func == DERIVATE_DFDX;
 		const float			div				= isX ? float(result.getWidth()) : float(result.getHeight());
 		const tcu::Vec4		scale			= isX ? xScale : yScale;
-		const tcu::Vec4		reference		= ((m_coordMax - m_coordMin) / div) * scale;
-		const tcu::Vec4		opThreshold		= getDerivateThreshold(m_precision, m_coordMin*scale, m_coordMax*scale, reference);
-		const tcu::Vec4		opThresholdW	= getDerivateThresholdWarning(m_precision, m_coordMin*scale, m_coordMax*scale, reference);
+		tcu::Vec4			reference		= ((m_coordMax - m_coordMin) / div);
+		const tcu::Vec4		opThreshold		= getDerivateThreshold(m_precision, m_coordMin, m_coordMax, reference);
+		const tcu::Vec4		opThresholdW	= getDerivateThresholdWarning(m_precision, m_coordMin, m_coordMax, reference);
 		const tcu::Vec4		threshold		= max(surfaceThreshold, opThreshold);
 		const tcu::Vec4		thresholdW		= max(surfaceThreshold, opThresholdW);
 		const int			numComps		= glu::getDataTypeFloatScalars(m_dataType);
-=======
-		const bool			isX			= m_func == DERIVATE_DFDX;
-		const float			div			= isX ? float(result.getWidth()) : float(result.getHeight());
-		const tcu::Vec4		scale		= isX ? xScale : yScale;
-		tcu::Vec4			reference	= ((m_coordMax - m_coordMin) / div);
-		const tcu::Vec4		opThreshold	= getDerivateThreshold(m_precision, m_coordMin, m_coordMax, reference);
-		const tcu::Vec4		threshold	= max(surfaceThreshold, opThreshold);
-		const int			numComps	= glu::getDataTypeFloatScalars(m_dataType);
->>>>>>> 5e128f6d
 
 		/* adjust the reference value for the correct dfdx or dfdy sample adjacency */
 		reference	= reference * scale;
@@ -1433,25 +1423,15 @@
 
 	if (m_func == DERIVATE_DFDX || m_func == DERIVATE_DFDY)
 	{
-<<<<<<< HEAD
 		const bool			isX				= m_func == DERIVATE_DFDX;
 		const float			div				= isX ? w : h;
 		const tcu::Vec4		scale			= isX ? xScale : yScale;
-		const tcu::Vec4		reference		= ((m_texValueMax - m_texValueMin) / div) * scale;
-		const tcu::Vec4		opThreshold		= getDerivateThreshold(m_precision, m_texValueMin*scale, m_texValueMax*scale, reference);
-		const tcu::Vec4		opThresholdW	= getDerivateThresholdWarning(m_precision, m_texValueMin*scale, m_texValueMax*scale, reference);
+		tcu::Vec4			reference		= ((m_texValueMax - m_texValueMin) / div);
+		const tcu::Vec4		opThreshold		= getDerivateThreshold(m_precision, m_texValueMin, m_texValueMax, reference);
+		const tcu::Vec4		opThresholdW	= getDerivateThresholdWarning(m_precision, m_texValueMin, m_texValueMax, reference);
 		const tcu::Vec4		threshold		= max(surfaceThreshold, opThreshold);
 		const tcu::Vec4		thresholdW		= max(surfaceThreshold, opThresholdW);
 		const int			numComps		= glu::getDataTypeFloatScalars(m_dataType);
-=======
-		const bool			isX			= m_func == DERIVATE_DFDX;
-		const float			div			= isX ? w : h;
-		const tcu::Vec4		scale		= isX ? xScale : yScale;
-		tcu::Vec4			reference	= ((m_texValueMax - m_texValueMin) / div);
-		const tcu::Vec4		opThreshold	= getDerivateThreshold(m_precision, m_texValueMin, m_texValueMax, reference);
-		const tcu::Vec4		threshold	= max(surfaceThreshold, opThreshold);
-		const int			numComps	= glu::getDataTypeFloatScalars(m_dataType);
->>>>>>> 5e128f6d
 
 		/* adjust the reference value for the correct dfdx or dfdy sample adjacency */
 		reference	= reference * scale;
