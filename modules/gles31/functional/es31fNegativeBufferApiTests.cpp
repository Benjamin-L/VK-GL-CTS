/*-------------------------------------------------------------------------
 * drawElements Quality Program OpenGL ES 3.1 Module
 * -------------------------------------------------
 *
 * Copyright 2014 The Android Open Source Project
 *
 * Licensed under the Apache License, Version 2.0 (the "License");
 * you may not use this file except in compliance with the License.
 * You may obtain a copy of the License at
 *
 *      http://www.apache.org/licenses/LICENSE-2.0
 *
 * Unless required by applicable law or agreed to in writing, software
 * distributed under the License is distributed on an "AS IS" BASIS,
 * WITHOUT WARRANTIES OR CONDITIONS OF ANY KIND, either express or implied.
 * See the License for the specific language governing permissions and
 * limitations under the License.
 *
 *//*!
 * \file
 * \brief Negative Buffer API tests.
 *//*--------------------------------------------------------------------*/

#include "es31fNegativeBufferApiTests.hpp"

#include "gluCallLogWrapper.hpp"

#include "glwDefs.hpp"
#include "glwEnums.hpp"

namespace deqp
{
namespace gles31
{
namespace Functional
{
namespace NegativeTestShared
{

using tcu::TestLog;
using glu::CallLogWrapper;
using namespace glw;

// Buffers
void bind_buffer (NegativeTestContext& ctx)
{
	ctx.beginSection("GL_INVALID_ENUM is generated if target is not one of the allowable values.");
	ctx.glBindBuffer(-1, 0);
	ctx.expectError(GL_INVALID_ENUM);
	ctx.endSection();
}

void delete_buffers (NegativeTestContext& ctx)
{
	ctx.beginSection("GL_INVALID_VALUE is generated if n is negative.");
	ctx.glDeleteBuffers(-1, 0);
	ctx.expectError(GL_INVALID_VALUE);
	ctx.endSection();
}

void gen_buffers (NegativeTestContext& ctx)
{
	ctx.beginSection("GL_INVALID_VALUE is generated if n is negative.");
	ctx.glGenBuffers(-1, 0);
	ctx.expectError(GL_INVALID_VALUE);
	ctx.endSection();
}

void buffer_data (NegativeTestContext& ctx)
{
	GLuint buffer = 0x1234;
	ctx.glGenBuffers(1, &buffer);
	ctx.glBindBuffer(GL_ARRAY_BUFFER, buffer);

	ctx.beginSection("GL_INVALID_ENUM is generated if target is not GL_ARRAY_BUFFER or GL_ELEMENT_ARRAY_BUFFER.");
	ctx.glBufferData(-1, 0, NULL, GL_STREAM_DRAW);
	ctx.expectError(GL_INVALID_ENUM);
	ctx.endSection();

	ctx.beginSection("GL_INVALID_ENUM is generated if usage is not GL_STREAM_DRAW, GL_STATIC_DRAW, or GL_DYNAMIC_DRAW.");
	ctx.glBufferData(GL_ARRAY_BUFFER, 0, NULL, -1);
	ctx.expectError(GL_INVALID_ENUM);
	ctx.endSection();

	ctx.beginSection("GL_INVALID_VALUE is generated if size is negative.");
	ctx.glBufferData(GL_ARRAY_BUFFER, -1, NULL, GL_STREAM_DRAW);
	ctx.expectError(GL_INVALID_VALUE);
	ctx.endSection();

	ctx.beginSection("GL_INVALID_OPERATION is generated if the reserved buffer object name 0 is bound to target.");
	ctx.glBindBuffer(GL_ARRAY_BUFFER, 0);
	ctx.glBufferData(GL_ARRAY_BUFFER, 0, NULL, GL_STREAM_DRAW);
	ctx.expectError(GL_INVALID_OPERATION);
	ctx.endSection();

	ctx.glDeleteBuffers(1, &buffer);
}

void buffer_sub_data (NegativeTestContext& ctx)
{
	GLuint buffer = 0x1234;
	ctx.glGenBuffers(1, &buffer);
	ctx.glBindBuffer(GL_ARRAY_BUFFER, buffer);
	ctx.glBufferData(GL_ARRAY_BUFFER, 10, 0, GL_STREAM_DRAW);

	ctx.beginSection("GL_INVALID_ENUM is generated if target is not GL_ARRAY_BUFFER or GL_ELEMENT_ARRAY_BUFFER.");
	ctx.glBufferSubData(-1, 1, 1, 0);
	ctx.expectError(GL_INVALID_ENUM);
	ctx.endSection();

	ctx.beginSection("GL_INVALID_OPERATION is generated if the reserved buffer object name 0 is bound to target.");
	ctx.glBindBuffer(GL_ARRAY_BUFFER, 0);
	ctx.glBufferSubData(GL_ARRAY_BUFFER, 1, 1, 0);
	ctx.expectError(GL_INVALID_OPERATION);
	ctx.endSection();

	ctx.beginSection("GL_INVALID_OPERATION is generated if the buffer object being updated is mapped.");
	ctx.glBindBuffer(GL_ARRAY_BUFFER, buffer);
	ctx.glMapBufferRange(GL_ARRAY_BUFFER, 0, 5, GL_MAP_READ_BIT);
	ctx.expectError(GL_NO_ERROR);
	ctx.glBufferSubData(GL_ARRAY_BUFFER, 1, 1, 0);
	ctx.expectError(GL_INVALID_OPERATION);
	ctx.endSection();

	ctx.glDeleteBuffers(1, &buffer);
}

void buffer_sub_data_size_offset (NegativeTestContext& ctx)
{
	GLuint buffer = 0x1234;
	ctx.glGenBuffers(1, &buffer);
	ctx.glBindBuffer(GL_ARRAY_BUFFER, buffer);
	ctx.glBufferData(GL_ARRAY_BUFFER, 10, 0, GL_STREAM_DRAW);

	ctx.beginSection("GL_INVALID_VALUE is generated if offset or size is negative, or if together they define a region of memory that extends beyond the buffer object's allocated data store.");
	ctx.glBufferSubData(GL_ARRAY_BUFFER, -1, 1, 0);
	ctx.expectError(GL_INVALID_VALUE);
	ctx.glBufferSubData(GL_ARRAY_BUFFER, -1, -1, 0);
	ctx.expectError(GL_INVALID_VALUE);
	ctx.glBufferSubData(GL_ARRAY_BUFFER, 1, -1, 0);
	ctx.expectError(GL_INVALID_VALUE);
	ctx.glBufferSubData(GL_ARRAY_BUFFER, 15, 1, 0);
	ctx.expectError(GL_INVALID_VALUE);
	ctx.glBufferSubData(GL_ARRAY_BUFFER, 1, 15, 0);
	ctx.expectError(GL_INVALID_VALUE);
	ctx.glBufferSubData(GL_ARRAY_BUFFER, 8, 8, 0);
	ctx.expectError(GL_INVALID_VALUE);
	ctx.endSection();

	ctx.glDeleteBuffers(1, &buffer);
}

void clear (NegativeTestContext& ctx)
{
	ctx.beginSection("GL_INVALID_VALUE is generated if any bit other than the three defined bits is set in mask.");
	ctx.glClear(GL_COLOR_BUFFER_BIT | GL_DEPTH_BUFFER_BIT | GL_STENCIL_BUFFER_BIT);
	ctx.expectError(GL_NO_ERROR);
	ctx.glClear(0x00000200);
	ctx.expectError(GL_INVALID_VALUE);
	ctx.glClear(0x00001000);
	ctx.expectError(GL_INVALID_VALUE);
	ctx.glClear(0x00000010);
	ctx.expectError(GL_INVALID_VALUE);
	ctx.endSection();
}

void read_pixels (NegativeTestContext& ctx)
{
	std::vector<GLubyte>	ubyteData	(4);
	GLuint					fbo			= 0x1234;

	ctx.beginSection("GL_INVALID_OPERATION is generated if the combination of format and type is unsupported.");
	ctx.glReadPixels(0, 0, 1, 1, GL_LUMINANCE_ALPHA, GL_UNSIGNED_SHORT_4_4_4_4, &ubyteData[0]);
	ctx.expectError(GL_INVALID_OPERATION);
	ctx.endSection();

	ctx.beginSection("GL_INVALID_VALUE is generated if either width or height is negative.");
	ctx.glReadPixels(0, 0, -1, 1, GL_RGBA, GL_UNSIGNED_BYTE, &ubyteData[0]);
	ctx.expectError(GL_INVALID_VALUE);
	ctx.glReadPixels(0, 0, 1, -1, GL_RGBA, GL_UNSIGNED_BYTE, &ubyteData[0]);
	ctx.expectError(GL_INVALID_VALUE);
	ctx.glReadPixels(0, 0, -1, -1, GL_RGBA, GL_UNSIGNED_BYTE, &ubyteData[0]);
	ctx.expectError(GL_INVALID_VALUE);
	ctx.endSection();

	ctx.beginSection("GL_INVALID_FRAMEBUFFER_OPERATION is generated if the currently bound framebuffer is not framebuffer complete.");
	ctx.glGenFramebuffers(1, &fbo);
	ctx.glBindFramebuffer(GL_FRAMEBUFFER, fbo);
	ctx.glCheckFramebufferStatus(GL_FRAMEBUFFER);
	ctx.glReadPixels(0, 0, 1, 1, GL_RGBA, GL_UNSIGNED_BYTE, &ubyteData[0]);
	ctx.expectError(GL_INVALID_FRAMEBUFFER_OPERATION);
	ctx.endSection();

	ctx.glDeleteFramebuffers(1, &fbo);
}

void readn_pixels (NegativeTestContext& ctx)
{
	std::vector<GLubyte>	ubyteData	(4);
	GLuint					fbo			= 0x1234;

	if (!contextSupports(ctx.getRenderContext().getType(), glu::ApiType::es(3, 2))
		&& !ctx.isExtensionSupported("GL_KHR_robustness")
		&& !ctx.isExtensionSupported("GL_EXT_robustness"))
	{
		TCU_THROW(NotSupportedError, "GLES 3.2 or robustness extension not supported");
	}

	ctx.beginSection("GL_INVALID_OPERATION is generated if the combination of format and type is unsupported.");
	ctx.glReadnPixels(0, 0, 1, 1, GL_LUMINANCE_ALPHA, GL_UNSIGNED_SHORT_4_4_4_4, (int) ubyteData.size(), &ubyteData[0]);
	ctx.expectError(GL_INVALID_OPERATION);
	ctx.endSection();

	ctx.beginSection("GL_INVALID_VALUE is generated if either width or height is negative.");
	ctx.glReadnPixels(0, 0, -1, 1, GL_RGBA, GL_UNSIGNED_BYTE, (int) ubyteData.size(), &ubyteData[0]);
	ctx.expectError(GL_INVALID_VALUE);
	ctx.glReadnPixels(0, 0, 1, -1, GL_RGBA, GL_UNSIGNED_BYTE, (int) ubyteData.size(), &ubyteData[0]);
	ctx.expectError(GL_INVALID_VALUE);
	ctx.glReadnPixels(0, 0, -1, -1, GL_RGBA, GL_UNSIGNED_BYTE, (int) ubyteData.size(), &ubyteData[0]);
	ctx.expectError(GL_INVALID_VALUE);
	ctx.endSection();

	ctx.beginSection("GL_INVALID_OPERATION is generated by ReadnPixels if the buffer size required to store the requested data is larger than bufSize.");
	ctx.glReadnPixels(0, 0, 0x1234, 0x1234, GL_RGBA, GL_UNSIGNED_BYTE, (int) ubyteData.size(), &ubyteData[0]);
	ctx.expectError(GL_INVALID_OPERATION);
	ctx.endSection();

	ctx.beginSection("GL_INVALID_FRAMEBUFFER_OPERATION is generated if the currently bound framebuffer is not framebuffer complete.");
	ctx.glGenFramebuffers(1, &fbo);
	ctx.glBindFramebuffer(GL_FRAMEBUFFER, fbo);
	ctx.glCheckFramebufferStatus(GL_FRAMEBUFFER);
	ctx.glReadnPixels(0, 0, 1, 1, GL_RGBA, GL_UNSIGNED_BYTE, (int) ubyteData.size(), &ubyteData[0]);
	ctx.expectError(GL_INVALID_FRAMEBUFFER_OPERATION);
	ctx.endSection();

	ctx.glDeleteFramebuffers(1, &fbo);
}

void read_pixels_format_mismatch (NegativeTestContext& ctx)
{
	std::vector<GLubyte>	ubyteData	(4);
	std::vector<GLushort>	ushortData	(4);
	std::vector<GLfloat>	floatData	(4);
	GLint					readFormat	= 0x1234;
	GLint					readType	= 0x1234;

	ctx.beginSection("Unsupported combinations of format and type will generate an GL_INVALID_OPERATION error.");
	ctx.glReadPixels(0, 0, 1, 1, GL_RGBA, GL_UNSIGNED_SHORT_5_6_5, &ushortData[0]);
	ctx.expectError(GL_INVALID_OPERATION);
	ctx.glReadPixels(0, 0, 1, 1, GL_ALPHA, GL_UNSIGNED_SHORT_5_6_5, &ushortData[0]);
	ctx.expectError(GL_INVALID_OPERATION);
	ctx.glReadPixels(0, 0, 1, 1, GL_RGB, GL_UNSIGNED_SHORT_4_4_4_4, &ushortData[0]);
	ctx.expectError(GL_INVALID_OPERATION);
	ctx.glReadPixels(0, 0, 1, 1, GL_ALPHA, GL_UNSIGNED_SHORT_4_4_4_4, &ushortData[0]);
	ctx.expectError(GL_INVALID_OPERATION);
	ctx.glReadPixels(0, 0, 1, 1, GL_RGB, GL_UNSIGNED_SHORT_5_5_5_1, &ushortData[0]);
	ctx.expectError(GL_INVALID_OPERATION);
	ctx.glReadPixels(0, 0, 1, 1, GL_ALPHA, GL_UNSIGNED_SHORT_5_5_5_1, &ushortData[0]);
	ctx.expectError(GL_INVALID_OPERATION);
	ctx.glReadnPixels(0, 0, 1, 1, GL_RGBA, GL_FLOAT, (int) floatData.size(), &floatData[0]);
	ctx.expectError(GL_INVALID_OPERATION);
	ctx.endSection();

	ctx.beginSection("GL_RGBA/GL_UNSIGNED_BYTE is always accepted and the other acceptable pair can be discovered by querying GL_IMPLEMENTATION_COLOR_READ_FORMAT and GL_IMPLEMENTATION_COLOR_READ_TYPE.");
	ctx.glReadPixels(0, 0, 1, 1, GL_RGBA, GL_UNSIGNED_BYTE, &ubyteData[0]);
	ctx.expectError(GL_NO_ERROR);
	ctx.glGetIntegerv(GL_IMPLEMENTATION_COLOR_READ_FORMAT, &readFormat);
	ctx.glGetIntegerv(GL_IMPLEMENTATION_COLOR_READ_TYPE, &readType);
	ctx.glReadPixels(0, 0, 1, 1, readFormat, readType, &ubyteData[0]);
	ctx.expectError(GL_NO_ERROR);
	ctx.endSection();
}

void read_pixels_fbo_format_mismatch (NegativeTestContext& ctx)
{
	std::vector<GLubyte>	ubyteData(4);
	std::vector<float>		floatData(4);
	deUint32				fbo = 0x1234;
	deUint32				texture = 0x1234;

	ctx.glGenTextures			(1, &texture);
	ctx.glBindTexture			(GL_TEXTURE_2D, texture);
	ctx.glTexImage2D			(GL_TEXTURE_2D, 0, GL_RGBA, 32, 32, 0, GL_RGBA, GL_UNSIGNED_BYTE, NULL);
	ctx.glGenFramebuffers		(1, &fbo);
	ctx.glBindFramebuffer		(GL_FRAMEBUFFER, fbo);
	ctx.glFramebufferTexture2D	(GL_FRAMEBUFFER, GL_COLOR_ATTACHMENT0, GL_TEXTURE_2D, texture, 0);
	ctx.expectError				(GL_NO_ERROR);

	ctx.beginSection("GL_INVALID_OPERATION is generated if currently bound framebuffer format is incompatible with format and type.");

	ctx.glTexImage2D			(GL_TEXTURE_2D, 0, GL_RGBA, 32, 32, 0, GL_RGBA, GL_UNSIGNED_BYTE, NULL);
	ctx.glFramebufferTexture2D	(GL_FRAMEBUFFER, GL_COLOR_ATTACHMENT0, GL_TEXTURE_2D, texture, 0);
	ctx.glCheckFramebufferStatus(GL_FRAMEBUFFER);
	ctx.expectError				(GL_NO_ERROR);
	ctx.glReadPixels			(0, 0, 1, 1, GL_RGBA, GL_FLOAT, &floatData[0]);
	ctx.expectError				(GL_INVALID_OPERATION);

	ctx.glTexImage2D			(GL_TEXTURE_2D, 0, GL_RGBA32I, 32, 32, 0, GL_RGBA_INTEGER, GL_INT, NULL);
	ctx.glFramebufferTexture2D	(GL_FRAMEBUFFER, GL_COLOR_ATTACHMENT0, GL_TEXTURE_2D, texture, 0);
	ctx.glCheckFramebufferStatus(GL_FRAMEBUFFER);
	ctx.expectError				(GL_NO_ERROR);
	ctx.glReadPixels			(0, 0, 1, 1, GL_RGBA, GL_FLOAT, &floatData[0]);
	ctx.expectError				(GL_INVALID_OPERATION);

	ctx.glTexImage2D			(GL_TEXTURE_2D, 0, GL_RGBA32UI, 32, 32, 0, GL_RGBA_INTEGER, GL_UNSIGNED_INT, NULL);
	ctx.glFramebufferTexture2D	(GL_FRAMEBUFFER, GL_COLOR_ATTACHMENT0, GL_TEXTURE_2D, texture, 0);
	ctx.glCheckFramebufferStatus(GL_FRAMEBUFFER);
	ctx.expectError				(GL_NO_ERROR);
	ctx.glReadPixels			(0, 0, 1, 1, GL_RGBA, GL_FLOAT, &floatData[0]);
	ctx.expectError				(GL_INVALID_OPERATION);

	ctx.glTexImage2D			(GL_TEXTURE_2D, 0, GL_RGBA32F, 32, 32, 0, GL_RGBA, GL_FLOAT, NULL);
	ctx.expectError				(GL_NO_ERROR);
	ctx.glFramebufferTexture2D	(GL_FRAMEBUFFER, GL_COLOR_ATTACHMENT0, GL_TEXTURE_2D, texture, 0);
	ctx.glCheckFramebufferStatus(GL_FRAMEBUFFER);
	ctx.expectError				(GL_NO_ERROR);
	ctx.glReadPixels			(0, 0, 1, 1, GL_RGBA, GL_INT, &floatData[0]);
	ctx.expectError				(GL_INVALID_OPERATION);

	ctx.endSection();

	ctx.beginSection("GL_INVALID_OPERATION is generated if GL_READ_FRAMEBUFFER_BINDING is non-zero, the read framebuffer is complete, and the value of GL_SAMPLE_BUFFERS for the read framebuffer is greater than zero.");

	int			binding			= -1;
	int			sampleBuffers = 0x1234;
	deUint32	rbo = 0x1234;

	ctx.glGenRenderbuffers(1, &rbo);
	ctx.glBindRenderbuffer(GL_RENDERBUFFER, rbo);
	ctx.glRenderbufferStorageMultisample(GL_RENDERBUFFER, 4, GL_RGBA8, 32, 32);
	ctx.glFramebufferRenderbuffer(GL_FRAMEBUFFER, GL_COLOR_ATTACHMENT0, GL_RENDERBUFFER, rbo);

	ctx.glGetIntegerv			(GL_READ_FRAMEBUFFER_BINDING, &binding);
	ctx.getLog() << TestLog::Message << "// GL_READ_FRAMEBUFFER_BINDING: " << binding << TestLog::EndMessage;
	ctx.glCheckFramebufferStatus(GL_FRAMEBUFFER);
	ctx.glGetIntegerv			(GL_SAMPLE_BUFFERS, &sampleBuffers);
	ctx.getLog() << TestLog::Message << "// GL_SAMPLE_BUFFERS: " << sampleBuffers << TestLog::EndMessage;
	ctx.expectError				(GL_NO_ERROR);

	if (binding == 0 || sampleBuffers <= 0)
	{
		ctx.getLog() << TestLog::Message << "// ERROR: expected GL_READ_FRAMEBUFFER_BINDING to be non-zero and GL_SAMPLE_BUFFERS to be greater than zero" << TestLog::EndMessage;
		ctx.fail("Got invalid value");
	}
	else
	{
		ctx.glReadPixels	(0, 0, 1, 1, GL_RGBA, GL_UNSIGNED_BYTE, &ubyteData[0]);
		ctx.expectError		(GL_INVALID_OPERATION);
	}

	ctx.endSection();

	ctx.glBindRenderbuffer		(GL_RENDERBUFFER, 0);
	ctx.glBindTexture			(GL_TEXTURE_2D, 0);
	ctx.glBindFramebuffer		(GL_FRAMEBUFFER, 0);
	ctx.glDeleteFramebuffers	(1, &fbo);
	ctx.glDeleteTextures		(1, &texture);
	ctx.glDeleteRenderbuffers	(1, &rbo);
}

void bind_buffer_range (NegativeTestContext& ctx)
{
	deUint32	bufAC		= 0x1234;
	deUint32	bufU		= 0x1234;
	deUint32	bufTF		= 0x1234;
	int			maxTFSize	= 0x1234;
	int			maxUSize	= 0x1234;
	int			uAlignment	= 0x1234;

	ctx.glGenBuffers(1, &bufU);
	ctx.glBindBuffer(GL_UNIFORM_BUFFER, bufU);
	ctx.glBufferData(GL_UNIFORM_BUFFER, 16, NULL, GL_STREAM_DRAW);

	ctx.glGenBuffers(1, &bufTF);
	ctx.glBindBuffer(GL_TRANSFORM_FEEDBACK_BUFFER, bufTF);
	ctx.glBufferData(GL_TRANSFORM_FEEDBACK_BUFFER, 16, NULL, GL_STREAM_DRAW);

	ctx.glGenBuffers(1, &bufAC);
	ctx.glBindBuffer(GL_ATOMIC_COUNTER_BUFFER, bufAC);
	ctx.glBufferData(GL_ATOMIC_COUNTER_BUFFER, 16, NULL, GL_STREAM_DRAW);

	ctx.beginSection("GL_INVALID_ENUM is generated if target is not GL_ATOMIC_COUNTER_BUFFER, GL_SHADER_STORAGE_BUFFER, GL_TRANSFORM_FEEDBACK_BUFFER or GL_UNIFORM_BUFFER.");
	ctx.glBindBufferRange(GL_ARRAY_BUFFER, 0, bufU, 0, 4);
	ctx.expectError(GL_INVALID_ENUM);
	ctx.endSection();

	ctx.beginSection("GL_INVALID_VALUE is generated if target is GL_TRANSFORM_FEEDBACK_BUFFER and index is greater than or equal to GL_MAX_TRANSFORM_FEEDBACK_SEPARATE_ATTRIBS.");
	ctx.glGetIntegerv(GL_MAX_TRANSFORM_FEEDBACK_SEPARATE_ATTRIBS, &maxTFSize);
	ctx.glBindBufferRange(GL_TRANSFORM_FEEDBACK_BUFFER, maxTFSize, bufTF, 0, 4);
	ctx.expectError(GL_INVALID_VALUE);
	ctx.endSection();

	ctx.beginSection("GL_INVALID_VALUE is generated if target is GL_UNIFORM_BUFFER and index is greater than or equal to GL_MAX_UNIFORM_BUFFER_BINDINGS.");
	ctx.glGetIntegerv(GL_MAX_UNIFORM_BUFFER_BINDINGS, &maxUSize);
	ctx.glBindBufferRange(GL_UNIFORM_BUFFER, maxUSize, bufU, 0, 4);
	ctx.expectError(GL_INVALID_VALUE);
	ctx.endSection();

	ctx.beginSection("GL_INVALID_VALUE is generated if size is less than or equal to zero.");
	ctx.glBindBufferRange(GL_UNIFORM_BUFFER, 0, bufU, 0, -1);
	ctx.expectError(GL_INVALID_VALUE);
	ctx.glBindBufferRange(GL_UNIFORM_BUFFER, 0, bufU, 0, 0);
	ctx.expectError(GL_INVALID_VALUE);
	ctx.endSection();

	ctx.beginSection("GL_INVALID_VALUE is generated if offset is less than zero.");
	ctx.glBindBufferRange(GL_UNIFORM_BUFFER, 0, bufU, -1, 0);
	ctx.expectError(GL_INVALID_VALUE);
	ctx.endSection();

	ctx.beginSection("GL_INVALID_VALUE is generated if target is GL_TRANSFORM_FEEDBACK_BUFFER and size or offset are not multiples of 4.");
	ctx.glBindBufferRange(GL_TRANSFORM_FEEDBACK_BUFFER, 0, bufTF, 4, 5);
	ctx.expectError(GL_INVALID_VALUE);
	ctx.glBindBufferRange(GL_TRANSFORM_FEEDBACK_BUFFER, 0, bufTF, 5, 4);
	ctx.expectError(GL_INVALID_VALUE);
	ctx.glBindBufferRange(GL_TRANSFORM_FEEDBACK_BUFFER, 0, bufTF, 5, 7);
	ctx.expectError(GL_INVALID_VALUE);
	ctx.endSection();

	ctx.beginSection("GL_INVALID_VALUE is generated if target is GL_UNIFORM_BUFFER and offset is not a multiple of GL_UNIFORM_BUFFER_OFFSET_ALIGNMENT.");
	ctx.glGetIntegerv(GL_UNIFORM_BUFFER_OFFSET_ALIGNMENT, &uAlignment);
	ctx.glBindBufferRange(GL_UNIFORM_BUFFER, 0, bufU, uAlignment+1, 4);
	ctx.expectError(GL_INVALID_VALUE);
	ctx.endSection();

	if (contextSupports(ctx.getRenderContext().getType(), glu::ApiType::es(3, 2)))
	{
		int maxACize	= 0x1234;
		int maxSSize	= 0x1234;
		int ssAlignment	= 0x1234;

		ctx.beginSection("GL_INVALID_VALUE is generated if target is GL_ATOMIC_COUNTER_BUFFER and index is greater than or equal to GL_MAX_ATOMIC_COUNTER_BUFFER_BINDINGS.");
		ctx.glGetIntegerv(GL_MAX_ATOMIC_COUNTER_BUFFER_BINDINGS, &maxACize);
		ctx.glBindBufferRange(GL_ATOMIC_COUNTER_BUFFER, maxACize, bufU, 0, 4);
		ctx.expectError(GL_INVALID_VALUE);
		ctx.endSection();

		ctx.beginSection("GL_INVALID_VALUE is generated if target is GL_SHADER_STORAGE_BUFFER and index is greater than or equal to GL_MAX_SHADER_STORAGE_BUFFER_BINDINGS.");
		ctx.glGetIntegerv(GL_MAX_SHADER_STORAGE_BUFFER_BINDINGS, &maxSSize);
		ctx.glBindBufferRange(GL_SHADER_STORAGE_BUFFER, maxSSize, bufU, 0, 4);
		ctx.expectError(GL_INVALID_VALUE);
		ctx.endSection();

		ctx.beginSection("GL_INVALID_VALUE is generated if target is GL_ATOMIC_COUNTER_BUFFER and offset is not multiples of 4.");
		ctx.glBindBufferRange(GL_ATOMIC_COUNTER_BUFFER, 0, bufTF, 5, 0);
		ctx.expectError(GL_INVALID_VALUE);
		ctx.endSection();

		ctx.beginSection("GL_INVALID_VALUE is generated if target is GL_SHADER_STORAGE_BUFFER and offset is not a multiple of the value of GL_SHADER_STORAGE_BUFFER_OFFSET_ALIGNMENT.");
		ctx.glGetIntegerv(GL_SHADER_STORAGE_BUFFER_OFFSET_ALIGNMENT, &ssAlignment);
		ctx.glBindBufferRange(GL_ATOMIC_COUNTER_BUFFER, 0, bufTF, ssAlignment+1, 0);
		ctx.expectError(GL_INVALID_VALUE);
		ctx.endSection();
	}

	ctx.glDeleteBuffers(1, &bufU);
	ctx.glDeleteBuffers(1, &bufTF);
	ctx.glDeleteBuffers(1, &bufAC);
}

void bind_buffer_base (NegativeTestContext& ctx)
{
	deUint32	bufU		= 0x1234;
	deUint32	bufTF		= 0x1234;
	int			maxUSize	= 0x1234;
	int			maxTFSize	= 0x1234;

	ctx.glGenBuffers(1, &bufU);
	ctx.glBindBuffer(GL_UNIFORM_BUFFER, bufU);
	ctx.glBufferData(GL_UNIFORM_BUFFER, 16, NULL, GL_STREAM_DRAW);

	ctx.glGenBuffers(1, &bufTF);
	ctx.glBindBuffer(GL_TRANSFORM_FEEDBACK_BUFFER, bufTF);
	ctx.glBufferData(GL_TRANSFORM_FEEDBACK_BUFFER, 16, NULL, GL_STREAM_DRAW);
	ctx.expectError(GL_NO_ERROR);

	ctx.beginSection("GL_INVALID_ENUM is generated if target is not GL_ATOMIC_COUNTER_BUFFER, GL_SHADER_STORAGE_BUFFER, GL_TRANSFORM_FEEDBACK_BUFFER or GL_UNIFORM_BUFFER.");
	ctx.glBindBufferBase(-1, 0, bufU);
	ctx.expectError(GL_INVALID_ENUM);
	ctx.glBindBufferBase(GL_ARRAY_BUFFER, 0, bufU);
	ctx.expectError(GL_INVALID_ENUM);
	ctx.endSection();

	ctx.beginSection("GL_INVALID_VALUE is generated if target is GL_UNIFORM_BUFFER and index is greater than or equal to GL_MAX_UNIFORM_BUFFER_BINDINGS.");
	ctx.glGetIntegerv(GL_MAX_UNIFORM_BUFFER_BINDINGS, &maxUSize);
	ctx.glBindBufferBase(GL_UNIFORM_BUFFER, maxUSize, bufU);
	ctx.expectError(GL_INVALID_VALUE);
	ctx.endSection();

	ctx.beginSection("GL_INVALID_VALUE is generated if target is GL_TRANSFORM_FEEDBACK_BUFFER andindex is greater than or equal to GL_MAX_TRANSFORM_FEEDBACK_SEPARATE_ATTRIBS.");
	ctx.glGetIntegerv(GL_MAX_TRANSFORM_FEEDBACK_SEPARATE_ATTRIBS, &maxTFSize);
	ctx.glBindBufferBase(GL_TRANSFORM_FEEDBACK_BUFFER, maxTFSize, bufTF);
	ctx.expectError(GL_INVALID_VALUE);
	ctx.endSection();

	if (contextSupports(ctx.getRenderContext().getType(), glu::ApiType::es(3, 2)))
	{
		int maxACize = 0x1234;
		int maxSSize = 0x1234;

		ctx.beginSection("GL_INVALID_VALUE is generated if target is GL_ATOMIC_COUNTER_BUFFER and index is greater than or equal to GL_MAX_ATOMIC_COUNTER_BUFFER_BINDINGS.");
		ctx.glGetIntegerv(GL_MAX_ATOMIC_COUNTER_BUFFER_BINDINGS, &maxACize);
		ctx.glBindBufferRange(GL_ATOMIC_COUNTER_BUFFER, maxACize, bufU, 0, 4);
		ctx.expectError(GL_INVALID_VALUE);
		ctx.endSection();

		ctx.beginSection("GL_INVALID_VALUE is generated if target is GL_SHADER_STORAGE_BUFFER and index is greater than or equal to GL_MAX_SHADER_STORAGE_BUFFER_BINDINGS.");
		ctx.glGetIntegerv(GL_MAX_SHADER_STORAGE_BUFFER_BINDINGS, &maxSSize);
		ctx.glBindBufferRange(GL_SHADER_STORAGE_BUFFER, maxSSize, bufU, 0, 4);
		ctx.expectError(GL_INVALID_VALUE);
		ctx.endSection();
	}

	ctx.glDeleteBuffers(1, &bufU);
	ctx.glDeleteBuffers(1, &bufTF);
}

void clear_bufferiv (NegativeTestContext& ctx)
{
	std::vector<int>	data			(32*32);
	deUint32			fbo				= 0x1234;
	deUint32			texture			= 0x1234;
	int					maxDrawBuffers	= 0x1234;

	ctx.glGenTextures			(1, &texture);
	ctx.glBindTexture			(GL_TEXTURE_2D, texture);
	ctx.glTexImage2D			(GL_TEXTURE_2D, 0, GL_RGBA32I, 32, 32, 0, GL_RGBA_INTEGER, GL_INT, NULL);
	ctx.glGenFramebuffers		(1, &fbo);
	ctx.glBindFramebuffer		(GL_FRAMEBUFFER, fbo);
	ctx.glFramebufferTexture2D	(GL_FRAMEBUFFER, GL_COLOR_ATTACHMENT0, GL_TEXTURE_2D, texture, 0);
	ctx.glCheckFramebufferStatus(GL_FRAMEBUFFER);
	ctx.expectError				(GL_NO_ERROR);

	ctx.beginSection("GL_INVALID_ENUM is generated if buffer is not an accepted value.");
	ctx.glClearBufferiv			(-1, 0, &data[0]);
	ctx.expectError				(GL_INVALID_ENUM);
	ctx.glClearBufferiv			(GL_FRAMEBUFFER, 0, &data[0]);
	ctx.expectError				(GL_INVALID_ENUM);
	ctx.endSection();

	ctx.beginSection("GL_INVALID_ENUM is generated if buffer is GL_DEPTH or GL_DEPTH_STENCIL.");
	ctx.glClearBufferiv			(GL_DEPTH, 1, &data[0]);
	ctx.expectError				(GL_INVALID_ENUM);
	ctx.glClearBufferiv			(GL_DEPTH_STENCIL, 1, &data[0]);
	ctx.expectError				(GL_INVALID_ENUM);
	ctx.endSection();

	ctx.beginSection("GL_INVALID_VALUE is generated if buffer is GL_COLOR or GL_STENCIL and drawBuffer is greater than or equal to GL_MAX_DRAW_BUFFERS.");
	ctx.glGetIntegerv			(GL_MAX_DRAW_BUFFERS, &maxDrawBuffers);
	ctx.glClearBufferiv			(GL_COLOR, maxDrawBuffers, &data[0]);
	ctx.expectError				(GL_INVALID_VALUE);
	ctx.endSection();

	ctx.beginSection("GL_INVALID_VALUE is generated if buffer is GL_COLOR or GL_STENCIL and drawBuffer is negative.");
	ctx.glClearBufferiv			(GL_COLOR, -1, &data[0]);
	ctx.expectError				(GL_INVALID_VALUE);
	ctx.endSection();

	ctx.beginSection("GL_INVALID_VALUE is generated if buffer is GL_STENCIL and drawBuffer is not zero.");
	ctx.glClearBufferiv			(GL_STENCIL, 1, &data[0]);
	ctx.expectError				(GL_INVALID_VALUE);
	ctx.endSection();

	ctx.glDeleteFramebuffers	(1, &fbo);
	ctx.glDeleteTextures		(1, &texture);
}

void clear_bufferuiv (NegativeTestContext& ctx)
{
	std::vector<deUint32>	data			(32*32);
	deUint32				fbo				= 0x1234;
	deUint32				texture			= 0x1234;
	int						maxDrawBuffers	= 0x1234;

	ctx.glGenTextures			(1, &texture);
	ctx.glBindTexture			(GL_TEXTURE_2D, texture);
	ctx.glTexImage2D			(GL_TEXTURE_2D, 0, GL_RGBA32UI, 32, 32, 0, GL_RGBA_INTEGER, GL_UNSIGNED_INT, NULL);
	ctx.glGenFramebuffers		(1, &fbo);
	ctx.glBindFramebuffer		(GL_FRAMEBUFFER, fbo);
	ctx.glFramebufferTexture2D	(GL_FRAMEBUFFER, GL_COLOR_ATTACHMENT0, GL_TEXTURE_2D, texture, 0);
	ctx.glCheckFramebufferStatus(GL_FRAMEBUFFER);
	ctx.expectError				(GL_NO_ERROR);

	ctx.beginSection("GL_INVALID_ENUM is generated if buffer is not GL_COLOR.");
	ctx.glClearBufferuiv		(-1, 0, &data[0]);
	ctx.expectError				(GL_INVALID_ENUM);
	ctx.glClearBufferuiv		(GL_FRAMEBUFFER, 0, &data[0]);
	ctx.expectError				(GL_INVALID_ENUM);
	ctx.endSection();

	ctx.beginSection("GL_INVALID_ENUM is generated if buffer is GL_DEPTH, GL_STENCIL, or GL_DEPTH_STENCIL.");
	ctx.glClearBufferuiv		(GL_DEPTH, 0, &data[0]);
	ctx.expectError				(GL_INVALID_ENUM);
	ctx.glClearBufferuiv		(GL_STENCIL, 0, &data[0]);
	ctx.expectError				(GL_INVALID_ENUM);
	ctx.glClearBufferuiv		(GL_DEPTH_STENCIL, 0, &data[0]);
	ctx.expectError				(GL_INVALID_ENUM);
	ctx.endSection();

	ctx.beginSection("GL_INVALID_VALUE is generated if buffer is GL_COLOR and drawBuffer is greater than or equal to GL_MAX_DRAW_BUFFERS.");
	ctx.glGetIntegerv			(GL_MAX_DRAW_BUFFERS, &maxDrawBuffers);
	ctx.glClearBufferuiv		(GL_COLOR, maxDrawBuffers, &data[0]);
	ctx.expectError				(GL_INVALID_VALUE);
	ctx.endSection();

	ctx.beginSection("GL_INVALID_VALUE is generated if buffer is GL_COLOR and drawBuffer is negative.");
	ctx.glClearBufferuiv		(GL_COLOR, -1, &data[0]);
	ctx.expectError				(GL_INVALID_VALUE);
	ctx.endSection();

	ctx.glDeleteFramebuffers	(1, &fbo);
	ctx.glDeleteTextures		(1, &texture);
}

void clear_bufferfv (NegativeTestContext& ctx)
{
	std::vector<float>	data			(32*32);
	deUint32			fbo				= 0x1234;
	deUint32			texture			= 0x1234;
	int					maxDrawBuffers	= 0x1234;

	ctx.glGenTextures			(1, &texture);
	ctx.glBindTexture			(GL_TEXTURE_2D, texture);
	ctx.glTexImage2D			(GL_TEXTURE_2D, 0, GL_RGBA32F, 32, 32, 0, GL_RGBA, GL_FLOAT, NULL);
	ctx.glGenFramebuffers		(1, &fbo);
	ctx.glBindFramebuffer		(GL_FRAMEBUFFER, fbo);
	ctx.glFramebufferTexture2D	(GL_FRAMEBUFFER, GL_COLOR_ATTACHMENT0, GL_TEXTURE_2D, texture, 0);
	ctx.glCheckFramebufferStatus(GL_FRAMEBUFFER);
	ctx.expectError				(GL_NO_ERROR);

	ctx.beginSection("GL_INVALID_ENUM is generated if buffer is not GL_COLOR or GL_DEPTH.");
	ctx.glClearBufferfv			(-1, 0, &data[0]);
	ctx.expectError				(GL_INVALID_ENUM);
	ctx.glClearBufferfv			(GL_FRAMEBUFFER, 0, &data[0]);
	ctx.expectError				(GL_INVALID_ENUM);
	ctx.endSection();

	ctx.beginSection("GL_INVALID_ENUM is generated if buffer is GL_STENCIL or GL_DEPTH_STENCIL.");
	ctx.glClearBufferfv			(GL_STENCIL, 1, &data[0]);
	ctx.expectError				(GL_INVALID_ENUM);
	ctx.glClearBufferfv			(GL_DEPTH_STENCIL, 1, &data[0]);
	ctx.expectError				(GL_INVALID_ENUM);
	ctx.endSection();

	ctx.beginSection("GL_INVALID_VALUE is generated if buffer is GL_COLOR and drawBuffer is greater than or equal to GL_MAX_DRAW_BUFFERS.");
	ctx.glGetIntegerv			(GL_MAX_DRAW_BUFFERS, &maxDrawBuffers);
	ctx.glClearBufferfv			(GL_COLOR, maxDrawBuffers, &data[0]);
	ctx.expectError				(GL_INVALID_VALUE);
	ctx.endSection();

	ctx.beginSection("GL_INVALID_VALUE is generated if buffer is GL_COLOR and drawBuffer is negative.");
	ctx.glClearBufferfv			(GL_COLOR, -1, &data[0]);
	ctx.expectError				(GL_INVALID_VALUE);
	ctx.endSection();

	ctx.beginSection("GL_INVALID_VALUE is generated if buffer is GL_DEPTH and drawBuffer is not zero.");
	ctx.glClearBufferfv			(GL_DEPTH, 1, &data[0]);
	ctx.expectError				(GL_INVALID_VALUE);
	ctx.endSection();

	ctx.glDeleteFramebuffers	(1, &fbo);
	ctx.glDeleteTextures		(1, &texture);
}

void clear_bufferfi (NegativeTestContext& ctx)
{
	ctx.beginSection("GL_INVALID_ENUM is generated if buffer is not GL_DEPTH_STENCIL.");
	ctx.glClearBufferfi		(-1, 0, 1.0f, 1);
	ctx.expectError			(GL_INVALID_ENUM);
	ctx.glClearBufferfi		(GL_FRAMEBUFFER, 0, 1.0f, 1);
	ctx.expectError			(GL_INVALID_ENUM);
	ctx.glClearBufferfi		(GL_DEPTH, 0, 1.0f, 1);
	ctx.expectError			(GL_INVALID_ENUM);
	ctx.glClearBufferfi		(GL_STENCIL, 0, 1.0f, 1);
	ctx.expectError			(GL_INVALID_ENUM);
	ctx.glClearBufferfi		(GL_COLOR, 0, 1.0f, 1);
	ctx.expectError			(GL_INVALID_ENUM);
	ctx.endSection();

	ctx.beginSection("GL_INVALID_VALUE is generated if buffer is GL_DEPTH_STENCIL and drawBuffer is not zero.");
	ctx.glClearBufferfi		(GL_DEPTH_STENCIL, 1, 1.0f, 1);
	ctx.expectError			(GL_INVALID_VALUE);
	ctx.endSection();
}

void copy_buffer_sub_data (NegativeTestContext& ctx)
{
	deUint32				buf[2];
	std::vector<float>		data	(32*32);

	ctx.glGenBuffers			(2, buf);
	ctx.glBindBuffer			(GL_COPY_READ_BUFFER, buf[0]);
	ctx.glBufferData			(GL_COPY_READ_BUFFER, 32, &data[0], GL_DYNAMIC_COPY);
	ctx.glBindBuffer			(GL_COPY_WRITE_BUFFER, buf[1]);
	ctx.glBufferData			(GL_COPY_WRITE_BUFFER, 32, &data[0], GL_DYNAMIC_COPY);
	ctx.expectError				(GL_NO_ERROR);

	ctx.beginSection("GL_INVALID_VALUE is generated if any of readoffset, writeoffset or size is negative.");
	ctx.glCopyBufferSubData		(GL_COPY_READ_BUFFER, GL_COPY_WRITE_BUFFER, 0, 0, -4);
	ctx.expectError				(GL_INVALID_VALUE);
	ctx.glCopyBufferSubData		(GL_COPY_READ_BUFFER, GL_COPY_WRITE_BUFFER, -1, 0, 4);
	ctx.expectError				(GL_INVALID_VALUE);
	ctx.glCopyBufferSubData		(GL_COPY_READ_BUFFER, GL_COPY_WRITE_BUFFER, 0, -1, 4);
	ctx.expectError				(GL_INVALID_VALUE);
	ctx.endSection();

	ctx.beginSection("GL_INVALID_VALUE is generated if readoffset + size exceeds the size of the buffer object bound to readtarget.");
	ctx.glCopyBufferSubData		(GL_COPY_READ_BUFFER, GL_COPY_WRITE_BUFFER, 0, 0, 36);
	ctx.expectError				(GL_INVALID_VALUE);
	ctx.glCopyBufferSubData		(GL_COPY_READ_BUFFER, GL_COPY_WRITE_BUFFER, 24, 0, 16);
	ctx.expectError				(GL_INVALID_VALUE);
	ctx.glCopyBufferSubData		(GL_COPY_READ_BUFFER, GL_COPY_WRITE_BUFFER, 36, 0, 4);
	ctx.expectError				(GL_INVALID_VALUE);
	ctx.endSection();

	ctx.beginSection("GL_INVALID_VALUE is generated if writeoffset + size exceeds the size of the buffer object bound to writetarget.");
	ctx.glCopyBufferSubData		(GL_COPY_READ_BUFFER, GL_COPY_WRITE_BUFFER, 0, 0, 36);
	ctx.expectError				(GL_INVALID_VALUE);
	ctx.glCopyBufferSubData		(GL_COPY_READ_BUFFER, GL_COPY_WRITE_BUFFER, 0, 24, 16);
	ctx.expectError				(GL_INVALID_VALUE);
	ctx.glCopyBufferSubData		(GL_COPY_READ_BUFFER, GL_COPY_WRITE_BUFFER, 0, 36, 4);
	ctx.expectError				(GL_INVALID_VALUE);
	ctx.endSection();

	ctx.beginSection("GL_INVALID_VALUE is generated if the same buffer object is bound to both readtarget and writetarget and the ranges [readoffset, readoffset + size) and [writeoffset, writeoffset + size) overlap.");
	ctx.glBindBuffer			(GL_COPY_WRITE_BUFFER, buf[0]);
	ctx.glCopyBufferSubData		(GL_COPY_READ_BUFFER, GL_COPY_WRITE_BUFFER, 0, 16, 4);
	ctx.expectError				(GL_NO_ERROR);
	ctx.glCopyBufferSubData		(GL_COPY_READ_BUFFER, GL_COPY_WRITE_BUFFER, 0, 0, 4);
	ctx.expectError				(GL_INVALID_VALUE);
	ctx.glCopyBufferSubData		(GL_COPY_READ_BUFFER, GL_COPY_WRITE_BUFFER, 0, 16, 18);
	ctx.expectError				(GL_INVALID_VALUE);
	ctx.glBindBuffer			(GL_COPY_WRITE_BUFFER, buf[1]);
	ctx.endSection();

	ctx.beginSection("GL_INVALID_OPERATION is generated if zero is bound to readtarget or writetarget.");
	ctx.glBindBuffer			(GL_COPY_READ_BUFFER, 0);
	ctx.glCopyBufferSubData		(GL_COPY_READ_BUFFER, GL_COPY_WRITE_BUFFER, 0, 0, 16);
	ctx.expectError				(GL_INVALID_OPERATION);

	ctx.glBindBuffer			(GL_COPY_READ_BUFFER, buf[0]);
	ctx.glBindBuffer			(GL_COPY_WRITE_BUFFER, 0);
	ctx.glCopyBufferSubData		(GL_COPY_READ_BUFFER, GL_COPY_WRITE_BUFFER, 0, 0, 16);
	ctx.expectError				(GL_INVALID_OPERATION);

	ctx.glBindBuffer			(GL_COPY_WRITE_BUFFER, buf[1]);
	ctx.endSection();

	ctx.beginSection("GL_INVALID_OPERATION is generated if the buffer object bound to either readtarget or writetarget is mapped.");
	ctx.glMapBufferRange		(GL_COPY_READ_BUFFER, 0, 4, GL_MAP_READ_BIT);
	ctx.glCopyBufferSubData		(GL_COPY_READ_BUFFER, GL_COPY_WRITE_BUFFER, 0, 0, 16);
	ctx.expectError				(GL_INVALID_OPERATION);
	ctx.glUnmapBuffer			(GL_COPY_READ_BUFFER);

	ctx.glMapBufferRange		(GL_COPY_WRITE_BUFFER, 0, 4, GL_MAP_READ_BIT);
	ctx.glCopyBufferSubData		(GL_COPY_READ_BUFFER, GL_COPY_WRITE_BUFFER, 0, 0, 16);
	ctx.expectError				(GL_INVALID_OPERATION);
	ctx.glUnmapBuffer			(GL_COPY_WRITE_BUFFER);
	ctx.endSection();

	ctx.glDeleteBuffers(2, buf);
}

void draw_buffers (NegativeTestContext& ctx)
{
	deUint32				fbo						= 0x1234;
	deUint32				texture					= 0x1234;
	int						maxDrawBuffers			= 0x1234;
	int						maxColorAttachments		= -1;
	ctx.glGetIntegerv		(GL_MAX_COLOR_ATTACHMENTS, &maxColorAttachments);
	ctx.glGetIntegerv		(GL_MAX_DRAW_BUFFERS, &maxDrawBuffers);
	std::vector<deUint32>	values					(maxDrawBuffers+1);
	std::vector<deUint32>	attachments				(4);
	std::vector<GLfloat>	data					(32*32);
	values[0]				= GL_NONE;
	values[1]				= GL_BACK;
	values[2]				= GL_COLOR_ATTACHMENT0;
	values[3]				= GL_DEPTH_ATTACHMENT;
	attachments[0]			= (glw::GLenum) (GL_COLOR_ATTACHMENT0 + maxColorAttachments);
	attachments[1]			= GL_COLOR_ATTACHMENT0;
	attachments[2]			= GL_COLOR_ATTACHMENT1;
	attachments[3]			= GL_NONE;

	ctx.glGenTextures			(1, &texture);
	ctx.glBindTexture			(GL_TEXTURE_2D, texture);
	ctx.glTexImage2D			(GL_TEXTURE_2D, 0, GL_RGBA8, 32, 32, 0, GL_RGBA, GL_UNSIGNED_BYTE, NULL);
	ctx.glGenFramebuffers		(1, &fbo);
	ctx.glBindFramebuffer		(GL_FRAMEBUFFER, fbo);
	ctx.glFramebufferTexture2D	(GL_FRAMEBUFFER, GL_COLOR_ATTACHMENT0, GL_TEXTURE_2D, texture, 0);
	ctx.glCheckFramebufferStatus(GL_FRAMEBUFFER);
	ctx.expectError				(GL_NO_ERROR);

	ctx.beginSection("GL_INVALID_ENUM is generated if one of the values in bufs is not an accepted value.");
	ctx.glDrawBuffers			(2, &values[2]);
	ctx.expectError				(GL_INVALID_ENUM);
	ctx.endSection();

	ctx.beginSection("GL_INVALID_OPERATION is generated if the GL is bound to a draw framebuffer and DrawBuffers is supplied with BACK or COLOR_ATTACHMENTm where m is greater than or equal to the value of MAX_COLOR_ATTACHMENTS.");
	ctx.glBindFramebuffer		(GL_FRAMEBUFFER, fbo);
	ctx.glDrawBuffers			(1, &values[1]);
	ctx.expectError				(GL_INVALID_OPERATION);
	ctx.glDrawBuffers			(4, &attachments[0]);
	ctx.expectError				(GL_INVALID_OPERATION);
	ctx.endSection();

	ctx.beginSection("GL_INVALID_OPERATION is generated if the GL is bound to the default framebuffer and n is not 1.");
	ctx.glBindFramebuffer		(GL_FRAMEBUFFER, 0);
	ctx.glDrawBuffers			(2, &values[0]);
	ctx.expectError				(GL_INVALID_OPERATION);
	ctx.endSection();

	ctx.beginSection("GL_INVALID_OPERATION is generated if the GL is bound to the default framebuffer and the value in bufs is one of the GL_COLOR_ATTACHMENTn tokens.");
	ctx.glBindFramebuffer		(GL_FRAMEBUFFER, 0);
	ctx.glDrawBuffers			(1, &values[2]);
	ctx.expectError				(GL_INVALID_OPERATION);
	ctx.endSection();

	ctx.beginSection("GL_INVALID_OPERATION is generated if the GL is bound to a framebuffer object and the ith buffer listed in bufs is anything other than GL_NONE or GL_COLOR_ATTACHMENTSi.");
	ctx.glBindFramebuffer		(GL_FRAMEBUFFER, fbo);
	ctx.glDrawBuffers			(1, &values[1]);
	ctx.expectError				(GL_INVALID_OPERATION);
	ctx.glDrawBuffers			(4, &attachments[0]);
	ctx.expectError				(GL_INVALID_OPERATION);

	ctx.endSection();

	ctx.beginSection("GL_INVALID_VALUE is generated if n is less than 0 or greater than GL_MAX_DRAW_BUFFERS.");
	ctx.glDrawBuffers			(-1, &values[1]);
	ctx.expectError				(GL_INVALID_VALUE);
	ctx.glDrawBuffers			(maxDrawBuffers+1, &values[0]);
	ctx.expectError				(GL_INVALID_VALUE);
	ctx.endSection();

	ctx.glDeleteTextures(1, &texture);
	ctx.glDeleteFramebuffers(1, &fbo);
}

void flush_mapped_buffer_range (NegativeTestContext& ctx)
{
	deUint32				buf		= 0x1234;
	std::vector<GLfloat>	data	(32);

	ctx.glGenBuffers			(1, &buf);
	ctx.glBindBuffer			(GL_ARRAY_BUFFER, buf);
	ctx.glBufferData			(GL_ARRAY_BUFFER, 32, &data[0], GL_STATIC_READ);
	ctx.glMapBufferRange		(GL_ARRAY_BUFFER, 0, 16, GL_MAP_WRITE_BIT | GL_MAP_FLUSH_EXPLICIT_BIT);
	ctx.expectError				(GL_NO_ERROR);

	ctx.beginSection("GL_INVALID_ENUM is generated if target is not one of the accepted values.");
	ctx.glFlushMappedBufferRange(-1, 0, 16);
	ctx.expectError				(GL_INVALID_ENUM);
	ctx.endSection();

	ctx.beginSection("GL_INVALID_VALUE is generated if offset or length is negative, or if offset + length exceeds the size of the mapping.");
	ctx.glFlushMappedBufferRange(GL_ARRAY_BUFFER, -1, 1);
	ctx.expectError				(GL_INVALID_VALUE);
	ctx.glFlushMappedBufferRange(GL_ARRAY_BUFFER, 0, -1);
	ctx.expectError				(GL_INVALID_VALUE);
	ctx.glFlushMappedBufferRange(GL_ARRAY_BUFFER, 12, 8);
	ctx.expectError				(GL_INVALID_VALUE);
	ctx.glFlushMappedBufferRange(GL_ARRAY_BUFFER, 24, 4);
	ctx.expectError				(GL_INVALID_VALUE);
	ctx.glFlushMappedBufferRange(GL_ARRAY_BUFFER, 0, 24);
	ctx.expectError				(GL_INVALID_VALUE);
	ctx.endSection();

	ctx.beginSection("GL_INVALID_OPERATION is generated if zero is bound to target.");
	ctx.glBindBuffer			(GL_ARRAY_BUFFER, 0);
	ctx.glFlushMappedBufferRange(GL_ARRAY_BUFFER, 0, 8);
	ctx.expectError				(GL_INVALID_OPERATION);
	ctx.endSection();

	ctx.beginSection("GL_INVALID_OPERATION is generated if the buffer bound to target is not mapped, or is mapped without the GL_MAP_FLUSH_EXPLICIT flag.");
	ctx.glBindBuffer			(GL_ARRAY_BUFFER, buf);
	ctx.glUnmapBuffer			(GL_ARRAY_BUFFER);
	ctx.glFlushMappedBufferRange(GL_ARRAY_BUFFER, 0, 8);
	ctx.expectError				(GL_INVALID_OPERATION);
	ctx.glMapBufferRange		(GL_ARRAY_BUFFER, 0, 16, GL_MAP_WRITE_BIT);
	ctx.glFlushMappedBufferRange(GL_ARRAY_BUFFER, 0, 8);
	ctx.expectError				(GL_INVALID_OPERATION);
	ctx.endSection();

	ctx.glUnmapBuffer			(GL_ARRAY_BUFFER);
	ctx.glDeleteBuffers			(1, &buf);
}

void map_buffer_range (NegativeTestContext& ctx)
{
	deUint32				buf		= 0x1234;
	std::vector<GLfloat>	data	(32);

	ctx.glGenBuffers			(1, &buf);
	ctx.glBindBuffer			(GL_ARRAY_BUFFER, buf);
	ctx.glBufferData			(GL_ARRAY_BUFFER, 32, &data[0], GL_DYNAMIC_COPY);
	ctx.expectError				(GL_NO_ERROR);

	ctx.beginSection("GL_INVALID_VALUE is generated if either of offset or length is negative.");
	ctx.glMapBufferRange		(GL_ARRAY_BUFFER, -1, 1, GL_MAP_READ_BIT);
	ctx.expectError				(GL_INVALID_VALUE);

	ctx.glMapBufferRange		(GL_ARRAY_BUFFER, 1, -1, GL_MAP_READ_BIT);
	ctx.expectError				(GL_INVALID_VALUE);
	ctx.endSection();

	ctx.beginSection("GL_INVALID_VALUE is generated if offset + length is greater than the value of GL_BUFFER_SIZE.");
	ctx.glMapBufferRange		(GL_ARRAY_BUFFER, 0, 33, GL_MAP_READ_BIT);
	ctx.expectError				(GL_INVALID_VALUE);

	ctx.glMapBufferRange		(GL_ARRAY_BUFFER, 32, 1, GL_MAP_READ_BIT);
	ctx.expectError				(GL_INVALID_VALUE);

	ctx.glMapBufferRange		(GL_ARRAY_BUFFER, 16, 17, GL_MAP_READ_BIT);
	ctx.expectError				(GL_INVALID_VALUE);
	ctx.endSection();

	ctx.beginSection("GL_INVALID_VALUE is generated if access has any bits set other than those accepted.");
	ctx.glMapBufferRange		(GL_ARRAY_BUFFER, 0, 16, GL_MAP_READ_BIT | 0x1000);
	ctx.expectError				(GL_INVALID_VALUE);

	ctx.glMapBufferRange		(GL_ARRAY_BUFFER, 0, 16, GL_MAP_WRITE_BIT | 0x1000);
	ctx.expectError				(GL_INVALID_VALUE);
	ctx.endSection();

	ctx.beginSection("GL_INVALID_OPERATION is generated if the buffer is already in a mapped state.");
	ctx.glMapBufferRange		(GL_ARRAY_BUFFER, 0, 16, GL_MAP_WRITE_BIT);
	ctx.expectError				(GL_NO_ERROR);
	ctx.glMapBufferRange		(GL_ARRAY_BUFFER, 16, 8, GL_MAP_READ_BIT);
	ctx.expectError				(GL_INVALID_OPERATION);
	ctx.glUnmapBuffer			(GL_ARRAY_BUFFER);
	ctx.endSection();

	ctx.beginSection("GL_INVALID_OPERATION is generated if neither GL_MAP_READ_BIT or GL_MAP_WRITE_BIT is set.");
	ctx.glMapBufferRange		(GL_ARRAY_BUFFER, 0, 16, GL_MAP_INVALIDATE_RANGE_BIT);
	ctx.expectError				(GL_INVALID_OPERATION);
	ctx.endSection();

	ctx.beginSection("GL_INVALID_OPERATION is generated if length is 0");
	ctx.glMapBufferRange		(GL_ARRAY_BUFFER, 0, 0, GL_MAP_READ_BIT);
	ctx.expectError				(GL_INVALID_OPERATION);
	ctx.endSection();

	ctx.beginSection("GL_INVALID_OPERATION is generated if GL_MAP_READ_BIT is set and any of GL_MAP_INVALIDATE_RANGE_BIT, GL_MAP_INVALIDATE_BUFFER_BIT, or GL_MAP_UNSYNCHRONIZED_BIT is set.");
	ctx.glMapBufferRange		(GL_ARRAY_BUFFER, 0, 16, GL_MAP_READ_BIT | GL_MAP_INVALIDATE_RANGE_BIT);
	ctx.expectError				(GL_INVALID_OPERATION);

	ctx.glMapBufferRange		(GL_ARRAY_BUFFER, 0, 16, GL_MAP_READ_BIT | GL_MAP_INVALIDATE_BUFFER_BIT);
	ctx.expectError				(GL_INVALID_OPERATION);

	ctx.glMapBufferRange		(GL_ARRAY_BUFFER, 0, 16, GL_MAP_READ_BIT | GL_MAP_UNSYNCHRONIZED_BIT);
	ctx.expectError				(GL_INVALID_OPERATION);
	ctx.endSection();

	ctx.beginSection("GL_INVALID_OPERATION is generated if GL_MAP_FLUSH_EXPLICIT_BIT is set and GL_MAP_WRITE_BIT is not set.");
	ctx.glMapBufferRange		(GL_ARRAY_BUFFER, 0, 16, GL_MAP_READ_BIT | GL_MAP_FLUSH_EXPLICIT_BIT);
	ctx.expectError				(GL_INVALID_OPERATION);
	ctx.endSection();

	ctx.glDeleteBuffers			(1, &buf);
}

void read_buffer (NegativeTestContext& ctx)
{
	deUint32	fbo					= 0x1234;
	deUint32	texture				= 0x1234;
	int			maxColorAttachments	= 0x1234;

	ctx.glGetIntegerv			(GL_MAX_COLOR_ATTACHMENTS, &maxColorAttachments);
	ctx.glGenTextures			(1, &texture);
	ctx.glBindTexture			(GL_TEXTURE_2D, texture);
	ctx.glTexImage2D			(GL_TEXTURE_2D, 0, GL_RGBA8, 32, 32, 0, GL_RGBA, GL_UNSIGNED_BYTE, NULL);
	ctx.glGenFramebuffers		(1, &fbo);
	ctx.glBindFramebuffer		(GL_FRAMEBUFFER, fbo);
	ctx.glFramebufferTexture2D	(GL_FRAMEBUFFER, GL_COLOR_ATTACHMENT0, GL_TEXTURE_2D, texture, 0);
	ctx.glCheckFramebufferStatus(GL_FRAMEBUFFER);
	ctx.expectError				(GL_NO_ERROR);

	ctx.beginSection("GL_INVALID_ENUM is generated if mode is not GL_BACK, GL_NONE, or GL_COLOR_ATTACHMENTi.");
	ctx.glReadBuffer			(GL_NONE);
	ctx.expectError				(GL_NO_ERROR);
	ctx.glReadBuffer			(1);
	ctx.expectError				(GL_INVALID_ENUM);
	ctx.glReadBuffer			(GL_FRAMEBUFFER);
	ctx.expectError				(GL_INVALID_ENUM);
	ctx.glReadBuffer			(GL_COLOR_ATTACHMENT0 - 1);
	ctx.expectError				(GL_INVALID_ENUM);
	ctx.glReadBuffer			(GL_FRONT);
	ctx.expectError				(GL_INVALID_ENUM);

	// \ note Spec isn't actually clear here, but it is safe to assume that
	//		  GL_DEPTH_ATTACHMENT can't be interpreted as GL_COLOR_ATTACHMENTm
	//		  where m = (GL_DEPTH_ATTACHMENT - GL_COLOR_ATTACHMENT0).
	ctx.glReadBuffer			(GL_DEPTH_ATTACHMENT);
	ctx.expectError				(GL_INVALID_ENUM);
	ctx.glReadBuffer			(GL_STENCIL_ATTACHMENT);
	ctx.expectError				(GL_INVALID_ENUM);
	ctx.glReadBuffer			(GL_STENCIL_ATTACHMENT+1);
	ctx.expectError				(GL_INVALID_ENUM);
	ctx.glReadBuffer			(0xffffffffu);
	ctx.expectError				(GL_INVALID_ENUM);
	ctx.endSection();

	ctx.beginSection("GL_INVALID_OPERATION error is generated if src is GL_BACK or if src is GL_COLOR_ATTACHMENTm where m is greater than or equal to the value of GL_MAX_COLOR_ATTACHMENTS.");
	ctx.glReadBuffer			(GL_BACK);
	ctx.expectError				(GL_INVALID_OPERATION);
	ctx.glReadBuffer			(GL_COLOR_ATTACHMENT0 + maxColorAttachments);
	ctx.expectError				(GL_INVALID_OPERATION);

	if (GL_COLOR_ATTACHMENT0+maxColorAttachments < GL_DEPTH_ATTACHMENT-1)
	{
		ctx.glReadBuffer			(GL_DEPTH_ATTACHMENT - 1);
		ctx.expectError				(GL_INVALID_OPERATION);
	}

	ctx.endSection();

	ctx.beginSection("GL_INVALID_OPERATION is generated if the current framebuffer is the default framebuffer and mode is not GL_NONE or GL_BACK.");
	ctx.glBindFramebuffer		(GL_FRAMEBUFFER, 0);
	ctx.glReadBuffer			(GL_COLOR_ATTACHMENT0);
	ctx.expectError				(GL_INVALID_OPERATION);
	ctx.endSection();

	ctx.beginSection("GL_INVALID_OPERATION is generated if the current framebuffer is a named framebuffer and mode is not GL_NONE or GL_COLOR_ATTACHMENTi.");
	ctx.glBindFramebuffer		(GL_FRAMEBUFFER, fbo);
	ctx.glReadBuffer			(GL_BACK);
	ctx.expectError				(GL_INVALID_OPERATION);
	ctx.endSection();

	ctx.glDeleteTextures(1, &texture);
	ctx.glDeleteFramebuffers(1, &fbo);
}

void unmap_buffer (NegativeTestContext& ctx)
{
	deUint32				buf		= 0x1234;
	std::vector<GLfloat>	data	(32);

	ctx.glGenBuffers			(1, &buf);
	ctx.glBindBuffer			(GL_ARRAY_BUFFER, buf);
	ctx.glBufferData			(GL_ARRAY_BUFFER, 32, &data[0], GL_DYNAMIC_COPY);
	ctx.expectError				(GL_NO_ERROR);

	ctx.beginSection("GL_INVALID_OPERATION is generated if the buffer data store is already in an unmapped state.");
	ctx.glUnmapBuffer			(GL_ARRAY_BUFFER);
	ctx.expectError				(GL_INVALID_OPERATION);
	ctx.endSection();

	ctx.glDeleteBuffers			(1, &buf);
}
// Framebuffer Objects

void bind_framebuffer (NegativeTestContext& ctx)
{
	ctx.beginSection("GL_INVALID_ENUM is generated if target is not GL_DRAW_FRAMEBUFFER, GL_READ_FRAMEBUFFER, or GL_FRAMEBUFFER.");
	ctx.glBindFramebuffer(-1, 0);
	ctx.expectError(GL_INVALID_ENUM);
	ctx.glBindFramebuffer(GL_RENDERBUFFER, 0);
	ctx.expectError(GL_INVALID_ENUM);
	ctx.endSection();
}

void bind_renderbuffer (NegativeTestContext& ctx)
{
	ctx.beginSection("GL_INVALID_ENUM is generated if target is not GL_RENDERBUFFER.");
	ctx.glBindRenderbuffer(-1, 0);
	ctx.expectError(GL_INVALID_ENUM);
	ctx.glBindRenderbuffer(GL_FRAMEBUFFER, 0);
	ctx.expectError(GL_INVALID_ENUM);
	ctx.endSection();
}

void check_framebuffer_status (NegativeTestContext& ctx)
{
	ctx.beginSection("GL_INVALID_ENUM is generated if target is not GL_DRAW_FRAMEBUFFER, GL_READ_FRAMEBUFFER, or GL_FRAMEBUFFER..");
	ctx.glCheckFramebufferStatus(-1);
	ctx.expectError(GL_INVALID_ENUM);
	ctx.glCheckFramebufferStatus(GL_RENDERBUFFER);
	ctx.expectError(GL_INVALID_ENUM);
	ctx.endSection();
}

void gen_framebuffers (NegativeTestContext& ctx)
{
	ctx.beginSection("GL_INVALID_VALUE is generated if n is negative.");
	ctx.glGenFramebuffers(-1, 0);
	ctx.expectError(GL_INVALID_VALUE);
	ctx.endSection();
}

void gen_renderbuffers (NegativeTestContext& ctx)
{
	ctx.beginSection("GL_INVALID_VALUE is generated if n is negative.");
	ctx.glGenRenderbuffers(-1, 0);
	ctx.expectError(GL_INVALID_VALUE);
	ctx.endSection();
}

void delete_framebuffers (NegativeTestContext& ctx)
{
	ctx.beginSection("GL_INVALID_VALUE is generated if n is negative.");
	ctx.glDeleteFramebuffers(-1, 0);
	ctx.expectError(GL_INVALID_VALUE);
	ctx.endSection();
}

void delete_renderbuffers (NegativeTestContext& ctx)
{;
	ctx.beginSection("GL_INVALID_VALUE is generated if n is negative.");
	ctx.glDeleteRenderbuffers(-1, 0);
	ctx.expectError(GL_INVALID_VALUE);
	ctx.endSection();
}

void framebuffer_renderbuffer (NegativeTestContext& ctx)
{
	GLuint fbo = 0x1234;
	GLuint rbo = 0x1234;
	ctx.glGenFramebuffers(1, &fbo);
	ctx.glBindFramebuffer(GL_FRAMEBUFFER, fbo);
	ctx.glGenRenderbuffers(1, &rbo);

	ctx.beginSection("GL_INVALID_ENUM is generated if target is not one of the accepted tokens.");
	ctx.glFramebufferRenderbuffer(-1, GL_COLOR_ATTACHMENT0, GL_RENDERBUFFER, 0);
	ctx.expectError(GL_INVALID_ENUM);
	ctx.endSection();

	ctx.beginSection("GL_INVALID_ENUM is generated if attachment is not one of the accepted tokens.");
	ctx.glFramebufferRenderbuffer(GL_FRAMEBUFFER, -1, GL_RENDERBUFFER, 0);
	ctx.expectError(GL_INVALID_ENUM);
	ctx.endSection();

	ctx.beginSection("GL_INVALID_ENUM is generated if renderbuffertarget is not GL_RENDERBUFFER.");
	ctx.glBindRenderbuffer(GL_RENDERBUFFER, rbo);
	ctx.glFramebufferRenderbuffer(GL_FRAMEBUFFER, GL_COLOR_ATTACHMENT0, -1, rbo);
	ctx.expectError(GL_INVALID_ENUM);
	ctx.glBindRenderbuffer(GL_RENDERBUFFER, 0);
	ctx.endSection();

	ctx.beginSection("GL_INVALID_OPERATION is generated if renderbuffer is neither 0 nor the name of an existing renderbuffer object.");
	ctx.glFramebufferRenderbuffer(GL_FRAMEBUFFER, GL_COLOR_ATTACHMENT0, GL_RENDERBUFFER, -1);
	ctx.expectError(GL_INVALID_OPERATION);
	ctx.endSection();

	ctx.beginSection("GL_INVALID_OPERATION is generated if zero is bound to target.");
	ctx.glBindFramebuffer(GL_FRAMEBUFFER, 0);
	ctx.glFramebufferRenderbuffer(GL_FRAMEBUFFER, GL_COLOR_ATTACHMENT0, GL_RENDERBUFFER, 0);
	ctx.expectError(GL_INVALID_OPERATION);
	ctx.endSection();

	ctx.glDeleteRenderbuffers(1, &rbo);
	ctx.glDeleteFramebuffers(1, &fbo);
}

void framebuffer_texture (NegativeTestContext& ctx)
{
	if (contextSupports(ctx.getRenderContext().getType(), glu::ApiType::es(3, 2)))
	{
		GLuint fbo = 0x1234;
		GLuint texture[] = {0x1234, 0x1234};

		ctx.glGenFramebuffers(1, &fbo);
		ctx.glBindFramebuffer(GL_FRAMEBUFFER, fbo);
		ctx.glGenTextures(2, texture);
		ctx.glBindTexture(GL_TEXTURE_2D, texture[0]);
		ctx.glBindTexture(GL_TEXTURE_BUFFER, texture[1]);
		ctx.expectError(GL_NO_ERROR);

		ctx.beginSection("GL_INVALID_ENUM is generated if target is not one of the accepted tokens.");
		ctx.glFramebufferTexture(-1, GL_COLOR_ATTACHMENT0, texture[0], 0);
		ctx.expectError(GL_INVALID_ENUM);
		ctx.endSection();

		ctx.beginSection("GL_INVALID_ENUM is generated if attachment is not one of the accepted tokens.");
		ctx.glFramebufferTexture(GL_FRAMEBUFFER, -1, texture[0], 0);
		ctx.expectError(GL_INVALID_ENUM);
		ctx.endSection();

		ctx.beginSection("GL_INVALID_OPERATION is generated if texture is neither 0 nor the name of an existing texture object.");
		ctx.glFramebufferTexture(GL_FRAMEBUFFER, GL_COLOR_ATTACHMENT0, -1, 0);
		ctx.expectError(GL_INVALID_VALUE);
		ctx.endSection();

		ctx.beginSection("GL_INVALID_OPERATION is generated if zero is bound to target.");
		ctx.glBindFramebuffer(GL_FRAMEBUFFER, 0);
		ctx.glFramebufferTexture(GL_FRAMEBUFFER, GL_COLOR_ATTACHMENT0, 0, 0);
		ctx.expectError(GL_INVALID_OPERATION);
		ctx.glBindFramebuffer(GL_FRAMEBUFFER, fbo);
		ctx.endSection();

		ctx.beginSection("GL_INVALID_OPERATION is generated by if texture is a buffer texture.");
		ctx.glFramebufferTexture(GL_FRAMEBUFFER, GL_COLOR_ATTACHMENT0, texture[1], 0);
		ctx.expectError(GL_INVALID_OPERATION);
		ctx.endSection();

		ctx.glDeleteFramebuffers(1, &fbo);
		ctx.glDeleteBuffers(2, texture);
	}
}

void framebuffer_texture2d (NegativeTestContext& ctx)
{
	GLuint	fbo				= 0x1234;
	GLuint	tex2D			= 0x1234;
	GLuint	texCube			= 0x1234;
	GLuint	tex2DMS			= 0x1234;
	GLint	maxTexSize		= 0x1234;
	GLint	maxTexCubeSize	= 0x1234;
	int		maxSize			= 0x1234;

	ctx.glGenFramebuffers(1, &fbo);
	ctx.glBindFramebuffer(GL_FRAMEBUFFER, fbo);
	ctx.glGenTextures(1, &tex2D);
	ctx.glBindTexture(GL_TEXTURE_2D, tex2D);
	ctx.glGenTextures(1, &texCube);
	ctx.glBindTexture(GL_TEXTURE_CUBE_MAP, texCube);
	ctx.glGenTextures(1, &tex2DMS);
	ctx.glBindTexture(GL_TEXTURE_2D_MULTISAMPLE, tex2DMS);
	ctx.glGetIntegerv(GL_MAX_TEXTURE_SIZE, &maxTexSize);
	ctx.glGetIntegerv(GL_MAX_CUBE_MAP_TEXTURE_SIZE, &maxTexCubeSize);
	ctx.expectError(GL_NO_ERROR);

	ctx.beginSection("GL_INVALID_ENUM is generated if target is not one of the accepted tokens.");
	ctx.glFramebufferTexture2D(-1, GL_COLOR_ATTACHMENT0, GL_TEXTURE_2D, 0, 0);
	ctx.expectError(GL_INVALID_ENUM);
	ctx.endSection();

	ctx.beginSection("GL_INVALID_ENUM is generated if textarget is not an accepted texture target.");
	ctx.glFramebufferTexture2D(GL_FRAMEBUFFER, GL_COLOR_ATTACHMENT0, -1, tex2D, 0);
	ctx.expectError(GL_INVALID_ENUM);
	ctx.endSection();

	ctx.beginSection("GL_INVALID_ENUM is generated if attachment is not an accepted token.");
	ctx.glFramebufferTexture2D(GL_FRAMEBUFFER, -1, GL_TEXTURE_2D, tex2D, 0);
	ctx.expectError(GL_INVALID_ENUM);
	ctx.endSection();

	ctx.beginSection("GL_INVALID_VALUE is generated if level is less than 0 or larger than log_2 of maximum texture size.");
	ctx.glFramebufferTexture2D(GL_FRAMEBUFFER, GL_COLOR_ATTACHMENT0, GL_TEXTURE_2D, tex2D, -1);
	ctx.expectError(GL_INVALID_VALUE);
	maxSize = deLog2Floor32(maxTexSize) + 1;
	ctx.glFramebufferTexture2D(GL_FRAMEBUFFER, GL_COLOR_ATTACHMENT0, GL_TEXTURE_2D, tex2D, maxSize);
	ctx.expectError(GL_INVALID_VALUE);
	maxSize = deLog2Floor32(maxTexSize) + 1;
	ctx.glFramebufferTexture2D(GL_FRAMEBUFFER, GL_COLOR_ATTACHMENT0, GL_TEXTURE_CUBE_MAP_POSITIVE_X, texCube, maxSize);
	ctx.expectError(GL_INVALID_VALUE);
	ctx.endSection();

	ctx.beginSection("GL_INVALID_VALUE is generated if level is larger than maximum texture size.");
	ctx.glFramebufferTexture2D(GL_FRAMEBUFFER, GL_COLOR_ATTACHMENT0, GL_TEXTURE_2D, tex2D, maxTexSize + 1);
	ctx.expectError(GL_INVALID_VALUE);
	ctx.glFramebufferTexture2D(GL_FRAMEBUFFER, GL_COLOR_ATTACHMENT0, GL_TEXTURE_2D, tex2D, -1);
	ctx.expectError(GL_INVALID_VALUE);
	ctx.glFramebufferTexture2D(GL_FRAMEBUFFER, GL_COLOR_ATTACHMENT0, GL_TEXTURE_CUBE_MAP_POSITIVE_Z, texCube, maxTexCubeSize + 1);
	ctx.expectError(GL_INVALID_VALUE);
	ctx.glFramebufferTexture2D(GL_FRAMEBUFFER, GL_COLOR_ATTACHMENT0, GL_TEXTURE_CUBE_MAP_POSITIVE_Z, texCube, -1);
	ctx.expectError(GL_INVALID_VALUE);
	ctx.glFramebufferTexture2D(GL_FRAMEBUFFER, GL_COLOR_ATTACHMENT0, GL_TEXTURE_2D_MULTISAMPLE, tex2DMS, 1);
	ctx.expectError(GL_INVALID_VALUE);
	ctx.endSection();

	ctx.beginSection("GL_INVALID_OPERATION is generated if texture is neither 0 nor the name of an existing texture object.");
	ctx.glFramebufferTexture2D(GL_FRAMEBUFFER, GL_COLOR_ATTACHMENT0, GL_TEXTURE_2D, -1, 0);
	ctx.expectError(GL_INVALID_OPERATION);
	ctx.endSection();

	ctx.beginSection("GL_INVALID_OPERATION is generated if textarget and texture are not compatible.");
	ctx.glFramebufferTexture2D(GL_FRAMEBUFFER, GL_COLOR_ATTACHMENT0, GL_TEXTURE_CUBE_MAP_POSITIVE_X, tex2D, 0);
	ctx.expectError(GL_INVALID_OPERATION);
	ctx.glFramebufferTexture2D(GL_FRAMEBUFFER, GL_COLOR_ATTACHMENT0, GL_TEXTURE_2D_MULTISAMPLE, tex2D, 0);
	ctx.expectError(GL_INVALID_OPERATION);
	ctx.glFramebufferTexture2D(GL_FRAMEBUFFER, GL_COLOR_ATTACHMENT0, GL_TEXTURE_2D, texCube, 0);
	ctx.expectError(GL_INVALID_OPERATION);
	ctx.glFramebufferTexture2D(GL_FRAMEBUFFER, GL_COLOR_ATTACHMENT0, GL_TEXTURE_2D, tex2DMS, 0);
	ctx.expectError(GL_INVALID_OPERATION);
	ctx.glDeleteTextures(1, &tex2D);
	ctx.glDeleteTextures(1, &texCube);
	ctx.glDeleteTextures(1, &tex2DMS);
	ctx.endSection();

	ctx.beginSection("GL_INVALID_OPERATION is generated if zero is bound to target.");
	ctx.glBindFramebuffer(GL_FRAMEBUFFER, 0);
	ctx.glFramebufferTexture2D(GL_FRAMEBUFFER, GL_COLOR_ATTACHMENT0, GL_TEXTURE_2D, 0, 0);
	ctx.expectError(GL_INVALID_OPERATION);
	ctx.endSection();

	if (contextSupports(ctx.getRenderContext().getType(), glu::ApiType::es(3, 2)))
	{
		GLuint texBuf = 0x1234;
		ctx.beginSection("GL_INVALID_OPERATION error is generated if texture is the name of a buffer texture.");
		ctx.glGenTextures(1, &texBuf);
		ctx.glBindTexture(GL_TEXTURE_BUFFER, texBuf);
		ctx.glBindFramebuffer(GL_FRAMEBUFFER, fbo);
		ctx.expectError(GL_NO_ERROR);
		ctx.glFramebufferTexture2D(GL_FRAMEBUFFER, GL_COLOR_ATTACHMENT0, GL_TEXTURE_2D, texBuf, 0);
		ctx.expectError(GL_INVALID_OPERATION);
		ctx.endSection();
	}

	ctx.glDeleteFramebuffers(1, &fbo);
}

void renderbuffer_storage (NegativeTestContext& ctx)
{
	deUint32	rbo		= 0x1234;
	GLint		maxSize	= 0x1234;

	ctx.glGenRenderbuffers		(1, &rbo);
	ctx.glBindRenderbuffer		(GL_RENDERBUFFER, rbo);

	ctx.beginSection("GL_INVALID_ENUM is generated if target is not GL_RENDERBUFFER.");
	ctx.glRenderbufferStorage	(-1, GL_RGBA4, 1, 1);
	ctx.expectError				(GL_INVALID_ENUM);
	ctx.glRenderbufferStorage	(GL_FRAMEBUFFER, GL_RGBA4, 1, 1);
	ctx.expectError				(GL_INVALID_ENUM);
	ctx.endSection();

	ctx.beginSection("GL_INVALID_ENUM is generated if internalformat is not a color-renderable, depth-renderable, or stencil-renderable format.");
	ctx.glRenderbufferStorage	(GL_RENDERBUFFER, -1, 1, 1);
	ctx.expectError				(GL_INVALID_ENUM);

	if (!ctx.isExtensionSupported("GL_EXT_color_buffer_half_float")) // GL_EXT_color_buffer_half_float disables error
	{
		ctx.glRenderbufferStorage	(GL_RENDERBUFFER, GL_RGB16F, 1, 1);
		ctx.expectError				(GL_INVALID_ENUM);
	}

	if (!ctx.isExtensionSupported("GL_EXT_render_snorm")) // GL_EXT_render_snorm disables error
	{
		ctx.glRenderbufferStorage	(GL_RENDERBUFFER, GL_RGBA8_SNORM, 1, 1);
		ctx.expectError				(GL_INVALID_ENUM);
	}

	ctx.endSection();

	ctx.beginSection("GL_INVALID_VALUE is generated if width or height is less than zero.");
	ctx.glRenderbufferStorage	(GL_RENDERBUFFER, GL_RGBA4, -1, 1);
	ctx.expectError				(GL_INVALID_VALUE);
	ctx.glRenderbufferStorage	(GL_RENDERBUFFER, GL_RGBA4, 1, -1);
	ctx.expectError				(GL_INVALID_VALUE);
	ctx.glRenderbufferStorage	(GL_RENDERBUFFER, GL_RGBA4, -1, -1);
	ctx.expectError				(GL_INVALID_VALUE);
	ctx.endSection();

	ctx.beginSection("GL_INVALID_VALUE is generated if width or height is greater than GL_MAX_RENDERBUFFER_SIZE.");
	ctx.glGetIntegerv			(GL_MAX_RENDERBUFFER_SIZE, &maxSize);
	ctx.glRenderbufferStorage	(GL_RENDERBUFFER, GL_RGBA4, 1, maxSize+1);
	ctx.expectError				(GL_INVALID_VALUE);
	ctx.glRenderbufferStorage	(GL_RENDERBUFFER, GL_RGBA4, maxSize+1, 1);
	ctx.expectError				(GL_INVALID_VALUE);
	ctx.glRenderbufferStorage	(GL_RENDERBUFFER, GL_RGBA4, maxSize+1, maxSize+1);
	ctx.expectError				(GL_INVALID_VALUE);
	ctx.endSection();

	ctx.glDeleteRenderbuffers(1, &rbo);
}

void blit_framebuffer (NegativeTestContext& ctx)
{
	deUint32					fbo[2];
	deUint32					rbo[2];
	deUint32					texture[2];
	deUint32					blankFrameBuffer;

	ctx.glGenFramebuffers		(1, &blankFrameBuffer);
	ctx.glGenFramebuffers		(2, fbo);
	ctx.glGenTextures			(2, texture);
	ctx.glGenRenderbuffers		(2, rbo);

	ctx.glBindTexture			(GL_TEXTURE_2D, texture[0]);
	ctx.glBindRenderbuffer		(GL_RENDERBUFFER, rbo[0]);
	ctx.glBindFramebuffer		(GL_READ_FRAMEBUFFER, fbo[0]);

	ctx.glTexImage2D			(GL_TEXTURE_2D, 0, GL_RGBA8, 32, 32, 0, GL_RGBA, GL_UNSIGNED_BYTE, NULL);
	ctx.glRenderbufferStorage	(GL_RENDERBUFFER, GL_DEPTH24_STENCIL8, 32, 32);
	ctx.glFramebufferTexture2D	(GL_READ_FRAMEBUFFER, GL_COLOR_ATTACHMENT0, GL_TEXTURE_2D, texture[0], 0);
	ctx.glFramebufferRenderbuffer(GL_READ_FRAMEBUFFER, GL_DEPTH_STENCIL_ATTACHMENT, GL_RENDERBUFFER, rbo[0]);
	ctx.glCheckFramebufferStatus(GL_READ_FRAMEBUFFER);

	ctx.glBindTexture			(GL_TEXTURE_2D, texture[1]);
	ctx.glBindRenderbuffer		(GL_RENDERBUFFER, rbo[1]);
	ctx.glBindFramebuffer		(GL_DRAW_FRAMEBUFFER, fbo[1]);

	ctx.glTexImage2D			(GL_TEXTURE_2D, 0, GL_RGBA8, 32, 32, 0, GL_RGBA, GL_UNSIGNED_BYTE, NULL);
	ctx.glRenderbufferStorage	(GL_RENDERBUFFER, GL_DEPTH24_STENCIL8, 32, 32);
	ctx.glFramebufferTexture2D	(GL_DRAW_FRAMEBUFFER, GL_COLOR_ATTACHMENT0, GL_TEXTURE_2D, texture[1], 0);
	ctx.glFramebufferRenderbuffer(GL_DRAW_FRAMEBUFFER, GL_DEPTH_STENCIL_ATTACHMENT, GL_RENDERBUFFER, rbo[1]);
	ctx.glCheckFramebufferStatus(GL_DRAW_FRAMEBUFFER);
	ctx.expectError				(GL_NO_ERROR);

	ctx.beginSection("GL_INVALID_VALUE is generated if mask contains any bits other than GL_COLOR_BUFFER_BIT, GL_DEPTH_BUFFER_BIT, or GL_STENCIL_BUFFER_BIT.");
	ctx.glBlitFramebuffer		(0, 0, 16, 16, 0, 0, 16, 16, 1, GL_NEAREST);
	ctx.expectError				(GL_INVALID_VALUE);
	ctx.endSection();

	ctx.beginSection("GL_INVALID_ENUM is generated if filter is not GL_LINEAR or GL_NEAREST.");
	ctx.glBlitFramebuffer		(0, 0, 16, 16, 0, 0, 16, 16, GL_COLOR_BUFFER_BIT, 0);
	ctx.expectError				(GL_INVALID_ENUM);
	ctx.endSection();

	ctx.beginSection("GL_INVALID_OPERATION is generated if mask contains any of the GL_DEPTH_BUFFER_BIT or GL_STENCIL_BUFFER_BIT and filter is not GL_NEAREST.");
	ctx.glBlitFramebuffer		(0, 0, 16, 16, 0, 0, 16, 16, GL_COLOR_BUFFER_BIT | GL_STENCIL_BUFFER_BIT, GL_LINEAR);
	ctx.expectError				(GL_INVALID_OPERATION);
	ctx.glBlitFramebuffer		(0, 0, 16, 16, 0, 0, 16, 16, GL_COLOR_BUFFER_BIT | GL_DEPTH_BUFFER_BIT, GL_LINEAR);
	ctx.expectError				(GL_INVALID_OPERATION);
	ctx.glBlitFramebuffer		(0, 0, 16, 16, 0, 0, 16, 16, GL_DEPTH_BUFFER_BIT | GL_STENCIL_BUFFER_BIT, GL_LINEAR);
	ctx.expectError				(GL_INVALID_OPERATION);
	ctx.endSection();

	ctx.beginSection("GL_INVALID_OPERATION is generated if mask contains GL_COLOR_BUFFER_BIT and read buffer format is incompatible with draw buffer format.");
	ctx.glBindTexture			(GL_TEXTURE_2D, texture[0]);

	ctx.glTexImage2D			(GL_TEXTURE_2D, 0, GL_RGBA32UI, 32, 32, 0, GL_RGBA_INTEGER, GL_UNSIGNED_INT, NULL);
	ctx.glFramebufferTexture2D	(GL_READ_FRAMEBUFFER, GL_COLOR_ATTACHMENT0, GL_TEXTURE_2D, texture[0], 0);
	ctx.getLog() << TestLog::Message << "// Read buffer: GL_RGBA32UI, draw buffer: GL_RGBA" << TestLog::EndMessage;
	ctx.glBlitFramebuffer		(0, 0, 16, 16, 0, 0, 16, 16, GL_COLOR_BUFFER_BIT, GL_NEAREST);
	ctx.expectError				(GL_INVALID_OPERATION);

	ctx.glTexImage2D			(GL_TEXTURE_2D, 0, GL_RGBA32I, 32, 32, 0, GL_RGBA_INTEGER, GL_INT, NULL);
	ctx.glFramebufferTexture2D	(GL_READ_FRAMEBUFFER, GL_COLOR_ATTACHMENT0, GL_TEXTURE_2D, texture[0], 0);
	ctx.getLog() << TestLog::Message << "// Read buffer: GL_RGBA32I, draw buffer: GL_RGBA" << TestLog::EndMessage;
	ctx.glBlitFramebuffer		(0, 0, 16, 16, 0, 0, 16, 16, GL_COLOR_BUFFER_BIT, GL_NEAREST);
	ctx.expectError				(GL_INVALID_OPERATION);

	ctx.glTexImage2D			(GL_TEXTURE_2D, 0, GL_RGBA8, 32, 32, 0, GL_RGBA, GL_UNSIGNED_BYTE, NULL);
	ctx.glFramebufferTexture2D	(GL_READ_FRAMEBUFFER, GL_COLOR_ATTACHMENT0, GL_TEXTURE_2D, texture[0], 0);
	ctx.glBindTexture			(GL_TEXTURE_2D, texture[1]);
	ctx.glTexImage2D			(GL_TEXTURE_2D, 0, GL_RGBA32I, 32, 32, 0, GL_RGBA_INTEGER, GL_INT, NULL);
	ctx.glFramebufferTexture2D	(GL_DRAW_FRAMEBUFFER, GL_COLOR_ATTACHMENT0, GL_TEXTURE_2D, texture[1], 0);
	ctx.getLog() << TestLog::Message << "// Read buffer: GL_RGBA8, draw buffer: GL_RGBA32I" << TestLog::EndMessage;
	ctx.glBlitFramebuffer		(0, 0, 16, 16, 0, 0, 16, 16, GL_COLOR_BUFFER_BIT, GL_NEAREST);
	ctx.expectError				(GL_INVALID_OPERATION);
	ctx.endSection();

	ctx.beginSection("GL_INVALID_OPERATION is generated if filter is GL_LINEAR and the read buffer contains integer data.");
	ctx.glBindTexture			(GL_TEXTURE_2D, texture[0]);
	ctx.glTexImage2D			(GL_TEXTURE_2D, 0, GL_RGBA32UI, 32, 32, 0, GL_RGBA_INTEGER, GL_UNSIGNED_INT, NULL);
	ctx.glFramebufferTexture2D	(GL_READ_FRAMEBUFFER, GL_COLOR_ATTACHMENT0, GL_TEXTURE_2D, texture[0], 0);
	ctx.glTexImage2D			(GL_TEXTURE_2D, 0, GL_RGBA8, 32, 32, 0, GL_RGBA, GL_UNSIGNED_BYTE, NULL);
	ctx.glFramebufferTexture2D	(GL_DRAW_FRAMEBUFFER, GL_COLOR_ATTACHMENT0, GL_TEXTURE_2D, texture[1], 0);
	ctx.getLog() << TestLog::Message << "// Read buffer: GL_RGBA32I, draw buffer: GL_RGBA8" << TestLog::EndMessage;
	ctx.glBlitFramebuffer		(0, 0, 16, 16, 0, 0, 16, 16, GL_COLOR_BUFFER_BIT, GL_LINEAR);
	ctx.expectError				(GL_INVALID_OPERATION);
	ctx.endSection();

	ctx.beginSection("GL_INVALID_OPERATION is generated if mask contains GL_DEPTH_BUFFER_BIT or GL_STENCIL_BUFFER_BIT and the source and destination depth and stencil formats do not match.");
	ctx.glBindRenderbuffer		(GL_RENDERBUFFER, rbo[0]);
	ctx.glRenderbufferStorage	(GL_RENDERBUFFER, GL_DEPTH32F_STENCIL8, 32, 32);
	ctx.glFramebufferRenderbuffer(GL_READ_FRAMEBUFFER, GL_DEPTH_STENCIL_ATTACHMENT, GL_RENDERBUFFER, rbo[0]);
	ctx.glBlitFramebuffer		(0, 0, 16, 16, 0, 0, 16, 16, GL_DEPTH_BUFFER_BIT, GL_NEAREST);
	ctx.expectError				(GL_INVALID_OPERATION);
	ctx.glBlitFramebuffer		(0, 0, 16, 16, 0, 0, 16, 16, GL_STENCIL_BUFFER_BIT, GL_NEAREST);
	ctx.expectError				(GL_INVALID_OPERATION);
	ctx.endSection();

	ctx.beginSection("GL_INVALID_FRAMEBUFFER_OPERATION is generated if the read or draw framebuffer is not framebuffer complete.");
	ctx.glCheckFramebufferStatus(GL_READ_FRAMEBUFFER);
	ctx.glCheckFramebufferStatus(GL_DRAW_FRAMEBUFFER);
	ctx.glBlitFramebuffer		(0, 0, 16, 16, 0, 0, 16, 16, 0, GL_NEAREST);
	ctx.expectError				(GL_NO_ERROR);
	ctx.getLog() << TestLog::Message << "// incomplete read framebuffer" << TestLog::EndMessage;
	ctx.glBindFramebuffer		(GL_READ_FRAMEBUFFER, blankFrameBuffer);
	ctx.glBindFramebuffer		(GL_DRAW_FRAMEBUFFER, fbo[1]);
	TCU_CHECK(ctx.glCheckFramebufferStatus(GL_READ_FRAMEBUFFER) != GL_FRAMEBUFFER_COMPLETE);
	TCU_CHECK(ctx.glCheckFramebufferStatus(GL_DRAW_FRAMEBUFFER) == GL_FRAMEBUFFER_COMPLETE);
	ctx.glBlitFramebuffer		(0, 0, 16, 16, 0, 0, 16, 16, 0, GL_NEAREST);
	ctx.expectError				(GL_INVALID_FRAMEBUFFER_OPERATION);
	ctx.getLog() << TestLog::Message << "// incomplete draw framebuffer" << TestLog::EndMessage;
	ctx.glBindFramebuffer		(GL_READ_FRAMEBUFFER, fbo[1]);
	ctx.glBindFramebuffer		(GL_DRAW_FRAMEBUFFER, blankFrameBuffer);
	TCU_CHECK(ctx.glCheckFramebufferStatus(GL_READ_FRAMEBUFFER) == GL_FRAMEBUFFER_COMPLETE);
	TCU_CHECK(ctx.glCheckFramebufferStatus(GL_DRAW_FRAMEBUFFER) != GL_FRAMEBUFFER_COMPLETE);
	ctx.glBlitFramebuffer		(0, 0, 16, 16, 0, 0, 16, 16, 0, GL_NEAREST);
	ctx.expectError				(GL_INVALID_FRAMEBUFFER_OPERATION);
	ctx.getLog() << TestLog::Message << "// incomplete read and draw framebuffer" << TestLog::EndMessage;
	ctx.glBindFramebuffer		(GL_READ_FRAMEBUFFER, blankFrameBuffer);
	ctx.glBindFramebuffer		(GL_DRAW_FRAMEBUFFER, blankFrameBuffer);
	TCU_CHECK(ctx.glCheckFramebufferStatus(GL_READ_FRAMEBUFFER) != GL_FRAMEBUFFER_COMPLETE);
	TCU_CHECK(ctx.glCheckFramebufferStatus(GL_DRAW_FRAMEBUFFER) != GL_FRAMEBUFFER_COMPLETE);
	ctx.glBlitFramebuffer		(0, 0, 16, 16, 0, 0, 16, 16, 0, GL_NEAREST);
	ctx.expectError				(GL_INVALID_FRAMEBUFFER_OPERATION);
	// restore
	ctx.glBindFramebuffer		(GL_READ_FRAMEBUFFER, fbo[0]);
	ctx.glCheckFramebufferStatus(GL_READ_FRAMEBUFFER);
	ctx.glBindFramebuffer		(GL_DRAW_FRAMEBUFFER, fbo[1]);
	ctx.glCheckFramebufferStatus(GL_DRAW_FRAMEBUFFER);
	ctx.endSection();

	ctx.beginSection("GL_INVALID_OPERATION is generated if the source and destination buffers are identical.");
	ctx.glBindFramebuffer		(GL_DRAW_FRAMEBUFFER, fbo[0]);
	ctx.expectError				(GL_NO_ERROR);
	ctx.glBlitFramebuffer		(0, 0, 16, 16, 0, 0, 16, 16, GL_DEPTH_BUFFER_BIT, GL_NEAREST);
	ctx.expectError				(GL_INVALID_OPERATION);
	// restore
	ctx.glBindFramebuffer		(GL_DRAW_FRAMEBUFFER, fbo[1]);
	ctx.endSection();

	ctx.glBindFramebuffer		(GL_FRAMEBUFFER, 0);
	ctx.glBindRenderbuffer		(GL_RENDERBUFFER, 0);
	ctx.glDeleteFramebuffers	(2, fbo);
	ctx.glDeleteFramebuffers	(1, &blankFrameBuffer);
	ctx.glDeleteTextures		(2, texture);
	ctx.glDeleteRenderbuffers	(2, rbo);
}

void blit_framebuffer_multisample (NegativeTestContext& ctx)
{
	deUint32							fbo[2];
	deUint32							rbo[2];

	ctx.glGenFramebuffers				(2, fbo);
	ctx.glGenRenderbuffers				(2, rbo);

	ctx.glBindRenderbuffer				(GL_RENDERBUFFER, rbo[0]);
	ctx.glBindFramebuffer				(GL_READ_FRAMEBUFFER, fbo[0]);
	ctx.glRenderbufferStorageMultisample(GL_RENDERBUFFER, 4, GL_RGBA8, 32, 32);
	ctx.glFramebufferRenderbuffer		(GL_READ_FRAMEBUFFER, GL_COLOR_ATTACHMENT0, GL_RENDERBUFFER, rbo[0]);
	ctx.glCheckFramebufferStatus		(GL_READ_FRAMEBUFFER);

	ctx.glBindRenderbuffer				(GL_RENDERBUFFER, rbo[1]);
	ctx.glBindFramebuffer				(GL_DRAW_FRAMEBUFFER, fbo[1]);

	ctx.expectError						(GL_NO_ERROR);

	if (!ctx.isExtensionSupported("GL_NV_framebuffer_multisample"))
	{
		ctx.beginSection("GL_INVALID_OPERATION is generated if the value of GL_SAMPLE_BUFFERS for the draw buffer is greater than zero.");
		ctx.glRenderbufferStorageMultisample(GL_RENDERBUFFER, 4, GL_RGBA8, 32, 32);
		ctx.glFramebufferRenderbuffer		(GL_DRAW_FRAMEBUFFER, GL_COLOR_ATTACHMENT0, GL_RENDERBUFFER, rbo[1]);
		ctx.glBlitFramebuffer				(0, 0, 16, 16, 0, 0, 16, 16, GL_COLOR_BUFFER_BIT, GL_NEAREST);
		ctx.expectError						(GL_INVALID_OPERATION);
		ctx.endSection();

		ctx.beginSection("GL_INVALID_OPERATION is generated if GL_SAMPLE_BUFFERS for the read buffer is greater than zero and the formats of draw and read buffers are not identical.");
		ctx.glRenderbufferStorage			(GL_RENDERBUFFER, GL_RGBA4, 32, 32);
		ctx.glFramebufferRenderbuffer		(GL_DRAW_FRAMEBUFFER, GL_COLOR_ATTACHMENT0, GL_RENDERBUFFER, rbo[1]);
		ctx.glBlitFramebuffer				(0, 0, 16, 16, 0, 0, 16, 16, GL_COLOR_BUFFER_BIT, GL_NEAREST);
		ctx.expectError						(GL_INVALID_OPERATION);
		ctx.endSection();

		ctx.beginSection("GL_INVALID_OPERATION is generated if GL_SAMPLE_BUFFERS for the read buffer is greater than zero and the source and destination rectangles are not defined with the same (X0, Y0) and (X1, Y1) bounds.");
		ctx.glRenderbufferStorage			(GL_RENDERBUFFER, GL_RGBA8, 32, 32);
		ctx.glFramebufferRenderbuffer		(GL_DRAW_FRAMEBUFFER, GL_COLOR_ATTACHMENT0, GL_RENDERBUFFER, rbo[1]);
		ctx.glBlitFramebuffer				(0, 0, 16, 16, 2, 2, 18, 18, GL_COLOR_BUFFER_BIT, GL_NEAREST);
		ctx.expectError						(GL_INVALID_OPERATION);
		ctx.endSection();
	}

	ctx.glBindFramebuffer				(GL_FRAMEBUFFER, 0);
	ctx.glDeleteRenderbuffers			(2, rbo);
	ctx.glDeleteFramebuffers			(2, fbo);
}

void framebuffer_texture_layer (NegativeTestContext& ctx)
{
	deUint32						fbo					= 0x1234;
	deUint32						tex3D				= 0x1234;
	deUint32						tex2DArray			= 0x1234;
	deUint32						tex2D				= 0x1234;
	deUint32						tex2DMSArray		= 0x1234;
	deUint32						texBuffer			= 0x1234;
	int								max3DTexSize		= 0x1234;
	int								maxTexSize			= 0x1234;
	int								maxArrayTexLayers	= 0x1234;
<<<<<<< HEAD
	int 							log2Max3DTexSize	= 0x1234;
	int 							log2MaxTexSize		= 0x1234;
=======
	int								maxCubeTexSize		= 0x1234;
	int								log2Max3DTexSize	= 0x1234;
	int								log2MaxTexSize		= 0x1234;
>>>>>>> 452d94dd

	ctx.glGetIntegerv				(GL_MAX_3D_TEXTURE_SIZE, &max3DTexSize);
	ctx.glGetIntegerv				(GL_MAX_TEXTURE_SIZE, &maxTexSize);
	ctx.glGetIntegerv				(GL_MAX_ARRAY_TEXTURE_LAYERS, &maxArrayTexLayers);

	ctx.glGenFramebuffers			(1, &fbo);
	ctx.glGenTextures				(1, &tex3D);
	ctx.glGenTextures				(1, &tex2DArray);
	ctx.glGenTextures				(1, &tex2D);
	ctx.glBindFramebuffer			(GL_FRAMEBUFFER, fbo);

	ctx.glBindTexture				(GL_TEXTURE_3D, tex3D);
	ctx.glTexImage3D				(GL_TEXTURE_3D, 0, GL_RGBA, 4, 4, 4, 0, GL_RGBA, GL_UNSIGNED_BYTE, NULL);
	ctx.glBindTexture				(GL_TEXTURE_2D_ARRAY, tex2DArray);
	ctx.glTexImage3D				(GL_TEXTURE_2D_ARRAY, 0, GL_RGBA, 4, 4, 4, 0, GL_RGBA, GL_UNSIGNED_BYTE, NULL);
	ctx.glBindTexture				(GL_TEXTURE_2D, tex2D);
	ctx.glTexImage2D				(GL_TEXTURE_2D, 0, GL_RGBA, 4, 4, 0, GL_RGBA, GL_UNSIGNED_BYTE, NULL);

	ctx.expectError					(GL_NO_ERROR);

	ctx.beginSection("GL_INVALID_ENUM is generated if target is not one of the accepted tokens.");
	ctx.glFramebufferTextureLayer	(-1, GL_COLOR_ATTACHMENT0, tex3D, 0, 1);
	ctx.expectError					(GL_INVALID_ENUM);
	ctx.glFramebufferTextureLayer	(GL_RENDERBUFFER, GL_COLOR_ATTACHMENT0, tex3D, 0, 1);
	ctx.expectError					(GL_INVALID_ENUM);
	ctx.endSection();

	ctx.beginSection("GL_INVALID_ENUM is generated if attachment is not one of the accepted tokens.");
	ctx.glFramebufferTextureLayer	(GL_FRAMEBUFFER, -1, tex3D, 0, 1);
	ctx.expectError					(GL_INVALID_ENUM);
	ctx.glFramebufferTextureLayer	(GL_FRAMEBUFFER, GL_BACK, tex3D, 0, 1);
	ctx.expectError					(GL_INVALID_ENUM);
	ctx.endSection();

	ctx.beginSection("GL_INVALID_OPERATION is generated if texture is non-zero and not the name of a 3D texture or 2D array texture, 2D multisample array texture or cube map array texture.");
	ctx.glFramebufferTextureLayer	(GL_FRAMEBUFFER, GL_COLOR_ATTACHMENT0, -1, 0, 0);
	ctx.expectError					(GL_INVALID_OPERATION);
	ctx.glFramebufferTextureLayer	(GL_FRAMEBUFFER, GL_COLOR_ATTACHMENT0, tex2D, 0, 0);
	ctx.expectError					(GL_INVALID_OPERATION);
	ctx.endSection();

	ctx.beginSection("GL_INVALID_VALUE is generated if texture is not zero and layer is negative.");
	ctx.glFramebufferTextureLayer	(GL_FRAMEBUFFER, GL_COLOR_ATTACHMENT0, tex3D, 0, -1);
	ctx.expectError					(GL_INVALID_VALUE);
	ctx.endSection();

	ctx.beginSection("GL_INVALID_VALUE is generated if texture is not zero and layer is greater than GL_MAX_3D_TEXTURE_SIZE-1 for a 3D texture.");
	ctx.glFramebufferTextureLayer	(GL_FRAMEBUFFER, GL_COLOR_ATTACHMENT0, tex3D, 0, max3DTexSize);
	ctx.expectError					(GL_INVALID_VALUE);
	ctx.endSection();

	ctx.beginSection("GL_INVALID_VALUE is generated if texture is not zero and layer is greater than GL_MAX_ARRAY_TEXTURE_LAYERS-1 for a 2D array texture.");
	ctx.glFramebufferTextureLayer	(GL_FRAMEBUFFER, GL_COLOR_ATTACHMENT0, tex2DArray, 0, maxArrayTexLayers);
	ctx.expectError					(GL_INVALID_VALUE);
	ctx.endSection();

	ctx.beginSection("GL_INVALID_OPERATION is generated if zero is bound to target.");
	ctx.glBindFramebuffer			(GL_FRAMEBUFFER, 0);
	ctx.glFramebufferTextureLayer	(GL_FRAMEBUFFER, GL_COLOR_ATTACHMENT0, tex3D, 0, 1);
	ctx.expectError					(GL_INVALID_OPERATION);
	ctx.glBindFramebuffer			(GL_FRAMEBUFFER, fbo);
	ctx.endSection();

	ctx.beginSection("GL_INVALID_VALUE is generated if texture is a 3D texture and level is less than 0 or greater than log2 of the value of GL_MAX_3D_TEXTURE_SIZE.");
	log2Max3DTexSize	= deLog2Floor32(max3DTexSize);
	ctx.glFramebufferTextureLayer	(GL_FRAMEBUFFER, GL_COLOR_ATTACHMENT0, tex3D, -1, max3DTexSize - 1);
	ctx.expectError					(GL_INVALID_VALUE);
	ctx.glFramebufferTextureLayer	(GL_FRAMEBUFFER, GL_COLOR_ATTACHMENT0, tex3D, log2Max3DTexSize + 1, max3DTexSize - 1);
	ctx.expectError					(GL_INVALID_VALUE);
	ctx.endSection();

	ctx.beginSection("GL_INVALID_VALUE is generated if texture is a 2D array texture and level is less than 0 or greater than log2 of the value of GL_MAX_TEXTURE_SIZE.");
	log2MaxTexSize		= deLog2Floor32(maxTexSize);
	ctx.glFramebufferTextureLayer	(GL_FRAMEBUFFER, GL_COLOR_ATTACHMENT0, tex2DArray, -1, maxArrayTexLayers - 1);
	ctx.expectError					(GL_INVALID_VALUE);
	ctx.glFramebufferTextureLayer	(GL_FRAMEBUFFER, GL_COLOR_ATTACHMENT0, tex2DArray, log2MaxTexSize + 1, maxArrayTexLayers - 1);
	ctx.expectError					(GL_INVALID_VALUE);
	ctx.endSection();

	if (contextSupports(ctx.getRenderContext().getType(), glu::ApiType::es(3, 2)))
	{
		deUint32						texCubeArray		= 0x1234;
		int								maxCubeTexSize		= 0x1234;
		ctx.glGetIntegerv				(GL_MAX_CUBE_MAP_TEXTURE_SIZE, &maxCubeTexSize);
		ctx.glGenTextures				(1, &tex2DMSArray);
		ctx.glGenTextures				(1, &texCubeArray);
		ctx.glGenTextures				(1, &texBuffer);
		ctx.glBindTexture				(GL_TEXTURE_2D_MULTISAMPLE_ARRAY, tex2DMSArray);
		ctx.glBindTexture				(GL_TEXTURE_CUBE_MAP_ARRAY, texCubeArray);
		ctx.glBindTexture				(GL_TEXTURE_BUFFER, texBuffer);
		ctx.expectError					(GL_NO_ERROR);

		ctx.beginSection("GL_INVALID_VALUE is generated if texture is a 2D multisample array texture and level is not 0.");
		ctx.glFramebufferTextureLayer	(GL_FRAMEBUFFER, GL_COLOR_ATTACHMENT0, tex2DMSArray, -1, 0);
		ctx.expectError					(GL_INVALID_VALUE);
		ctx.glFramebufferTextureLayer	(GL_FRAMEBUFFER, GL_COLOR_ATTACHMENT0, tex2DMSArray, 1, 0);
		ctx.expectError					(GL_INVALID_VALUE);
		ctx.endSection();

		ctx.beginSection("GL_INVALID_VALUE is generated if texture is a cube map array texture and layer is larger than MAX_ARRAY_TEXTURE_LAYERS-1. (See Khronos bug 15968)");
		ctx.glFramebufferTextureLayer	(GL_FRAMEBUFFER, GL_COLOR_ATTACHMENT0, texCubeArray, 0, maxArrayTexLayers);
		ctx.expectError					(GL_INVALID_VALUE);
		ctx.endSection();

		ctx.beginSection("GL_INVALID_OPERATION is generated if texture is the name of a buffer texture.");
		ctx.glFramebufferTextureLayer	(GL_FRAMEBUFFER, GL_COLOR_ATTACHMENT0, texBuffer, 0, 0);
		ctx.expectError					(GL_INVALID_OPERATION);
		ctx.endSection();

		ctx.glDeleteTextures			(1, &tex2DMSArray);
		ctx.glDeleteTextures			(1, &texCubeArray);
		ctx.glDeleteTextures			(1, &texBuffer);
	}

	ctx.glDeleteTextures		(1, &tex3D);
	ctx.glDeleteTextures		(1, &tex2DArray);
	ctx.glDeleteTextures		(1, &tex2D);
	ctx.glDeleteFramebuffers	(1, &fbo);
}

void invalidate_framebuffer (NegativeTestContext& ctx)
{
	deUint32	attachments[3];
	deUint32	fbo					= 0x1234;
	deUint32	texture				= 0x1234;
	int			maxColorAttachments = 0x1234;

	ctx.glGetIntegerv				(GL_MAX_COLOR_ATTACHMENTS, &maxColorAttachments);
	attachments[0]					= GL_COLOR_ATTACHMENT0;
	attachments[1]					= GL_COLOR_ATTACHMENT0 + maxColorAttachments;
	attachments[2]					= GL_DEPTH_STENCIL_ATTACHMENT;

	ctx.glGenFramebuffers			(1, &fbo);
	ctx.glGenTextures				(1, &texture);
	ctx.glBindFramebuffer			(GL_FRAMEBUFFER, fbo);
	ctx.glBindTexture				(GL_TEXTURE_2D, texture);
	ctx.glTexImage2D				(GL_TEXTURE_2D, 0, GL_RGBA, 32, 32, 0, GL_RGBA, GL_UNSIGNED_BYTE, NULL);
	ctx.glFramebufferTexture2D		(GL_FRAMEBUFFER, GL_COLOR_ATTACHMENT0, GL_TEXTURE_2D, texture, 0);
	ctx.glCheckFramebufferStatus	(GL_FRAMEBUFFER);
	ctx.expectError					(GL_NO_ERROR);

	ctx.beginSection("GL_INVALID_ENUM is generated if target is not GL_FRAMEBUFFER, GL_READ_FRAMEBUFFER or GL_DRAW_FRAMEBUFFER.");
	ctx.glInvalidateFramebuffer		(-1, 1, &attachments[0]);
	ctx.expectError					(GL_INVALID_ENUM);
	ctx.glInvalidateFramebuffer		(GL_BACK, 1, &attachments[0]);
	ctx.expectError					(GL_INVALID_ENUM);
	ctx.endSection();

	ctx.beginSection("GL_INVALID_OPERATION is generated if attachments contains GL_COLOR_ATTACHMENTm and m is greater than or equal to the value of GL_MAX_COLOR_ATTACHMENTS.");
	ctx.glInvalidateFramebuffer		(GL_FRAMEBUFFER, 1, &attachments[1]);
	ctx.expectError					(GL_INVALID_OPERATION);
	ctx.endSection();

	ctx.beginSection("GL_INVALID_VALUE is generated if numAttachments is negative.");
	ctx.glInvalidateFramebuffer		(GL_FRAMEBUFFER, -1, &attachments[0]);
	ctx.expectError					(GL_INVALID_VALUE);
	ctx.endSection();

	ctx.beginSection("GL_INVALID_ENUM is generated if the default framebuffer is bound to target and any elements of attachments are not one of the accepted attachments.");
	ctx.glBindFramebuffer			(GL_FRAMEBUFFER, 0);
	ctx.glInvalidateFramebuffer		(GL_FRAMEBUFFER, 1, &attachments[2]);
	ctx.expectError					(GL_INVALID_ENUM);
	ctx.endSection();


	ctx.glDeleteTextures		(1, &texture);
	ctx.glDeleteFramebuffers	(1, &fbo);
}

void invalidate_sub_framebuffer (NegativeTestContext& ctx)
{
	deUint32	attachments[3];
	deUint32	fbo					= 0x1234;
	deUint32	texture				= 0x1234;
	int			maxColorAttachments	= 0x1234;

	ctx.glGetIntegerv				(GL_MAX_COLOR_ATTACHMENTS, &maxColorAttachments);
	attachments[0]					= GL_COLOR_ATTACHMENT0;
	attachments[1]					= GL_COLOR_ATTACHMENT0 + maxColorAttachments;
	attachments[2]					= GL_DEPTH_STENCIL_ATTACHMENT;

	ctx.glGenFramebuffers			(1, &fbo);
	ctx.glGenTextures				(1, &texture);
	ctx.glBindFramebuffer			(GL_FRAMEBUFFER, fbo);
	ctx.glBindTexture				(GL_TEXTURE_2D, texture);
	ctx.glTexImage2D				(GL_TEXTURE_2D, 0, GL_RGBA, 32, 32, 0, GL_RGBA, GL_UNSIGNED_BYTE, NULL);
	ctx.glFramebufferTexture2D		(GL_FRAMEBUFFER, GL_COLOR_ATTACHMENT0, GL_TEXTURE_2D, texture, 0);
	ctx.glCheckFramebufferStatus	(GL_FRAMEBUFFER);
	ctx.expectError					(GL_NO_ERROR);

	ctx.beginSection("GL_INVALID_ENUM is generated if target is not GL_FRAMEBUFFER, GL_READ_FRAMEBUFFER or GL_DRAW_FRAMEBUFFER.");
	ctx.glInvalidateSubFramebuffer	(-1, 1, &attachments[0], 0, 0, 16, 16);
	ctx.expectError					(GL_INVALID_ENUM);
	ctx.glInvalidateSubFramebuffer	(GL_BACK, 1, &attachments[0], 0, 0, 16, 16);
	ctx.expectError					(GL_INVALID_ENUM);
	ctx.endSection();

	ctx.beginSection("GL_INVALID_OPERATION is generated if attachments contains GL_COLOR_ATTACHMENTm and m is greater than or equal to the value of GL_MAX_COLOR_ATTACHMENTS.");
	ctx.glInvalidateSubFramebuffer	(GL_FRAMEBUFFER, 1, &attachments[1], 0, 0, 16, 16);
	ctx.expectError					(GL_INVALID_OPERATION);
	ctx.endSection();

	ctx.beginSection("GL_INVALID_VALUE is generated if numAttachments, width, or heigh is negative.");
	ctx.glInvalidateSubFramebuffer	(GL_FRAMEBUFFER, -1, &attachments[0], 0, 0, 16, 16);
	ctx.expectError					(GL_INVALID_VALUE);
	ctx.glInvalidateSubFramebuffer	(GL_FRAMEBUFFER, -1, &attachments[0], 0, 0, -1, 16);
	ctx.expectError					(GL_INVALID_VALUE);
	ctx.glInvalidateSubFramebuffer	(GL_FRAMEBUFFER, -1, &attachments[0], 0, 0, 16, -1);
	ctx.expectError					(GL_INVALID_VALUE);
	ctx.glInvalidateSubFramebuffer	(GL_FRAMEBUFFER, -1, &attachments[0], 0, 0, -1, -1);
	ctx.expectError					(GL_INVALID_VALUE);
	ctx.glInvalidateSubFramebuffer	(GL_FRAMEBUFFER, 1, &attachments[0], 0, 0, -1, 16);
	ctx.expectError					(GL_INVALID_VALUE);
	ctx.glInvalidateSubFramebuffer	(GL_FRAMEBUFFER, 1, &attachments[0], 0, 0, 16, -1);
	ctx.expectError					(GL_INVALID_VALUE);
	ctx.glInvalidateSubFramebuffer	(GL_FRAMEBUFFER, 1, &attachments[0], 0, 0, -1, -1);
	ctx.expectError					(GL_INVALID_VALUE);
	ctx.endSection();

	ctx.beginSection("GL_INVALID_ENUM is generated if the default framebuffer is bound to target and any elements of attachments are not one of the accepted attachments.");
	ctx.glBindFramebuffer			(GL_FRAMEBUFFER, 0);
	ctx.glInvalidateSubFramebuffer	(GL_FRAMEBUFFER, 1, &attachments[2], 0, 0, 16, 16);
	ctx.expectError					(GL_INVALID_ENUM);
	ctx.endSection();

	ctx.glDeleteTextures		(1, &texture);
	ctx.glDeleteFramebuffers	(1, &fbo);
}

void renderbuffer_storage_multisample (NegativeTestContext& ctx)
{
	deUint32	rbo							= 0x1234;
	int			maxSamplesSupportedRGBA4	= -1;
	int			maxSamplesSupportedRGBA8UI	= -1;
	GLint		maxSize						= 0x1234;

	ctx.glGetInternalformativ				(GL_RENDERBUFFER, GL_RGBA4, GL_SAMPLES, 1, &maxSamplesSupportedRGBA4);
	ctx.glGetInternalformativ				(GL_RENDERBUFFER, GL_RGBA8UI, GL_SAMPLES, 1, &maxSamplesSupportedRGBA8UI);

	ctx.glGenRenderbuffers					(1, &rbo);
	ctx.glBindRenderbuffer					(GL_RENDERBUFFER, rbo);

	ctx.beginSection("GL_INVALID_ENUM is generated if target is not GL_RENDERBUFFER.");
	ctx.glRenderbufferStorageMultisample	(-1, 2, GL_RGBA4, 1, 1);
	ctx.expectError							(GL_INVALID_ENUM);
	ctx.glRenderbufferStorageMultisample	(GL_FRAMEBUFFER, 2, GL_RGBA4, 1, 1);
	ctx.expectError							(GL_INVALID_ENUM);
	ctx.endSection();

	ctx.beginSection("GL_INVALID_OPERATION is generated if samples is greater than the maximum number of samples supported for internalformat.");
	ctx.glRenderbufferStorageMultisample	(GL_RENDERBUFFER, maxSamplesSupportedRGBA4+1, GL_RGBA4, 1, 1);
	ctx.expectError							(GL_INVALID_OPERATION);
	ctx.endSection();

	ctx.beginSection("GL_INVALID_ENUM is generated if internalformat is not a color-renderable, depth-renderable, or stencil-renderable format.");
	ctx.glRenderbufferStorageMultisample	(GL_RENDERBUFFER, 2, -1, 1, 1);
	ctx.expectError							(GL_INVALID_ENUM);

	if (!ctx.isExtensionSupported("GL_EXT_color_buffer_half_float")) // GL_EXT_color_buffer_half_float disables error
	{
		ctx.glRenderbufferStorageMultisample	(GL_RENDERBUFFER, 2, GL_RGB16F, 1, 1);
		ctx.expectError							(GL_INVALID_ENUM);
	}

	if (!ctx.isExtensionSupported("GL_EXT_render_snorm")) // GL_EXT_render_snorm disables error
	{
		ctx.glRenderbufferStorageMultisample	(GL_RENDERBUFFER, 2, GL_RGBA8_SNORM, 1, 1);
		ctx.expectError							(GL_INVALID_ENUM);
	}

	ctx.endSection();

	ctx.beginSection("GL_INVALID_OPERATION is generated if samples is greater than the maximum number of samples supported for internalformat. (Unsigned integer format)");
	ctx.glRenderbufferStorageMultisample	(GL_RENDERBUFFER, maxSamplesSupportedRGBA8UI+1, GL_RGBA8UI, 1, 1);
	ctx.expectError							(GL_INVALID_OPERATION);
	ctx.endSection();

	ctx.beginSection("GL_INVALID_VALUE is generated if width or height is less than zero.");
	ctx.glRenderbufferStorageMultisample	(GL_RENDERBUFFER, 2, GL_RGBA4, -1, 1);
	ctx.expectError							(GL_INVALID_VALUE);
	ctx.glRenderbufferStorageMultisample	(GL_RENDERBUFFER, 2, GL_RGBA4, 1, -1);
	ctx.expectError							(GL_INVALID_VALUE);
	ctx.glRenderbufferStorageMultisample	(GL_RENDERBUFFER, 2, GL_RGBA4, -1, -1);
	ctx.expectError							(GL_INVALID_VALUE);
	ctx.glRenderbufferStorageMultisample	(GL_RENDERBUFFER, -1, GL_RGBA4, 1, 1);
	ctx.expectError							(GL_INVALID_VALUE);
	ctx.glRenderbufferStorageMultisample	(GL_RENDERBUFFER, -1, GL_RGBA4, -1, 1);
	ctx.expectError							(GL_INVALID_VALUE);
	ctx.glRenderbufferStorageMultisample	(GL_RENDERBUFFER, -1, GL_RGBA4, 1, -1);
	ctx.expectError							(GL_INVALID_VALUE);
	ctx.glRenderbufferStorageMultisample	(GL_RENDERBUFFER, -1, GL_RGBA4, -1, -1);
	ctx.expectError							(GL_INVALID_VALUE);
	ctx.endSection();

	ctx.beginSection("GL_INVALID_VALUE is generated if width or height is greater than GL_MAX_RENDERBUFFER_SIZE.");
	ctx.glGetIntegerv						(GL_MAX_RENDERBUFFER_SIZE, &maxSize);
	ctx.glRenderbufferStorageMultisample	(GL_RENDERBUFFER, 4, GL_RGBA4, 1, maxSize+1);
	ctx.expectError							(GL_INVALID_VALUE);
	ctx.glRenderbufferStorageMultisample	(GL_RENDERBUFFER, 4, GL_RGBA4, maxSize+1, 1);
	ctx.expectError							(GL_INVALID_VALUE);
	ctx.glRenderbufferStorageMultisample	(GL_RENDERBUFFER, 4, GL_RGBA4, maxSize+1, maxSize+1);
	ctx.expectError							(GL_INVALID_VALUE);
	ctx.endSection();

	ctx.glDeleteRenderbuffers(1, &rbo);
}

void copy_image_sub_data (NegativeTestContext& ctx)
{
	if (contextSupports(ctx.getRenderContext().getType(), glu::ApiType::es(3, 2)))
	{
		deUint32					texture[5];
		deUint32					rbo = 0x1234;

		ctx.glGenTextures			(5, texture);
		ctx.glGenRenderbuffers		(1, &rbo);
		ctx.glBindRenderbuffer		(GL_RENDERBUFFER, rbo);

		ctx.glBindTexture			(GL_TEXTURE_2D, texture[0]);
		ctx.glTexParameteri			(GL_TEXTURE_2D, GL_TEXTURE_MAG_FILTER, GL_NEAREST);
		ctx.glTexParameteri			(GL_TEXTURE_2D, GL_TEXTURE_MIN_FILTER, GL_NEAREST);
		ctx.glTexImage2D			(GL_TEXTURE_2D, 0, GL_RGBA8, 32, 32, 0, GL_RGBA, GL_UNSIGNED_BYTE, NULL);
		ctx.glRenderbufferStorage	(GL_RENDERBUFFER, GL_RGBA8, 32, 32);
		ctx.glBindTexture			(GL_TEXTURE_2D, texture[1]);
		ctx.glTexParameteri			(GL_TEXTURE_2D, GL_TEXTURE_MAG_FILTER, GL_NEAREST);
		ctx.glTexParameteri			(GL_TEXTURE_2D, GL_TEXTURE_MIN_FILTER, GL_NEAREST);
		ctx.glTexImage2D			(GL_TEXTURE_2D, 0, GL_RGBA8, 32, 32, 0, GL_RGBA, GL_UNSIGNED_BYTE, NULL);
		ctx.expectError				(GL_NO_ERROR);

		ctx.glBindTexture			(GL_TEXTURE_3D, texture[2]);
		ctx.glTexParameteri			(GL_TEXTURE_3D, GL_TEXTURE_MAG_FILTER, GL_NEAREST);
		ctx.glTexParameteri			(GL_TEXTURE_3D, GL_TEXTURE_MIN_FILTER, GL_NEAREST);
		ctx.glTexImage3D			(GL_TEXTURE_3D, 0, GL_RGBA8, 32, 32, 32, 0, GL_RGBA, GL_UNSIGNED_BYTE, NULL);
		ctx.expectError				(GL_NO_ERROR);

		ctx.glBindTexture			(GL_TEXTURE_3D, texture[3]);
		ctx.glTexImage3D			(GL_TEXTURE_3D, 0, GL_RGBA8, 32, 32, 32, 0, GL_RGBA, GL_UNSIGNED_BYTE, NULL);
		ctx.expectError				(GL_NO_ERROR);

		ctx.glBindTexture			(GL_TEXTURE_2D, texture[4]);
		ctx.glTexParameteri			(GL_TEXTURE_2D, GL_TEXTURE_MAG_FILTER, GL_NEAREST);
		ctx.glTexParameteri			(GL_TEXTURE_2D, GL_TEXTURE_MIN_FILTER, GL_NEAREST);
		ctx.glTexImage2D			(GL_TEXTURE_2D, 0, GL_RGBA32F, 32, 32, 0, GL_RGBA, GL_FLOAT, NULL);
		ctx.expectError				(GL_NO_ERROR);

		ctx.beginSection("GL_INVALID_VALUE is generated if srcWidth, srcHeight, or srcDepth is negative.");
		ctx.glCopyImageSubData		(texture[0], GL_TEXTURE_2D, 0, 0, 0, 0, texture[1], GL_TEXTURE_2D, 0, 0, 0, 0, -1, 1, 1);
		ctx.expectError				(GL_INVALID_VALUE);
		ctx.glCopyImageSubData		(texture[0], GL_TEXTURE_2D, 0, 0, 0, 0, texture[1], GL_TEXTURE_2D, 0, 0, 0, 0, 1, -1, 1);
		ctx.expectError				(GL_INVALID_VALUE);
		ctx.glCopyImageSubData		(texture[0], GL_TEXTURE_2D, 0, 0, 0, 0, texture[1], GL_TEXTURE_2D, 0, 0, 0, 0, 1, 1, -1);
		ctx.expectError				(GL_INVALID_VALUE);
		ctx.glCopyImageSubData		(texture[0], GL_TEXTURE_2D, 0, 0, 0, 0, texture[1], GL_TEXTURE_2D, 0, 0, 0, 0, -1, -1, 1);
		ctx.expectError				(GL_INVALID_VALUE);
		ctx.glCopyImageSubData		(texture[0], GL_TEXTURE_2D, 0, 0, 0, 0, texture[1], GL_TEXTURE_2D, 0, 0, 0, 0, -1, 1, -1);
		ctx.expectError				(GL_INVALID_VALUE);
		ctx.glCopyImageSubData		(texture[0], GL_TEXTURE_2D, 0, 0, 0, 0, texture[1], GL_TEXTURE_2D, 0, 0, 0, 0, 1, -1, -1);
		ctx.expectError				(GL_INVALID_VALUE);
		ctx.glCopyImageSubData		(texture[0], GL_TEXTURE_2D, 0, 0, 0, 0, texture[1], GL_TEXTURE_2D, 0, 0, 0, 0, -1, -1, -1);
		ctx.expectError				(GL_INVALID_VALUE);
		ctx.endSection();

		ctx.beginSection("GL_INVALID_VALUE is generated if srcLevel and dstLevel are not valid levels for the corresponding images.");
		ctx.glCopyImageSubData		(texture[0], GL_TEXTURE_2D, 1, 0, 0, 0, texture[1], GL_TEXTURE_2D, 0, 0, 0, 0, 0, 0, 1);
		ctx.expectError				(GL_INVALID_VALUE);
		ctx.glCopyImageSubData		(texture[0], GL_TEXTURE_2D, 0, 0, 0, 0, texture[1], GL_TEXTURE_2D, 1, 0, 0, 0, 0, 0, 1);
		ctx.expectError				(GL_INVALID_VALUE);
		ctx.glCopyImageSubData		(texture[0], GL_TEXTURE_2D, 1, 0, 0, 0, texture[1], GL_TEXTURE_2D, 1, 0, 0, 0, 0, 0, 1);
		ctx.expectError				(GL_INVALID_VALUE);
		ctx.glCopyImageSubData		(texture[0], GL_TEXTURE_2D, -1, 0, 0, 0, texture[1], GL_TEXTURE_2D, 0, 0, 0, 0, 0, 0, 1);
		ctx.expectError				(GL_INVALID_VALUE);
		ctx.glCopyImageSubData		(texture[0], GL_TEXTURE_2D, 0, 0, 0, 0, texture[1], GL_TEXTURE_2D, -1, 0, 0, 0, 0, 0, 1);
		ctx.expectError				(GL_INVALID_VALUE);
		ctx.glCopyImageSubData		(texture[0], GL_TEXTURE_2D, -1, 0, 0, 0, texture[1], GL_TEXTURE_2D, -1, 0, 0, 0, 0, 0, 1);
		ctx.expectError				(GL_INVALID_VALUE);
		ctx.glCopyImageSubData		(rbo, GL_RENDERBUFFER, -1, 0, 0, 0, texture[1], GL_TEXTURE_2D, 0, 0, 0, 0, 0, 0, 1);
		ctx.expectError				(GL_INVALID_VALUE);
		ctx.glCopyImageSubData		(rbo, GL_RENDERBUFFER, 1, 0, 0, 0, texture[1], GL_TEXTURE_2D, 0, 0, 0, 0, 0, 0, 1);
		ctx.expectError				(GL_INVALID_VALUE);
		ctx.glCopyImageSubData		(texture[1], GL_TEXTURE_2D, 0, 0, 0, 0, rbo, GL_RENDERBUFFER, -1, 0, 0, 0, 0, 0, 1);
		ctx.expectError				(GL_INVALID_VALUE);
		ctx.glCopyImageSubData		(texture[1], GL_TEXTURE_2D, 0, 0, 0, 0, rbo, GL_RENDERBUFFER, 1, 0, 0, 0, 0, 0, 1);
		ctx.expectError				(GL_INVALID_VALUE);
		ctx.endSection();

		ctx.beginSection("GL_INVALID_ENUM is generated if either target does not match the type of the object.");
		// \note: This could be either:
		//		1. GL_INVALID_ENUM is generated if either target does not match the type of the object.
		//		2. GL_INVALID_VALUE is generated if either name does not correspond to a valid renderbuffer or texture object according to the corresponding target parameter.
		ctx.glCopyImageSubData		(texture[0], GL_TEXTURE_2D, 0, 0, 0, 0, texture[1], GL_TEXTURE_3D, 0, 0, 0, 0, 0, 0, 1);
		ctx.expectError				(GL_INVALID_ENUM);
		ctx.glCopyImageSubData		(texture[0], GL_TEXTURE_2D, 0, 0, 0, 0, texture[2], GL_TEXTURE_2D, 0, 0, 0, 0, 0, 0, 1);
		ctx.expectError				(GL_INVALID_ENUM);
		ctx.glCopyImageSubData		(texture[0], GL_TEXTURE_3D, 0, 0, 0, 0, texture[1], GL_TEXTURE_2D, 0, 0, 0, 0, 0, 0, 1);
		ctx.expectError				(GL_INVALID_ENUM);
		ctx.glCopyImageSubData		(texture[2], GL_TEXTURE_2D, 0, 0, 0, 0, texture[1], GL_TEXTURE_2D, 0, 0, 0, 0, 0, 0, 1);
		ctx.expectError				(GL_INVALID_ENUM);
		ctx.endSection();

		ctx.beginSection("GL_INVALID_OPERATION is generated if either object is a texture and the texture is not complete.");
		ctx.glCopyImageSubData		(texture[0], GL_TEXTURE_2D, 0, 0, 0, 0, texture[3], GL_TEXTURE_3D, 0, 0, 0, 0, 0, 0, 1);
		ctx.expectError				(GL_INVALID_OPERATION);
		ctx.glCopyImageSubData		(texture[3], GL_TEXTURE_3D, 0, 0, 0, 0, texture[0], GL_TEXTURE_2D, 0, 0, 0, 0, 0, 0, 1);
		ctx.expectError				(GL_INVALID_OPERATION);
		ctx.glCopyImageSubData		(texture[3], GL_TEXTURE_3D, 0, 0, 0, 0, texture[3], GL_TEXTURE_3D, 0, 0, 0, 0, 0, 0, 1);
		ctx.expectError				(GL_INVALID_OPERATION);
		ctx.endSection();

		ctx.beginSection("GL_INVALID_VALUE is generated if the dimensions of either subregion exceeds the boundaries of the corresponding image object.");
		ctx.glCopyImageSubData		(texture[0], GL_TEXTURE_2D, 0, 0, 0, 0, texture[1], GL_TEXTURE_2D, 0, 0, 0, 0, 33, 0, 1);
		ctx.expectError				(GL_INVALID_VALUE);
		ctx.glCopyImageSubData		(texture[0], GL_TEXTURE_2D, 0, 0, 0, 0, texture[1], GL_TEXTURE_2D, 0, 0, 0, 0, 0, 33, 1);
		ctx.expectError				(GL_INVALID_VALUE);
		ctx.endSection();

		ctx.beginSection("GL_INVALID_OPERATION error is generated if the source and destination internal formats are not compatible.");
		ctx.glCopyImageSubData		(texture[0], GL_TEXTURE_2D, 0, 0, 0, 0, texture[4], GL_TEXTURE_2D, 0, 0, 0, 0, 0, 0, 1);
		ctx.expectError				(GL_INVALID_OPERATION);
		ctx.glCopyImageSubData		(texture[4], GL_TEXTURE_2D, 0, 0, 0, 0, texture[0], GL_TEXTURE_2D, 0, 0, 0, 0, 0, 0, 1);
		ctx.expectError				(GL_INVALID_OPERATION);
		ctx.endSection();

		ctx.glDeleteTextures		(5, texture);
		ctx.glDeleteRenderbuffers	(1, &rbo);
	}
}

std::vector<FunctionContainer> getNegativeBufferApiTestFunctions ()
{
	const FunctionContainer funcs[] =
	{
		{bind_buffer,						"bind_buffer",						"Invalid glBindBuffer() usage"						},
		{delete_buffers,					"delete_buffers",					"Invalid glDeleteBuffers() usage"					},
		{gen_buffers,						"gen_buffers",						"Invalid glGenBuffers() usage"						},
		{buffer_data,						"buffer_data",						"Invalid glBufferData() usage"						},
		{buffer_sub_data,					"buffer_sub_data",					"Invalid glBufferSubData() usage"					},
		{buffer_sub_data_size_offset,		"buffer_sub_data_size_offset",		"Invalid glBufferSubData() usage"					},
		{clear,								"clear",							"Invalid glClear() usage"							},
		{read_pixels,						"read_pixels",						"Invalid glReadPixels() usage"						},
		{readn_pixels,						"readn_pixels",						"Invalid glReadPixels() usage"						},
		{read_pixels_format_mismatch,		"read_pixels_format_mismatch",		"Invalid glReadPixels() usage"						},
		{read_pixels_fbo_format_mismatch,	"read_pixels_fbo_format_mismatch",	"Invalid glReadPixels() usage"						},
		{bind_buffer_range,					"bind_buffer_range",				"Invalid glBindBufferRange() usage"					},
		{bind_buffer_base,					"bind_buffer_base",					"Invalid glBindBufferBase() usage"					},
		{clear_bufferiv,					"clear_bufferiv",					"Invalid glClearBufferiv() usage"					},
		{clear_bufferuiv,					"clear_bufferuiv",					"Invalid glClearBufferuiv() usage"					},
		{clear_bufferfv,					"clear_bufferfv",					"Invalid glClearBufferfv() usage"					},
		{clear_bufferfi,					"clear_bufferfi",					"Invalid glClearBufferfi() usage"					},
		{copy_buffer_sub_data,				"copy_buffer_sub_data",				"Invalid glCopyBufferSubData() usage"				},
		{draw_buffers,						"draw_buffers",						"Invalid glDrawBuffers() usage"						},
		{flush_mapped_buffer_range,			"flush_mapped_buffer_range",		"Invalid glFlushMappedBufferRange() usage"			},
		{map_buffer_range,					"map_buffer_range",					"Invalid glMapBufferRange() usage"					},
		{read_buffer,						"read_buffer",						"Invalid glReadBuffer() usage"						},
		{unmap_buffer,						"unmap_buffer",						"Invalid glUnmapBuffer() usage"						},
		{bind_framebuffer,					"bind_framebuffer",					"Invalid glBindFramebuffer() usage"					},
		{bind_renderbuffer,					"bind_renderbuffer",				"Invalid glBindRenderbuffer() usage"				},
		{check_framebuffer_status,			"check_framebuffer_status",			"Invalid glCheckFramebufferStatus() usage"			},
		{gen_framebuffers,					"gen_framebuffers",					"Invalid glGenFramebuffers() usage"					},
		{gen_renderbuffers,					"gen_renderbuffers",				"Invalid glGenRenderbuffers() usage"				},
		{delete_framebuffers,				"delete_framebuffers",				"Invalid glDeleteFramebuffers() usage"				},
		{delete_renderbuffers,				"delete_renderbuffers",				"Invalid glDeleteRenderbuffers() usage"				},
		{framebuffer_renderbuffer,			"framebuffer_renderbuffer",			"Invalid glFramebufferRenderbuffer() usage"			},
		{framebuffer_texture,				"framebuffer_texture",				"Invalid glFramebufferTexture() usage"				},
		{framebuffer_texture2d,				"framebuffer_texture2d",			"Invalid glFramebufferTexture2D() usage"			},
		{renderbuffer_storage,				"renderbuffer_storage",				"Invalid glRenderbufferStorage() usage"				},
		{blit_framebuffer,					"blit_framebuffer",					"Invalid glBlitFramebuffer() usage"					},
		{blit_framebuffer_multisample,		"blit_framebuffer_multisample",		"Invalid glBlitFramebuffer() usage"					},
		{framebuffer_texture_layer,			"framebuffer_texture_layer",		"Invalid glFramebufferTextureLayer() usage"			},
		{invalidate_framebuffer,			"invalidate_framebuffer",			"Invalid glInvalidateFramebuffer() usage"			},
		{invalidate_sub_framebuffer,		"invalidate_sub_framebuffer",		"Invalid glInvalidateSubFramebuffer() usage"		},
		{renderbuffer_storage_multisample,	"renderbuffer_storage_multisample",	"Invalid glRenderbufferStorageMultisample() usage"	},
		{copy_image_sub_data,				"copy_image_sub_data",				"Invalid glCopyImageSubData() usage"				},
	};

	return std::vector<FunctionContainer>(DE_ARRAY_BEGIN(funcs), DE_ARRAY_END(funcs));
}

} // NegativeTestShared
} // Functional
} // gles31
} // deqp<|MERGE_RESOLUTION|>--- conflicted
+++ resolved
@@ -1560,14 +1560,8 @@
 	int								max3DTexSize		= 0x1234;
 	int								maxTexSize			= 0x1234;
 	int								maxArrayTexLayers	= 0x1234;
-<<<<<<< HEAD
 	int 							log2Max3DTexSize	= 0x1234;
 	int 							log2MaxTexSize		= 0x1234;
-=======
-	int								maxCubeTexSize		= 0x1234;
-	int								log2Max3DTexSize	= 0x1234;
-	int								log2MaxTexSize		= 0x1234;
->>>>>>> 452d94dd
 
 	ctx.glGetIntegerv				(GL_MAX_3D_TEXTURE_SIZE, &max3DTexSize);
 	ctx.glGetIntegerv				(GL_MAX_TEXTURE_SIZE, &maxTexSize);
