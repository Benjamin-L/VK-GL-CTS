# -*- coding: utf-8 -*-

#-------------------------------------------------------------------------
# drawElements Quality Program utilities
# --------------------------------------
#
# Copyright 2015 The Android Open Source Project
#
# Licensed under the Apache License, Version 2.0 (the "License");
# you may not use this file except in compliance with the License.
# You may obtain a copy of the License at
#
#      http://www.apache.org/licenses/LICENSE-2.0
#
# Unless required by applicable law or agreed to in writing, software
# distributed under the License is distributed on an "AS IS" BASIS,
# WITHOUT WARRANTIES OR CONDITIONS OF ANY KIND, either express or implied.
# See the License for the specific language governing permissions and
# limitations under the License.
#
#-------------------------------------------------------------------------

import os
import sys
import shutil
import tarfile
import hashlib
import argparse
import subprocess
import ssl
import stat

sys.path.append(os.path.join(os.path.dirname(__file__), "..", "scripts"))

from build.common import *

EXTERNAL_DIR	= os.path.realpath(os.path.normpath(os.path.dirname(__file__)))

def computeChecksum (data):
	return hashlib.sha256(data).hexdigest()

def onReadonlyRemoveError (func, path, exc_info):
	os.chmod(path, stat.S_IWRITE)
	os.unlink(path)

class Source:
	def __init__(self, baseDir, extractDir):
		self.baseDir		= baseDir
		self.extractDir		= extractDir

	def clean (self):
		fullDstPath = os.path.join(EXTERNAL_DIR, self.baseDir, self.extractDir)
		# Remove read-only first
		readonlydir = os.path.join(fullDstPath, ".git", "objects", "pack")
		if os.path.exists(readonlydir):
			shutil.rmtree(readonlydir, onerror = onReadonlyRemoveError )
		if os.path.exists(fullDstPath):
			shutil.rmtree(fullDstPath, ignore_errors=False)

class SourcePackage (Source):
	def __init__(self, url, filename, checksum, baseDir, extractDir = "src", postExtract=None):
		Source.__init__(self, baseDir, extractDir)
		self.url			= url
		self.filename		= filename
		self.checksum		= checksum
		self.archiveDir		= "packages"
		self.postExtract	= postExtract

	def clean (self):
		Source.clean(self)
		self.removeArchives()

	def update (self, cmdProtocol = None):
		if not self.isArchiveUpToDate():
			self.fetchAndVerifyArchive()

		if self.getExtractedChecksum() != self.checksum:
			Source.clean(self)
			self.extract()
			self.storeExtractedChecksum(self.checksum)

	def removeArchives (self):
		archiveDir = os.path.join(EXTERNAL_DIR, pkg.baseDir, pkg.archiveDir)
		if os.path.exists(archiveDir):
			shutil.rmtree(archiveDir, ignore_errors=False)

	def isArchiveUpToDate (self):
		archiveFile = os.path.join(EXTERNAL_DIR, pkg.baseDir, pkg.archiveDir, pkg.filename)
		if os.path.exists(archiveFile):
			return computeChecksum(readBinaryFile(archiveFile)) == self.checksum
		else:
			return False

	def getExtractedChecksumFilePath (self):
		return os.path.join(EXTERNAL_DIR, pkg.baseDir, pkg.archiveDir, "extracted")

	def getExtractedChecksum (self):
		extractedChecksumFile = self.getExtractedChecksumFilePath()

		if os.path.exists(extractedChecksumFile):
			return readFile(extractedChecksumFile)
		else:
			return None

	def storeExtractedChecksum (self, checksum):
		checksum_bytes = checksum.encode("utf-8")
		writeBinaryFile(self.getExtractedChecksumFilePath(), checksum_bytes)

	def connectToUrl (self, url):
		result = None

		if sys.version_info < (3, 0):
			from urllib2 import urlopen
		else:
			from urllib.request import urlopen

		if args.insecure:
			print("Ignoring certificate checks")
			ssl_context = ssl._create_unverified_context()
			result = urlopen(url, context=ssl_context)
		else:
			result = urlopen(url)

		return result

	def fetchAndVerifyArchive (self):
		print("Fetching %s" % self.url)

		req			= self.connectToUrl(self.url)
		data		= req.read()
		checksum	= computeChecksum(data)
		dstPath		= os.path.join(EXTERNAL_DIR, self.baseDir, self.archiveDir, self.filename)

		if checksum != self.checksum:
			raise Exception("Checksum mismatch for %s, expected %s, got %s" % (self.filename, self.checksum, checksum))

		if not os.path.exists(os.path.dirname(dstPath)):
			os.mkdir(os.path.dirname(dstPath))

		writeBinaryFile(dstPath, data)

	def extract (self):
		print("Extracting %s to %s/%s" % (self.filename, self.baseDir, self.extractDir))

		srcPath	= os.path.join(EXTERNAL_DIR, self.baseDir, self.archiveDir, self.filename)
		tmpPath	= os.path.join(EXTERNAL_DIR, ".extract-tmp-%s" % self.baseDir)
		dstPath	= os.path.join(EXTERNAL_DIR, self.baseDir, self.extractDir)
		archive	= tarfile.open(srcPath)

		if os.path.exists(tmpPath):
			shutil.rmtree(tmpPath, ignore_errors=False)

		os.mkdir(tmpPath)

		archive.extractall(tmpPath)
		archive.close()

		extractedEntries = os.listdir(tmpPath)
		if len(extractedEntries) != 1 or not os.path.isdir(os.path.join(tmpPath, extractedEntries[0])):
			raise Exception("%s doesn't contain single top-level directory" % self.filename)

		topLevelPath = os.path.join(tmpPath, extractedEntries[0])

		if not os.path.exists(dstPath):
			os.mkdir(dstPath)

		for entry in os.listdir(topLevelPath):
			if os.path.exists(os.path.join(dstPath, entry)):
				raise Exception("%s exists already" % entry)

			shutil.move(os.path.join(topLevelPath, entry), dstPath)

		shutil.rmtree(tmpPath, ignore_errors=True)

		if self.postExtract != None:
			self.postExtract(dstPath)

class SourceFile (Source):
	def __init__(self, url, filename, checksum, baseDir, extractDir = "src"):
		Source.__init__(self, baseDir, extractDir)
		self.url			= url
		self.filename		= filename
		self.checksum		= checksum

	def update (self, cmdProtocol = None):
		if not self.isFileUpToDate():
			Source.clean(self)
			self.fetchAndVerifyFile()

	def isFileUpToDate (self):
		file = os.path.join(EXTERNAL_DIR, pkg.baseDir, pkg.extractDir, pkg.filename)
		if os.path.exists(file):
			data = readFile(file)
			return computeChecksum(data.encode('utf-8')) == self.checksum
		else:
			return False

	def connectToUrl (self, url):
		result = None

		if sys.version_info < (3, 0):
			from urllib2 import urlopen
		else:
			from urllib.request import urlopen

		if args.insecure:
			print("Ignoring certificate checks")
			ssl_context = ssl._create_unverified_context()
			result = urlopen(url, context=ssl_context)
		else:
			result = urlopen(url)

		return result

	def fetchAndVerifyFile (self):
		print("Fetching %s" % self.url)

		req			= self.connectToUrl(self.url)
		data		= req.read()
		checksum	= computeChecksum(data)
		dstPath		= os.path.join(EXTERNAL_DIR, self.baseDir, self.extractDir, self.filename)

		if checksum != self.checksum:
			raise Exception("Checksum mismatch for %s, expected %s, got %s" % (self.filename, self.checksum, checksum))

		if not os.path.exists(os.path.dirname(dstPath)):
			os.mkdir(os.path.dirname(dstPath))

		writeBinaryFile(dstPath, data)

class GitRepo (Source):
	def __init__(self, httpsUrl, sshUrl, revision, baseDir, extractDir = "src", removeTags = []):
		Source.__init__(self, baseDir, extractDir)
		self.httpsUrl	= httpsUrl
		self.sshUrl		= sshUrl
		self.revision	= revision
		self.removeTags	= removeTags

	def detectProtocol(self, cmdProtocol = None):
		# reuse parent repo protocol
		proc = subprocess.Popen(['git', 'ls-remote', '--get-url', 'origin'], stdout=subprocess.PIPE)
		(stdout, stderr) = proc.communicate()

		if proc.returncode != 0:
			raise Exception("Failed to execute 'git ls-remote origin', got %d" % proc.returncode)
		if (stdout[:3] == 'ssh') or (stdout[:3] == 'git'):
			protocol = 'ssh'
		else:
			# remote 'origin' doesn't exist, assume 'https' as checkout protocol
			protocol = 'https'
		return protocol

	def selectUrl(self, cmdProtocol = None):
		try:
			if cmdProtocol == None:
				protocol = self.detectProtocol(cmdProtocol)
			else:
				protocol = cmdProtocol
		except:
			# fallback to https on any issues
			protocol = 'https'

		if protocol == 'ssh':
			if self.sshUrl != None:
				url = self.sshUrl
			else:
				assert self.httpsUrl != None
				url = self.httpsUrl
		else:
			assert protocol == 'https'
			url = self.httpsUrl

		assert url != None
		return url

	def update (self, cmdProtocol = None):
		fullDstPath = os.path.join(EXTERNAL_DIR, self.baseDir, self.extractDir)

		url = self.selectUrl(cmdProtocol)
		if not os.path.exists(os.path.join(fullDstPath, '.git')):
			execute(["git", "clone", "--no-checkout", url, fullDstPath])

		pushWorkingDir(fullDstPath)
		try:
			for tag in self.removeTags:
				proc = subprocess.Popen(['git', 'tag', '-l', tag], stdout=subprocess.PIPE)
				(stdout, stderr) = proc.communicate()
				if proc.returncode == 0:
					execute(["git", "tag", "-d",tag])
			execute(["git", "fetch", "--tags", url, "+refs/heads/*:refs/remotes/origin/*"])
			execute(["git", "checkout", self.revision])
		finally:
			popWorkingDir()

def postExtractLibpng (path):
	shutil.copy(os.path.join(path, "scripts", "pnglibconf.h.prebuilt"),
				os.path.join(path, "pnglibconf.h"))

PACKAGES = [
	SourcePackage(
		"http://zlib.net/zlib-1.2.11.tar.gz",
		"zlib-1.2.11.tar.gz",
		"c3e5e9fdd5004dcb542feda5ee4f0ff0744628baf8ed2dd5d66f8ca1197cb1a1",
		"zlib"),
	SourcePackage(
		"http://prdownloads.sourceforge.net/libpng/libpng-1.6.27.tar.gz",
		"libpng-1.6.27.tar.gz",
		"c9d164ec247f426a525a7b89936694aefbc91fb7a50182b198898b8fc91174b4",
		"libpng",
		postExtract = postExtractLibpng),
	SourceFile(
		"https://raw.githubusercontent.com/baldurk/renderdoc/v1.1/renderdoc/api/app/renderdoc_app.h",
		"renderdoc_app.h",
		"e7b5f0aa5b1b0eadc63a1c624c0ca7f5af133aa857d6a4271b0ef3d0bdb6868e",
		"renderdoc"),
	GitRepo(
		"https://github.com/KhronosGroup/SPIRV-Tools.git",
		None,
		"34be23373b9e73694c3b214ba857283bad65aedb",
		"spirv-tools"),
	GitRepo(
		"https://github.com/KhronosGroup/glslang.git",
		None,
<<<<<<< HEAD
		"540662253ea35e8e75122aac68f8542f993e3396",
=======
		"02c70ad10e1f9dc88ae4ee509f26fe5f9fb31843",
>>>>>>> 567797ae
		"glslang",
		removeTags = ["master-tot"]),
	GitRepo(
		"https://github.com/KhronosGroup/SPIRV-Headers.git",
		None,
		"f8bf11a0253a32375c32cad92c841237b96696c0",
		"spirv-headers"),
	GitRepo(
		"https://github.com/google/amber.git",
		None,
		"ed3e05c945aa7a3559ef616f63a798fede19f363",
		"amber"),
]

def parseArgs ():
	versionsForInsecure = ((2,7,9), (3,4,3))
	versionsForInsecureStr = ' or '.join(('.'.join(str(x) for x in v)) for v in versionsForInsecure)

	parser = argparse.ArgumentParser(description = "Fetch external sources")
	parser.add_argument('--clean', dest='clean', action='store_true', default=False,
						help='Remove sources instead of fetching')
	parser.add_argument('--insecure', dest='insecure', action='store_true', default=False,
						help="Disable certificate check for external sources."
						" Minimum python version required " + versionsForInsecureStr)
	parser.add_argument('--protocol', dest='protocol', default=None, choices=['ssh', 'https'],
						help="Select protocol to checkout git repositories.")

	args = parser.parse_args()

	if args.insecure:
		for versionItem in versionsForInsecure:
			if (sys.version_info.major == versionItem[0]):
				if sys.version_info < versionItem:
					parser.error("For --insecure minimum required python version is " +
								versionsForInsecureStr)
				break;

	return args

if __name__ == "__main__":
	args = parseArgs()

	for pkg in PACKAGES:
		if args.clean:
			pkg.clean()
		else:
			pkg.update(args.protocol)<|MERGE_RESOLUTION|>--- conflicted
+++ resolved
@@ -321,11 +321,7 @@
 	GitRepo(
 		"https://github.com/KhronosGroup/glslang.git",
 		None,
-<<<<<<< HEAD
-		"540662253ea35e8e75122aac68f8542f993e3396",
-=======
 		"02c70ad10e1f9dc88ae4ee509f26fe5f9fb31843",
->>>>>>> 567797ae
 		"glslang",
 		removeTags = ["master-tot"]),
 	GitRepo(
