# -*- coding: utf-8 -*-

#-------------------------------------------------------------------------
# drawElements Quality Program utilities
# --------------------------------------
#
# Copyright 2015 The Android Open Source Project
#
# Licensed under the Apache License, Version 2.0 (the "License");
# you may not use this file except in compliance with the License.
# You may obtain a copy of the License at
#
#      http://www.apache.org/licenses/LICENSE-2.0
#
# Unless required by applicable law or agreed to in writing, software
# distributed under the License is distributed on an "AS IS" BASIS,
# WITHOUT WARRANTIES OR CONDITIONS OF ANY KIND, either express or implied.
# See the License for the specific language governing permissions and
# limitations under the License.
#
#-------------------------------------------------------------------------

import os
import sys
import shutil
import tarfile
import zipfile
import hashlib
import argparse
import subprocess
import ssl
import stat
import platform
import logging

scriptPath = os.path.join(os.path.dirname(__file__), "..", "scripts")
sys.path.insert(0, scriptPath)

from ctsbuild.common import *

EXTERNAL_DIR = os.path.realpath(os.path.normpath(os.path.dirname(__file__)))

SYSTEM_NAME = platform.system()

def computeChecksum (data):
    return hashlib.sha256(data).hexdigest()

def onReadonlyRemoveError (func, path, exc_info):
    os.chmod(path, stat.S_IWRITE)
    os.unlink(path)

class Source:
    def __init__(self, baseDir, extractDir):
        self.baseDir = baseDir
        self.extractDir = extractDir

    def clean (self):
        fullDstPath = os.path.join(EXTERNAL_DIR, self.baseDir, self.extractDir)
        # Remove read-only first
        readonlydir = os.path.join(fullDstPath, ".git")
        if os.path.exists(readonlydir):
            logging.debug("Deleting " + readonlydir)
            shutil.rmtree(readonlydir, onerror = onReadonlyRemoveError)
        if os.path.exists(fullDstPath):
            logging.debug("Deleting " + fullDstPath)
            shutil.rmtree(fullDstPath, ignore_errors=False)

class SourcePackage (Source):
    def __init__(self, url, checksum, baseDir, extractDir = "src", postExtract=None):
        Source.__init__(self, baseDir, extractDir)
        self.url = url
        self.filename = os.path.basename(self.url)
        self.checksum = checksum
        self.archiveDir = "packages"
        self.postExtract = postExtract

    def clean (self):
        Source.clean(self)
        self.removeArchives()

    def update (self, cmdProtocol = None, force = False):
        if not self.isArchiveUpToDate():
            self.fetchAndVerifyArchive()

        if self.getExtractedChecksum() != self.checksum:
            Source.clean(self)
            self.extract()
            self.storeExtractedChecksum(self.checksum)

    def removeArchives (self):
        archiveDir = os.path.join(EXTERNAL_DIR, pkg.baseDir, pkg.archiveDir)
        if os.path.exists(archiveDir):
            logging.debug("Deleting " + archiveDir)
            shutil.rmtree(archiveDir, ignore_errors=False)

    def isArchiveUpToDate (self):
        archiveFile = os.path.join(EXTERNAL_DIR, pkg.baseDir, pkg.archiveDir, pkg.filename)
        if os.path.exists(archiveFile):
            return computeChecksum(readBinaryFile(archiveFile)) == self.checksum
        else:
            return False

    def getExtractedChecksumFilePath (self):
        return os.path.join(EXTERNAL_DIR, pkg.baseDir, pkg.archiveDir, "extracted")

    def getExtractedChecksum (self):
        extractedChecksumFile = self.getExtractedChecksumFilePath()

        if os.path.exists(extractedChecksumFile):
            return readFile(extractedChecksumFile)
        else:
            return None

    def storeExtractedChecksum (self, checksum):
        checksum_bytes = checksum.encode("utf-8")
        writeBinaryFile(self.getExtractedChecksumFilePath(), checksum_bytes)

    def connectToUrl (self, url):
        result = None

        if sys.version_info < (3, 0):
            from urllib2 import urlopen
        else:
            from urllib.request import urlopen

        if args.insecure:
            print("Ignoring certificate checks")
            ssl_context = ssl._create_unverified_context()
            result = urlopen(url, context=ssl_context)
        else:
            result = urlopen(url)

        return result

    def fetchAndVerifyArchive (self):
        print("Fetching %s" % self.url)

        req = self.connectToUrl(self.url)
        data = req.read()
        checksum = computeChecksum(data)
        dstPath = os.path.join(EXTERNAL_DIR, self.baseDir, self.archiveDir, self.filename)

        if checksum != self.checksum:
            raise Exception("Checksum mismatch for %s, expected %s, got %s" % (self.filename, self.checksum, checksum))

        if not os.path.exists(os.path.dirname(dstPath)):
            os.makedirs(os.path.dirname(dstPath))

        writeBinaryFile(dstPath, data)

    def extract (self):
        print("Extracting %s to %s/%s" % (self.filename, self.baseDir, self.extractDir))

        srcPath = os.path.join(EXTERNAL_DIR, self.baseDir, self.archiveDir, self.filename)
        tmpPath = os.path.join(EXTERNAL_DIR, ".extract-tmp-%s" % self.baseDir)
        dstPath = os.path.join(EXTERNAL_DIR, self.baseDir, self.extractDir)

        if self.filename.endswith(".zip"):
            archive = zipfile.ZipFile(srcPath)
        else:
            archive = tarfile.open(srcPath)

        if os.path.exists(tmpPath):
            shutil.rmtree(tmpPath, ignore_errors=False)

        os.mkdir(tmpPath)

        archive.extractall(tmpPath)
        archive.close()

        extractedEntries = os.listdir(tmpPath)
        if len(extractedEntries) != 1 or not os.path.isdir(os.path.join(tmpPath, extractedEntries[0])):
            raise Exception("%s doesn't contain single top-level directory" % self.filename)

        topLevelPath = os.path.join(tmpPath, extractedEntries[0])

        if not os.path.exists(dstPath):
            os.mkdir(dstPath)

        for entry in os.listdir(topLevelPath):
            if os.path.exists(os.path.join(dstPath, entry)):
                raise Exception("%s exists already" % entry)

            shutil.move(os.path.join(topLevelPath, entry), dstPath)

        shutil.rmtree(tmpPath, ignore_errors=True)

        if self.postExtract != None:
            self.postExtract(dstPath)

class SourceFile (Source):
    def __init__(self, url, filename, checksum, baseDir, extractDir = "src"):
        Source.__init__(self, baseDir, extractDir)
        self.url = url
        self.filename = filename
        self.checksum = checksum

    def update (self, cmdProtocol = None, force = False):
        if not self.isFileUpToDate():
            Source.clean(self)
            self.fetchAndVerifyFile()

    def isFileUpToDate (self):
        file = os.path.join(EXTERNAL_DIR, pkg.baseDir, pkg.extractDir, pkg.filename)
        if os.path.exists(file):
            data = readFile(file)
            return computeChecksum(data.encode('utf-8')) == self.checksum
        else:
            return False

    def connectToUrl (self, url):
        result = None

        if sys.version_info < (3, 0):
            from urllib2 import urlopen
        else:
            from urllib.request import urlopen

        if args.insecure:
            print("Ignoring certificate checks")
            ssl_context = ssl._create_unverified_context()
            result = urlopen(url, context=ssl_context)
        else:
            result = urlopen(url)

        return result

    def fetchAndVerifyFile (self):
        print("Fetching %s" % self.url)

        req = self.connectToUrl(self.url)
        data = req.read()
        checksum = computeChecksum(data)
        dstPath = os.path.join(EXTERNAL_DIR, self.baseDir, self.extractDir, self.filename)

        if checksum != self.checksum:
            raise Exception("Checksum mismatch for %s, expected %s, got %s" % (self.filename, self.checksum, checksum))

        if not os.path.exists(os.path.dirname(dstPath)):
            os.mkdir(os.path.dirname(dstPath))

        writeBinaryFile(dstPath, data)

class GitRepo (Source):
    def __init__(self, httpsUrl, sshUrl, revision, baseDir, extractDir = "src", removeTags = [], patch = ""):
        Source.__init__(self, baseDir, extractDir)
        self.httpsUrl = httpsUrl
        self.sshUrl = sshUrl
        self.revision = revision
        self.removeTags = removeTags
        self.patch = patch

    def checkout(self, url, fullDstPath, force):
        if not os.path.exists(os.path.join(fullDstPath, '.git')):
            execute(["git", "clone", "--no-checkout", url, fullDstPath])

        pushWorkingDir(fullDstPath)
        print("Directory: " + fullDstPath)
        try:
            for tag in self.removeTags:
                proc = subprocess.Popen(['git', 'tag', '-l', tag], stdout=subprocess.PIPE)
                (stdout, stderr) = proc.communicate()
                if len(stdout) > 0:
                    execute(["git", "tag", "-d",tag])
            force_arg = ['--force'] if force else []
            execute(["git", "fetch"] + force_arg + ["--tags", url, "+refs/heads/*:refs/remotes/origin/*"])
            execute(["git", "checkout"] + force_arg + [self.revision])

            if(self.patch != ""):
                patchFile = os.path.join(EXTERNAL_DIR, self.patch)
                execute(["git", "reset", "--hard", "HEAD"])
                execute(["git", "apply", patchFile])
        finally:
            popWorkingDir()

    def update (self, cmdProtocol, force = False):
        fullDstPath = os.path.join(EXTERNAL_DIR, self.baseDir, self.extractDir)
        url         = self.httpsUrl
        backupUrl   = self.sshUrl

        # If url is none then start with ssh
        if cmdProtocol == 'ssh' or url == None:
            url       = self.sshUrl
            backupUrl = self.httpsUrl

        try:
            self.checkout(url, fullDstPath, force)
        except:
            if backupUrl != None:
                self.checkout(backupUrl, fullDstPath, force)

def postExtractLibpng (path):
    shutil.copy(os.path.join(path, "scripts", "pnglibconf.h.prebuilt"),
                os.path.join(path, "pnglibconf.h"))

PACKAGES = [
    SourcePackage(
        "https://github.com/madler/zlib/releases/download/v1.2.13/zlib-1.2.13.tar.gz",
        "b3a24de97a8fdbc835b9833169501030b8977031bcb54b3b3ac13740f846ab30",
        "zlib"),
    SourcePackage(
        "http://prdownloads.sourceforge.net/libpng/libpng-1.6.27.tar.gz",
        "c9d164ec247f426a525a7b89936694aefbc91fb7a50182b198898b8fc91174b4",
        "libpng",
        postExtract = postExtractLibpng),
    SourceFile(
        "https://raw.githubusercontent.com/baldurk/renderdoc/v1.1/renderdoc/api/app/renderdoc_app.h",
        "renderdoc_app.h",
        "e7b5f0aa5b1b0eadc63a1c624c0ca7f5af133aa857d6a4271b0ef3d0bdb6868e",
        "renderdoc"),
    GitRepo(
        "https://github.com/KhronosGroup/SPIRV-Tools.git",
        "git@github.com:KhronosGroup/SPIRV-Tools.git",
<<<<<<< HEAD
        "148c97f6876e427efd76d2328122c3075eab4b8f",
=======
        "4c7e1fa5c3d988cca0e626d359d30b117b9c2822",
>>>>>>> a6fd0848
        "spirv-tools"),
    GitRepo(
        "https://github.com/KhronosGroup/glslang.git",
        "git@github.com:KhronosGroup/glslang.git",
<<<<<<< HEAD
        "4da479aa6afa43e5a2ce4c4148c572a03123faf3",
=======
        "2b19bf7e1bc0b60cf2fe9d33e5ba6b37dfc1cc83",
>>>>>>> a6fd0848
        "glslang",
        removeTags = ["main-tot", "master-tot"]),
    GitRepo(
        "https://github.com/KhronosGroup/SPIRV-Headers.git",
        "git@github.com:KhronosGroup/SPIRV-Headers.git",
<<<<<<< HEAD
        "ff2afc3afc48dff4eec2a10f0212402a80708e38",
=======
        "db5a00f8cebe81146cafabf89019674a3c4bf03d",
>>>>>>> a6fd0848
        "spirv-headers"),
    GitRepo(
        "https://github.com/KhronosGroup/Vulkan-Docs.git",
        "git@github.com:KhronosGroup/Vulkan-Docs.git",
        "7bb606eb87cde1d34f65f36f4d4c6f2c78f072c8",
        "vulkan-docs"),
    GitRepo(
        "https://github.com/KhronosGroup/Vulkan-ValidationLayers.git",
        "git@github.com:KhronosGroup/Vulkan-ValidationLayers.git",
        "f589bc456545fbab97caf49380b102b8aafe1f40",
        "vulkan-validationlayers"),
    GitRepo(
        "https://github.com/google/amber.git",
        "git@github.com:google/amber.git",
        "0f003c2785489f59cd01bb2440fcf303149100f2",
        "amber"),
    GitRepo(
        "https://github.com/open-source-parsers/jsoncpp.git",
        "git@github.com:open-source-parsers/jsoncpp.git",
        "9059f5cad030ba11d37818847443a53918c327b1",
        "jsoncpp"),
    # NOTE: The samples application is not well suited to external
    # integration, this fork contains the small fixes needed for use
    # by the CTS.
    GitRepo(
        "https://github.com/Igalia/vk_video_samples.git",
        "git@github.com:Igalia/vk_video_samples.git",
        "6821adf11eb4f84a2168264b954c170d03237699",
        "nvidia-video-samples"),
]

def parseArgs ():
    versionsForInsecure = ((2,7,9), (3,4,3))
    versionsForInsecureStr = ' or '.join(('.'.join(str(x) for x in v)) for v in versionsForInsecure)

    parser = argparse.ArgumentParser(description = "Fetch external sources")
    parser.add_argument('--clean', dest='clean', action='store_true', default=False,
                        help='Remove sources instead of fetching')
    parser.add_argument('--insecure', dest='insecure', action='store_true', default=False,
                        help="Disable certificate check for external sources."
                        " Minimum python version required " + versionsForInsecureStr)
    parser.add_argument('--protocol', dest='protocol', default='https', choices=['ssh', 'https'],
                        help="Select protocol to checkout git repositories.")
    parser.add_argument('--force', dest='force', action='store_true', default=False,
                        help="Pass --force to git fetch and checkout commands")
    parser.add_argument("-v", "--verbose",
                        dest="verbose",
                        action="store_true",
                        help="Enable verbose logging")
    args = parser.parse_args()

    if args.insecure:
        for versionItem in versionsForInsecure:
            if (sys.version_info.major == versionItem[0]):
                if sys.version_info < versionItem:
                    parser.error("For --insecure minimum required python version is " +
                                versionsForInsecureStr)
                break;

    return args

def run(*popenargs, **kwargs):
    process = subprocess.Popen(*popenargs, **kwargs)

    try:
        stdout, stderr = process.communicate(None)
    except:
        process.kill()
        process.wait()
        raise

    retcode = process.poll()

    if retcode:
        raise subprocess.CalledProcessError(retcode, process.args, output=stdout, stderr=stderr)

    return retcode, stdout, stderr

if __name__ == "__main__":
    args = parseArgs()
    initializeLogger(args.verbose)

    for pkg in PACKAGES:
        if args.clean:
            pkg.clean()
        else:
            pkg.update(args.protocol, args.force)<|MERGE_RESOLUTION|>--- conflicted
+++ resolved
@@ -311,30 +311,18 @@
     GitRepo(
         "https://github.com/KhronosGroup/SPIRV-Tools.git",
         "git@github.com:KhronosGroup/SPIRV-Tools.git",
-<<<<<<< HEAD
-        "148c97f6876e427efd76d2328122c3075eab4b8f",
-=======
         "4c7e1fa5c3d988cca0e626d359d30b117b9c2822",
->>>>>>> a6fd0848
         "spirv-tools"),
     GitRepo(
         "https://github.com/KhronosGroup/glslang.git",
         "git@github.com:KhronosGroup/glslang.git",
-<<<<<<< HEAD
         "4da479aa6afa43e5a2ce4c4148c572a03123faf3",
-=======
-        "2b19bf7e1bc0b60cf2fe9d33e5ba6b37dfc1cc83",
->>>>>>> a6fd0848
         "glslang",
         removeTags = ["main-tot", "master-tot"]),
     GitRepo(
         "https://github.com/KhronosGroup/SPIRV-Headers.git",
         "git@github.com:KhronosGroup/SPIRV-Headers.git",
-<<<<<<< HEAD
-        "ff2afc3afc48dff4eec2a10f0212402a80708e38",
-=======
         "db5a00f8cebe81146cafabf89019674a3c4bf03d",
->>>>>>> a6fd0848
         "spirv-headers"),
     GitRepo(
         "https://github.com/KhronosGroup/Vulkan-Docs.git",
