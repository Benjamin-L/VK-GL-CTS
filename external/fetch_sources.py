# -*- coding: utf-8 -*-

#-------------------------------------------------------------------------
# drawElements Quality Program utilities
# --------------------------------------
#
# Copyright 2015 The Android Open Source Project
#
# Licensed under the Apache License, Version 2.0 (the "License");
# you may not use this file except in compliance with the License.
# You may obtain a copy of the License at
#
#      http://www.apache.org/licenses/LICENSE-2.0
#
# Unless required by applicable law or agreed to in writing, software
# distributed under the License is distributed on an "AS IS" BASIS,
# WITHOUT WARRANTIES OR CONDITIONS OF ANY KIND, either express or implied.
# See the License for the specific language governing permissions and
# limitations under the License.
#
#-------------------------------------------------------------------------

import os
import sys
import shutil
import tarfile
import urllib2
import hashlib
import argparse
import subprocess

sys.path.append(os.path.join(os.path.dirname(__file__), "..", "scripts"))

from build.common import *

EXTERNAL_DIR	= os.path.realpath(os.path.normpath(os.path.dirname(__file__)))

def computeChecksum (data):
	return hashlib.sha256(data).hexdigest()

class Source:
	def __init__(self, baseDir, extractDir):
		self.baseDir		= baseDir
		self.extractDir		= extractDir

	def clean (self):
		fullDstPath = os.path.join(EXTERNAL_DIR, self.baseDir, self.extractDir)
		if os.path.exists(fullDstPath):
			shutil.rmtree(fullDstPath, ignore_errors=False)

class SourcePackage (Source):
	def __init__(self, url, filename, checksum, baseDir, extractDir = "src", postExtract=None):
		Source.__init__(self, baseDir, extractDir)
		self.url			= url
		self.filename		= filename
		self.checksum		= checksum
		self.archiveDir		= "packages"
		self.postExtract	= postExtract

	def clean (self):
		Source.clean(self)
		self.removeArchives()

	def update (self):
		if not self.isArchiveUpToDate():
			self.fetchAndVerifyArchive()

		# \note No way to verify that extracted contents match archive, re-extract
		Source.clean(self)
		self.extract()

	def removeArchives (self):
		archiveDir = os.path.join(EXTERNAL_DIR, pkg.baseDir, pkg.archiveDir)
		if os.path.exists(archiveDir):
			shutil.rmtree(archiveDir, ignore_errors=False)

	def isArchiveUpToDate (self):
		archiveFile = os.path.join(EXTERNAL_DIR, pkg.baseDir, pkg.archiveDir, pkg.filename)
		if os.path.exists(archiveFile):
			return computeChecksum(readFile(archiveFile)) == self.checksum
		else:
			return False

	def fetchAndVerifyArchive (self):
		print "Fetching %s" % self.url

		req			= urllib2.urlopen(self.url)
		data		= req.read()
		checksum	= computeChecksum(data)
		dstPath		= os.path.join(EXTERNAL_DIR, self.baseDir, self.archiveDir, self.filename)

		if checksum != self.checksum:
			raise Exception("Checksum mismatch for %s, exepected %s, got %s" % (self.filename, self.checksum, checksum))

		if not os.path.exists(os.path.dirname(dstPath)):
			os.mkdir(os.path.dirname(dstPath))

		writeFile(dstPath, data)

	def extract (self):
		print "Extracting %s to %s/%s" % (self.filename, self.baseDir, self.extractDir)

		srcPath	= os.path.join(EXTERNAL_DIR, self.baseDir, self.archiveDir, self.filename)
		tmpPath	= os.path.join(EXTERNAL_DIR, ".extract-tmp-%s" % self.baseDir)
		dstPath	= os.path.join(EXTERNAL_DIR, self.baseDir, self.extractDir)
		archive	= tarfile.open(srcPath)

		if os.path.exists(tmpPath):
			shutil.rmtree(tmpPath, ignore_errors=False)

		os.mkdir(tmpPath)

		archive.extractall(tmpPath)
		archive.close()

		extractedEntries = os.listdir(tmpPath)
		if len(extractedEntries) != 1 or not os.path.isdir(os.path.join(tmpPath, extractedEntries[0])):
			raise Exception("%s doesn't contain single top-level directory" % self.filename)

		topLevelPath = os.path.join(tmpPath, extractedEntries[0])

		if not os.path.exists(dstPath):
			os.mkdir(dstPath)

		for entry in os.listdir(topLevelPath):
			if os.path.exists(os.path.join(dstPath, entry)):
				raise Exception("%s exists already" % entry)

			shutil.move(os.path.join(topLevelPath, entry), dstPath)

		shutil.rmtree(tmpPath, ignore_errors=True)

		if self.postExtract != None:
			self.postExtract(dstPath)

class GitRepo (Source):
	def __init__(self, url, revision, baseDir, extractDir = "src"):
		Source.__init__(self, baseDir, extractDir)
		self.url		= url
		self.revision	= revision

	def update (self):
		fullDstPath = os.path.join(EXTERNAL_DIR, self.baseDir, self.extractDir)

		if not os.path.exists(fullDstPath):
			execute(["git", "clone", "--no-checkout", self.url, fullDstPath])

		pushWorkingDir(fullDstPath)
		try:
			execute(["git", "fetch", self.url, "+refs/heads/*:refs/remotes/origin/*"])
			execute(["git", "checkout", self.revision])
		finally:
			popWorkingDir()

def postExtractLibpng (path):
	shutil.copy(os.path.join(path, "scripts", "pnglibconf.h.prebuilt"),
				os.path.join(path, "pnglibconf.h"))

PACKAGES = [
	SourcePackage(
		"http://zlib.net/zlib-1.2.8.tar.gz",
		"zlib-1.2.8.tar.gz",
		"36658cb768a54c1d4dec43c3116c27ed893e88b02ecfcb44f2166f9c0b7f2a0d",
		"zlib"),
	SourcePackage(
		"http://prdownloads.sourceforge.net/libpng/libpng-1.6.17.tar.gz",
		"libpng-1.6.17.tar.gz",
		"a18233c99e1dc59a256180e6871d9305a42e91b3f98799b3ceb98e87e9ec5e31",
		"libpng",
		postExtract = postExtractLibpng),
	GitRepo(
		"https://github.com/KhronosGroup/SPIRV-Tools.git",
		"d12a10d2dd0cc4236ef227707c11f991b9c0d544",
		"spirv-tools"),
	GitRepo(
		"https://github.com/KhronosGroup/glslang.git",
<<<<<<< HEAD
		"22e0d41448487645ca4bdbab6b14034ed8c4f36f",
=======
		"f5dcdf01230b504c340070d9938cd4b62b867f99",
>>>>>>> 7b50a122
		"glslang"),
]

def parseArgs ():
	parser = argparse.ArgumentParser(description = "Fetch external sources")
	parser.add_argument('--clean', dest='clean', action='store_true', default=False,
						help='Remove sources instead of fetching')
	return parser.parse_args()

if __name__ == "__main__":
	args = parseArgs()

	for pkg in PACKAGES:
		if args.clean:
			pkg.clean()
		else:
			pkg.update()<|MERGE_RESOLUTION|>--- conflicted
+++ resolved
@@ -174,11 +174,7 @@
 		"spirv-tools"),
 	GitRepo(
 		"https://github.com/KhronosGroup/glslang.git",
-<<<<<<< HEAD
-		"22e0d41448487645ca4bdbab6b14034ed8c4f36f",
-=======
 		"f5dcdf01230b504c340070d9938cd4b62b867f99",
->>>>>>> 7b50a122
 		"glslang"),
 ]
 
