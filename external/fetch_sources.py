# -*- coding: utf-8 -*-

#-------------------------------------------------------------------------
# drawElements Quality Program utilities
# --------------------------------------
#
# Copyright 2015 The Android Open Source Project
#
# Licensed under the Apache License, Version 2.0 (the "License");
# you may not use this file except in compliance with the License.
# You may obtain a copy of the License at
#
#      http://www.apache.org/licenses/LICENSE-2.0
#
# Unless required by applicable law or agreed to in writing, software
# distributed under the License is distributed on an "AS IS" BASIS,
# WITHOUT WARRANTIES OR CONDITIONS OF ANY KIND, either express or implied.
# See the License for the specific language governing permissions and
# limitations under the License.
#
#-------------------------------------------------------------------------

import os
import sys
import shutil
import tarfile
import hashlib
import argparse
import subprocess
import ssl
import stat

sys.path.append(os.path.join(os.path.dirname(__file__), "..", "scripts"))

from build.common import *

EXTERNAL_DIR	= os.path.realpath(os.path.normpath(os.path.dirname(__file__)))

def computeChecksum (data):
	return hashlib.sha256(data).hexdigest()

def onReadonlyRemoveError (func, path, exc_info):
	os.chmod(path, stat.S_IWRITE)
	os.unlink(path)

class Source:
	def __init__(self, baseDir, extractDir):
		self.baseDir		= baseDir
		self.extractDir		= extractDir

	def clean (self):
		fullDstPath = os.path.join(EXTERNAL_DIR, self.baseDir, self.extractDir)
		# Remove read-only first
		readonlydir = os.path.join(fullDstPath, ".git", "objects", "pack")
		if os.path.exists(readonlydir):
			shutil.rmtree(readonlydir, onerror = onReadonlyRemoveError )
		if os.path.exists(fullDstPath):
			shutil.rmtree(fullDstPath, ignore_errors=False)

class SourcePackage (Source):
	def __init__(self, url, filename, checksum, baseDir, extractDir = "src", postExtract=None):
		Source.__init__(self, baseDir, extractDir)
		self.url			= url
		self.filename		= filename
		self.checksum		= checksum
		self.archiveDir		= "packages"
		self.postExtract	= postExtract

	def clean (self):
		Source.clean(self)
		self.removeArchives()

	def update (self, cmdProtocol = None):
		if not self.isArchiveUpToDate():
			self.fetchAndVerifyArchive()

		if self.getExtractedChecksum() != self.checksum:
			Source.clean(self)
			self.extract()
			self.storeExtractedChecksum(self.checksum)

	def removeArchives (self):
		archiveDir = os.path.join(EXTERNAL_DIR, pkg.baseDir, pkg.archiveDir)
		if os.path.exists(archiveDir):
			shutil.rmtree(archiveDir, ignore_errors=False)

	def isArchiveUpToDate (self):
		archiveFile = os.path.join(EXTERNAL_DIR, pkg.baseDir, pkg.archiveDir, pkg.filename)
		if os.path.exists(archiveFile):
			return computeChecksum(readBinaryFile(archiveFile)) == self.checksum
		else:
			return False

	def getExtractedChecksumFilePath (self):
		return os.path.join(EXTERNAL_DIR, pkg.baseDir, pkg.archiveDir, "extracted")

	def getExtractedChecksum (self):
		extractedChecksumFile = self.getExtractedChecksumFilePath()

		if os.path.exists(extractedChecksumFile):
			return readFile(extractedChecksumFile)
		else:
			return None

	def storeExtractedChecksum (self, checksum):
		checksum_bytes = checksum.encode("utf-8")
		writeBinaryFile(self.getExtractedChecksumFilePath(), checksum_bytes)

	def connectToUrl (self, url):
		result = None

		if sys.version_info < (3, 0):
			from urllib2 import urlopen
		else:
			from urllib.request import urlopen

		if args.insecure:
			print("Ignoring certificate checks")
			ssl_context = ssl._create_unverified_context()
			result = urlopen(url, context=ssl_context)
		else:
			result = urlopen(url)

		return result

	def fetchAndVerifyArchive (self):
		print("Fetching %s" % self.url)

		req			= self.connectToUrl(self.url)
		data		= req.read()
		checksum	= computeChecksum(data)
		dstPath		= os.path.join(EXTERNAL_DIR, self.baseDir, self.archiveDir, self.filename)

		if checksum != self.checksum:
			raise Exception("Checksum mismatch for %s, expected %s, got %s" % (self.filename, self.checksum, checksum))

		if not os.path.exists(os.path.dirname(dstPath)):
			os.mkdir(os.path.dirname(dstPath))

		writeBinaryFile(dstPath, data)

	def extract (self):
		print("Extracting %s to %s/%s" % (self.filename, self.baseDir, self.extractDir))

		srcPath	= os.path.join(EXTERNAL_DIR, self.baseDir, self.archiveDir, self.filename)
		tmpPath	= os.path.join(EXTERNAL_DIR, ".extract-tmp-%s" % self.baseDir)
		dstPath	= os.path.join(EXTERNAL_DIR, self.baseDir, self.extractDir)
		archive	= tarfile.open(srcPath)

		if os.path.exists(tmpPath):
			shutil.rmtree(tmpPath, ignore_errors=False)

		os.mkdir(tmpPath)

		archive.extractall(tmpPath)
		archive.close()

		extractedEntries = os.listdir(tmpPath)
		if len(extractedEntries) != 1 or not os.path.isdir(os.path.join(tmpPath, extractedEntries[0])):
			raise Exception("%s doesn't contain single top-level directory" % self.filename)

		topLevelPath = os.path.join(tmpPath, extractedEntries[0])

		if not os.path.exists(dstPath):
			os.mkdir(dstPath)

		for entry in os.listdir(topLevelPath):
			if os.path.exists(os.path.join(dstPath, entry)):
				raise Exception("%s exists already" % entry)

			shutil.move(os.path.join(topLevelPath, entry), dstPath)

		shutil.rmtree(tmpPath, ignore_errors=True)

		if self.postExtract != None:
			self.postExtract(dstPath)

class SourceFile (Source):
	def __init__(self, url, filename, checksum, baseDir, extractDir = "src"):
		Source.__init__(self, baseDir, extractDir)
		self.url			= url
		self.filename		= filename
		self.checksum		= checksum

	def update (self, cmdProtocol = None):
		if not self.isFileUpToDate():
			Source.clean(self)
			self.fetchAndVerifyFile()

	def isFileUpToDate (self):
		file = os.path.join(EXTERNAL_DIR, pkg.baseDir, pkg.extractDir, pkg.filename)
		if os.path.exists(file):
			data = readFile(file)
			return computeChecksum(data.encode('utf-8')) == self.checksum
		else:
			return False

	def connectToUrl (self, url):
		result = None

		if sys.version_info < (3, 0):
			from urllib2 import urlopen
		else:
			from urllib.request import urlopen

		if args.insecure:
			print("Ignoring certificate checks")
			ssl_context = ssl._create_unverified_context()
			result = urlopen(url, context=ssl_context)
		else:
			result = urlopen(url)

		return result

	def fetchAndVerifyFile (self):
		print("Fetching %s" % self.url)

		req			= self.connectToUrl(self.url)
		data		= req.read()
		checksum	= computeChecksum(data)
		dstPath		= os.path.join(EXTERNAL_DIR, self.baseDir, self.extractDir, self.filename)

		if checksum != self.checksum:
			raise Exception("Checksum mismatch for %s, expected %s, got %s" % (self.filename, self.checksum, checksum))

		if not os.path.exists(os.path.dirname(dstPath)):
			os.mkdir(os.path.dirname(dstPath))

		writeBinaryFile(dstPath, data)

class GitRepo (Source):
	def __init__(self, httpsUrl, sshUrl, revision, baseDir, extractDir = "src", removeTags = []):
		Source.__init__(self, baseDir, extractDir)
		self.httpsUrl	= httpsUrl
		self.sshUrl		= sshUrl
		self.revision	= revision
		self.removeTags	= removeTags

	def detectProtocol(self, cmdProtocol = None):
		# reuse parent repo protocol
		proc = subprocess.Popen(['git', 'ls-remote', '--get-url', 'origin'], stdout=subprocess.PIPE)
		(stdout, stderr) = proc.communicate()

		if proc.returncode != 0:
			raise Exception("Failed to execute 'git ls-remote origin', got %d" % proc.returncode)
		if (stdout[:3] == 'ssh') or (stdout[:3] == 'git'):
			protocol = 'ssh'
		else:
			# remote 'origin' doesn't exist, assume 'https' as checkout protocol
			protocol = 'https'
		return protocol

	def selectUrl(self, cmdProtocol = None):
		try:
			if cmdProtocol == None:
				protocol = self.detectProtocol(cmdProtocol)
			else:
				protocol = cmdProtocol
		except:
			# fallback to https on any issues
			protocol = 'https'

		if protocol == 'ssh':
			if self.sshUrl != None:
				url = self.sshUrl
			else:
				assert self.httpsUrl != None
				url = self.httpsUrl
		else:
			assert protocol == 'https'
			url = self.httpsUrl

		assert url != None
		return url

	def update (self, cmdProtocol = None):
		fullDstPath = os.path.join(EXTERNAL_DIR, self.baseDir, self.extractDir)

		url = self.selectUrl(cmdProtocol)
		if not os.path.exists(fullDstPath):
			execute(["git", "clone", "--no-checkout", url, fullDstPath])

		pushWorkingDir(fullDstPath)
		try:
			for tag in self.removeTags:
				proc = subprocess.Popen(['git', 'tag', '-l', tag], stdout=subprocess.PIPE)
				(stdout, stderr) = proc.communicate()
				if proc.returncode == 0:
					execute(["git", "tag", "-d",tag])
			execute(["git", "fetch", "--tags", url, "+refs/heads/*:refs/remotes/origin/*"])
			execute(["git", "checkout", self.revision])
		finally:
			popWorkingDir()

def postExtractLibpng (path):
	shutil.copy(os.path.join(path, "scripts", "pnglibconf.h.prebuilt"),
				os.path.join(path, "pnglibconf.h"))

PACKAGES = [
	SourcePackage(
		"http://zlib.net/zlib-1.2.11.tar.gz",
		"zlib-1.2.11.tar.gz",
		"c3e5e9fdd5004dcb542feda5ee4f0ff0744628baf8ed2dd5d66f8ca1197cb1a1",
		"zlib"),
	SourcePackage(
		"http://prdownloads.sourceforge.net/libpng/libpng-1.6.27.tar.gz",
		"libpng-1.6.27.tar.gz",
		"c9d164ec247f426a525a7b89936694aefbc91fb7a50182b198898b8fc91174b4",
		"libpng",
		postExtract = postExtractLibpng),
	SourceFile(
		"https://raw.githubusercontent.com/baldurk/renderdoc/v1.1/renderdoc/api/app/renderdoc_app.h",
		"renderdoc_app.h",
		"e7b5f0aa5b1b0eadc63a1c624c0ca7f5af133aa857d6a4271b0ef3d0bdb6868e",
		"renderdoc"),
	GitRepo(
<<<<<<< HEAD
		"https://gitlab.khronos.org/spirv/spirv-tools.git",
		"git@gitlab.khronos.org:spirv/spirv-tools.git",
		# Preliminary support for SPIR-V 1.4,
                # VK_KHR_uniform_buffer_standard_layout
		"4d8991f7c1bd1bcc285538f68d9b9fed31131240",
=======
		"https://github.com/KhronosGroup/SPIRV-Tools.git",
		None,
		"f6d9a1784313a88d6b1a1ca680458264cce4c2bd",
>>>>>>> 86d718ba
		"spirv-tools"),
	GitRepo(
		"https://github.com/KhronosGroup/glslang.git",
		None,
		"08e01e79c5dc6fe735f730a14b20003cdb204433",
		"glslang",
		removeTags = ["master-tot"]),
	GitRepo(
<<<<<<< HEAD
		"https://gitlab.khronos.org/spirv/SPIRV-Headers.git",
		"git@gitlab.khronos.org:spirv/SPIRV-Headers.git",
		# Preliminary support for SPIR-V 1.4
		"e9b9ab4f05a178a5ad1cf3ae0849aaa32de8e0a4",
=======
		"https://github.com/KhronosGroup/SPIRV-Headers.git",
		None,
		"c4f8f65792d4bf2657ca751904c511bbcf2ac77b",
>>>>>>> 86d718ba
		"spirv-headers"),
	GitRepo(
		"https://github.com/google/amber.git",
		None,
		"d26ee22dd7faab1845a531d410f7ec1db407402a",
		"amber"),
]

def parseArgs ():
	versionsForInsecure = ((2,7,9), (3,4,3))
	versionsForInsecureStr = ' or '.join(('.'.join(str(x) for x in v)) for v in versionsForInsecure)

	parser = argparse.ArgumentParser(description = "Fetch external sources")
	parser.add_argument('--clean', dest='clean', action='store_true', default=False,
						help='Remove sources instead of fetching')
	parser.add_argument('--insecure', dest='insecure', action='store_true', default=False,
						help="Disable certificate check for external sources."
						" Minimum python version required " + versionsForInsecureStr)
	parser.add_argument('--protocol', dest='protocol', default=None, choices=['ssh', 'https'],
						help="Select protocol to checkout git repositories.")

	args = parser.parse_args()

	if args.insecure:
		for versionItem in versionsForInsecure:
			if (sys.version_info.major == versionItem[0]):
				if sys.version_info < versionItem:
					parser.error("For --insecure minimum required python version is " +
								versionsForInsecureStr)
				break;

	return args

if __name__ == "__main__":
	args = parseArgs()

	for pkg in PACKAGES:
		if args.clean:
			pkg.clean()
		else:
			pkg.update(args.protocol)<|MERGE_RESOLUTION|>--- conflicted
+++ resolved
@@ -314,17 +314,9 @@
 		"e7b5f0aa5b1b0eadc63a1c624c0ca7f5af133aa857d6a4271b0ef3d0bdb6868e",
 		"renderdoc"),
 	GitRepo(
-<<<<<<< HEAD
-		"https://gitlab.khronos.org/spirv/spirv-tools.git",
-		"git@gitlab.khronos.org:spirv/spirv-tools.git",
-		# Preliminary support for SPIR-V 1.4,
-                # VK_KHR_uniform_buffer_standard_layout
-		"4d8991f7c1bd1bcc285538f68d9b9fed31131240",
-=======
 		"https://github.com/KhronosGroup/SPIRV-Tools.git",
 		None,
 		"f6d9a1784313a88d6b1a1ca680458264cce4c2bd",
->>>>>>> 86d718ba
 		"spirv-tools"),
 	GitRepo(
 		"https://github.com/KhronosGroup/glslang.git",
@@ -333,16 +325,9 @@
 		"glslang",
 		removeTags = ["master-tot"]),
 	GitRepo(
-<<<<<<< HEAD
-		"https://gitlab.khronos.org/spirv/SPIRV-Headers.git",
-		"git@gitlab.khronos.org:spirv/SPIRV-Headers.git",
-		# Preliminary support for SPIR-V 1.4
-		"e9b9ab4f05a178a5ad1cf3ae0849aaa32de8e0a4",
-=======
 		"https://github.com/KhronosGroup/SPIRV-Headers.git",
 		None,
 		"c4f8f65792d4bf2657ca751904c511bbcf2ac77b",
->>>>>>> 86d718ba
 		"spirv-headers"),
 	GitRepo(
 		"https://github.com/google/amber.git",
