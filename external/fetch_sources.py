# -*- coding: utf-8 -*-

#-------------------------------------------------------------------------
# drawElements Quality Program utilities
# --------------------------------------
#
# Copyright 2015 The Android Open Source Project
#
# Licensed under the Apache License, Version 2.0 (the "License");
# you may not use this file except in compliance with the License.
# You may obtain a copy of the License at
#
#      http://www.apache.org/licenses/LICENSE-2.0
#
# Unless required by applicable law or agreed to in writing, software
# distributed under the License is distributed on an "AS IS" BASIS,
# WITHOUT WARRANTIES OR CONDITIONS OF ANY KIND, either express or implied.
# See the License for the specific language governing permissions and
# limitations under the License.
#
#-------------------------------------------------------------------------

import os
import sys
import shutil
import tarfile
import zipfile
import hashlib
import argparse
import subprocess
import ssl
import stat
import platform

scriptPath = os.path.join(os.path.dirname(__file__), "..", "scripts")
sys.path.insert(0, scriptPath)

from ctsbuild.common import *

EXTERNAL_DIR	= os.path.realpath(os.path.normpath(os.path.dirname(__file__)))

SYSTEM_NAME		= platform.system()

def computeChecksum (data):
	return hashlib.sha256(data).hexdigest()

def onReadonlyRemoveError (func, path, exc_info):
	os.chmod(path, stat.S_IWRITE)
	os.unlink(path)

class Source:
	def __init__(self, baseDir, extractDir):
		self.baseDir		= baseDir
		self.extractDir		= extractDir

	def clean (self):
		fullDstPath = os.path.join(EXTERNAL_DIR, self.baseDir, self.extractDir)
		# Remove read-only first
		readonlydir = os.path.join(fullDstPath, ".git")
		if os.path.exists(readonlydir):
			shutil.rmtree(readonlydir, onerror = onReadonlyRemoveError)
		if os.path.exists(fullDstPath):
			shutil.rmtree(fullDstPath, ignore_errors=False)

class SourcePackage (Source):
	def __init__(self, url, checksum, baseDir, extractDir = "src", postExtract=None):
		Source.__init__(self, baseDir, extractDir)
		self.url			= url
		self.filename		= os.path.basename(self.url)
		self.checksum		= checksum
		self.archiveDir		= "packages"
		self.postExtract	= postExtract

	def clean (self):
		Source.clean(self)
		self.removeArchives()

	def update (self, cmdProtocol = None, force = False):
		if not self.isArchiveUpToDate():
			self.fetchAndVerifyArchive()

		if self.getExtractedChecksum() != self.checksum:
			Source.clean(self)
			self.extract()
			self.storeExtractedChecksum(self.checksum)

	def removeArchives (self):
		archiveDir = os.path.join(EXTERNAL_DIR, pkg.baseDir, pkg.archiveDir)
		if os.path.exists(archiveDir):
			shutil.rmtree(archiveDir, ignore_errors=False)

	def isArchiveUpToDate (self):
		archiveFile = os.path.join(EXTERNAL_DIR, pkg.baseDir, pkg.archiveDir, pkg.filename)
		if os.path.exists(archiveFile):
			return computeChecksum(readBinaryFile(archiveFile)) == self.checksum
		else:
			return False

	def getExtractedChecksumFilePath (self):
		return os.path.join(EXTERNAL_DIR, pkg.baseDir, pkg.archiveDir, "extracted")

	def getExtractedChecksum (self):
		extractedChecksumFile = self.getExtractedChecksumFilePath()

		if os.path.exists(extractedChecksumFile):
			return readFile(extractedChecksumFile)
		else:
			return None

	def storeExtractedChecksum (self, checksum):
		checksum_bytes = checksum.encode("utf-8")
		writeBinaryFile(self.getExtractedChecksumFilePath(), checksum_bytes)

	def connectToUrl (self, url):
		result = None

		if sys.version_info < (3, 0):
			from urllib2 import urlopen
		else:
			from urllib.request import urlopen

		if args.insecure:
			print("Ignoring certificate checks")
			ssl_context = ssl._create_unverified_context()
			result = urlopen(url, context=ssl_context)
		else:
			result = urlopen(url)

		return result

	def fetchAndVerifyArchive (self):
		print("Fetching %s" % self.url)

		req			= self.connectToUrl(self.url)
		data		= req.read()
		checksum	= computeChecksum(data)
		dstPath		= os.path.join(EXTERNAL_DIR, self.baseDir, self.archiveDir, self.filename)

		if checksum != self.checksum:
			raise Exception("Checksum mismatch for %s, expected %s, got %s" % (self.filename, self.checksum, checksum))

		if not os.path.exists(os.path.dirname(dstPath)):
			os.mkdir(os.path.dirname(dstPath))

		writeBinaryFile(dstPath, data)

	def extract (self):
		print("Extracting %s to %s/%s" % (self.filename, self.baseDir, self.extractDir))

		srcPath	= os.path.join(EXTERNAL_DIR, self.baseDir, self.archiveDir, self.filename)
		tmpPath	= os.path.join(EXTERNAL_DIR, ".extract-tmp-%s" % self.baseDir)
		dstPath	= os.path.join(EXTERNAL_DIR, self.baseDir, self.extractDir)

		if self.filename.endswith(".zip"):
			archive	= zipfile.ZipFile(srcPath)
		else:
			archive	= tarfile.open(srcPath)

		if os.path.exists(tmpPath):
			shutil.rmtree(tmpPath, ignore_errors=False)

		os.mkdir(tmpPath)

		archive.extractall(tmpPath)
		archive.close()

		extractedEntries = os.listdir(tmpPath)
		if len(extractedEntries) != 1 or not os.path.isdir(os.path.join(tmpPath, extractedEntries[0])):
			raise Exception("%s doesn't contain single top-level directory" % self.filename)

		topLevelPath = os.path.join(tmpPath, extractedEntries[0])

		if not os.path.exists(dstPath):
			os.mkdir(dstPath)

		for entry in os.listdir(topLevelPath):
			if os.path.exists(os.path.join(dstPath, entry)):
				raise Exception("%s exists already" % entry)

			shutil.move(os.path.join(topLevelPath, entry), dstPath)

		shutil.rmtree(tmpPath, ignore_errors=True)

		if self.postExtract != None:
			self.postExtract(dstPath)

class SourceFile (Source):
	def __init__(self, url, filename, checksum, baseDir, extractDir = "src"):
		Source.__init__(self, baseDir, extractDir)
		self.url			= url
		self.filename		= filename
		self.checksum		= checksum

	def update (self, cmdProtocol = None, force = False):
		if not self.isFileUpToDate():
			Source.clean(self)
			self.fetchAndVerifyFile()

	def isFileUpToDate (self):
		file = os.path.join(EXTERNAL_DIR, pkg.baseDir, pkg.extractDir, pkg.filename)
		if os.path.exists(file):
			data = readFile(file)
			return computeChecksum(data.encode('utf-8')) == self.checksum
		else:
			return False

	def connectToUrl (self, url):
		result = None

		if sys.version_info < (3, 0):
			from urllib2 import urlopen
		else:
			from urllib.request import urlopen

		if args.insecure:
			print("Ignoring certificate checks")
			ssl_context = ssl._create_unverified_context()
			result = urlopen(url, context=ssl_context)
		else:
			result = urlopen(url)

		return result

	def fetchAndVerifyFile (self):
		print("Fetching %s" % self.url)

		req			= self.connectToUrl(self.url)
		data		= req.read()
		checksum	= computeChecksum(data)
		dstPath		= os.path.join(EXTERNAL_DIR, self.baseDir, self.extractDir, self.filename)

		if checksum != self.checksum:
			raise Exception("Checksum mismatch for %s, expected %s, got %s" % (self.filename, self.checksum, checksum))

		if not os.path.exists(os.path.dirname(dstPath)):
			os.mkdir(os.path.dirname(dstPath))

		writeBinaryFile(dstPath, data)

class GitRepo (Source):
	def __init__(self, httpsUrl, sshUrl, revision, baseDir, extractDir = "src", removeTags = [], patch = ""):
		Source.__init__(self, baseDir, extractDir)
		self.httpsUrl	= httpsUrl
		self.sshUrl		= sshUrl
		self.revision	= revision
		self.removeTags	= removeTags
		self.patch		= patch

	def checkout(self, url, fullDstPath, force):
		if not os.path.exists(os.path.join(fullDstPath, '.git')):
			execute(["git", "clone", "--no-checkout", url, fullDstPath])

		pushWorkingDir(fullDstPath)
		try:
			for tag in self.removeTags:
				proc = subprocess.Popen(['git', 'tag', '-l', tag], stdout=subprocess.PIPE)
				(stdout, stderr) = proc.communicate()
				if len(stdout) > 0:
					execute(["git", "tag", "-d",tag])
			force_arg = ['--force'] if force else []
			execute(["git", "fetch"] + force_arg + ["--tags", url, "+refs/heads/*:refs/remotes/origin/*"])
			execute(["git", "checkout"] + force_arg + [self.revision])

			if(self.patch != ""):
				patchFile = os.path.join(EXTERNAL_DIR, self.patch)
				execute(["git", "reset", "--hard", "HEAD"])
				execute(["git", "apply", patchFile])
		finally:
			popWorkingDir()

	def update (self, cmdProtocol, force = False):
		fullDstPath = os.path.join(EXTERNAL_DIR, self.baseDir, self.extractDir)
		url         = self.httpsUrl
		backupUrl   = self.sshUrl

		# If url is none then start with ssh
		if cmdProtocol == 'ssh' or url == None:
			url       = self.sshUrl
			backupUrl = self.httpsUrl

		try:
			self.checkout(url, fullDstPath, force)
		except:
			if backupUrl != None:
				self.checkout(backupUrl, fullDstPath, force)

def postExtractLibpng (path):
	shutil.copy(os.path.join(path, "scripts", "pnglibconf.h.prebuilt"),
				os.path.join(path, "pnglibconf.h"))

PACKAGES = [
	SourcePackage(
		"http://zlib.net/fossils/zlib-1.2.13.tar.gz",
		"b3a24de97a8fdbc835b9833169501030b8977031bcb54b3b3ac13740f846ab30",
		"zlib"),
	SourcePackage(
		"http://prdownloads.sourceforge.net/libpng/libpng-1.6.27.tar.gz",
		"c9d164ec247f426a525a7b89936694aefbc91fb7a50182b198898b8fc91174b4",
		"libpng",
		postExtract = postExtractLibpng),
	SourceFile(
		"https://raw.githubusercontent.com/baldurk/renderdoc/v1.1/renderdoc/api/app/renderdoc_app.h",
		"renderdoc_app.h",
		"e7b5f0aa5b1b0eadc63a1c624c0ca7f5af133aa857d6a4271b0ef3d0bdb6868e",
		"renderdoc"),
	GitRepo(
		"https://github.com/KhronosGroup/SPIRV-Tools.git",
		"git@github.com:KhronosGroup/SPIRV-Tools.git",
		"01828dac778d08f4ebafd2e06bd419f6c84e5984",
		"spirv-tools"),
	GitRepo(
		"https://github.com/KhronosGroup/glslang.git",
		None,
		"77417d5c9e0a5d4c79ddd0285d530b45f7259f0d",
		"glslang",
		removeTags = ["main-tot"]),
	GitRepo(
		"https://github.com/KhronosGroup/SPIRV-Headers.git",
		"git@github.com:KhronosGroup/SPIRV-Headers.git",
		"1feaf4414eb2b353764d01d88f8aa4bcc67b60db",
		"spirv-headers"),
	GitRepo(
		"https://github.com/KhronosGroup/Vulkan-Docs.git",
		"git@github.com:KhronosGroup/Vulkan-Docs.git",
		"9fff8b252a3688c0231fa78709084bbe677d3bf7",
		"vulkan-docs"),
	GitRepo(
		"https://github.com/google/amber.git",
<<<<<<< HEAD
		"git@github.com:google/amber.git",
=======
		None,
>>>>>>> 7c61605e
		"933ecb4d6288675a92eb1650e0f52b1d7afe8273",
		"amber"),
	GitRepo(
		"https://github.com/open-source-parsers/jsoncpp.git",
		"git@github.com:open-source-parsers/jsoncpp.git",
		"9059f5cad030ba11d37818847443a53918c327b1",
		"jsoncpp"),
	GitRepo(
		"https://github.com/nvpro-samples/vk_video_samples.git",
		None,
		"7d68747d3524842afaf050c5e00a10f5b8c07904",
		"video-parser"),
	GitRepo(
		"https://github.com/Igalia/ESExtractor.git",
		"git@github.com:Igalia/ESExtractor.git",
		"v0.2.5",
		"ESExtractor"),
]

def parseArgs ():
	versionsForInsecure = ((2,7,9), (3,4,3))
	versionsForInsecureStr = ' or '.join(('.'.join(str(x) for x in v)) for v in versionsForInsecure)

	parser = argparse.ArgumentParser(description = "Fetch external sources")
	parser.add_argument('--clean', dest='clean', action='store_true', default=False,
						help='Remove sources instead of fetching')
	parser.add_argument('--insecure', dest='insecure', action='store_true', default=False,
						help="Disable certificate check for external sources."
						" Minimum python version required " + versionsForInsecureStr)
	parser.add_argument('--protocol', dest='protocol', default='https', choices=['ssh', 'https'],
						help="Select protocol to checkout git repositories.")
	parser.add_argument('--force', dest='force', action='store_true', default=False,
						help="Pass --force to git fetch and checkout commands")

	args = parser.parse_args()

	if args.insecure:
		for versionItem in versionsForInsecure:
			if (sys.version_info.major == versionItem[0]):
				if sys.version_info < versionItem:
					parser.error("For --insecure minimum required python version is " +
								versionsForInsecureStr)
				break;

	return args

def run(*popenargs, **kwargs):
	process = subprocess.Popen(*popenargs, **kwargs)

	try:
		stdout, stderr = process.communicate(None)
	except:
		process.kill()
		process.wait()
		raise

	retcode = process.poll()

	if retcode:
		raise subprocess.CalledProcessError(retcode, process.args, output=stdout, stderr=stderr)

	return retcode, stdout, stderr

if __name__ == "__main__":
	args = parseArgs()

	for pkg in PACKAGES:
		if args.clean:
			pkg.clean()
		else:
			pkg.update(args.protocol, args.force)<|MERGE_RESOLUTION|>--- conflicted
+++ resolved
@@ -326,11 +326,7 @@
 		"vulkan-docs"),
 	GitRepo(
 		"https://github.com/google/amber.git",
-<<<<<<< HEAD
-		"git@github.com:google/amber.git",
-=======
 		None,
->>>>>>> 7c61605e
 		"933ecb4d6288675a92eb1650e0f52b1d7afe8273",
 		"amber"),
 	GitRepo(
