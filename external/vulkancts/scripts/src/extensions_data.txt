--- conflicted
+++ resolved
@@ -98,10 +98,7 @@
 VK_KHR_shader_subgroup_uniform_control_flow	DEVICE
 VK_KHR_present_id							DEVICE
 VK_KHR_present_wait							DEVICE
-<<<<<<< HEAD
 VK_KHR_format_feature_flags2			    DEVICE
 VK_KHR_maintenance4							DEVICE
 VK_KHR_dynamic_rendering					DEVICE
-=======
-VK_KHR_shader_integer_dot_product			DEVICE
->>>>>>> b2123939
+VK_KHR_shader_integer_dot_product			DEVICE