--- conflicted
+++ resolved
@@ -98,7 +98,6 @@
 VK_KHR_shader_subgroup_uniform_control_flow	DEVICE
 VK_KHR_present_id							DEVICE
 VK_KHR_present_wait							DEVICE
-<<<<<<< HEAD
 VK_KHR_format_feature_flags2				DEVICE 1_3_0
 VK_KHR_maintenance4							DEVICE 1_3_0
 VK_KHR_dynamic_rendering					DEVICE 1_3_0
@@ -117,6 +116,4 @@
 VK_EXT_texture_compression_astc_hdr			DEVICE 1_3_0
 VK_EXT_tooling_info							DEVICE 1_3_0
 VK_EXT_ycbcr_2plane_444_formats				DEVICE 1_3_0
-=======
-VK_KHR_shader_integer_dot_product			DEVICE
->>>>>>> 896b19b0
+VK_KHR_shader_integer_dot_product			DEVICE