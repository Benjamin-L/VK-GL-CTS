--- conflicted
+++ resolved
@@ -123,11 +123,7 @@
 ]
 
 EXTENSION_POSTFIXES				= ["KHR", "EXT", "NV", "NVX", "KHX", "NN", "MVK", "FUCHSIA", "GGP", "AMD"]
-<<<<<<< HEAD
 EXTENSION_POSTFIXES_STANDARD	= ["KHR", "EXT"]
-=======
-EXTENSION_POSTFIXES_STANDARD	= ["KHR"]
->>>>>>> ff79b96c
 
 def prefixName (prefix, name):
 	name = re.sub(r'([a-z0-9])([A-Z])', r'\1_\2', name[2:])
@@ -1559,16 +1555,15 @@
 	for sType, sSuffix in matches:
 		structName			= re.sub("[_0-9][a-z]", lambda match: match.group(0).upper(), sType.capitalize()).replace('_', '')
 		ptrnStructName		= r'\s*typedef\s+struct\s+(VkPhysicalDevice' + structName + 'Features' + sSuffix[1:] + ')'
-<<<<<<< HEAD
-		matchStructName		= re.search(ptrnStructName, src, re.M)
-=======
 		matchStructName		= re.search(ptrnStructName, src, re.IGNORECASE)
->>>>>>> ff79b96c
 		if matchStructName:
 			# handle special cases
 			if sType == "EXCLUSIVE_SCISSOR":
 				sType = "SCISSOR_EXCLUSIVE"
-<<<<<<< HEAD
+			elif sType == "ASTC_DECODE":
+				sType = "ASTC_DECODE_MODE"
+			elif sType == "TEXTURE_COMPRESSION_ASTC_HDR":
+				continue # skip due to const pNext
 			if sType in {'VULKAN_1_1', 'VULKAN_1_2'}:
 				continue
 			# end handling special cases
@@ -1608,16 +1603,6 @@
 			ptrnExtensionName	= r'^\s*#define\s+(\w+' + sSuffix + '_' + extType + '_EXTENSION_NAME).+$'
 			matchExtensionName	= re.search(ptrnExtensionName, src, re.M)
 			ptrnSpecVersion		= r'^\s*#define\s+(\w+' + sSuffix + '_' + extType + '_SPEC_VERSION).+$'
-=======
-			elif sType == "ASTC_DECODE":
-				sType = "ASTC_DECODE_MODE"
-			elif sType == "TEXTURE_COMPRESSION_ASTC_HDR":
-				continue # skip due to const pNext
-			# end handling special cases
-			ptrnExtensionName	= r'^\s*#define\s+(\w+' + sSuffix + '_' + sType + '_EXTENSION_NAME).+$'
-			matchExtensionName	= re.search(ptrnExtensionName, src, re.M)
-			ptrnSpecVersion		= r'^\s*#define\s+(\w+' + sSuffix + '_' + sType + '_SPEC_VERSION).+$'
->>>>>>> ff79b96c
 			matchSpecVersion	= re.search(ptrnSpecVersion, src, re.M)
 			defs.append( (sType, sSuffix, matchStructName.group(1), \
 							matchExtensionName.group(0)	if matchExtensionName	else None,
@@ -1849,11 +1834,7 @@
 					dictStructs[m[0]].append(allRequirements[0])
 
 	stream.extend(['bool checkMandatoryFeatures(const vkt::Context& context)\n{',
-<<<<<<< HEAD
 				   '\tif (!context.isInstanceFunctionalitySupported("VK_KHR_get_physical_device_properties2"))',
-=======
-				   '\tif ( !context.isInstanceFunctionalitySupported("VK_KHR_get_physical_device_properties2") )',
->>>>>>> ff79b96c
 				   '\t\tTCU_THROW(NotSupportedError, "Extension VK_KHR_get_physical_device_properties2 is not present");',
 				   '',
 				   '\tVkPhysicalDevice\t\t\t\t\tphysicalDevice\t\t= context.getPhysicalDevice();',
