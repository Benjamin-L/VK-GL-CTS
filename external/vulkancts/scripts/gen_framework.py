--- conflicted
+++ resolved
@@ -1564,11 +1564,8 @@
 				sType = "ASTC_DECODE_MODE"
 			elif sType == "TEXTURE_COMPRESSION_ASTC_HDR":
 				continue # skip due to const pNext
-<<<<<<< HEAD
-=======
 			if sType in {'VULKAN_1_1', 'VULKAN_1_2'}:
 				continue
->>>>>>> 659f5edd
 			# end handling special cases
 			ptrnExtensionName	= r'^\s*#define\s+(\w+' + sSuffix + '_' + sType + '_EXTENSION_NAME).+$'
 			matchExtensionName	= re.search(ptrnExtensionName, src, re.M)
