--- conflicted
+++ resolved
@@ -73,18 +73,6 @@
 						  filters	= [include("master.txt")]),
 	])
 
-# 1.0.3
-
-VULKAN_1_0_3_PKG	= Package(module = VULKAN_MODULE, configurations = [
-		  # Master
-		  Configuration(name		= "default",
-						filters		= [include("master.txt"),
-<<<<<<< HEAD
-									   exclude("waivers.txt")]),
-		  Configuration(name		= "default-no-waivers",
-						filters		= [include("master.txt")]),
-	 ])
-
 # 1.1.0
 
 VULKAN_1_1_0_PKG	= Package(module = VULKAN_MODULE, configurations = [
@@ -114,8 +102,6 @@
 		  # Master
 		  Configuration(name		= "default",
 						filters		= [include("master.txt"),
-=======
->>>>>>> 1be081fd
 									   exclude("test-issues.txt"),
 									   exclude("excluded-tests.txt"),
 									   exclude("android-tests.txt"),
@@ -132,13 +118,9 @@
 		  Mustpass(project = PROJECT,	version = "1.0.0",	packages = [VULKAN_1_0_0_PKG]),
 		  Mustpass(project = PROJECT,	version = "1.0.1",	packages = [VULKAN_1_0_1_PKG]),
 		  Mustpass(project = PROJECT,	version = "1.0.2",	packages = [VULKAN_1_0_2_PKG]),
-		  Mustpass(project = PROJECT,	version = "1.0.3",	packages = [VULKAN_1_0_3_PKG]),
-<<<<<<< HEAD
 		  Mustpass(project = PROJECT,	version = "1.1.0",	packages = [VULKAN_1_1_0_PKG]),
 		  Mustpass(project = PROJECT,	version = "1.1.1",	packages = [VULKAN_1_1_1_PKG]),
 		  Mustpass(project = PROJECT,	version = "1.1.2",	packages = [VULKAN_1_1_2_PKG]),
-=======
->>>>>>> 1be081fd
 	]
 
 if __name__ == "__main__":
