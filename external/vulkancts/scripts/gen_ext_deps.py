--- conflicted
+++ resolved
@@ -32,13 +32,8 @@
 VK_SOURCE						= khr_util.registry_cache.RegistrySource(
 									"https://github.com/KhronosGroup/Vulkan-Docs.git",
 									"xml/vk.xml",
-<<<<<<< HEAD
-									"c5261decf68cb2ef8cd934b8a3e4824bfde81cda",
-									"e301b17d23373eb0309b250dcf528eccd53a9aa6f9ce686c465ec6eb9e60f8e3")
-=======
 									"22a5a1459fbe8be546079525c4c9d50bfc20b30b",
 									"26b7945a5fd040e3a3adc578d8ff786d09a7cfeeb48ff1e62aeea8b8cb34fb5b")
->>>>>>> b3507875
 VK_INL_FILE						= os.path.join(os.path.dirname(__file__), "..", "framework", "vulkan", "vkApiExtensionDependencyInfo.inl")
 VK_INL_HEADER					= khr_util.format.genInlHeader("Khronos Vulkan API description (vk.xml)", VK_SOURCE.getRevision())
 
