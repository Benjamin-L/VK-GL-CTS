--- conflicted
+++ resolved
@@ -75,7 +75,6 @@
 		yield '\tstd::make_tuple({}, {}, {}),'.format(version, major, minor)
 	yield '};'
 
-<<<<<<< HEAD
 def genRequiredCoreVersions(name, coreVersionsDict):
 	yield 'static const std::tuple<deUint32, deUint32, const char*>\t{}[]\t ='.format(name)
 	yield '{'
@@ -85,12 +84,8 @@
 		yield '\tstd::make_tuple({}, {}, "{}"),'.format(major, minor, extName)
 	yield '};'
 
-def genExtDepInl(dependenciesAndVersions):
+def genExtDepInl(dependenciesAndVersions, filename):
 	allExtDepsDict, apiVersions, allExtCoreVersions = dependenciesAndVersions
-=======
-def genExtDepInl(dependenciesAndVersions, filename):
-	allExtDepsDict, apiVersions = dependenciesAndVersions
->>>>>>> bf485925
 	apiVersions.reverse()
 	lines = []
 
