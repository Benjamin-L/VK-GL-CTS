--- conflicted
+++ resolved
@@ -33,50 +33,38 @@
 								 const std::vector<std::string>&	deviceExtensions,
 								 const deBool						enableAllFeatures)
 {
-<<<<<<< HEAD
-	VkPhysicalDeviceRobustness2FeaturesEXT*			robustness2Features			= nullptr;
-	VkPhysicalDeviceImageRobustnessFeaturesEXT*		imageRobustnessFeatures		= nullptr;
-#ifndef CTS_USES_VULKANSC
-	VkPhysicalDeviceFragmentShadingRateFeaturesKHR*	fragmentShadingRateFeatures = nullptr;
-	VkPhysicalDeviceShadingRateImageFeaturesNV*		shadingRateImageFeatures	= nullptr;
-	VkPhysicalDeviceFragmentDensityMapFeaturesEXT*	fragmentDensityMapFeatures	= nullptr;
+	VkPhysicalDeviceRobustness2FeaturesEXT*					robustness2Features			= nullptr;
+	VkPhysicalDeviceImageRobustnessFeaturesEXT*				imageRobustnessFeatures		= nullptr;
+#ifndef CTS_USES_VULKANSC
+	VkPhysicalDeviceFragmentShadingRateFeaturesKHR*			fragmentShadingRateFeatures = nullptr;
+	VkPhysicalDeviceShadingRateImageFeaturesNV*				shadingRateImageFeatures	= nullptr;
+	VkPhysicalDeviceFragmentDensityMapFeaturesEXT*			fragmentDensityMapFeatures	= nullptr;
+	VkPhysicalDevicePageableDeviceLocalMemoryFeaturesEXT*	pageableDeviceLocalMemoryFeatures	= nullptr;
 #endif // CTS_USES_VULKANSC
 
 	m_coreFeatures2			= initVulkanStructure();
 	m_vulkan11Features		= initVulkanStructure();
 	m_vulkan12Features		= initVulkanStructure();
+#ifndef CTS_USES_VULKANSC
+	m_vulkan13Features		= initVulkanStructure();
+#endif // CTS_USES_VULKANSC
 #ifdef CTS_USES_VULKANSC
 	m_vulkanSC10Features	= initVulkanStructure();
 #endif // CTS_USES_VULKANSC
 
-=======
-	VkPhysicalDeviceRobustness2FeaturesEXT*					robustness2Features					= nullptr;
-	VkPhysicalDeviceImageRobustnessFeaturesEXT*				imageRobustnessFeatures				= nullptr;
-	VkPhysicalDeviceFragmentShadingRateFeaturesKHR*			fragmentShadingRateFeatures			= nullptr;
-	VkPhysicalDeviceShadingRateImageFeaturesNV*				shadingRateImageFeatures			= nullptr;
-	VkPhysicalDeviceFragmentDensityMapFeaturesEXT*			fragmentDensityMapFeatures			= nullptr;
-	VkPhysicalDevicePageableDeviceLocalMemoryFeaturesEXT*	pageableDeviceLocalMemoryFeatures	= nullptr;
-
-	m_coreFeatures2		= initVulkanStructure();
-	m_vulkan11Features	= initVulkanStructure();
-	m_vulkan12Features	= initVulkanStructure();
-	m_vulkan13Features	= initVulkanStructure();
->>>>>>> 2d1377ec
 
 	if (isInstanceExtensionSupported(apiVersion, instanceExtensions, "VK_KHR_get_physical_device_properties2"))
 	{
 		const std::vector<VkExtensionProperties>	deviceExtensionProperties	= enumerateDeviceExtensionProperties(vki, physicalDevice, DE_NULL);
 		void**										nextPtr						= &m_coreFeatures2.pNext;
 		std::vector<FeatureStructWrapperBase*>		featuresToFillFromBlob;
-<<<<<<< HEAD
+#ifndef CTS_USES_VULKANSC
+		bool										vk13Supported				= (apiVersion >= VK_MAKE_API_VERSION(0, 1, 3, 0));
+#endif // CTS_USES_VULKANSC
 		bool										vk12Supported				= (apiVersion >= VK_MAKE_API_VERSION(0, 1, 2, 0));
 #ifdef CTS_USES_VULKANSC
 		bool										vksc10Supported				= (apiVersion >= VK_MAKE_API_VERSION(1, 1, 0, 0));
 #endif // CTS_USES_VULKANSC
-=======
-		bool										vk13Supported				= (apiVersion >= VK_API_VERSION_1_3);
-		bool										vk12Supported				= (apiVersion >= VK_API_VERSION_1_2);
->>>>>>> 2d1377ec
 
 		// since vk12 we have blob structures combining features of couple previously
 		// available feature structures, that now in vk12+ must be removed from chain
@@ -85,8 +73,10 @@
 			addToChainVulkanStructure(&nextPtr, m_vulkan11Features);
 			addToChainVulkanStructure(&nextPtr, m_vulkan12Features);
 
+#ifndef CTS_USES_VULKANSC
 			if (vk13Supported)
 				addToChainVulkanStructure(&nextPtr, m_vulkan13Features);
+#endif // CTS_USES_VULKANSC
 		}
 #ifdef CTS_USES_VULKANSC
 		if (vksc10Supported)
@@ -146,13 +136,9 @@
 						shadingRateImageFeatures = reinterpret_cast<VkPhysicalDeviceShadingRateImageFeaturesNV*>(rawStructPtr);
 					else if (structType == VK_STRUCTURE_TYPE_PHYSICAL_DEVICE_FRAGMENT_DENSITY_MAP_FEATURES_EXT)
 						fragmentDensityMapFeatures = reinterpret_cast<VkPhysicalDeviceFragmentDensityMapFeaturesEXT*>(rawStructPtr);
-<<<<<<< HEAD
-#endif // CTS_USES_VULKANSC
-=======
 					else if (structType == VK_STRUCTURE_TYPE_PHYSICAL_DEVICE_PAGEABLE_DEVICE_LOCAL_MEMORY_FEATURES_EXT)
 						pageableDeviceLocalMemoryFeatures = reinterpret_cast<VkPhysicalDevicePageableDeviceLocalMemoryFeaturesEXT*>(rawStructPtr);
-
->>>>>>> 2d1377ec
+#endif // CTS_USES_VULKANSC
 					// add to chain
 					*nextPtr	= rawStructPtr;
 					nextPtr		= p->getFeatureTypeNext();
@@ -170,7 +156,9 @@
 			{
 				m_vulkan11Features,
 				m_vulkan12Features,
+#ifndef CTS_USES_VULKANSC
 				m_vulkan13Features,
+#endif // CTS_USES_VULKANSC
 				// add blobs from future vulkan versions here
 			};
 
@@ -216,8 +204,10 @@
 	// Disable pageableDeviceLocalMemory by default since it may modify the behavior
 	// of device-local, and even host-local, memory allocations for all tests.
 	// pageableDeviceLocalMemory will use targetted testing on a custom device.
+#ifndef CTS_USES_VULKANSC
 	if (pageableDeviceLocalMemoryFeatures)
 		pageableDeviceLocalMemoryFeatures->pageableDeviceLocalMemory = false;
+#endif // CTS_USES_VULKANSC
 }
 
 bool DeviceFeatures::verifyFeatureAddCriteria (const FeatureStructCreationData& item, const std::vector<VkExtensionProperties>& properties)
