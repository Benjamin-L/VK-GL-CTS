/*-------------------------------------------------------------------------
* Vulkan CTS
* ----------
*
* Copyright (c) 2019 The Khronos Group Inc.
*
* Licensed under the Apache License, Version 2.0 (the "License");
* you may not use this file except in compliance with the License.
* You may obtain a copy of the License at
*
*      http://www.apache.org/licenses/LICENSE-2.0
*
* Unless required by applicable law or agreed to in writing, software
* distributed under the License is distributed on an "AS IS" BASIS,
* WITHOUT WARRANTIES OR CONDITIONS OF ANY KIND, either express or implied.
* See the License for the specific language governing permissions and
* limitations under the License.
*/

#include "deSTLUtil.hpp"
#include "deString.h"
#include "vkQueryUtil.hpp"
#include "vkDeviceFeatures.inl"
#include "vkDeviceFeatures.hpp"

namespace vk
{

DeviceFeatures::DeviceFeatures	(const InstanceInterface&			vki,
								 const deUint32						apiVersion,
								 const VkPhysicalDevice				physicalDevice,
								 const std::vector<std::string>&	instanceExtensions,
								 const std::vector<std::string>&	deviceExtensions,
								 const deBool						enableAllFeatures)
{
	VkPhysicalDeviceRobustness2FeaturesEXT*					robustness2Features			= nullptr;
	VkPhysicalDeviceImageRobustnessFeaturesEXT*				imageRobustnessFeatures		= nullptr;
#ifndef CTS_USES_VULKANSC
	VkPhysicalDeviceFragmentShadingRateFeaturesKHR*			fragmentShadingRateFeatures = nullptr;
	VkPhysicalDeviceShadingRateImageFeaturesNV*				shadingRateImageFeatures	= nullptr;
	VkPhysicalDeviceFragmentDensityMapFeaturesEXT*			fragmentDensityMapFeatures	= nullptr;
	VkPhysicalDevicePageableDeviceLocalMemoryFeaturesEXT*	pageableDeviceLocalMemoryFeatures	= nullptr;
#endif // CTS_USES_VULKANSC

	m_coreFeatures2			= initVulkanStructure();
	m_vulkan11Features		= initVulkanStructure();
	m_vulkan12Features		= initVulkanStructure();
#ifndef CTS_USES_VULKANSC
	m_vulkan13Features		= initVulkanStructure();
#endif // CTS_USES_VULKANSC
#ifdef CTS_USES_VULKANSC
	m_vulkanSC10Features	= initVulkanStructure();
#endif // CTS_USES_VULKANSC


	if (isInstanceExtensionSupported(apiVersion, instanceExtensions, "VK_KHR_get_physical_device_properties2"))
	{
		const std::vector<VkExtensionProperties>	deviceExtensionProperties	= enumerateDeviceExtensionProperties(vki, physicalDevice, DE_NULL);
		void**										nextPtr						= &m_coreFeatures2.pNext;
		std::vector<FeatureStructWrapperBase*>		featuresToFillFromBlob;
#ifndef CTS_USES_VULKANSC
		bool										vk13Supported				= (apiVersion >= VK_MAKE_API_VERSION(0, 1, 3, 0));
#endif // CTS_USES_VULKANSC
		bool										vk12Supported				= (apiVersion >= VK_MAKE_API_VERSION(0, 1, 2, 0));
#ifdef CTS_USES_VULKANSC
		bool										vksc10Supported				= (apiVersion >= VK_MAKE_API_VERSION(1, 1, 0, 0));
#endif // CTS_USES_VULKANSC

		// since vk12 we have blob structures combining features of couple previously
		// available feature structures, that now in vk12+ must be removed from chain
		if (vk12Supported)
		{
			addToChainVulkanStructure(&nextPtr, m_vulkan11Features);
			addToChainVulkanStructure(&nextPtr, m_vulkan12Features);

#ifndef CTS_USES_VULKANSC
			if (vk13Supported)
				addToChainVulkanStructure(&nextPtr, m_vulkan13Features);
#endif // CTS_USES_VULKANSC
		}
#ifdef CTS_USES_VULKANSC
		if (vksc10Supported)
		{
			addToChainVulkanStructure(&nextPtr, m_vulkanSC10Features);
		}
#endif // CTS_USES_VULKANSC

		std::vector<std::string> allDeviceExtensions = deviceExtensions;
#ifdef CTS_USES_VULKANSC
		// VulkanSC: add missing core extensions to the list
		std::vector<const char*> coreExtensions;
		getCoreDeviceExtensions(apiVersion, coreExtensions);
		for (const auto& coreExt : coreExtensions)
			if (!de::contains(allDeviceExtensions.begin(), allDeviceExtensions.end(), std::string(coreExt)))
				allDeviceExtensions.push_back(coreExt);
#endif // CTS_USES_VULKANSC

		// iterate over data for all feature that are defined in specification
		for (const auto& featureStructCreationData : featureStructCreationArray)
		{
			const char* featureName = featureStructCreationData.name;

			// check if this feature is available on current device
			if (de::contains(allDeviceExtensions.begin(), allDeviceExtensions.end(), featureName) &&
				verifyFeatureAddCriteria(featureStructCreationData, deviceExtensionProperties))
			{
				FeatureStructWrapperBase* p = (*featureStructCreationData.creatorFunction)();
				if (p == DE_NULL)
					continue;

				// if feature struct is part of VkPhysicalDeviceVulkan1{1,2,3}Features
				// we dont add it to the chain but store and fill later from blob data
				bool featureFilledFromBlob = false;
				if (vk12Supported)
				{
					deUint32 blobApiVersion = getBlobFeaturesVersion(p->getFeatureDesc().sType);
					if (blobApiVersion)
						featureFilledFromBlob = (apiVersion >= blobApiVersion);
				}

				if (featureFilledFromBlob)
					featuresToFillFromBlob.push_back(p);
				else
				{
					VkStructureType	structType		= p->getFeatureDesc().sType;
					void*			rawStructPtr	= p->getFeatureTypeRaw();

					if (structType == VK_STRUCTURE_TYPE_PHYSICAL_DEVICE_ROBUSTNESS_2_FEATURES_EXT)
						robustness2Features = reinterpret_cast<VkPhysicalDeviceRobustness2FeaturesEXT*>(rawStructPtr);
					else if (structType == VK_STRUCTURE_TYPE_PHYSICAL_DEVICE_IMAGE_ROBUSTNESS_FEATURES_EXT)
						imageRobustnessFeatures = reinterpret_cast<VkPhysicalDeviceImageRobustnessFeaturesEXT*>(rawStructPtr);
#ifndef CTS_USES_VULKANSC
					else if (structType == VK_STRUCTURE_TYPE_PHYSICAL_DEVICE_FRAGMENT_SHADING_RATE_FEATURES_KHR)
						fragmentShadingRateFeatures = reinterpret_cast<VkPhysicalDeviceFragmentShadingRateFeaturesKHR*>(rawStructPtr);
					else if (structType == VK_STRUCTURE_TYPE_PHYSICAL_DEVICE_SHADING_RATE_IMAGE_FEATURES_NV)
						shadingRateImageFeatures = reinterpret_cast<VkPhysicalDeviceShadingRateImageFeaturesNV*>(rawStructPtr);
					else if (structType == VK_STRUCTURE_TYPE_PHYSICAL_DEVICE_FRAGMENT_DENSITY_MAP_FEATURES_EXT)
						fragmentDensityMapFeatures = reinterpret_cast<VkPhysicalDeviceFragmentDensityMapFeaturesEXT*>(rawStructPtr);
					else if (structType == VK_STRUCTURE_TYPE_PHYSICAL_DEVICE_PAGEABLE_DEVICE_LOCAL_MEMORY_FEATURES_EXT)
						pageableDeviceLocalMemoryFeatures = reinterpret_cast<VkPhysicalDevicePageableDeviceLocalMemoryFeaturesEXT*>(rawStructPtr);
#endif // CTS_USES_VULKANSC
					// add to chain
					*nextPtr	= rawStructPtr;
					nextPtr		= p->getFeatureTypeNext();
				}
				m_features.push_back(p);
			}
		}

		vki.getPhysicalDeviceFeatures2(physicalDevice, &m_coreFeatures2);

		// fill data from VkPhysicalDeviceVulkan1{1,2,3}Features
		if (vk12Supported)
		{
			AllFeaturesBlobs allBlobs =
			{
				m_vulkan11Features,
				m_vulkan12Features,
#ifndef CTS_USES_VULKANSC
				m_vulkan13Features,
#endif // CTS_USES_VULKANSC
				// add blobs from future vulkan versions here
			};

			for (auto feature : featuresToFillFromBlob)
				feature->initializeFeatureFromBlob(allBlobs);
		}
	}
	else
		m_coreFeatures2.features = getPhysicalDeviceFeatures(vki, physicalDevice);

	// 'enableAllFeatures' is used to create a complete list of supported features.
	if (!enableAllFeatures)
	{
		// Disable robustness by default, as it has an impact on performance on some HW.
		if (robustness2Features)
		{
			robustness2Features->robustBufferAccess2	= false;
			robustness2Features->robustImageAccess2		= false;
			robustness2Features->nullDescriptor			= false;
		}
		if (imageRobustnessFeatures)
		{
			imageRobustnessFeatures->robustImageAccess	= false;
		}
		m_coreFeatures2.features.robustBufferAccess = false;

#ifndef CTS_USES_VULKANSC
		// Disable VK_EXT_fragment_density_map and VK_NV_shading_rate_image features
		// that must: not be enabled if KHR fragment shading rate features are enabled.
		if (fragmentShadingRateFeatures &&
			(fragmentShadingRateFeatures->pipelineFragmentShadingRate ||
				fragmentShadingRateFeatures->primitiveFragmentShadingRate ||
				fragmentShadingRateFeatures->attachmentFragmentShadingRate))
		{
			if (shadingRateImageFeatures)
				shadingRateImageFeatures->shadingRateImage = false;
			if (fragmentDensityMapFeatures)
				fragmentDensityMapFeatures->fragmentDensityMap = false;
		}
<<<<<<< HEAD

		// Disable pageableDeviceLocalMemory by default since it may modify the behavior
		// of device-local, and even host-local, memory allocations for all tests.
		// pageableDeviceLocalMemory will use targetted testing on a custom device.
		if (pageableDeviceLocalMemoryFeatures)
			pageableDeviceLocalMemoryFeatures->pageableDeviceLocalMemory = false;
=======
#endif // CTS_USES_VULKANSC
>>>>>>> abfb6408
	}

	// Disable pageableDeviceLocalMemory by default since it may modify the behavior
	// of device-local, and even host-local, memory allocations for all tests.
	// pageableDeviceLocalMemory will use targetted testing on a custom device.
#ifndef CTS_USES_VULKANSC
	if (pageableDeviceLocalMemoryFeatures)
		pageableDeviceLocalMemoryFeatures->pageableDeviceLocalMemory = false;
#endif // CTS_USES_VULKANSC
}

bool DeviceFeatures::verifyFeatureAddCriteria (const FeatureStructCreationData& item, const std::vector<VkExtensionProperties>& properties)
{
#ifndef CTS_USES_VULKANSC
	if (deStringEqual(item.name, VK_KHR_VULKAN_MEMORY_MODEL_EXTENSION_NAME))
	{
		for (const auto& property : properties)
		{
			if (deStringEqual(property.extensionName, item.name))
				return (property.specVersion == item.specVersion);
		}
	}
#else // CTS_USES_VULKANSC
	DE_UNREF(item);
	DE_UNREF(properties);
#endif // CTS_USES_VULKANSC

	return true;
}

bool DeviceFeatures::contains (const std::string& feature, bool throwIfNotExists) const
{
	for (const auto f : m_features)
	{
		if (deStringEqual(f->getFeatureDesc().name, feature.c_str()))
			return true;
	}

	if (throwIfNotExists)
		TCU_THROW(NotSupportedError, "Feature " + feature + " is not supported");

	return false;
}

bool DeviceFeatures::isDeviceFeatureInitialized (VkStructureType sType) const
{
	for (const auto f : m_features)
	{
		if (f->getFeatureDesc().sType == sType)
			return true;
	}
	return false;
}

DeviceFeatures::~DeviceFeatures (void)
{
	for (auto p : m_features)
		delete p;

	m_features.clear();
}

} // vk
<|MERGE_RESOLUTION|>--- conflicted
+++ resolved
@@ -1,21 +1,21 @@
 /*-------------------------------------------------------------------------
-* Vulkan CTS
-* ----------
-*
-* Copyright (c) 2019 The Khronos Group Inc.
-*
-* Licensed under the Apache License, Version 2.0 (the "License");
-* you may not use this file except in compliance with the License.
-* You may obtain a copy of the License at
-*
-*      http://www.apache.org/licenses/LICENSE-2.0
-*
-* Unless required by applicable law or agreed to in writing, software
-* distributed under the License is distributed on an "AS IS" BASIS,
-* WITHOUT WARRANTIES OR CONDITIONS OF ANY KIND, either express or implied.
-* See the License for the specific language governing permissions and
-* limitations under the License.
-*/
+ * Vulkan CTS
+ * ----------
+ *
+ * Copyright (c) 2019 The Khronos Group Inc.
+ *
+ * Licensed under the Apache License, Version 2.0 (the "License");
+ * you may not use this file except in compliance with the License.
+ * You may obtain a copy of the License at
+ *
+ *      http://www.apache.org/licenses/LICENSE-2.0
+ *
+ * Unless required by applicable law or agreed to in writing, software
+ * distributed under the License is distributed on an "AS IS" BASIS,
+ * WITHOUT WARRANTIES OR CONDITIONS OF ANY KIND, either express or implied.
+ * See the License for the specific language governing permissions and
+ * limitations under the License.
+ */
 
 #include "deSTLUtil.hpp"
 #include "deString.h"
@@ -26,248 +26,236 @@
 namespace vk
 {
 
-DeviceFeatures::DeviceFeatures	(const InstanceInterface&			vki,
-								 const deUint32						apiVersion,
-								 const VkPhysicalDevice				physicalDevice,
-								 const std::vector<std::string>&	instanceExtensions,
-								 const std::vector<std::string>&	deviceExtensions,
-								 const deBool						enableAllFeatures)
-{
-	VkPhysicalDeviceRobustness2FeaturesEXT*					robustness2Features			= nullptr;
-	VkPhysicalDeviceImageRobustnessFeaturesEXT*				imageRobustnessFeatures		= nullptr;
-#ifndef CTS_USES_VULKANSC
-	VkPhysicalDeviceFragmentShadingRateFeaturesKHR*			fragmentShadingRateFeatures = nullptr;
-	VkPhysicalDeviceShadingRateImageFeaturesNV*				shadingRateImageFeatures	= nullptr;
-	VkPhysicalDeviceFragmentDensityMapFeaturesEXT*			fragmentDensityMapFeatures	= nullptr;
-	VkPhysicalDevicePageableDeviceLocalMemoryFeaturesEXT*	pageableDeviceLocalMemoryFeatures	= nullptr;
-#endif // CTS_USES_VULKANSC
-
-	m_coreFeatures2			= initVulkanStructure();
-	m_vulkan11Features		= initVulkanStructure();
-	m_vulkan12Features		= initVulkanStructure();
-#ifndef CTS_USES_VULKANSC
-	m_vulkan13Features		= initVulkanStructure();
-#endif // CTS_USES_VULKANSC
-#ifdef CTS_USES_VULKANSC
-	m_vulkanSC10Features	= initVulkanStructure();
-#endif // CTS_USES_VULKANSC
-
-
-	if (isInstanceExtensionSupported(apiVersion, instanceExtensions, "VK_KHR_get_physical_device_properties2"))
-	{
-		const std::vector<VkExtensionProperties>	deviceExtensionProperties	= enumerateDeviceExtensionProperties(vki, physicalDevice, DE_NULL);
-		void**										nextPtr						= &m_coreFeatures2.pNext;
-		std::vector<FeatureStructWrapperBase*>		featuresToFillFromBlob;
-#ifndef CTS_USES_VULKANSC
-		bool										vk13Supported				= (apiVersion >= VK_MAKE_API_VERSION(0, 1, 3, 0));
-#endif // CTS_USES_VULKANSC
-		bool										vk12Supported				= (apiVersion >= VK_MAKE_API_VERSION(0, 1, 2, 0));
-#ifdef CTS_USES_VULKANSC
-		bool										vksc10Supported				= (apiVersion >= VK_MAKE_API_VERSION(1, 1, 0, 0));
-#endif // CTS_USES_VULKANSC
-
-		// since vk12 we have blob structures combining features of couple previously
-		// available feature structures, that now in vk12+ must be removed from chain
-		if (vk12Supported)
-		{
-			addToChainVulkanStructure(&nextPtr, m_vulkan11Features);
-			addToChainVulkanStructure(&nextPtr, m_vulkan12Features);
-
-#ifndef CTS_USES_VULKANSC
-			if (vk13Supported)
-				addToChainVulkanStructure(&nextPtr, m_vulkan13Features);
-#endif // CTS_USES_VULKANSC
-		}
-#ifdef CTS_USES_VULKANSC
-		if (vksc10Supported)
-		{
-			addToChainVulkanStructure(&nextPtr, m_vulkanSC10Features);
-		}
-#endif // CTS_USES_VULKANSC
-
-		std::vector<std::string> allDeviceExtensions = deviceExtensions;
-#ifdef CTS_USES_VULKANSC
-		// VulkanSC: add missing core extensions to the list
-		std::vector<const char*> coreExtensions;
-		getCoreDeviceExtensions(apiVersion, coreExtensions);
-		for (const auto& coreExt : coreExtensions)
-			if (!de::contains(allDeviceExtensions.begin(), allDeviceExtensions.end(), std::string(coreExt)))
-				allDeviceExtensions.push_back(coreExt);
-#endif // CTS_USES_VULKANSC
-
-		// iterate over data for all feature that are defined in specification
-		for (const auto& featureStructCreationData : featureStructCreationArray)
-		{
-			const char* featureName = featureStructCreationData.name;
-
-			// check if this feature is available on current device
-			if (de::contains(allDeviceExtensions.begin(), allDeviceExtensions.end(), featureName) &&
-				verifyFeatureAddCriteria(featureStructCreationData, deviceExtensionProperties))
-			{
-				FeatureStructWrapperBase* p = (*featureStructCreationData.creatorFunction)();
-				if (p == DE_NULL)
-					continue;
-
-				// if feature struct is part of VkPhysicalDeviceVulkan1{1,2,3}Features
-				// we dont add it to the chain but store and fill later from blob data
-				bool featureFilledFromBlob = false;
-				if (vk12Supported)
+	DeviceFeatures::DeviceFeatures(const InstanceInterface &vki,
+								   const deUint32 apiVersion,
+								   const VkPhysicalDevice physicalDevice,
+								   const std::vector<std::string> &instanceExtensions,
+								   const std::vector<std::string> &deviceExtensions,
+								   const deBool enableAllFeatures)
+	{
+		VkPhysicalDeviceRobustness2FeaturesEXT *robustness2Features = nullptr;
+		VkPhysicalDeviceImageRobustnessFeaturesEXT *imageRobustnessFeatures = nullptr;
+#ifndef CTS_USES_VULKANSC
+		VkPhysicalDeviceFragmentShadingRateFeaturesKHR *fragmentShadingRateFeatures = nullptr;
+		VkPhysicalDeviceShadingRateImageFeaturesNV *shadingRateImageFeatures = nullptr;
+		VkPhysicalDeviceFragmentDensityMapFeaturesEXT *fragmentDensityMapFeatures = nullptr;
+		VkPhysicalDevicePageableDeviceLocalMemoryFeaturesEXT *pageableDeviceLocalMemoryFeatures = nullptr;
+#endif // CTS_USES_VULKANSC
+
+		m_coreFeatures2 = initVulkanStructure();
+		m_vulkan11Features = initVulkanStructure();
+		m_vulkan12Features = initVulkanStructure();
+#ifndef CTS_USES_VULKANSC
+		m_vulkan13Features = initVulkanStructure();
+#endif // CTS_USES_VULKANSC
+#ifdef CTS_USES_VULKANSC
+		m_vulkanSC10Features = initVulkanStructure();
+#endif // CTS_USES_VULKANSC
+
+		if (isInstanceExtensionSupported(apiVersion, instanceExtensions, "VK_KHR_get_physical_device_properties2"))
+		{
+			const std::vector<VkExtensionProperties> deviceExtensionProperties = enumerateDeviceExtensionProperties(vki, physicalDevice, DE_NULL);
+			void **nextPtr = &m_coreFeatures2.pNext;
+			std::vector<FeatureStructWrapperBase *> featuresToFillFromBlob;
+#ifndef CTS_USES_VULKANSC
+			bool vk13Supported = (apiVersion >= VK_MAKE_API_VERSION(0, 1, 3, 0));
+#endif // CTS_USES_VULKANSC
+			bool vk12Supported = (apiVersion >= VK_MAKE_API_VERSION(0, 1, 2, 0));
+#ifdef CTS_USES_VULKANSC
+			bool vksc10Supported = (apiVersion >= VK_MAKE_API_VERSION(1, 1, 0, 0));
+#endif // CTS_USES_VULKANSC
+
+			// since vk12 we have blob structures combining features of couple previously
+			// available feature structures, that now in vk12+ must be removed from chain
+			if (vk12Supported)
+			{
+				addToChainVulkanStructure(&nextPtr, m_vulkan11Features);
+				addToChainVulkanStructure(&nextPtr, m_vulkan12Features);
+
+#ifndef CTS_USES_VULKANSC
+				if (vk13Supported)
+					addToChainVulkanStructure(&nextPtr, m_vulkan13Features);
+#endif // CTS_USES_VULKANSC
+			}
+#ifdef CTS_USES_VULKANSC
+			if (vksc10Supported)
+			{
+				addToChainVulkanStructure(&nextPtr, m_vulkanSC10Features);
+			}
+#endif // CTS_USES_VULKANSC
+
+			std::vector<std::string> allDeviceExtensions = deviceExtensions;
+#ifdef CTS_USES_VULKANSC
+			// VulkanSC: add missing core extensions to the list
+			std::vector<const char *> coreExtensions;
+			getCoreDeviceExtensions(apiVersion, coreExtensions);
+			for (const auto &coreExt : coreExtensions)
+				if (!de::contains(allDeviceExtensions.begin(), allDeviceExtensions.end(), std::string(coreExt)))
+					allDeviceExtensions.push_back(coreExt);
+#endif // CTS_USES_VULKANSC
+
+			// iterate over data for all feature that are defined in specification
+			for (const auto &featureStructCreationData : featureStructCreationArray)
+			{
+				const char *featureName = featureStructCreationData.name;
+
+				// check if this feature is available on current device
+				if (de::contains(allDeviceExtensions.begin(), allDeviceExtensions.end(), featureName) &&
+					verifyFeatureAddCriteria(featureStructCreationData, deviceExtensionProperties))
 				{
-					deUint32 blobApiVersion = getBlobFeaturesVersion(p->getFeatureDesc().sType);
-					if (blobApiVersion)
-						featureFilledFromBlob = (apiVersion >= blobApiVersion);
+					FeatureStructWrapperBase *p = (*featureStructCreationData.creatorFunction)();
+					if (p == DE_NULL)
+						continue;
+
+					// if feature struct is part of VkPhysicalDeviceVulkan1{1,2,3}Features
+					// we dont add it to the chain but store and fill later from blob data
+					bool featureFilledFromBlob = false;
+					if (vk12Supported)
+					{
+						deUint32 blobApiVersion = getBlobFeaturesVersion(p->getFeatureDesc().sType);
+						if (blobApiVersion)
+							featureFilledFromBlob = (apiVersion >= blobApiVersion);
+					}
+
+					if (featureFilledFromBlob)
+						featuresToFillFromBlob.push_back(p);
+					else
+					{
+						VkStructureType structType = p->getFeatureDesc().sType;
+						void *rawStructPtr = p->getFeatureTypeRaw();
+
+						if (structType == VK_STRUCTURE_TYPE_PHYSICAL_DEVICE_ROBUSTNESS_2_FEATURES_EXT)
+							robustness2Features = reinterpret_cast<VkPhysicalDeviceRobustness2FeaturesEXT *>(rawStructPtr);
+						else if (structType == VK_STRUCTURE_TYPE_PHYSICAL_DEVICE_IMAGE_ROBUSTNESS_FEATURES_EXT)
+							imageRobustnessFeatures = reinterpret_cast<VkPhysicalDeviceImageRobustnessFeaturesEXT *>(rawStructPtr);
+#ifndef CTS_USES_VULKANSC
+						else if (structType == VK_STRUCTURE_TYPE_PHYSICAL_DEVICE_FRAGMENT_SHADING_RATE_FEATURES_KHR)
+							fragmentShadingRateFeatures = reinterpret_cast<VkPhysicalDeviceFragmentShadingRateFeaturesKHR *>(rawStructPtr);
+						else if (structType == VK_STRUCTURE_TYPE_PHYSICAL_DEVICE_SHADING_RATE_IMAGE_FEATURES_NV)
+							shadingRateImageFeatures = reinterpret_cast<VkPhysicalDeviceShadingRateImageFeaturesNV *>(rawStructPtr);
+						else if (structType == VK_STRUCTURE_TYPE_PHYSICAL_DEVICE_FRAGMENT_DENSITY_MAP_FEATURES_EXT)
+							fragmentDensityMapFeatures = reinterpret_cast<VkPhysicalDeviceFragmentDensityMapFeaturesEXT *>(rawStructPtr);
+						else if (structType == VK_STRUCTURE_TYPE_PHYSICAL_DEVICE_PAGEABLE_DEVICE_LOCAL_MEMORY_FEATURES_EXT)
+							pageableDeviceLocalMemoryFeatures = reinterpret_cast<VkPhysicalDevicePageableDeviceLocalMemoryFeaturesEXT *>(rawStructPtr);
+#endif // CTS_USES_VULKANSC
+	   // add to chain
+						*nextPtr = rawStructPtr;
+						nextPtr = p->getFeatureTypeNext();
+					}
+					m_features.push_back(p);
 				}
-
-				if (featureFilledFromBlob)
-					featuresToFillFromBlob.push_back(p);
-				else
-				{
-					VkStructureType	structType		= p->getFeatureDesc().sType;
-					void*			rawStructPtr	= p->getFeatureTypeRaw();
-
-					if (structType == VK_STRUCTURE_TYPE_PHYSICAL_DEVICE_ROBUSTNESS_2_FEATURES_EXT)
-						robustness2Features = reinterpret_cast<VkPhysicalDeviceRobustness2FeaturesEXT*>(rawStructPtr);
-					else if (structType == VK_STRUCTURE_TYPE_PHYSICAL_DEVICE_IMAGE_ROBUSTNESS_FEATURES_EXT)
-						imageRobustnessFeatures = reinterpret_cast<VkPhysicalDeviceImageRobustnessFeaturesEXT*>(rawStructPtr);
-#ifndef CTS_USES_VULKANSC
-					else if (structType == VK_STRUCTURE_TYPE_PHYSICAL_DEVICE_FRAGMENT_SHADING_RATE_FEATURES_KHR)
-						fragmentShadingRateFeatures = reinterpret_cast<VkPhysicalDeviceFragmentShadingRateFeaturesKHR*>(rawStructPtr);
-					else if (structType == VK_STRUCTURE_TYPE_PHYSICAL_DEVICE_SHADING_RATE_IMAGE_FEATURES_NV)
-						shadingRateImageFeatures = reinterpret_cast<VkPhysicalDeviceShadingRateImageFeaturesNV*>(rawStructPtr);
-					else if (structType == VK_STRUCTURE_TYPE_PHYSICAL_DEVICE_FRAGMENT_DENSITY_MAP_FEATURES_EXT)
-						fragmentDensityMapFeatures = reinterpret_cast<VkPhysicalDeviceFragmentDensityMapFeaturesEXT*>(rawStructPtr);
-					else if (structType == VK_STRUCTURE_TYPE_PHYSICAL_DEVICE_PAGEABLE_DEVICE_LOCAL_MEMORY_FEATURES_EXT)
-						pageableDeviceLocalMemoryFeatures = reinterpret_cast<VkPhysicalDevicePageableDeviceLocalMemoryFeaturesEXT*>(rawStructPtr);
-#endif // CTS_USES_VULKANSC
-					// add to chain
-					*nextPtr	= rawStructPtr;
-					nextPtr		= p->getFeatureTypeNext();
-				}
-				m_features.push_back(p);
-			}
-		}
-
-		vki.getPhysicalDeviceFeatures2(physicalDevice, &m_coreFeatures2);
-
-		// fill data from VkPhysicalDeviceVulkan1{1,2,3}Features
-		if (vk12Supported)
-		{
-			AllFeaturesBlobs allBlobs =
-			{
-				m_vulkan11Features,
-				m_vulkan12Features,
-#ifndef CTS_USES_VULKANSC
-				m_vulkan13Features,
-#endif // CTS_USES_VULKANSC
-				// add blobs from future vulkan versions here
-			};
-
-			for (auto feature : featuresToFillFromBlob)
-				feature->initializeFeatureFromBlob(allBlobs);
-		}
-	}
-	else
-		m_coreFeatures2.features = getPhysicalDeviceFeatures(vki, physicalDevice);
-
-	// 'enableAllFeatures' is used to create a complete list of supported features.
-	if (!enableAllFeatures)
-	{
-		// Disable robustness by default, as it has an impact on performance on some HW.
-		if (robustness2Features)
-		{
-			robustness2Features->robustBufferAccess2	= false;
-			robustness2Features->robustImageAccess2		= false;
-			robustness2Features->nullDescriptor			= false;
-		}
-		if (imageRobustnessFeatures)
-		{
-			imageRobustnessFeatures->robustImageAccess	= false;
-		}
-		m_coreFeatures2.features.robustBufferAccess = false;
-
-#ifndef CTS_USES_VULKANSC
-		// Disable VK_EXT_fragment_density_map and VK_NV_shading_rate_image features
-		// that must: not be enabled if KHR fragment shading rate features are enabled.
-		if (fragmentShadingRateFeatures &&
-			(fragmentShadingRateFeatures->pipelineFragmentShadingRate ||
-				fragmentShadingRateFeatures->primitiveFragmentShadingRate ||
-				fragmentShadingRateFeatures->attachmentFragmentShadingRate))
-		{
-			if (shadingRateImageFeatures)
-				shadingRateImageFeatures->shadingRateImage = false;
-			if (fragmentDensityMapFeatures)
-				fragmentDensityMapFeatures->fragmentDensityMap = false;
-		}
-<<<<<<< HEAD
-
-		// Disable pageableDeviceLocalMemory by default since it may modify the behavior
-		// of device-local, and even host-local, memory allocations for all tests.
-		// pageableDeviceLocalMemory will use targetted testing on a custom device.
-		if (pageableDeviceLocalMemoryFeatures)
-			pageableDeviceLocalMemoryFeatures->pageableDeviceLocalMemory = false;
-=======
-#endif // CTS_USES_VULKANSC
->>>>>>> abfb6408
-	}
-
-	// Disable pageableDeviceLocalMemory by default since it may modify the behavior
-	// of device-local, and even host-local, memory allocations for all tests.
-	// pageableDeviceLocalMemory will use targetted testing on a custom device.
-#ifndef CTS_USES_VULKANSC
-	if (pageableDeviceLocalMemoryFeatures)
-		pageableDeviceLocalMemoryFeatures->pageableDeviceLocalMemory = false;
-#endif // CTS_USES_VULKANSC
-}
-
-bool DeviceFeatures::verifyFeatureAddCriteria (const FeatureStructCreationData& item, const std::vector<VkExtensionProperties>& properties)
-{
-#ifndef CTS_USES_VULKANSC
-	if (deStringEqual(item.name, VK_KHR_VULKAN_MEMORY_MODEL_EXTENSION_NAME))
-	{
-		for (const auto& property : properties)
-		{
-			if (deStringEqual(property.extensionName, item.name))
-				return (property.specVersion == item.specVersion);
-		}
-	}
-#else // CTS_USES_VULKANSC
-	DE_UNREF(item);
-	DE_UNREF(properties);
-#endif // CTS_USES_VULKANSC
-
-	return true;
-}
-
-bool DeviceFeatures::contains (const std::string& feature, bool throwIfNotExists) const
-{
-	for (const auto f : m_features)
-	{
-		if (deStringEqual(f->getFeatureDesc().name, feature.c_str()))
-			return true;
-	}
-
-	if (throwIfNotExists)
-		TCU_THROW(NotSupportedError, "Feature " + feature + " is not supported");
-
-	return false;
-}
-
-bool DeviceFeatures::isDeviceFeatureInitialized (VkStructureType sType) const
-{
-	for (const auto f : m_features)
-	{
-		if (f->getFeatureDesc().sType == sType)
-			return true;
-	}
-	return false;
-}
-
-DeviceFeatures::~DeviceFeatures (void)
-{
-	for (auto p : m_features)
-		delete p;
-
-	m_features.clear();
-}
-
-} // vk
+			}
+
+			vki.getPhysicalDeviceFeatures2(physicalDevice, &m_coreFeatures2);
+
+			// fill data from VkPhysicalDeviceVulkan1{1,2,3}Features
+			if (vk12Supported)
+			{
+				AllFeaturesBlobs allBlobs =
+					{
+						m_vulkan11Features,
+						m_vulkan12Features,
+#ifndef CTS_USES_VULKANSC
+						m_vulkan13Features,
+#endif // CTS_USES_VULKANSC
+	   // add blobs from future vulkan versions here
+					};
+
+				for (auto feature : featuresToFillFromBlob)
+					feature->initializeFeatureFromBlob(allBlobs);
+			}
+		}
+		else
+			m_coreFeatures2.features = getPhysicalDeviceFeatures(vki, physicalDevice);
+
+		// 'enableAllFeatures' is used to create a complete list of supported features.
+		if (!enableAllFeatures)
+		{
+			// Disable robustness by default, as it has an impact on performance on some HW.
+			if (robustness2Features)
+			{
+				robustness2Features->robustBufferAccess2 = false;
+				robustness2Features->robustImageAccess2 = false;
+				robustness2Features->nullDescriptor = false;
+			}
+			if (imageRobustnessFeatures)
+			{
+				imageRobustnessFeatures->robustImageAccess = false;
+			}
+			m_coreFeatures2.features.robustBufferAccess = false;
+
+#ifndef CTS_USES_VULKANSC
+			// Disable VK_EXT_fragment_density_map and VK_NV_shading_rate_image features
+			// that must: not be enabled if KHR fragment shading rate features are enabled.
+			if (fragmentShadingRateFeatures &&
+				(fragmentShadingRateFeatures->pipelineFragmentShadingRate ||
+				 fragmentShadingRateFeatures->primitiveFragmentShadingRate ||
+				 fragmentShadingRateFeatures->attachmentFragmentShadingRate))
+			{
+				if (shadingRateImageFeatures)
+					shadingRateImageFeatures->shadingRateImage = false;
+				if (fragmentDensityMapFeatures)
+					fragmentDensityMapFeatures->fragmentDensityMap = false;
+			}
+
+			// Disable pageableDeviceLocalMemory by default since it may modify the behavior
+			// of device-local, and even host-local, memory allocations for all tests.
+			// pageableDeviceLocalMemory will use targetted testing on a custom device.
+			if (pageableDeviceLocalMemoryFeatures)
+				pageableDeviceLocalMemoryFeatures->pageableDeviceLocalMemory = false;
+#endif // CTS_USES_VULKANSC
+		}
+	}
+
+	bool DeviceFeatures::verifyFeatureAddCriteria(const FeatureStructCreationData &item, const std::vector<VkExtensionProperties> &properties)
+	{
+#ifndef CTS_USES_VULKANSC
+		if (deStringEqual(item.name, VK_KHR_VULKAN_MEMORY_MODEL_EXTENSION_NAME))
+		{
+			for (const auto &property : properties)
+			{
+				if (deStringEqual(property.extensionName, item.name))
+					return (property.specVersion == item.specVersion);
+			}
+		}
+#else  // CTS_USES_VULKANSC
+		DE_UNREF(item);
+		DE_UNREF(properties);
+#endif // CTS_USES_VULKANSC
+
+		return true;
+	}
+
+	bool DeviceFeatures::contains(const std::string &feature, bool throwIfNotExists) const
+	{
+		for (const auto f : m_features)
+		{
+			if (deStringEqual(f->getFeatureDesc().name, feature.c_str()))
+				return true;
+		}
+
+		if (throwIfNotExists)
+			TCU_THROW(NotSupportedError, "Feature " + feature + " is not supported");
+
+		return false;
+	}
+
+	bool DeviceFeatures::isDeviceFeatureInitialized(VkStructureType sType) const
+	{
+		for (const auto f : m_features)
+		{
+			if (f->getFeatureDesc().sType == sType)
+				return true;
+		}
+		return false;
+	}
+
+	DeviceFeatures::~DeviceFeatures(void)
+	{
+		for (auto p : m_features)
+			delete p;
+
+		m_features.clear();
+	}
+
+} // vk