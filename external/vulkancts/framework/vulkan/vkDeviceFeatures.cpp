--- conflicted
+++ resolved
@@ -151,30 +151,6 @@
 	// 'enableAllFeatures' is used to create a complete list of supported features.
 	if (!enableAllFeatures)
 	{
-<<<<<<< HEAD
-		robustness2Features->robustBufferAccess2	= false;
-		robustness2Features->robustImageAccess2		= false;
-		robustness2Features->nullDescriptor			= false;
-	}
-	if (imageRobustnessFeatures)
-	{
-		imageRobustnessFeatures->robustImageAccess	= false;
-	}
-	m_coreFeatures2.features.robustBufferAccess = false;
-
-#ifndef CTS_USES_VULKANSC
-	// Disable VK_EXT_fragment_density_map and VK_NV_shading_rate_image features
-	// that must: not be enabled if KHR fragment shading rate features are enabled.
-	if (fragmentShadingRateFeatures &&
-		(fragmentShadingRateFeatures->pipelineFragmentShadingRate ||
-			fragmentShadingRateFeatures->primitiveFragmentShadingRate ||
-			fragmentShadingRateFeatures->attachmentFragmentShadingRate))
-	{
-		if (shadingRateImageFeatures)
-			shadingRateImageFeatures->shadingRateImage = false;
-		if (fragmentDensityMapFeatures)
-			fragmentDensityMapFeatures->fragmentDensityMap = false;
-=======
 		// Disable robustness by default, as it has an impact on performance on some HW.
 		if (robustness2Features)
 		{
@@ -188,6 +164,7 @@
 		}
 		m_coreFeatures2.features.robustBufferAccess = false;
 
+#ifndef CTS_USES_VULKANSC
 		// Disable VK_EXT_fragment_density_map and VK_NV_shading_rate_image features
 		// that must: not be enabled if KHR fragment shading rate features are enabled.
 		if (fragmentShadingRateFeatures &&
@@ -200,9 +177,8 @@
 			if (fragmentDensityMapFeatures)
 				fragmentDensityMapFeatures->fragmentDensityMap = false;
 		}
->>>>>>> 06492d67
-	}
-#endif // CTS_USES_VULKANSC
+#endif // CTS_USES_VULKANSC
+	}
 }
 
 bool DeviceFeatures::verifyFeatureAddCriteria (const FeatureStructCreationData& item, const std::vector<VkExtensionProperties>& properties)
