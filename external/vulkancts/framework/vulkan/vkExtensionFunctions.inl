--- conflicted
+++ resolved
@@ -139,12 +139,11 @@
 	else if (extName == "VK_NV_cooperative_matrix")
 	{
 		functions.push_back("vkGetPhysicalDeviceCooperativeMatrixPropertiesNV");
-<<<<<<< HEAD
+	}
 	else if (extName == "VK_EXT_calibrated_timestamps")
+	{
 		functions.push_back("vkGetPhysicalDeviceCalibrateableTimeDomainsEXT");
-=======
-	}
->>>>>>> 5be6547c
+	}
 	else
 		DE_FATAL("Extension name not found");
 }
@@ -346,12 +345,11 @@
 	else if (extName == "VK_EXT_host_query_reset")
 	{
 		functions.push_back("vkResetQueryPoolEXT");
-<<<<<<< HEAD
+	}
 	else if (extName == "VK_EXT_calibrated_timestamps")
+	{
 		functions.push_back("vkGetCalibratedTimestampsEXT");
-=======
-	}
->>>>>>> 5be6547c
+	}
 	else
 		DE_FATAL("Extension name not found");
 }
