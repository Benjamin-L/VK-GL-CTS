#ifndef _VKQUERYUTIL_HPP
#define _VKQUERYUTIL_HPP
/*-------------------------------------------------------------------------
 * Vulkan CTS Framework
 * --------------------
 *
 * Copyright (c) 2015 Google Inc.
 *
 * Permission is hereby granted, free of charge, to any person obtaining a
 * copy of this software and/or associated documentation files (the
 * "Materials"), to deal in the Materials without restriction, including
 * without limitation the rights to use, copy, modify, merge, publish,
 * distribute, sublicense, and/or sell copies of the Materials, and to
 * permit persons to whom the Materials are furnished to do so, subject to
 * the following conditions:
 *
 * The above copyright notice(s) and this permission notice shall be
 * included in all copies or substantial portions of the Materials.
 *
 * THE MATERIALS ARE PROVIDED "AS IS", WITHOUT WARRANTY OF ANY KIND,
 * EXPRESS OR IMPLIED, INCLUDING BUT NOT LIMITED TO THE WARRANTIES OF
 * MERCHANTABILITY, FITNESS FOR A PARTICULAR PURPOSE AND NONINFRINGEMENT.
 * IN NO EVENT SHALL THE AUTHORS OR COPYRIGHT HOLDERS BE LIABLE FOR ANY
 * CLAIM, DAMAGES OR OTHER LIABILITY, WHETHER IN AN ACTION OF CONTRACT,
 * TORT OR OTHERWISE, ARISING FROM, OUT OF OR IN CONNECTION WITH THE
 * MATERIALS OR THE USE OR OTHER DEALINGS IN THE MATERIALS.
 *
 *//*!
 * \file
 * \brief Vulkan query utilities.
 *//*--------------------------------------------------------------------*/

#include "vkDefs.hpp"
#include "tcuMaybe.hpp"
#include "deMemory.h"

#include <vector>

namespace vk
{

<<<<<<< HEAD
// API queries

std::vector<VkPhysicalDevice>			enumeratePhysicalDevices				(const InstanceInterface& vk, VkInstance instance);
std::vector<VkQueueFamilyProperties>	getPhysicalDeviceQueueFamilyProperties	(const InstanceInterface& vk, VkPhysicalDevice physicalDevice);
VkPhysicalDeviceFeatures				getPhysicalDeviceFeatures				(const InstanceInterface& vk, VkPhysicalDevice physicalDevice);
VkPhysicalDeviceProperties				getPhysicalDeviceProperties				(const InstanceInterface& vk, VkPhysicalDevice physicalDevice);
VkPhysicalDeviceMemoryProperties		getPhysicalDeviceMemoryProperties		(const InstanceInterface& vk, VkPhysicalDevice physicalDevice);
VkFormatProperties						getPhysicalDeviceFormatProperties		(const InstanceInterface& vk, VkPhysicalDevice physicalDevice, VkFormat format);
VkImageFormatProperties					getPhysicalDeviceImageFormatProperties	(const InstanceInterface& vk, VkPhysicalDevice physicalDevice, VkFormat format, VkImageType type, VkImageTiling tiling, VkImageUsageFlags usage, VkImageCreateFlags flags);
=======
std::vector<VkPhysicalDevice>				enumeratePhysicalDevices					(const InstanceInterface& vk, VkInstance instance);
std::vector<VkQueueFamilyProperties>		getPhysicalDeviceQueueFamilyProperties		(const InstanceInterface& vk, VkPhysicalDevice physicalDevice);
VkPhysicalDeviceFeatures					getPhysicalDeviceFeatures					(const InstanceInterface& vk, VkPhysicalDevice physicalDevice);
VkPhysicalDeviceProperties					getPhysicalDeviceProperties					(const InstanceInterface& vk, VkPhysicalDevice physicalDevice);
VkPhysicalDeviceMemoryProperties			getPhysicalDeviceMemoryProperties			(const InstanceInterface& vk, VkPhysicalDevice physicalDevice);
VkFormatProperties							getPhysicalDeviceFormatProperties			(const InstanceInterface& vk, VkPhysicalDevice physicalDevice, VkFormat format);
VkImageFormatProperties						getPhysicalDeviceImageFormatProperties		(const InstanceInterface& vk, VkPhysicalDevice physicalDevice, VkFormat format, VkImageType type, VkImageTiling tiling, VkImageUsageFlags usage, VkImageCreateFlags flags);
std::vector<VkSparseImageFormatProperties>	getPhysicalDeviceSparseImageFormatProperties(const InstanceInterface& vk, VkPhysicalDevice physicalDevice, VkFormat format, VkImageType type, VkSampleCountFlagBits samples, VkImageUsageFlags usage, VkImageTiling tiling);
>>>>>>> a7a429ce

VkMemoryRequirements						getBufferMemoryRequirements					(const DeviceInterface& vk, VkDevice device, VkBuffer buffer);
VkMemoryRequirements						getImageMemoryRequirements					(const DeviceInterface& vk, VkDevice device, VkImage image);

std::vector<VkLayerProperties>				enumerateInstanceLayerProperties			(const PlatformInterface& vkp);
std::vector<VkExtensionProperties>			enumerateInstanceExtensionProperties		(const PlatformInterface& vkp, const char* layerName);
std::vector<VkLayerProperties>				enumerateDeviceLayerProperties				(const InstanceInterface& vki, VkPhysicalDevice physicalDevice);
std::vector<VkExtensionProperties>			enumerateDeviceExtensionProperties			(const InstanceInterface& vki, VkPhysicalDevice physicalDevice, const char* layerName);

<<<<<<< HEAD
// Feature / extension support

bool									isShaderStageSupported					(const VkPhysicalDeviceFeatures& deviceFeatures, VkShaderStageFlagBits stage);
=======
bool										isShaderStageSupported						(const VkPhysicalDeviceFeatures& deviceFeatures, VkShaderStageFlagBits stage);
>>>>>>> a7a429ce

struct RequiredExtension
{
	std::string				name;
	tcu::Maybe<deUint32>	minVersion;
	tcu::Maybe<deUint32>	maxVersion;

	explicit RequiredExtension (const std::string&		name_,
								tcu::Maybe<deUint32>	minVersion_ = tcu::nothing<deUint32>(),
								tcu::Maybe<deUint32>	maxVersion_ = tcu::nothing<deUint32>())
		: name			(name_)
		, minVersion	(minVersion_)
		, maxVersion	(maxVersion_)
	{}
};

bool									isCompatible							(const VkExtensionProperties& extensionProperties, const RequiredExtension& required);

template<typename ExtensionIterator>
bool									isExtensionSupported					(ExtensionIterator begin, ExtensionIterator end, const RequiredExtension& required);
bool									isExtensionSupported					(const std::vector<VkExtensionProperties>& extensions, const RequiredExtension& required);

// Return variable initialization validation

typedef struct
{
	size_t		offset;
	size_t		size;
} QueryMemberTableEntry;
template <typename Context, typename Interface, typename Type>
bool validateInitComplete(Context context, void (Interface::*Function)(Context, Type*)const, const Interface& interface, const QueryMemberTableEntry* queryMemberTableEntry)
{
	const QueryMemberTableEntry	*iterator;
	Type vec[2];
	deMemset(&vec[0], 0x00, sizeof(Type));
	deMemset(&vec[1], 0xFF, sizeof(Type));

	(interface.*Function)(context, &vec[0]);
	(interface.*Function)(context, &vec[1]);

	for (iterator = queryMemberTableEntry; iterator->size != 0; iterator++)
	{
		if (deMemCmp(((deUint8*)(&vec[0]))+iterator->offset, ((deUint8*)(&vec[1]))+iterator->offset, iterator->size) != 0)
			return false;
	}

	return true;
}

// Template implementations

template<typename ExtensionIterator>
bool isExtensionSupported (ExtensionIterator begin, ExtensionIterator end, const RequiredExtension& required)
{
	for (ExtensionIterator cur = begin; cur != end; ++cur)
	{
		if (isCompatible(*cur, required))
			return true;
	}
	return false;
}

} // vk

#endif // _VKQUERYUTIL_HPP<|MERGE_RESOLUTION|>--- conflicted
+++ resolved
@@ -39,17 +39,8 @@
 namespace vk
 {
 
-<<<<<<< HEAD
 // API queries
 
-std::vector<VkPhysicalDevice>			enumeratePhysicalDevices				(const InstanceInterface& vk, VkInstance instance);
-std::vector<VkQueueFamilyProperties>	getPhysicalDeviceQueueFamilyProperties	(const InstanceInterface& vk, VkPhysicalDevice physicalDevice);
-VkPhysicalDeviceFeatures				getPhysicalDeviceFeatures				(const InstanceInterface& vk, VkPhysicalDevice physicalDevice);
-VkPhysicalDeviceProperties				getPhysicalDeviceProperties				(const InstanceInterface& vk, VkPhysicalDevice physicalDevice);
-VkPhysicalDeviceMemoryProperties		getPhysicalDeviceMemoryProperties		(const InstanceInterface& vk, VkPhysicalDevice physicalDevice);
-VkFormatProperties						getPhysicalDeviceFormatProperties		(const InstanceInterface& vk, VkPhysicalDevice physicalDevice, VkFormat format);
-VkImageFormatProperties					getPhysicalDeviceImageFormatProperties	(const InstanceInterface& vk, VkPhysicalDevice physicalDevice, VkFormat format, VkImageType type, VkImageTiling tiling, VkImageUsageFlags usage, VkImageCreateFlags flags);
-=======
 std::vector<VkPhysicalDevice>				enumeratePhysicalDevices					(const InstanceInterface& vk, VkInstance instance);
 std::vector<VkQueueFamilyProperties>		getPhysicalDeviceQueueFamilyProperties		(const InstanceInterface& vk, VkPhysicalDevice physicalDevice);
 VkPhysicalDeviceFeatures					getPhysicalDeviceFeatures					(const InstanceInterface& vk, VkPhysicalDevice physicalDevice);
@@ -58,7 +49,6 @@
 VkFormatProperties							getPhysicalDeviceFormatProperties			(const InstanceInterface& vk, VkPhysicalDevice physicalDevice, VkFormat format);
 VkImageFormatProperties						getPhysicalDeviceImageFormatProperties		(const InstanceInterface& vk, VkPhysicalDevice physicalDevice, VkFormat format, VkImageType type, VkImageTiling tiling, VkImageUsageFlags usage, VkImageCreateFlags flags);
 std::vector<VkSparseImageFormatProperties>	getPhysicalDeviceSparseImageFormatProperties(const InstanceInterface& vk, VkPhysicalDevice physicalDevice, VkFormat format, VkImageType type, VkSampleCountFlagBits samples, VkImageUsageFlags usage, VkImageTiling tiling);
->>>>>>> a7a429ce
 
 VkMemoryRequirements						getBufferMemoryRequirements					(const DeviceInterface& vk, VkDevice device, VkBuffer buffer);
 VkMemoryRequirements						getImageMemoryRequirements					(const DeviceInterface& vk, VkDevice device, VkImage image);
@@ -68,13 +58,9 @@
 std::vector<VkLayerProperties>				enumerateDeviceLayerProperties				(const InstanceInterface& vki, VkPhysicalDevice physicalDevice);
 std::vector<VkExtensionProperties>			enumerateDeviceExtensionProperties			(const InstanceInterface& vki, VkPhysicalDevice physicalDevice, const char* layerName);
 
-<<<<<<< HEAD
 // Feature / extension support
 
-bool									isShaderStageSupported					(const VkPhysicalDeviceFeatures& deviceFeatures, VkShaderStageFlagBits stage);
-=======
 bool										isShaderStageSupported						(const VkPhysicalDeviceFeatures& deviceFeatures, VkShaderStageFlagBits stage);
->>>>>>> a7a429ce
 
 struct RequiredExtension
 {
@@ -91,11 +77,11 @@
 	{}
 };
 
-bool									isCompatible							(const VkExtensionProperties& extensionProperties, const RequiredExtension& required);
+bool										isCompatible							(const VkExtensionProperties& extensionProperties, const RequiredExtension& required);
 
 template<typename ExtensionIterator>
-bool									isExtensionSupported					(ExtensionIterator begin, ExtensionIterator end, const RequiredExtension& required);
-bool									isExtensionSupported					(const std::vector<VkExtensionProperties>& extensions, const RequiredExtension& required);
+bool										isExtensionSupported					(ExtensionIterator begin, ExtensionIterator end, const RequiredExtension& required);
+bool										isExtensionSupported					(const std::vector<VkExtensionProperties>& extensions, const RequiredExtension& required);
 
 // Return variable initialization validation
 
