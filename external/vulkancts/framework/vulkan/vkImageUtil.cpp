--- conflicted
+++ resolved
@@ -1642,11 +1642,7 @@
 VkFormat mapCompressedTextureFormat (const tcu::CompressedTexFormat format)
 {
 	// update this mapping if CompressedTexFormat changes
-<<<<<<< HEAD
 	DE_STATIC_ASSERT(tcu::COMPRESSEDTEXFORMAT_LAST == 55);
-=======
-	DE_STATIC_ASSERT(tcu::COMPRESSEDTEXFORMAT_LAST == 39);
->>>>>>> 3e8fa192
 
 	switch (format)
 	{
@@ -1691,7 +1687,6 @@
 		case tcu::COMPRESSEDTEXFORMAT_ASTC_12x12_RGBA:					return VK_FORMAT_ASTC_12x12_UNORM_BLOCK;
 		case tcu::COMPRESSEDTEXFORMAT_ASTC_12x12_SRGB8_ALPHA8:			return VK_FORMAT_ASTC_12x12_SRGB_BLOCK;
 
-<<<<<<< HEAD
 		case tcu::COMPRESSEDTEXFORMAT_BC1_RGB_UNORM_BLOCK:				return VK_FORMAT_BC1_RGB_UNORM_BLOCK;
 		case tcu::COMPRESSEDTEXFORMAT_BC1_RGB_SRGB_BLOCK:				return VK_FORMAT_BC1_RGB_SRGB_BLOCK;
 		case tcu::COMPRESSEDTEXFORMAT_BC1_RGBA_UNORM_BLOCK:				return VK_FORMAT_BC1_RGBA_UNORM_BLOCK;
@@ -1709,8 +1704,6 @@
 		case tcu::COMPRESSEDTEXFORMAT_BC7_UNORM_BLOCK:					return VK_FORMAT_BC7_UNORM_BLOCK;
 		case tcu::COMPRESSEDTEXFORMAT_BC7_SRGB_BLOCK:					return VK_FORMAT_BC7_SRGB_BLOCK;
 
-=======
->>>>>>> 3e8fa192
 		default:
 			TCU_THROW(InternalError, "Unknown texture format");
 			return VK_FORMAT_UNDEFINED;
@@ -1941,7 +1934,6 @@
 		case VK_FORMAT_ASTC_12x12_UNORM_BLOCK:		return tcu::COMPRESSEDTEXFORMAT_ASTC_12x12_RGBA;
 		case VK_FORMAT_ASTC_12x12_SRGB_BLOCK:		return tcu::COMPRESSEDTEXFORMAT_ASTC_12x12_SRGB8_ALPHA8;
 
-<<<<<<< HEAD
 		case VK_FORMAT_BC1_RGB_UNORM_BLOCK:			return tcu::COMPRESSEDTEXFORMAT_BC1_RGB_UNORM_BLOCK;
 		case VK_FORMAT_BC1_RGB_SRGB_BLOCK:			return tcu::COMPRESSEDTEXFORMAT_BC1_RGB_SRGB_BLOCK;
 		case VK_FORMAT_BC1_RGBA_UNORM_BLOCK:		return tcu::COMPRESSEDTEXFORMAT_BC1_RGBA_UNORM_BLOCK;
@@ -1959,8 +1951,6 @@
 		case VK_FORMAT_BC7_UNORM_BLOCK:				return tcu::COMPRESSEDTEXFORMAT_BC7_UNORM_BLOCK;
 		case VK_FORMAT_BC7_SRGB_BLOCK:				return tcu::COMPRESSEDTEXFORMAT_BC7_SRGB_BLOCK;
 
-=======
->>>>>>> 3e8fa192
 		default:
 			TCU_THROW(InternalError, "Unknown image format");
 			return tcu::COMPRESSEDTEXFORMAT_LAST;
