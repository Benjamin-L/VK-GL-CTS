--- conflicted
+++ resolved
@@ -141,8 +141,6 @@
 		case VK_FORMAT_ASTC_12x10_SRGB_BLOCK:
 		case VK_FORMAT_ASTC_12x12_UNORM_BLOCK:
 		case VK_FORMAT_ASTC_12x12_SRGB_BLOCK:
-<<<<<<< HEAD
-=======
 			return true;
 
 		default:
@@ -1444,7 +1442,6 @@
 		case VK_FORMAT_G16_B16_R16_3PLANE_422_UNORM_KHR:
 		case VK_FORMAT_G16_B16R16_2PLANE_422_UNORM_KHR:
 		case VK_FORMAT_G16_B16_R16_3PLANE_444_UNORM_KHR:
->>>>>>> 037808f5
 			return true;
 
 		default:
