--- conflicted
+++ resolved
@@ -1,7 +1,6 @@
 /* WARNING: This is auto-generated file. Do not modify, since changes will
  * be lost! Modify the generating script instead.
  */
-<<<<<<< HEAD
 virtual void		destroyInstance													(VkInstance instance, const VkAllocationCallbacks* pAllocator) const = 0;
 virtual VkResult	enumeratePhysicalDevices										(VkInstance instance, deUint32* pPhysicalDeviceCount, VkPhysicalDevice* pPhysicalDevices) const = 0;
 virtual void		getPhysicalDeviceFeatures										(VkPhysicalDevice physicalDevice, VkPhysicalDeviceFeatures* pFeatures) const = 0;
@@ -71,73 +70,4 @@
 virtual VkResult	createMacOSSurfaceMVK											(VkInstance instance, const VkMacOSSurfaceCreateInfoMVK* pCreateInfo, const VkAllocationCallbacks* pAllocator, VkSurfaceKHR* pSurface) const = 0;
 virtual void		getPhysicalDeviceMultisamplePropertiesEXT						(VkPhysicalDevice physicalDevice, VkSampleCountFlagBits samples, VkMultisamplePropertiesEXT* pMultisampleProperties) const = 0;
 virtual VkResult	getPhysicalDeviceCooperativeMatrixPropertiesNV					(VkPhysicalDevice physicalDevice, deUint32* pPropertyCount, VkCooperativeMatrixPropertiesNV* pProperties) const = 0;
-=======
-virtual void		destroyInstance										(VkInstance instance, const VkAllocationCallbacks* pAllocator) const = 0;
-virtual VkResult	enumeratePhysicalDevices							(VkInstance instance, deUint32* pPhysicalDeviceCount, VkPhysicalDevice* pPhysicalDevices) const = 0;
-virtual void		getPhysicalDeviceFeatures							(VkPhysicalDevice physicalDevice, VkPhysicalDeviceFeatures* pFeatures) const = 0;
-virtual void		getPhysicalDeviceFormatProperties					(VkPhysicalDevice physicalDevice, VkFormat format, VkFormatProperties* pFormatProperties) const = 0;
-virtual VkResult	getPhysicalDeviceImageFormatProperties				(VkPhysicalDevice physicalDevice, VkFormat format, VkImageType type, VkImageTiling tiling, VkImageUsageFlags usage, VkImageCreateFlags flags, VkImageFormatProperties* pImageFormatProperties) const = 0;
-virtual void		getPhysicalDeviceProperties							(VkPhysicalDevice physicalDevice, VkPhysicalDeviceProperties* pProperties) const = 0;
-virtual void		getPhysicalDeviceQueueFamilyProperties				(VkPhysicalDevice physicalDevice, deUint32* pQueueFamilyPropertyCount, VkQueueFamilyProperties* pQueueFamilyProperties) const = 0;
-virtual void		getPhysicalDeviceMemoryProperties					(VkPhysicalDevice physicalDevice, VkPhysicalDeviceMemoryProperties* pMemoryProperties) const = 0;
-virtual VkResult	createDevice										(VkPhysicalDevice physicalDevice, const VkDeviceCreateInfo* pCreateInfo, const VkAllocationCallbacks* pAllocator, VkDevice* pDevice) const = 0;
-virtual VkResult	enumerateDeviceExtensionProperties					(VkPhysicalDevice physicalDevice, const char* pLayerName, deUint32* pPropertyCount, VkExtensionProperties* pProperties) const = 0;
-virtual VkResult	enumerateDeviceLayerProperties						(VkPhysicalDevice physicalDevice, deUint32* pPropertyCount, VkLayerProperties* pProperties) const = 0;
-virtual void		getPhysicalDeviceSparseImageFormatProperties		(VkPhysicalDevice physicalDevice, VkFormat format, VkImageType type, VkSampleCountFlagBits samples, VkImageUsageFlags usage, VkImageTiling tiling, deUint32* pPropertyCount, VkSparseImageFormatProperties* pProperties) const = 0;
-virtual VkResult	enumeratePhysicalDeviceGroups						(VkInstance instance, deUint32* pPhysicalDeviceGroupCount, VkPhysicalDeviceGroupProperties* pPhysicalDeviceGroupProperties) const = 0;
-virtual void		getPhysicalDeviceFeatures2							(VkPhysicalDevice physicalDevice, VkPhysicalDeviceFeatures2* pFeatures) const = 0;
-virtual void		getPhysicalDeviceProperties2						(VkPhysicalDevice physicalDevice, VkPhysicalDeviceProperties2* pProperties) const = 0;
-virtual void		getPhysicalDeviceFormatProperties2					(VkPhysicalDevice physicalDevice, VkFormat format, VkFormatProperties2* pFormatProperties) const = 0;
-virtual VkResult	getPhysicalDeviceImageFormatProperties2				(VkPhysicalDevice physicalDevice, const VkPhysicalDeviceImageFormatInfo2* pImageFormatInfo, VkImageFormatProperties2* pImageFormatProperties) const = 0;
-virtual void		getPhysicalDeviceQueueFamilyProperties2				(VkPhysicalDevice physicalDevice, deUint32* pQueueFamilyPropertyCount, VkQueueFamilyProperties2* pQueueFamilyProperties) const = 0;
-virtual void		getPhysicalDeviceMemoryProperties2					(VkPhysicalDevice physicalDevice, VkPhysicalDeviceMemoryProperties2* pMemoryProperties) const = 0;
-virtual void		getPhysicalDeviceSparseImageFormatProperties2		(VkPhysicalDevice physicalDevice, const VkPhysicalDeviceSparseImageFormatInfo2* pFormatInfo, deUint32* pPropertyCount, VkSparseImageFormatProperties2* pProperties) const = 0;
-virtual void		getPhysicalDeviceExternalBufferProperties			(VkPhysicalDevice physicalDevice, const VkPhysicalDeviceExternalBufferInfo* pExternalBufferInfo, VkExternalBufferProperties* pExternalBufferProperties) const = 0;
-virtual void		getPhysicalDeviceExternalFenceProperties			(VkPhysicalDevice physicalDevice, const VkPhysicalDeviceExternalFenceInfo* pExternalFenceInfo, VkExternalFenceProperties* pExternalFenceProperties) const = 0;
-virtual void		getPhysicalDeviceExternalSemaphoreProperties		(VkPhysicalDevice physicalDevice, const VkPhysicalDeviceExternalSemaphoreInfo* pExternalSemaphoreInfo, VkExternalSemaphoreProperties* pExternalSemaphoreProperties) const = 0;
-virtual void		destroySurfaceKHR									(VkInstance instance, VkSurfaceKHR surface, const VkAllocationCallbacks* pAllocator) const = 0;
-virtual VkResult	getPhysicalDeviceSurfaceSupportKHR					(VkPhysicalDevice physicalDevice, deUint32 queueFamilyIndex, VkSurfaceKHR surface, VkBool32* pSupported) const = 0;
-virtual VkResult	getPhysicalDeviceSurfaceCapabilitiesKHR				(VkPhysicalDevice physicalDevice, VkSurfaceKHR surface, VkSurfaceCapabilitiesKHR* pSurfaceCapabilities) const = 0;
-virtual VkResult	getPhysicalDeviceSurfaceFormatsKHR					(VkPhysicalDevice physicalDevice, VkSurfaceKHR surface, deUint32* pSurfaceFormatCount, VkSurfaceFormatKHR* pSurfaceFormats) const = 0;
-virtual VkResult	getPhysicalDeviceSurfacePresentModesKHR				(VkPhysicalDevice physicalDevice, VkSurfaceKHR surface, deUint32* pPresentModeCount, VkPresentModeKHR* pPresentModes) const = 0;
-virtual VkResult	getPhysicalDevicePresentRectanglesKHR				(VkPhysicalDevice physicalDevice, VkSurfaceKHR surface, deUint32* pRectCount, VkRect2D* pRects) const = 0;
-virtual VkResult	getPhysicalDeviceDisplayPropertiesKHR				(VkPhysicalDevice physicalDevice, deUint32* pPropertyCount, VkDisplayPropertiesKHR* pProperties) const = 0;
-virtual VkResult	getPhysicalDeviceDisplayPlanePropertiesKHR			(VkPhysicalDevice physicalDevice, deUint32* pPropertyCount, VkDisplayPlanePropertiesKHR* pProperties) const = 0;
-virtual VkResult	getDisplayPlaneSupportedDisplaysKHR					(VkPhysicalDevice physicalDevice, deUint32 planeIndex, deUint32* pDisplayCount, VkDisplayKHR* pDisplays) const = 0;
-virtual VkResult	getDisplayModePropertiesKHR							(VkPhysicalDevice physicalDevice, VkDisplayKHR display, deUint32* pPropertyCount, VkDisplayModePropertiesKHR* pProperties) const = 0;
-virtual VkResult	createDisplayModeKHR								(VkPhysicalDevice physicalDevice, VkDisplayKHR display, const VkDisplayModeCreateInfoKHR* pCreateInfo, const VkAllocationCallbacks* pAllocator, VkDisplayModeKHR* pMode) const = 0;
-virtual VkResult	getDisplayPlaneCapabilitiesKHR						(VkPhysicalDevice physicalDevice, VkDisplayModeKHR mode, deUint32 planeIndex, VkDisplayPlaneCapabilitiesKHR* pCapabilities) const = 0;
-virtual VkResult	createDisplayPlaneSurfaceKHR						(VkInstance instance, const VkDisplaySurfaceCreateInfoKHR* pCreateInfo, const VkAllocationCallbacks* pAllocator, VkSurfaceKHR* pSurface) const = 0;
-virtual VkResult	createXlibSurfaceKHR								(VkInstance instance, const VkXlibSurfaceCreateInfoKHR* pCreateInfo, const VkAllocationCallbacks* pAllocator, VkSurfaceKHR* pSurface) const = 0;
-virtual VkBool32	getPhysicalDeviceXlibPresentationSupportKHR			(VkPhysicalDevice physicalDevice, deUint32 queueFamilyIndex, pt::XlibDisplayPtr dpy, pt::XlibVisualID visualID) const = 0;
-virtual VkResult	createXcbSurfaceKHR									(VkInstance instance, const VkXcbSurfaceCreateInfoKHR* pCreateInfo, const VkAllocationCallbacks* pAllocator, VkSurfaceKHR* pSurface) const = 0;
-virtual VkBool32	getPhysicalDeviceXcbPresentationSupportKHR			(VkPhysicalDevice physicalDevice, deUint32 queueFamilyIndex, pt::XcbConnectionPtr connection, pt::XcbVisualid visual_id) const = 0;
-virtual VkResult	createWaylandSurfaceKHR								(VkInstance instance, const VkWaylandSurfaceCreateInfoKHR* pCreateInfo, const VkAllocationCallbacks* pAllocator, VkSurfaceKHR* pSurface) const = 0;
-virtual VkBool32	getPhysicalDeviceWaylandPresentationSupportKHR		(VkPhysicalDevice physicalDevice, deUint32 queueFamilyIndex, pt::WaylandDisplayPtr display) const = 0;
-virtual VkResult	createMirSurfaceKHR									(VkInstance instance, const VkMirSurfaceCreateInfoKHR* pCreateInfo, const VkAllocationCallbacks* pAllocator, VkSurfaceKHR* pSurface) const = 0;
-virtual VkBool32	getPhysicalDeviceMirPresentationSupportKHR			(VkPhysicalDevice physicalDevice, deUint32 queueFamilyIndex, pt::MirConnectionPtr connection) const = 0;
-virtual VkResult	createAndroidSurfaceKHR								(VkInstance instance, const VkAndroidSurfaceCreateInfoKHR* pCreateInfo, const VkAllocationCallbacks* pAllocator, VkSurfaceKHR* pSurface) const = 0;
-virtual VkResult	createWin32SurfaceKHR								(VkInstance instance, const VkWin32SurfaceCreateInfoKHR* pCreateInfo, const VkAllocationCallbacks* pAllocator, VkSurfaceKHR* pSurface) const = 0;
-virtual VkBool32	getPhysicalDeviceWin32PresentationSupportKHR		(VkPhysicalDevice physicalDevice, deUint32 queueFamilyIndex) const = 0;
-virtual VkResult	getPhysicalDeviceSurfaceCapabilities2KHR			(VkPhysicalDevice physicalDevice, const VkPhysicalDeviceSurfaceInfo2KHR* pSurfaceInfo, VkSurfaceCapabilities2KHR* pSurfaceCapabilities) const = 0;
-virtual VkResult	getPhysicalDeviceSurfaceFormats2KHR					(VkPhysicalDevice physicalDevice, const VkPhysicalDeviceSurfaceInfo2KHR* pSurfaceInfo, deUint32* pSurfaceFormatCount, VkSurfaceFormat2KHR* pSurfaceFormats) const = 0;
-virtual VkResult	getPhysicalDeviceDisplayProperties2KHR				(VkPhysicalDevice physicalDevice, deUint32* pPropertyCount, VkDisplayProperties2KHR* pProperties) const = 0;
-virtual VkResult	getPhysicalDeviceDisplayPlaneProperties2KHR			(VkPhysicalDevice physicalDevice, deUint32* pPropertyCount, VkDisplayPlaneProperties2KHR* pProperties) const = 0;
-virtual VkResult	getDisplayModeProperties2KHR						(VkPhysicalDevice physicalDevice, VkDisplayKHR display, deUint32* pPropertyCount, VkDisplayModeProperties2KHR* pProperties) const = 0;
-virtual VkResult	getDisplayPlaneCapabilities2KHR						(VkPhysicalDevice physicalDevice, const VkDisplayPlaneInfo2KHR* pDisplayPlaneInfo, VkDisplayPlaneCapabilities2KHR* pCapabilities) const = 0;
-virtual VkResult	createDebugReportCallbackEXT						(VkInstance instance, const VkDebugReportCallbackCreateInfoEXT* pCreateInfo, const VkAllocationCallbacks* pAllocator, VkDebugReportCallbackEXT* pCallback) const = 0;
-virtual void		destroyDebugReportCallbackEXT						(VkInstance instance, VkDebugReportCallbackEXT callback, const VkAllocationCallbacks* pAllocator) const = 0;
-virtual void		debugReportMessageEXT								(VkInstance instance, VkDebugReportFlagsEXT flags, VkDebugReportObjectTypeEXT objectType, deUint64 object, deUintptr location, deInt32 messageCode, const char* pLayerPrefix, const char* pMessage) const = 0;
-virtual VkResult	getPhysicalDeviceExternalImageFormatPropertiesNV	(VkPhysicalDevice physicalDevice, VkFormat format, VkImageType type, VkImageTiling tiling, VkImageUsageFlags usage, VkImageCreateFlags flags, VkExternalMemoryHandleTypeFlagsNV externalHandleType, VkExternalImageFormatPropertiesNV* pExternalImageFormatProperties) const = 0;
-virtual VkResult	createViSurfaceNN									(VkInstance instance, const VkViSurfaceCreateInfoNN* pCreateInfo, const VkAllocationCallbacks* pAllocator, VkSurfaceKHR* pSurface) const = 0;
-virtual void		getPhysicalDeviceGeneratedCommandsPropertiesNVX		(VkPhysicalDevice physicalDevice, VkDeviceGeneratedCommandsFeaturesNVX* pFeatures, VkDeviceGeneratedCommandsLimitsNVX* pLimits) const = 0;
-virtual VkResult	releaseDisplayEXT									(VkPhysicalDevice physicalDevice, VkDisplayKHR display) const = 0;
-virtual VkResult	acquireXlibDisplayEXT								(VkPhysicalDevice physicalDevice, pt::XlibDisplayPtr dpy, VkDisplayKHR display) const = 0;
-virtual VkResult	getRandROutputDisplayEXT							(VkPhysicalDevice physicalDevice, pt::XlibDisplayPtr dpy, pt::RROutput rrOutput, VkDisplayKHR* pDisplay) const = 0;
-virtual VkResult	getPhysicalDeviceSurfaceCapabilities2EXT			(VkPhysicalDevice physicalDevice, VkSurfaceKHR surface, VkSurfaceCapabilities2EXT* pSurfaceCapabilities) const = 0;
-virtual VkResult	createIOSSurfaceMVK									(VkInstance instance, const VkIOSSurfaceCreateInfoMVK* pCreateInfo, const VkAllocationCallbacks* pAllocator, VkSurfaceKHR* pSurface) const = 0;
-virtual VkResult	createMacOSSurfaceMVK								(VkInstance instance, const VkMacOSSurfaceCreateInfoMVK* pCreateInfo, const VkAllocationCallbacks* pAllocator, VkSurfaceKHR* pSurface) const = 0;
-virtual void		getPhysicalDeviceMultisamplePropertiesEXT			(VkPhysicalDevice physicalDevice, VkSampleCountFlagBits samples, VkMultisamplePropertiesEXT* pMultisampleProperties) const = 0;
-virtual VkResult	getPhysicalDeviceCooperativeMatrixPropertiesNV		(VkPhysicalDevice physicalDevice, deUint32* pPropertyCount, VkCooperativeMatrixPropertiesNV* pProperties) const = 0;
-virtual VkResult	getPhysicalDeviceCalibrateableTimeDomainsEXT		(VkPhysicalDevice physicalDevice, deUint32* pTimeDomainCount, VkTimeDomainEXT* pTimeDomains) const = 0;
->>>>>>> 0a40cbc0
+virtual VkResult	getPhysicalDeviceCalibrateableTimeDomainsEXT					(VkPhysicalDevice physicalDevice, deUint32* pTimeDomainCount, VkTimeDomainEXT* pTimeDomains) const = 0;