/* WARNING: This is auto-generated file. Do not modify, since changes will
 * be lost! Modify the generating script instead.
 */
virtual void		destroyInstance													(VkInstance instance, const VkAllocationCallbacks* pAllocator) const = 0;
virtual VkResult	enumeratePhysicalDevices										(VkInstance instance, deUint32* pPhysicalDeviceCount, VkPhysicalDevice* pPhysicalDevices) const = 0;
virtual void		getPhysicalDeviceFeatures										(VkPhysicalDevice physicalDevice, VkPhysicalDeviceFeatures* pFeatures) const = 0;
virtual void		getPhysicalDeviceFormatProperties								(VkPhysicalDevice physicalDevice, VkFormat format, VkFormatProperties* pFormatProperties) const = 0;
virtual VkResult	getPhysicalDeviceImageFormatProperties							(VkPhysicalDevice physicalDevice, VkFormat format, VkImageType type, VkImageTiling tiling, VkImageUsageFlags usage, VkImageCreateFlags flags, VkImageFormatProperties* pImageFormatProperties) const = 0;
virtual void		getPhysicalDeviceProperties										(VkPhysicalDevice physicalDevice, VkPhysicalDeviceProperties* pProperties) const = 0;
virtual void		getPhysicalDeviceQueueFamilyProperties							(VkPhysicalDevice physicalDevice, deUint32* pQueueFamilyPropertyCount, VkQueueFamilyProperties* pQueueFamilyProperties) const = 0;
virtual void		getPhysicalDeviceMemoryProperties								(VkPhysicalDevice physicalDevice, VkPhysicalDeviceMemoryProperties* pMemoryProperties) const = 0;
virtual VkResult	createDevice													(VkPhysicalDevice physicalDevice, const VkDeviceCreateInfo* pCreateInfo, const VkAllocationCallbacks* pAllocator, VkDevice* pDevice) const = 0;
virtual VkResult	enumerateDeviceExtensionProperties								(VkPhysicalDevice physicalDevice, const char* pLayerName, deUint32* pPropertyCount, VkExtensionProperties* pProperties) const = 0;
virtual VkResult	enumerateDeviceLayerProperties									(VkPhysicalDevice physicalDevice, deUint32* pPropertyCount, VkLayerProperties* pProperties) const = 0;
virtual void		getPhysicalDeviceSparseImageFormatProperties					(VkPhysicalDevice physicalDevice, VkFormat format, VkImageType type, VkSampleCountFlagBits samples, VkImageUsageFlags usage, VkImageTiling tiling, deUint32* pPropertyCount, VkSparseImageFormatProperties* pProperties) const = 0;
virtual VkResult	enumeratePhysicalDeviceGroups									(VkInstance instance, deUint32* pPhysicalDeviceGroupCount, VkPhysicalDeviceGroupProperties* pPhysicalDeviceGroupProperties) const = 0;
virtual void		getPhysicalDeviceFeatures2										(VkPhysicalDevice physicalDevice, VkPhysicalDeviceFeatures2* pFeatures) const = 0;
virtual void		getPhysicalDeviceProperties2									(VkPhysicalDevice physicalDevice, VkPhysicalDeviceProperties2* pProperties) const = 0;
virtual void		getPhysicalDeviceFormatProperties2								(VkPhysicalDevice physicalDevice, VkFormat format, VkFormatProperties2* pFormatProperties) const = 0;
virtual VkResult	getPhysicalDeviceImageFormatProperties2							(VkPhysicalDevice physicalDevice, const VkPhysicalDeviceImageFormatInfo2* pImageFormatInfo, VkImageFormatProperties2* pImageFormatProperties) const = 0;
virtual void		getPhysicalDeviceQueueFamilyProperties2							(VkPhysicalDevice physicalDevice, deUint32* pQueueFamilyPropertyCount, VkQueueFamilyProperties2* pQueueFamilyProperties) const = 0;
virtual void		getPhysicalDeviceMemoryProperties2								(VkPhysicalDevice physicalDevice, VkPhysicalDeviceMemoryProperties2* pMemoryProperties) const = 0;
virtual void		getPhysicalDeviceSparseImageFormatProperties2					(VkPhysicalDevice physicalDevice, const VkPhysicalDeviceSparseImageFormatInfo2* pFormatInfo, deUint32* pPropertyCount, VkSparseImageFormatProperties2* pProperties) const = 0;
virtual void		getPhysicalDeviceExternalBufferProperties						(VkPhysicalDevice physicalDevice, const VkPhysicalDeviceExternalBufferInfo* pExternalBufferInfo, VkExternalBufferProperties* pExternalBufferProperties) const = 0;
virtual void		getPhysicalDeviceExternalFenceProperties						(VkPhysicalDevice physicalDevice, const VkPhysicalDeviceExternalFenceInfo* pExternalFenceInfo, VkExternalFenceProperties* pExternalFenceProperties) const = 0;
virtual void		getPhysicalDeviceExternalSemaphoreProperties					(VkPhysicalDevice physicalDevice, const VkPhysicalDeviceExternalSemaphoreInfo* pExternalSemaphoreInfo, VkExternalSemaphoreProperties* pExternalSemaphoreProperties) const = 0;
virtual void		destroySurfaceKHR												(VkInstance instance, VkSurfaceKHR surface, const VkAllocationCallbacks* pAllocator) const = 0;
virtual VkResult	getPhysicalDeviceSurfaceSupportKHR								(VkPhysicalDevice physicalDevice, deUint32 queueFamilyIndex, VkSurfaceKHR surface, VkBool32* pSupported) const = 0;
virtual VkResult	getPhysicalDeviceSurfaceCapabilitiesKHR							(VkPhysicalDevice physicalDevice, VkSurfaceKHR surface, VkSurfaceCapabilitiesKHR* pSurfaceCapabilities) const = 0;
virtual VkResult	getPhysicalDeviceSurfaceFormatsKHR								(VkPhysicalDevice physicalDevice, VkSurfaceKHR surface, deUint32* pSurfaceFormatCount, VkSurfaceFormatKHR* pSurfaceFormats) const = 0;
virtual VkResult	getPhysicalDeviceSurfacePresentModesKHR							(VkPhysicalDevice physicalDevice, VkSurfaceKHR surface, deUint32* pPresentModeCount, VkPresentModeKHR* pPresentModes) const = 0;
virtual VkResult	getPhysicalDevicePresentRectanglesKHR							(VkPhysicalDevice physicalDevice, VkSurfaceKHR surface, deUint32* pRectCount, VkRect2D* pRects) const = 0;
virtual VkResult	getPhysicalDeviceDisplayPropertiesKHR							(VkPhysicalDevice physicalDevice, deUint32* pPropertyCount, VkDisplayPropertiesKHR* pProperties) const = 0;
virtual VkResult	getPhysicalDeviceDisplayPlanePropertiesKHR						(VkPhysicalDevice physicalDevice, deUint32* pPropertyCount, VkDisplayPlanePropertiesKHR* pProperties) const = 0;
virtual VkResult	getDisplayPlaneSupportedDisplaysKHR								(VkPhysicalDevice physicalDevice, deUint32 planeIndex, deUint32* pDisplayCount, VkDisplayKHR* pDisplays) const = 0;
virtual VkResult	getDisplayModePropertiesKHR										(VkPhysicalDevice physicalDevice, VkDisplayKHR display, deUint32* pPropertyCount, VkDisplayModePropertiesKHR* pProperties) const = 0;
virtual VkResult	createDisplayModeKHR											(VkPhysicalDevice physicalDevice, VkDisplayKHR display, const VkDisplayModeCreateInfoKHR* pCreateInfo, const VkAllocationCallbacks* pAllocator, VkDisplayModeKHR* pMode) const = 0;
virtual VkResult	getDisplayPlaneCapabilitiesKHR									(VkPhysicalDevice physicalDevice, VkDisplayModeKHR mode, deUint32 planeIndex, VkDisplayPlaneCapabilitiesKHR* pCapabilities) const = 0;
virtual VkResult	createDisplayPlaneSurfaceKHR									(VkInstance instance, const VkDisplaySurfaceCreateInfoKHR* pCreateInfo, const VkAllocationCallbacks* pAllocator, VkSurfaceKHR* pSurface) const = 0;
<<<<<<< HEAD
virtual VkResult	createXlibSurfaceKHR											(VkInstance instance, const VkXlibSurfaceCreateInfoKHR* pCreateInfo, const VkAllocationCallbacks* pAllocator, VkSurfaceKHR* pSurface) const = 0;
virtual VkBool32	getPhysicalDeviceXlibPresentationSupportKHR						(VkPhysicalDevice physicalDevice, deUint32 queueFamilyIndex, pt::XlibDisplayPtr dpy, pt::XlibVisualID visualID) const = 0;
virtual VkResult	createXcbSurfaceKHR												(VkInstance instance, const VkXcbSurfaceCreateInfoKHR* pCreateInfo, const VkAllocationCallbacks* pAllocator, VkSurfaceKHR* pSurface) const = 0;
virtual VkBool32	getPhysicalDeviceXcbPresentationSupportKHR						(VkPhysicalDevice physicalDevice, deUint32 queueFamilyIndex, pt::XcbConnectionPtr connection, pt::XcbVisualid visual_id) const = 0;
virtual VkResult	createWaylandSurfaceKHR											(VkInstance instance, const VkWaylandSurfaceCreateInfoKHR* pCreateInfo, const VkAllocationCallbacks* pAllocator, VkSurfaceKHR* pSurface) const = 0;
virtual VkBool32	getPhysicalDeviceWaylandPresentationSupportKHR					(VkPhysicalDevice physicalDevice, deUint32 queueFamilyIndex, pt::WaylandDisplayPtr display) const = 0;
virtual VkResult	createMirSurfaceKHR												(VkInstance instance, const VkMirSurfaceCreateInfoKHR* pCreateInfo, const VkAllocationCallbacks* pAllocator, VkSurfaceKHR* pSurface) const = 0;
virtual VkBool32	getPhysicalDeviceMirPresentationSupportKHR						(VkPhysicalDevice physicalDevice, deUint32 queueFamilyIndex, pt::MirConnectionPtr connection) const = 0;
virtual VkResult	createAndroidSurfaceKHR											(VkInstance instance, const VkAndroidSurfaceCreateInfoKHR* pCreateInfo, const VkAllocationCallbacks* pAllocator, VkSurfaceKHR* pSurface) const = 0;
virtual VkResult	createWin32SurfaceKHR											(VkInstance instance, const VkWin32SurfaceCreateInfoKHR* pCreateInfo, const VkAllocationCallbacks* pAllocator, VkSurfaceKHR* pSurface) const = 0;
virtual VkBool32	getPhysicalDeviceWin32PresentationSupportKHR					(VkPhysicalDevice physicalDevice, deUint32 queueFamilyIndex) const = 0;
virtual void		enumeratePhysicalDeviceQueueFamilyPerformanceQueryCountersKHR	(VkPhysicalDevice physicalDevice, deUint32 queueFamilyIndex, deUint32* pCounterCount, VkPerformanceCounterKHR* pCounters, VkPerformanceCounterDescriptionKHR* pCounterDescriptions) const = 0;
virtual void		getPhysicalDeviceQueueFamilyPerformanceQueryPassesKHR			(VkPhysicalDevice physicalDevice, const VkPerformanceQueryCreateInfoKHR* pPerformanceQueryCreateInfo, deUint32* pNumPasses) const = 0;
=======
>>>>>>> 38d72fc2
virtual VkResult	getPhysicalDeviceSurfaceCapabilities2KHR						(VkPhysicalDevice physicalDevice, const VkPhysicalDeviceSurfaceInfo2KHR* pSurfaceInfo, VkSurfaceCapabilities2KHR* pSurfaceCapabilities) const = 0;
virtual VkResult	getPhysicalDeviceSurfaceFormats2KHR								(VkPhysicalDevice physicalDevice, const VkPhysicalDeviceSurfaceInfo2KHR* pSurfaceInfo, deUint32* pSurfaceFormatCount, VkSurfaceFormat2KHR* pSurfaceFormats) const = 0;
virtual VkResult	getPhysicalDeviceDisplayProperties2KHR							(VkPhysicalDevice physicalDevice, deUint32* pPropertyCount, VkDisplayProperties2KHR* pProperties) const = 0;
virtual VkResult	getPhysicalDeviceDisplayPlaneProperties2KHR						(VkPhysicalDevice physicalDevice, deUint32* pPropertyCount, VkDisplayPlaneProperties2KHR* pProperties) const = 0;
virtual VkResult	getDisplayModeProperties2KHR									(VkPhysicalDevice physicalDevice, VkDisplayKHR display, deUint32* pPropertyCount, VkDisplayModeProperties2KHR* pProperties) const = 0;
virtual VkResult	getDisplayPlaneCapabilities2KHR									(VkPhysicalDevice physicalDevice, const VkDisplayPlaneInfo2KHR* pDisplayPlaneInfo, VkDisplayPlaneCapabilities2KHR* pCapabilities) const = 0;
virtual VkResult	createDebugReportCallbackEXT									(VkInstance instance, const VkDebugReportCallbackCreateInfoEXT* pCreateInfo, const VkAllocationCallbacks* pAllocator, VkDebugReportCallbackEXT* pCallback) const = 0;
virtual void		destroyDebugReportCallbackEXT									(VkInstance instance, VkDebugReportCallbackEXT callback, const VkAllocationCallbacks* pAllocator) const = 0;
virtual void		debugReportMessageEXT											(VkInstance instance, VkDebugReportFlagsEXT flags, VkDebugReportObjectTypeEXT objectType, deUint64 object, deUintptr location, deInt32 messageCode, const char* pLayerPrefix, const char* pMessage) const = 0;
virtual VkResult	getPhysicalDeviceExternalImageFormatPropertiesNV				(VkPhysicalDevice physicalDevice, VkFormat format, VkImageType type, VkImageTiling tiling, VkImageUsageFlags usage, VkImageCreateFlags flags, VkExternalMemoryHandleTypeFlagsNV externalHandleType, VkExternalImageFormatPropertiesNV* pExternalImageFormatProperties) const = 0;
<<<<<<< HEAD
virtual VkResult	createViSurfaceNN												(VkInstance instance, const VkViSurfaceCreateInfoNN* pCreateInfo, const VkAllocationCallbacks* pAllocator, VkSurfaceKHR* pSurface) const = 0;
virtual void		getPhysicalDeviceGeneratedCommandsPropertiesNVX					(VkPhysicalDevice physicalDevice, VkDeviceGeneratedCommandsFeaturesNVX* pFeatures, VkDeviceGeneratedCommandsLimitsNVX* pLimits) const = 0;
virtual VkResult	releaseDisplayEXT												(VkPhysicalDevice physicalDevice, VkDisplayKHR display) const = 0;
virtual VkResult	acquireXlibDisplayEXT											(VkPhysicalDevice physicalDevice, pt::XlibDisplayPtr dpy, VkDisplayKHR display) const = 0;
virtual VkResult	getRandROutputDisplayEXT										(VkPhysicalDevice physicalDevice, pt::XlibDisplayPtr dpy, pt::RROutput rrOutput, VkDisplayKHR* pDisplay) const = 0;
virtual VkResult	getPhysicalDeviceSurfaceCapabilities2EXT						(VkPhysicalDevice physicalDevice, VkSurfaceKHR surface, VkSurfaceCapabilities2EXT* pSurfaceCapabilities) const = 0;
virtual VkResult	createIOSSurfaceMVK												(VkInstance instance, const VkIOSSurfaceCreateInfoMVK* pCreateInfo, const VkAllocationCallbacks* pAllocator, VkSurfaceKHR* pSurface) const = 0;
virtual VkResult	createMacOSSurfaceMVK											(VkInstance instance, const VkMacOSSurfaceCreateInfoMVK* pCreateInfo, const VkAllocationCallbacks* pAllocator, VkSurfaceKHR* pSurface) const = 0;
virtual void		getPhysicalDeviceMultisamplePropertiesEXT						(VkPhysicalDevice physicalDevice, VkSampleCountFlagBits samples, VkMultisamplePropertiesEXT* pMultisampleProperties) const = 0;
virtual VkResult	getPhysicalDeviceCooperativeMatrixPropertiesNV					(VkPhysicalDevice physicalDevice, deUint32* pPropertyCount, VkCooperativeMatrixPropertiesNV* pProperties) const = 0;
virtual VkResult	getPhysicalDeviceCalibrateableTimeDomainsEXT					(VkPhysicalDevice physicalDevice, deUint32* pTimeDomainCount, VkTimeDomainEXT* pTimeDomains) const = 0;
=======
virtual void		getPhysicalDeviceGeneratedCommandsPropertiesNVX					(VkPhysicalDevice physicalDevice, VkDeviceGeneratedCommandsFeaturesNVX* pFeatures, VkDeviceGeneratedCommandsLimitsNVX* pLimits) const = 0;
virtual VkResult	releaseDisplayEXT												(VkPhysicalDevice physicalDevice, VkDisplayKHR display) const = 0;
virtual VkResult	getPhysicalDeviceSurfaceCapabilities2EXT						(VkPhysicalDevice physicalDevice, VkSurfaceKHR surface, VkSurfaceCapabilities2EXT* pSurfaceCapabilities) const = 0;
virtual VkResult	createDebugUtilsMessengerEXT									(VkInstance instance, const VkDebugUtilsMessengerCreateInfoEXT* pCreateInfo, const VkAllocationCallbacks* pAllocator, VkDebugUtilsMessengerEXT* pMessenger) const = 0;
virtual void		destroyDebugUtilsMessengerEXT									(VkInstance instance, VkDebugUtilsMessengerEXT messenger, const VkAllocationCallbacks* pAllocator) const = 0;
virtual void		submitDebugUtilsMessageEXT										(VkInstance instance, VkDebugUtilsMessageSeverityFlagBitsEXT messageSeverity, VkDebugUtilsMessageTypeFlagsEXT messageTypes, const VkDebugUtilsMessengerCallbackDataEXT* pCallbackData) const = 0;
virtual void		getPhysicalDeviceMultisamplePropertiesEXT						(VkPhysicalDevice physicalDevice, VkSampleCountFlagBits samples, VkMultisamplePropertiesEXT* pMultisampleProperties) const = 0;
virtual VkResult	getPhysicalDeviceCalibrateableTimeDomainsEXT					(VkPhysicalDevice physicalDevice, deUint32* pTimeDomainCount, VkTimeDomainEXT* pTimeDomains) const = 0;
virtual VkResult	getPhysicalDeviceCooperativeMatrixPropertiesNV					(VkPhysicalDevice physicalDevice, deUint32* pPropertyCount, VkCooperativeMatrixPropertiesNV* pProperties) const = 0;
virtual VkResult	getPhysicalDeviceSupportedFramebufferMixedSamplesCombinationsNV	(VkPhysicalDevice physicalDevice, deUint32* pCombinationCount, VkFramebufferMixedSamplesCombinationNV* pCombinations) const = 0;
virtual VkResult	createHeadlessSurfaceEXT										(VkInstance instance, const VkHeadlessSurfaceCreateInfoEXT* pCreateInfo, const VkAllocationCallbacks* pAllocator, VkSurfaceKHR* pSurface) const = 0;
virtual VkResult	createAndroidSurfaceKHR											(VkInstance instance, const VkAndroidSurfaceCreateInfoKHR* pCreateInfo, const VkAllocationCallbacks* pAllocator, VkSurfaceKHR* pSurface) const = 0;
virtual VkResult	createImagePipeSurfaceFUCHSIA									(VkInstance instance, const VkImagePipeSurfaceCreateInfoFUCHSIA* pCreateInfo, const VkAllocationCallbacks* pAllocator, VkSurfaceKHR* pSurface) const = 0;
virtual VkResult	createStreamDescriptorSurfaceGGP								(VkInstance instance, const VkStreamDescriptorSurfaceCreateInfoGGP* pCreateInfo, const VkAllocationCallbacks* pAllocator, VkSurfaceKHR* pSurface) const = 0;
virtual VkResult	createIOSSurfaceMVK												(VkInstance instance, const VkIOSSurfaceCreateInfoMVK* pCreateInfo, const VkAllocationCallbacks* pAllocator, VkSurfaceKHR* pSurface) const = 0;
virtual VkResult	createMacOSSurfaceMVK											(VkInstance instance, const VkMacOSSurfaceCreateInfoMVK* pCreateInfo, const VkAllocationCallbacks* pAllocator, VkSurfaceKHR* pSurface) const = 0;
virtual VkResult	createMetalSurfaceEXT											(VkInstance instance, const VkMetalSurfaceCreateInfoEXT* pCreateInfo, const VkAllocationCallbacks* pAllocator, VkSurfaceKHR* pSurface) const = 0;
virtual VkResult	createViSurfaceNN												(VkInstance instance, const VkViSurfaceCreateInfoNN* pCreateInfo, const VkAllocationCallbacks* pAllocator, VkSurfaceKHR* pSurface) const = 0;
virtual VkResult	createWaylandSurfaceKHR											(VkInstance instance, const VkWaylandSurfaceCreateInfoKHR* pCreateInfo, const VkAllocationCallbacks* pAllocator, VkSurfaceKHR* pSurface) const = 0;
virtual VkBool32	getPhysicalDeviceWaylandPresentationSupportKHR					(VkPhysicalDevice physicalDevice, deUint32 queueFamilyIndex, pt::WaylandDisplayPtr display) const = 0;
virtual VkResult	createWin32SurfaceKHR											(VkInstance instance, const VkWin32SurfaceCreateInfoKHR* pCreateInfo, const VkAllocationCallbacks* pAllocator, VkSurfaceKHR* pSurface) const = 0;
virtual VkBool32	getPhysicalDeviceWin32PresentationSupportKHR					(VkPhysicalDevice physicalDevice, deUint32 queueFamilyIndex) const = 0;
virtual VkResult	getPhysicalDeviceSurfacePresentModes2EXT						(VkPhysicalDevice physicalDevice, const VkPhysicalDeviceSurfaceInfo2KHR* pSurfaceInfo, deUint32* pPresentModeCount, VkPresentModeKHR* pPresentModes) const = 0;
virtual VkResult	createXcbSurfaceKHR												(VkInstance instance, const VkXcbSurfaceCreateInfoKHR* pCreateInfo, const VkAllocationCallbacks* pAllocator, VkSurfaceKHR* pSurface) const = 0;
virtual VkBool32	getPhysicalDeviceXcbPresentationSupportKHR						(VkPhysicalDevice physicalDevice, deUint32 queueFamilyIndex, pt::XcbConnectionPtr connection, pt::XcbVisualid visual_id) const = 0;
virtual VkResult	createXlibSurfaceKHR											(VkInstance instance, const VkXlibSurfaceCreateInfoKHR* pCreateInfo, const VkAllocationCallbacks* pAllocator, VkSurfaceKHR* pSurface) const = 0;
virtual VkBool32	getPhysicalDeviceXlibPresentationSupportKHR						(VkPhysicalDevice physicalDevice, deUint32 queueFamilyIndex, pt::XlibDisplayPtr dpy, pt::XlibVisualID visualID) const = 0;
virtual VkResult	acquireXlibDisplayEXT											(VkPhysicalDevice physicalDevice, pt::XlibDisplayPtr dpy, VkDisplayKHR display) const = 0;
virtual VkResult	getRandROutputDisplayEXT										(VkPhysicalDevice physicalDevice, pt::XlibDisplayPtr dpy, pt::RROutput rrOutput, VkDisplayKHR* pDisplay) const = 0;
>>>>>>> 38d72fc2
<|MERGE_RESOLUTION|>--- conflicted
+++ resolved
@@ -37,22 +37,8 @@
 virtual VkResult	createDisplayModeKHR											(VkPhysicalDevice physicalDevice, VkDisplayKHR display, const VkDisplayModeCreateInfoKHR* pCreateInfo, const VkAllocationCallbacks* pAllocator, VkDisplayModeKHR* pMode) const = 0;
 virtual VkResult	getDisplayPlaneCapabilitiesKHR									(VkPhysicalDevice physicalDevice, VkDisplayModeKHR mode, deUint32 planeIndex, VkDisplayPlaneCapabilitiesKHR* pCapabilities) const = 0;
 virtual VkResult	createDisplayPlaneSurfaceKHR									(VkInstance instance, const VkDisplaySurfaceCreateInfoKHR* pCreateInfo, const VkAllocationCallbacks* pAllocator, VkSurfaceKHR* pSurface) const = 0;
-<<<<<<< HEAD
-virtual VkResult	createXlibSurfaceKHR											(VkInstance instance, const VkXlibSurfaceCreateInfoKHR* pCreateInfo, const VkAllocationCallbacks* pAllocator, VkSurfaceKHR* pSurface) const = 0;
-virtual VkBool32	getPhysicalDeviceXlibPresentationSupportKHR						(VkPhysicalDevice physicalDevice, deUint32 queueFamilyIndex, pt::XlibDisplayPtr dpy, pt::XlibVisualID visualID) const = 0;
-virtual VkResult	createXcbSurfaceKHR												(VkInstance instance, const VkXcbSurfaceCreateInfoKHR* pCreateInfo, const VkAllocationCallbacks* pAllocator, VkSurfaceKHR* pSurface) const = 0;
-virtual VkBool32	getPhysicalDeviceXcbPresentationSupportKHR						(VkPhysicalDevice physicalDevice, deUint32 queueFamilyIndex, pt::XcbConnectionPtr connection, pt::XcbVisualid visual_id) const = 0;
-virtual VkResult	createWaylandSurfaceKHR											(VkInstance instance, const VkWaylandSurfaceCreateInfoKHR* pCreateInfo, const VkAllocationCallbacks* pAllocator, VkSurfaceKHR* pSurface) const = 0;
-virtual VkBool32	getPhysicalDeviceWaylandPresentationSupportKHR					(VkPhysicalDevice physicalDevice, deUint32 queueFamilyIndex, pt::WaylandDisplayPtr display) const = 0;
-virtual VkResult	createMirSurfaceKHR												(VkInstance instance, const VkMirSurfaceCreateInfoKHR* pCreateInfo, const VkAllocationCallbacks* pAllocator, VkSurfaceKHR* pSurface) const = 0;
-virtual VkBool32	getPhysicalDeviceMirPresentationSupportKHR						(VkPhysicalDevice physicalDevice, deUint32 queueFamilyIndex, pt::MirConnectionPtr connection) const = 0;
-virtual VkResult	createAndroidSurfaceKHR											(VkInstance instance, const VkAndroidSurfaceCreateInfoKHR* pCreateInfo, const VkAllocationCallbacks* pAllocator, VkSurfaceKHR* pSurface) const = 0;
-virtual VkResult	createWin32SurfaceKHR											(VkInstance instance, const VkWin32SurfaceCreateInfoKHR* pCreateInfo, const VkAllocationCallbacks* pAllocator, VkSurfaceKHR* pSurface) const = 0;
-virtual VkBool32	getPhysicalDeviceWin32PresentationSupportKHR					(VkPhysicalDevice physicalDevice, deUint32 queueFamilyIndex) const = 0;
 virtual void		enumeratePhysicalDeviceQueueFamilyPerformanceQueryCountersKHR	(VkPhysicalDevice physicalDevice, deUint32 queueFamilyIndex, deUint32* pCounterCount, VkPerformanceCounterKHR* pCounters, VkPerformanceCounterDescriptionKHR* pCounterDescriptions) const = 0;
 virtual void		getPhysicalDeviceQueueFamilyPerformanceQueryPassesKHR			(VkPhysicalDevice physicalDevice, const VkPerformanceQueryCreateInfoKHR* pPerformanceQueryCreateInfo, deUint32* pNumPasses) const = 0;
-=======
->>>>>>> 38d72fc2
 virtual VkResult	getPhysicalDeviceSurfaceCapabilities2KHR						(VkPhysicalDevice physicalDevice, const VkPhysicalDeviceSurfaceInfo2KHR* pSurfaceInfo, VkSurfaceCapabilities2KHR* pSurfaceCapabilities) const = 0;
 virtual VkResult	getPhysicalDeviceSurfaceFormats2KHR								(VkPhysicalDevice physicalDevice, const VkPhysicalDeviceSurfaceInfo2KHR* pSurfaceInfo, deUint32* pSurfaceFormatCount, VkSurfaceFormat2KHR* pSurfaceFormats) const = 0;
 virtual VkResult	getPhysicalDeviceDisplayProperties2KHR							(VkPhysicalDevice physicalDevice, deUint32* pPropertyCount, VkDisplayProperties2KHR* pProperties) const = 0;
@@ -63,19 +49,6 @@
 virtual void		destroyDebugReportCallbackEXT									(VkInstance instance, VkDebugReportCallbackEXT callback, const VkAllocationCallbacks* pAllocator) const = 0;
 virtual void		debugReportMessageEXT											(VkInstance instance, VkDebugReportFlagsEXT flags, VkDebugReportObjectTypeEXT objectType, deUint64 object, deUintptr location, deInt32 messageCode, const char* pLayerPrefix, const char* pMessage) const = 0;
 virtual VkResult	getPhysicalDeviceExternalImageFormatPropertiesNV				(VkPhysicalDevice physicalDevice, VkFormat format, VkImageType type, VkImageTiling tiling, VkImageUsageFlags usage, VkImageCreateFlags flags, VkExternalMemoryHandleTypeFlagsNV externalHandleType, VkExternalImageFormatPropertiesNV* pExternalImageFormatProperties) const = 0;
-<<<<<<< HEAD
-virtual VkResult	createViSurfaceNN												(VkInstance instance, const VkViSurfaceCreateInfoNN* pCreateInfo, const VkAllocationCallbacks* pAllocator, VkSurfaceKHR* pSurface) const = 0;
-virtual void		getPhysicalDeviceGeneratedCommandsPropertiesNVX					(VkPhysicalDevice physicalDevice, VkDeviceGeneratedCommandsFeaturesNVX* pFeatures, VkDeviceGeneratedCommandsLimitsNVX* pLimits) const = 0;
-virtual VkResult	releaseDisplayEXT												(VkPhysicalDevice physicalDevice, VkDisplayKHR display) const = 0;
-virtual VkResult	acquireXlibDisplayEXT											(VkPhysicalDevice physicalDevice, pt::XlibDisplayPtr dpy, VkDisplayKHR display) const = 0;
-virtual VkResult	getRandROutputDisplayEXT										(VkPhysicalDevice physicalDevice, pt::XlibDisplayPtr dpy, pt::RROutput rrOutput, VkDisplayKHR* pDisplay) const = 0;
-virtual VkResult	getPhysicalDeviceSurfaceCapabilities2EXT						(VkPhysicalDevice physicalDevice, VkSurfaceKHR surface, VkSurfaceCapabilities2EXT* pSurfaceCapabilities) const = 0;
-virtual VkResult	createIOSSurfaceMVK												(VkInstance instance, const VkIOSSurfaceCreateInfoMVK* pCreateInfo, const VkAllocationCallbacks* pAllocator, VkSurfaceKHR* pSurface) const = 0;
-virtual VkResult	createMacOSSurfaceMVK											(VkInstance instance, const VkMacOSSurfaceCreateInfoMVK* pCreateInfo, const VkAllocationCallbacks* pAllocator, VkSurfaceKHR* pSurface) const = 0;
-virtual void		getPhysicalDeviceMultisamplePropertiesEXT						(VkPhysicalDevice physicalDevice, VkSampleCountFlagBits samples, VkMultisamplePropertiesEXT* pMultisampleProperties) const = 0;
-virtual VkResult	getPhysicalDeviceCooperativeMatrixPropertiesNV					(VkPhysicalDevice physicalDevice, deUint32* pPropertyCount, VkCooperativeMatrixPropertiesNV* pProperties) const = 0;
-virtual VkResult	getPhysicalDeviceCalibrateableTimeDomainsEXT					(VkPhysicalDevice physicalDevice, deUint32* pTimeDomainCount, VkTimeDomainEXT* pTimeDomains) const = 0;
-=======
 virtual void		getPhysicalDeviceGeneratedCommandsPropertiesNVX					(VkPhysicalDevice physicalDevice, VkDeviceGeneratedCommandsFeaturesNVX* pFeatures, VkDeviceGeneratedCommandsLimitsNVX* pLimits) const = 0;
 virtual VkResult	releaseDisplayEXT												(VkPhysicalDevice physicalDevice, VkDisplayKHR display) const = 0;
 virtual VkResult	getPhysicalDeviceSurfaceCapabilities2EXT						(VkPhysicalDevice physicalDevice, VkSurfaceKHR surface, VkSurfaceCapabilities2EXT* pSurfaceCapabilities) const = 0;
@@ -104,5 +77,4 @@
 virtual VkResult	createXlibSurfaceKHR											(VkInstance instance, const VkXlibSurfaceCreateInfoKHR* pCreateInfo, const VkAllocationCallbacks* pAllocator, VkSurfaceKHR* pSurface) const = 0;
 virtual VkBool32	getPhysicalDeviceXlibPresentationSupportKHR						(VkPhysicalDevice physicalDevice, deUint32 queueFamilyIndex, pt::XlibDisplayPtr dpy, pt::XlibVisualID visualID) const = 0;
 virtual VkResult	acquireXlibDisplayEXT											(VkPhysicalDevice physicalDevice, pt::XlibDisplayPtr dpy, VkDisplayKHR display) const = 0;
-virtual VkResult	getRandROutputDisplayEXT										(VkPhysicalDevice physicalDevice, pt::XlibDisplayPtr dpy, pt::RROutput rrOutput, VkDisplayKHR* pDisplay) const = 0;
->>>>>>> 38d72fc2
+virtual VkResult	getRandROutputDisplayEXT										(VkPhysicalDevice physicalDevice, pt::XlibDisplayPtr dpy, pt::RROutput rrOutput, VkDisplayKHR* pDisplay) const = 0;