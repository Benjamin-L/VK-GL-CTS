--- conflicted
+++ resolved
@@ -476,9 +476,6 @@
 DestroyShaderEXTFunc										destroyShaderEXT;
 GetShaderBinaryDataEXTFunc									getShaderBinaryDataEXT;
 CmdBindShadersEXTFunc										cmdBindShadersEXT;
-<<<<<<< HEAD
-GetScreenBufferPropertiesQNXFunc							getScreenBufferPropertiesQNX;
-=======
 GetScreenBufferPropertiesQNXFunc							getScreenBufferPropertiesQNX;
 GetExecutionGraphPipelineScratchSizeAMDXFunc				getExecutionGraphPipelineScratchSizeAMDX;
 GetExecutionGraphPipelineNodeIndexAMDXFunc					getExecutionGraphPipelineNodeIndexAMDX;
@@ -486,5 +483,4 @@
 CmdInitializeGraphScratchMemoryAMDXFunc						cmdInitializeGraphScratchMemoryAMDX;
 CmdDispatchGraphAMDXFunc									cmdDispatchGraphAMDX;
 CmdDispatchGraphIndirectAMDXFunc							cmdDispatchGraphIndirectAMDX;
-CmdDispatchGraphIndirectCountAMDXFunc						cmdDispatchGraphIndirectCountAMDX;
->>>>>>> c04e1571
+CmdDispatchGraphIndirectCountAMDXFunc						cmdDispatchGraphIndirectCountAMDX;