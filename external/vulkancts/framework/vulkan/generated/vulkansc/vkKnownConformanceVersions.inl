--- conflicted
+++ resolved
@@ -6,10 +6,7 @@
 static const VkConformanceVersion knownConformanceVersions[]
 {
 #ifndef CTS_USES_VULKANSC
-<<<<<<< HEAD
-=======
 	makeConformanceVersion(1, 3, 7, 3),
->>>>>>> c92e4b26
 	makeConformanceVersion(1, 3, 7, 2),
 	makeConformanceVersion(1, 3, 7, 1),
 	makeConformanceVersion(1, 3, 7, 0),
@@ -22,8 +19,6 @@
 	makeConformanceVersion(1, 3, 5, 0),
 	makeConformanceVersion(1, 3, 4, 1),
 	makeConformanceVersion(1, 3, 4, 0),
-	makeConformanceVersion(1, 3, 3, 1),
-	makeConformanceVersion(1, 3, 3, 0),
 #else
 	makeConformanceVersion(1, 0, 1, 1),
 	makeConformanceVersion(1, 0, 1, 0),
