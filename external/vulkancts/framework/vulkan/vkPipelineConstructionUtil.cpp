/*------------------------------------------------------------------------
 * Vulkan Conformance Tests
 * ------------------------
 *
 * Copyright (c) 2021 The Khronos Group Inc.
 * Copyright (c) 2023 LunarG, Inc.
 * Copyright (c) 2023 Nintendo
 *
 * Licensed under the Apache License, Version 2.0 (the "License");
 * you may not use this file except in compliance with the License.
 * You may obtain a copy of the License at
 *
 *      http://www.apache.org/licenses/LICENSE-2.0
 *
 * Unless required by applicable law or agreed to in writing, software
 * distributed under the License is distributed on an "AS IS" BASIS,
 * WITHOUT WARRANTIES OR CONDITIONS OF ANY KIND, either express or implied.
 * See the License for the specific language governing permissions and
 * limitations under the License.
 *
 *//*!
 * \file
 * \brief Wrapper that can construct monolithic pipeline or use
          VK_EXT_graphics_pipeline_library for pipeline construction or use
		  VK_EXT_shader_object for shader objects.
 *//*--------------------------------------------------------------------*/

#include "vkRefUtil.hpp"
#include "vkQueryUtil.hpp"
#include "deSharedPtr.hpp"
#include "deSTLUtil.hpp"
#include "tcuVector.hpp"
#include "tcuVectorType.hpp"
#include "tcuMaybe.hpp"
#include "vkRefUtil.hpp"
#include "vkCmdUtil.hpp"
#include "vkObjUtil.hpp"
#include "vkTypeUtil.hpp"
#include "tcuTextureUtil.hpp"
#include "vkImageUtil.hpp"
#include "vkPipelineConstructionUtil.hpp"
#include "vkBarrierUtil.hpp"

#include <memory>
#include <set>
#include <map>

namespace vk
{

namespace
{

enum PipelineSetupState
{
	PSS_NONE						= 0x00000000,
	PSS_VERTEX_INPUT_INTERFACE		= 0x00000001,
	PSS_PRE_RASTERIZATION_SHADERS	= 0x00000002,
	PSS_FRAGMENT_SHADER				= 0x00000004,
	PSS_FRAGMENT_OUTPUT_INTERFACE	= 0x00000008,
};

using TessellationDomainOriginStatePtr = std::unique_ptr<VkPipelineTessellationDomainOriginStateCreateInfo>;

} // anonymous namespace

static const VkVertexInputBindingDescription defaultVertexInputBindingDescription
{
	0u,																// deUint32										binding
	sizeof(tcu::Vec4),												// deUint32										stride
	VK_VERTEX_INPUT_RATE_VERTEX,									// VkVertexInputRate							inputRate
};

static const VkVertexInputAttributeDescription defaultVertexInputAttributeDescription
{
	0u,																// deUint32										location
	0u,																// deUint32										binding
	VK_FORMAT_R32G32B32A32_SFLOAT,									// VkFormat										format
	0u																// deUint32										offset
};

static const VkPipelineVertexInputStateCreateInfo defaultVertexInputState
{
	VK_STRUCTURE_TYPE_PIPELINE_VERTEX_INPUT_STATE_CREATE_INFO,		// VkStructureType								sType
	DE_NULL,														// const void*									pNext
	(VkPipelineVertexInputStateCreateFlags)0,						// VkPipelineVertexInputStateCreateFlags		flags
	1u,																// deUint32										vertexBindingDescriptionCount
	&defaultVertexInputBindingDescription,							// const VkVertexInputBindingDescription*		pVertexBindingDescriptions
	1u,																// deUint32										vertexAttributeDescriptionCount
	&defaultVertexInputAttributeDescription							// const VkVertexInputAttributeDescription*		pVertexAttributeDescriptions
};

static const VkStencilOpState defaultStencilOpState
{
	VK_STENCIL_OP_KEEP,												// VkStencilOp									failOp
	VK_STENCIL_OP_KEEP,												// VkStencilOp									passOp
	VK_STENCIL_OP_KEEP,												// VkStencilOp									depthFailOp
	VK_COMPARE_OP_NEVER,											// VkCompareOp									compareOp
	0u,																// deUint32										compareMask
	0u,																// deUint32										writeMask
	0u																// deUint32										reference
};

static const VkPipelineDepthStencilStateCreateInfo defaultDepthStencilState
{
	VK_STRUCTURE_TYPE_PIPELINE_DEPTH_STENCIL_STATE_CREATE_INFO,		// VkStructureType								sType
	DE_NULL,														// const void*									pNext
	0u,																// VkPipelineDepthStencilStateCreateFlags		flags
	VK_FALSE,														// VkBool32										depthTestEnable
	VK_FALSE,														// VkBool32										depthWriteEnable
	VK_COMPARE_OP_LESS_OR_EQUAL,									// VkCompareOp									depthCompareOp
	VK_FALSE,														// VkBool32										depthBoundsTestEnable
	VK_FALSE,														// VkBool32										stencilTestEnable
	defaultStencilOpState,											// VkStencilOpState								front
	defaultStencilOpState,											// VkStencilOpState								back
	0.0f,															// float										minDepthBounds
	1.0f,															// float										maxDepthBounds
};

static const VkPipelineMultisampleStateCreateInfo defaultMultisampleState
{
	VK_STRUCTURE_TYPE_PIPELINE_MULTISAMPLE_STATE_CREATE_INFO,		// VkStructureType								sType
	DE_NULL,														// const void*									pNext
	0u,																// VkPipelineMultisampleStateCreateFlags		flags
	VK_SAMPLE_COUNT_1_BIT,											// VkSampleCountFlagBits						rasterizationSamples
	VK_FALSE,														// VkBool32										sampleShadingEnable
	1.0f,															// float										minSampleShading
	DE_NULL,														// const VkSampleMask*							pSampleMask
	VK_FALSE,														// VkBool32										alphaToCoverageEnable
	VK_FALSE														// VkBool32										alphaToOneEnable
};

static const VkPipelineColorBlendAttachmentState defaultColorBlendAttachmentState
{
	VK_FALSE,														// VkBool32										blendEnable
	VK_BLEND_FACTOR_ZERO,											// VkBlendFactor								srcColorBlendFactor
	VK_BLEND_FACTOR_ZERO,											// VkBlendFactor								dstColorBlendFactor
	VK_BLEND_OP_ADD,												// VkBlendOp									colorBlendOp
	VK_BLEND_FACTOR_ZERO,											// VkBlendFactor								srcAlphaBlendFactor
	VK_BLEND_FACTOR_ZERO,											// VkBlendFactor								dstAlphaBlendFactor
	VK_BLEND_OP_ADD,												// VkBlendOp									alphaBlendOp
	0xf																// VkColorComponentFlags						colorWriteMask
};

static const VkPipelineColorBlendStateCreateInfo defaultColorBlendState
{
	VK_STRUCTURE_TYPE_PIPELINE_COLOR_BLEND_STATE_CREATE_INFO,		// VkStructureType								sType
	DE_NULL,														// const void*									pNext
	0u,																// VkPipelineColorBlendStateCreateFlags			flags
	VK_FALSE,														// VkBool32										logicOpEnable
	VK_LOGIC_OP_CLEAR,												// VkLogicOp									logicOp
	1u,																// deUint32										attachmentCount
	&defaultColorBlendAttachmentState,								// const VkPipelineColorBlendAttachmentState*	pAttachments
	{ 0.0f, 0.0f, 0.0f, 0.0f }										// float										blendConstants[4]
};

namespace
{
#ifndef CTS_USES_VULKANSC
VkGraphicsPipelineLibraryCreateInfoEXT makeGraphicsPipelineLibraryCreateInfo(const VkGraphicsPipelineLibraryFlagsEXT flags)
{
	return
	{
		VK_STRUCTURE_TYPE_GRAPHICS_PIPELINE_LIBRARY_CREATE_INFO_EXT,	// VkStructureType						sType;
		DE_NULL,														// void*								pNext;
		flags,															// VkGraphicsPipelineLibraryFlagsEXT	flags;
	};
}
#endif // CTS_USES_VULKANSC

Move<VkPipeline> makeGraphicsPipeline (const DeviceInterface&				vk,
									   VkDevice								device,
									   VkPipelineCache						pipelineCache,
									   const VkGraphicsPipelineCreateInfo*	pCreateInfo,
									   const VkAllocationCallbacks*			pAllocator = nullptr)
{
	VkPipeline	object					= 0;
	const auto	retcode					= vk.createGraphicsPipelines(device, pipelineCache, 1u, pCreateInfo, pAllocator, &object);

#ifndef CTS_USES_VULKANSC
	const bool	allowCompileRequired	= ((pCreateInfo->flags & VK_PIPELINE_CREATE_FAIL_ON_PIPELINE_COMPILE_REQUIRED_BIT) != 0u);

	if (allowCompileRequired && retcode == VK_PIPELINE_COMPILE_REQUIRED)
		throw PipelineCompileRequiredError("createGraphicsPipelines returned VK_PIPELINE_COMPILE_REQUIRED");
#endif // CTS_USES_VULKANSC

	VK_CHECK(retcode);
	return Move<VkPipeline>(check<VkPipeline>(object), Deleter<VkPipeline>(vk, device, pAllocator));
}

} // anonymous

bool isConstructionTypeLibrary (PipelineConstructionType pipelineConstructionType)
{
	return pipelineConstructionType == PIPELINE_CONSTRUCTION_TYPE_LINK_TIME_OPTIMIZED_LIBRARY ||
		   pipelineConstructionType == PIPELINE_CONSTRUCTION_TYPE_FAST_LINKED_LIBRARY;
}

bool isConstructionTypeShaderObject (PipelineConstructionType pipelineConstructionType) {
	return pipelineConstructionType == PIPELINE_CONSTRUCTION_TYPE_SHADER_OBJECT_UNLINKED_SPIRV ||
		   pipelineConstructionType == PIPELINE_CONSTRUCTION_TYPE_SHADER_OBJECT_UNLINKED_BINARY ||
		   pipelineConstructionType == PIPELINE_CONSTRUCTION_TYPE_SHADER_OBJECT_LINKED_SPIRV ||
		   pipelineConstructionType == PIPELINE_CONSTRUCTION_TYPE_SHADER_OBJECT_LINKED_BINARY;
}

void checkPipelineConstructionRequirements (const InstanceInterface&		vki,
											VkPhysicalDevice				physicalDevice,
											PipelineConstructionType		pipelineConstructionType)
{
	if (pipelineConstructionType == PIPELINE_CONSTRUCTION_TYPE_MONOLITHIC)
		return;

	const auto& supportedExtensions = enumerateCachedDeviceExtensionProperties(vki, physicalDevice);

	if (isConstructionTypeShaderObject(pipelineConstructionType))
	{
		if (!isExtensionStructSupported(supportedExtensions, RequiredExtension("VK_EXT_shader_object")))
			TCU_THROW(NotSupportedError, "VK_EXT_shader_object not supported");
		return;
	}

	if (!isExtensionStructSupported(supportedExtensions, RequiredExtension("VK_EXT_graphics_pipeline_library")))
		TCU_THROW(NotSupportedError, "VK_EXT_graphics_pipeline_library not supported");
}

PipelineCreateFlags2 translateCreateFlag(VkPipelineCreateFlags flagToTranslate)
{
	return (PipelineCreateFlags2)flagToTranslate;
}

void addToChain(void** structThatStartsChain, void* structToAddAtTheEnd)
{
	DE_ASSERT(structThatStartsChain);

	if (structToAddAtTheEnd == DE_NULL)
		return;

	// Cast to the base out structure which has a non-const pNext pointer.
	auto* structToAddAtTheEndCasted = reinterpret_cast<VkBaseOutStructure*>(structToAddAtTheEnd);

	// make sure that pNext pointer of structure that is added to chain is empty;
	// we are construting chains on our own and there are cases that use same
	// structure for multiple instances of GraphicsPipelineWrapper
	structToAddAtTheEndCasted->pNext = DE_NULL;

	deUint32	safetyCouter	= 10u;
	void**		structInChain	= structThatStartsChain;

	do
	{
		// check if this is free spot
		if (*structInChain == DE_NULL)
		{
			// attach new structure at the end
			*structInChain = structToAddAtTheEndCasted;
			return;
		}

		// Cast to the base out structure which has a non-const pNext pointer.
		auto* gpl = reinterpret_cast<VkBaseOutStructure*>(*structInChain);

		// move structure pointer one position down the pNext chain
		structInChain = reinterpret_cast<void**>(&gpl->pNext);
	}
	while (--safetyCouter);

	// probably safetyCouter is to small
	DE_ASSERT(false);
}

namespace {
	using PipelineShaderStageModuleIdPtr = std::unique_ptr<PipelineShaderStageModuleIdentifierCreateInfoWrapper>;
}

PipelineLayoutWrapper::PipelineLayoutWrapper (PipelineConstructionType pipelineConstructionType, const DeviceInterface& vk, VkDevice device, const std::vector<vk::Move<VkDescriptorSetLayout>>& descriptorSetLayout)
	: m_pipelineConstructionType	(pipelineConstructionType)
	, m_vk							(&vk)
	, m_device						(device)
	, m_flags						((VkPipelineLayoutCreateFlags)0u)
	, m_setLayoutCount				((deUint32)descriptorSetLayout.size())
	, m_pushConstantRangeCount		(0u)
	, m_pushConstantRanges			()
{
#ifndef CTS_USES_VULKANSC
	if (isConstructionTypeShaderObject(pipelineConstructionType))
		m_flags &= ~(VK_PIPELINE_LAYOUT_CREATE_INDEPENDENT_SETS_BIT_EXT);
#endif

	m_setLayouts.resize(m_setLayoutCount);
	for (deUint32 i = 0; i < m_setLayoutCount; ++i)
		m_setLayouts[i] = *descriptorSetLayout[i];

	VkPipelineLayoutCreateInfo createInfo = vk::initVulkanStructure();
	createInfo.flags = m_flags;
	createInfo.setLayoutCount = m_setLayoutCount;
	createInfo.pSetLayouts = de::dataOrNull(m_setLayouts);
	createInfo.pushConstantRangeCount = m_pushConstantRangeCount;
	createInfo.pPushConstantRanges = de::dataOrNull(m_pushConstantRanges);
	m_pipelineLayout = createPipelineLayout(vk, device, &createInfo);
}

PipelineLayoutWrapper::PipelineLayoutWrapper (PipelineConstructionType pipelineConstructionType, const DeviceInterface& vk, VkDevice device, deUint32 setLayoutCount, const VkDescriptorSetLayout* descriptorSetLayout)
	: m_pipelineConstructionType	(pipelineConstructionType)
	, m_vk							(&vk)
	, m_device						(device)
	, m_flags						((VkPipelineLayoutCreateFlags)0u)
	, m_setLayoutCount				(setLayoutCount)
	, m_pushConstantRangeCount		(0u)
	, m_pushConstantRanges			()
{
#ifndef CTS_USES_VULKANSC
	if (isConstructionTypeShaderObject(pipelineConstructionType))
		m_flags &= ~(VK_PIPELINE_LAYOUT_CREATE_INDEPENDENT_SETS_BIT_EXT);
#endif

	m_setLayouts.resize(m_setLayoutCount);
	for (deUint32 i = 0; i < m_setLayoutCount; ++i)
		m_setLayouts[i] = descriptorSetLayout[i];

	VkPipelineLayoutCreateInfo createInfo = vk::initVulkanStructure();
	createInfo.flags = m_flags;
	createInfo.setLayoutCount = m_setLayoutCount;
	createInfo.pSetLayouts = de::dataOrNull(m_setLayouts);
	createInfo.pushConstantRangeCount = m_pushConstantRangeCount;
	createInfo.pPushConstantRanges = de::dataOrNull(m_pushConstantRanges);
	m_pipelineLayout = createPipelineLayout(vk, device, &createInfo);
}

PipelineLayoutWrapper::PipelineLayoutWrapper (PipelineConstructionType pipelineConstructionType, const DeviceInterface& vk, VkDevice device, const VkDescriptorSetLayout descriptorSetLayout, const VkPushConstantRange* pushConstantRange)
	: m_pipelineConstructionType	(pipelineConstructionType)
	, m_vk(&vk)
	, m_device(device)
	, m_flags						((VkPipelineLayoutCreateFlags)0u)
{
#ifndef CTS_USES_VULKANSC
	if (isConstructionTypeShaderObject(pipelineConstructionType))
		m_flags &= ~(VK_PIPELINE_LAYOUT_CREATE_INDEPENDENT_SETS_BIT_EXT);
#endif

	if (descriptorSetLayout == VK_NULL_HANDLE)
	{
		m_setLayoutCount = 0;
	}
	else
	{
		m_setLayoutCount = 1;
		m_setLayouts.resize(1);
		m_setLayouts[0] = descriptorSetLayout;
	}
	if (pushConstantRange == DE_NULL)
	{
		m_pushConstantRangeCount = 0;
	}
	else
	{
		m_pushConstantRangeCount = 1;
		m_pushConstantRanges.resize(1);
		m_pushConstantRanges[0] = *pushConstantRange;
	}

	VkPipelineLayoutCreateInfo createInfo = vk::initVulkanStructure();
	createInfo.flags = m_flags;
	createInfo.setLayoutCount = m_setLayoutCount;
	createInfo.pSetLayouts = de::dataOrNull(m_setLayouts);
	createInfo.pushConstantRangeCount = m_pushConstantRangeCount;
	createInfo.pPushConstantRanges = de::dataOrNull(m_pushConstantRanges);
	m_pipelineLayout = createPipelineLayout(vk, device, &createInfo);
}

PipelineLayoutWrapper::PipelineLayoutWrapper (PipelineConstructionType pipelineConstructionType, const DeviceInterface& vk, VkDevice device, const VkPipelineLayoutCreateInfo* pCreateInfo, const VkAllocationCallbacks*)
	: m_pipelineConstructionType	(pipelineConstructionType)
	, m_vk							(&vk)
	, m_device						(device)
	, m_flags						(pCreateInfo->flags)
	, m_setLayoutCount				(pCreateInfo->setLayoutCount)
	, m_pushConstantRangeCount		(pCreateInfo->pushConstantRangeCount)
{
#ifndef CTS_USES_VULKANSC
	if (isConstructionTypeShaderObject(pipelineConstructionType))
		m_flags &= ~(VK_PIPELINE_LAYOUT_CREATE_INDEPENDENT_SETS_BIT_EXT);
#endif

	m_setLayouts.resize(pCreateInfo->setLayoutCount);
	for (deUint32 i = 0; i < pCreateInfo->setLayoutCount; ++i)
		m_setLayouts[i] = pCreateInfo->pSetLayouts[i];
	m_pushConstantRanges.resize(pCreateInfo->pushConstantRangeCount);
	for (deUint32 i = 0; i < pCreateInfo->pushConstantRangeCount; ++i)
		m_pushConstantRanges[i] = pCreateInfo->pPushConstantRanges[i];

	VkPipelineLayoutCreateInfo createInfo = vk::initVulkanStructure();
	createInfo.flags = m_flags;
	createInfo.setLayoutCount = m_setLayoutCount;
	createInfo.pSetLayouts = m_setLayouts.data();
	createInfo.pushConstantRangeCount = m_pushConstantRangeCount;
	createInfo.pPushConstantRanges = m_pushConstantRanges.data();
	m_pipelineLayout = createPipelineLayout(vk, device, &createInfo);
}

PipelineLayoutWrapper::PipelineLayoutWrapper (PipelineConstructionType pipelineConstructionType, const DeviceInterface& vk, const VkDevice device, const deUint32 setLayoutCount, const VkDescriptorSetLayout* descriptorSetLayout, const deUint32 pushConstantRangeCount, const VkPushConstantRange* pPushConstantRanges, const VkPipelineLayoutCreateFlags flags)
	: m_pipelineConstructionType	(pipelineConstructionType)
	, m_vk							(&vk)
	, m_device						(device)
	, m_flags						(flags)
	, m_setLayoutCount				(setLayoutCount)
	, m_pushConstantRangeCount		(pushConstantRangeCount)
{
#ifndef CTS_USES_VULKANSC
	if (isConstructionTypeShaderObject(pipelineConstructionType))
		m_flags &= ~(VK_PIPELINE_LAYOUT_CREATE_INDEPENDENT_SETS_BIT_EXT);
#endif

	m_setLayouts.resize(m_setLayoutCount);
	m_pushConstantRanges.resize(m_pushConstantRangeCount);
	for (deUint32 i = 0; i < m_setLayoutCount; ++i)
		m_setLayouts[i] = descriptorSetLayout[i];
	for (deUint32 i = 0; i < m_pushConstantRangeCount; ++i)
		m_pushConstantRanges[i] = pPushConstantRanges[i];

	VkPipelineLayoutCreateInfo createInfo = vk::initVulkanStructure();
	createInfo.flags = m_flags;
	createInfo.setLayoutCount = m_setLayoutCount;
	createInfo.pSetLayouts = m_setLayouts.data();
	createInfo.pushConstantRangeCount = m_pushConstantRangeCount;
	createInfo.pPushConstantRanges = m_pushConstantRanges.data();
	m_pipelineLayout = createPipelineLayout(vk, device, &createInfo);
}

PipelineLayoutWrapper::PipelineLayoutWrapper(PipelineLayoutWrapper&& rhs) noexcept
	: m_pipelineConstructionType	(rhs.m_pipelineConstructionType)
	, m_vk							(rhs.m_vk)
	, m_device						(rhs.m_device)
	, m_flags						(rhs.m_flags)
	, m_setLayoutCount				(rhs.m_setLayoutCount)
	, m_setLayouts					(std::move(rhs.m_setLayouts))
	, m_pushConstantRangeCount		(rhs.m_pushConstantRangeCount)
	, m_pushConstantRanges			(std::move(rhs.m_pushConstantRanges))
	, m_pipelineLayout				(rhs.m_pipelineLayout)
{ }

PipelineLayoutWrapper& PipelineLayoutWrapper::operator=	(PipelineLayoutWrapper&& rhs)
{
	m_pipelineConstructionType = rhs.m_pipelineConstructionType;
	m_vk = rhs.m_vk;
	m_device = rhs.m_device;
	m_flags = rhs.m_flags;
	m_setLayoutCount = rhs.m_setLayoutCount;
	m_setLayouts = std::move(rhs.m_setLayouts);
	m_pushConstantRangeCount = rhs.m_pushConstantRangeCount;
	m_pushConstantRanges = std::move(rhs.m_pushConstantRanges);
	m_pipelineLayout = rhs.m_pipelineLayout;

	return *this;
}

void PipelineLayoutWrapper::bindDescriptorSets (VkCommandBuffer commandBuffer, VkPipelineBindPoint pipelineBindPoint, uint32_t firstSet, uint32_t descriptorSetCount, const VkDescriptorSet* pDescriptorSets, uint32_t dynamicOffsetCount, const uint32_t* pDynamicOffsets) const
{
	if (!isConstructionTypeShaderObject(m_pipelineConstructionType))
	{
		m_vk->cmdBindDescriptorSets(commandBuffer, pipelineBindPoint, *m_pipelineLayout, firstSet, descriptorSetCount, pDescriptorSets, dynamicOffsetCount, pDynamicOffsets);
	}
	else
	{
		//m_vk->cmdBindDescriptorSets2EXT(commandBuffer, &m_setLayouts[firstSet], vk::VK_SHADER_STAGE_ALL_GRAPHICS, firstSet, descriptorSetCount, pDescriptorSets, dynamicOffsetCount, pDynamicOffsets);
		m_vk->cmdBindDescriptorSets(commandBuffer, pipelineBindPoint, *m_pipelineLayout, firstSet, descriptorSetCount, pDescriptorSets, dynamicOffsetCount, pDynamicOffsets);
	}
}

#ifndef CTS_USES_VULKANSC
RenderPassWrapper::SubpassDependency::SubpassDependency (const VkSubpassDependency& dependency)
	: srcSubpass		(dependency.srcSubpass)
	, dstSubpass		(dependency.dstSubpass)
	, srcStageMask		(dependency.srcStageMask)
	, dstStageMask		(dependency.dstStageMask)
	, srcAccessMask		(dependency.srcAccessMask)
	, dstAccessMask		(dependency.dstAccessMask)
	, dependencyFlags	(dependency.dependencyFlags)
	, sync2				(false)
{
}

RenderPassWrapper::SubpassDependency::SubpassDependency (const VkSubpassDependency2& dependency)
	: srcSubpass		(dependency.srcSubpass)
	, dstSubpass		(dependency.dstSubpass)
	, srcStageMask		(0u)
	, dstStageMask		(0u)
	, srcAccessMask		(0u)
	, dstAccessMask		(0u)
	, dependencyFlags	(dependency.dependencyFlags)
	, sync2				(false)
{
	DE_ASSERT(dependency.viewOffset == 0);
	const auto memBarrier = findStructure<VkMemoryBarrier2>(dependency.pNext);
	if (memBarrier)
	{
		srcStageMask	= memBarrier->srcStageMask;
		dstStageMask	= memBarrier->dstStageMask;
		srcAccessMask	= memBarrier->srcAccessMask;
		dstAccessMask	= memBarrier->dstAccessMask;
		sync2			= true;
	}
	else
	{
		srcStageMask	= dependency.srcStageMask;
		dstStageMask	= dependency.dstStageMask;
		srcAccessMask	= dependency.srcAccessMask;
		dstAccessMask	= dependency.dstAccessMask;
	}
}
#endif // CTS_USES_VULKANSC

RenderPassWrapper::RenderPassWrapper (PipelineConstructionType pipelineConstructionType, const DeviceInterface& vk, VkDevice device, const VkRenderPassCreateInfo* pCreateInfo)
	: m_isDynamicRendering			(vk::isConstructionTypeShaderObject(pipelineConstructionType))
#ifndef CTS_USES_VULKANSC
	, m_renderingInfo				()
	, m_secondaryCommandBuffers		(false)
#endif
{
	if (!m_isDynamicRendering)
	{
		m_renderPass = vk::createRenderPass(vk, device, pCreateInfo);
	}
	else
	{
#ifndef CTS_USES_VULKANSC
		const auto multiView = findStructure<VkRenderPassMultiviewCreateInfo>(pCreateInfo->pNext);
		if (multiView)
		{
			for (deUint32 i = 0; i < multiView->subpassCount; ++i)
				m_viewMasks.push_back(multiView->pViewMasks[i]);
		}

		m_attachments.resize(pCreateInfo->attachmentCount);
		m_layouts.resize(pCreateInfo->attachmentCount);
		for (deUint32 i = 0; i < pCreateInfo->attachmentCount; ++i)
		{
			m_attachments[i] = vk::initVulkanStructure();
			m_attachments[i].flags = pCreateInfo->pAttachments[i].flags;
			m_attachments[i].format = pCreateInfo->pAttachments[i].format;
			m_attachments[i].samples = pCreateInfo->pAttachments[i].samples;
			m_attachments[i].loadOp = pCreateInfo->pAttachments[i].loadOp;
			m_attachments[i].storeOp = pCreateInfo->pAttachments[i].storeOp;
			m_attachments[i].stencilLoadOp = pCreateInfo->pAttachments[i].stencilLoadOp;
			m_attachments[i].stencilStoreOp = pCreateInfo->pAttachments[i].stencilStoreOp;
			m_attachments[i].initialLayout = pCreateInfo->pAttachments[i].initialLayout;
			m_attachments[i].finalLayout = pCreateInfo->pAttachments[i].finalLayout;
			m_layouts[i] = pCreateInfo->pAttachments[i].initialLayout;
		}

		m_subpasses.resize(pCreateInfo->subpassCount);
		for (deUint32 s = 0; s < pCreateInfo->subpassCount; ++s)
		{
			// Input attachments are not supported with dynamic rendering
			DE_ASSERT(pCreateInfo->pSubpasses[s].inputAttachmentCount == 0);
			auto& subpass = m_subpasses[s];
			subpass.m_colorAttachments.resize(pCreateInfo->pSubpasses[s].colorAttachmentCount);

			for (deUint32 i = 0; i < pCreateInfo->pSubpasses[s].colorAttachmentCount; ++i)
			{
				deUint32 j = pCreateInfo->pSubpasses[s].pColorAttachments[i].attachment;
				if (j < pCreateInfo->attachmentCount)
				{
					subpass.m_colorAttachments[i].attachmentInfo = vk::initVulkanStructure();
					subpass.m_colorAttachments[i].index = j;
					subpass.m_colorAttachments[i].format = pCreateInfo->pAttachments[j].format;

					subpass.m_colorAttachments[i].attachmentInfo.imageView = DE_NULL;
					subpass.m_colorAttachments[i].attachmentInfo.imageLayout = pCreateInfo->pSubpasses[s].pColorAttachments[i].layout;
					subpass.m_colorAttachments[i].attachmentInfo.resolveMode = vk::VK_RESOLVE_MODE_NONE;
					subpass.m_colorAttachments[i].attachmentInfo.resolveImageView = DE_NULL;
					subpass.m_colorAttachments[i].attachmentInfo.resolveImageLayout = vk::VK_IMAGE_LAYOUT_UNDEFINED;
					subpass.m_colorAttachments[i].attachmentInfo.loadOp = pCreateInfo->pAttachments[j].loadOp;
					subpass.m_colorAttachments[i].attachmentInfo.storeOp = pCreateInfo->pAttachments[j].storeOp;
					subpass.m_colorAttachments[i].attachmentInfo.clearValue = {};
				}
				else
				{
					subpass.m_colorAttachments[i].index = VK_ATTACHMENT_UNUSED;
				}
			}

			if (pCreateInfo->pSubpasses[s].pDepthStencilAttachment != DE_NULL)
			{
				deUint32 j = pCreateInfo->pSubpasses[s].pDepthStencilAttachment->attachment;
				if (j < pCreateInfo->attachmentCount)
				{
					subpass.m_depthStencilAttachment.attachmentInfo = vk::initVulkanStructure();
					subpass.m_depthStencilAttachment.index = j;
					subpass.m_depthStencilAttachment.format = pCreateInfo->pAttachments[j].format;

					subpass.m_depthStencilAttachment.attachmentInfo.imageView = DE_NULL;
					subpass.m_depthStencilAttachment.attachmentInfo.imageLayout = pCreateInfo->pSubpasses[s].pDepthStencilAttachment->layout;
					subpass.m_depthStencilAttachment.attachmentInfo.resolveMode = vk::VK_RESOLVE_MODE_NONE;
					subpass.m_depthStencilAttachment.attachmentInfo.resolveImageView = DE_NULL;
					subpass.m_depthStencilAttachment.attachmentInfo.resolveImageLayout = vk::VK_IMAGE_LAYOUT_UNDEFINED;
					subpass.m_depthStencilAttachment.attachmentInfo.loadOp = pCreateInfo->pAttachments[j].loadOp;
					subpass.m_depthStencilAttachment.attachmentInfo.storeOp = pCreateInfo->pAttachments[j].storeOp;
					subpass.m_depthStencilAttachment.attachmentInfo.clearValue = {};
					subpass.m_depthStencilAttachment.stencilLoadOp = pCreateInfo->pAttachments[j].stencilLoadOp;
					subpass.m_depthStencilAttachment.stencilStoreOp = pCreateInfo->pAttachments[j].stencilStoreOp;
				}
				else
				{
					subpass.m_depthStencilAttachment.index = VK_ATTACHMENT_UNUSED;
				}
			}

			if (pCreateInfo->pSubpasses[s].pResolveAttachments != DE_NULL)
			{
				subpass.m_resolveAttachments.resize(pCreateInfo->pSubpasses[s].colorAttachmentCount);
				for (deUint32 i = 0; i < pCreateInfo->pSubpasses[s].colorAttachmentCount; ++i)
				{
					deUint32 j = pCreateInfo->pSubpasses[s].pResolveAttachments[i].attachment;
					if (j < pCreateInfo->attachmentCount)
					{
						subpass.m_resolveAttachments[i].attachmentInfo = vk::initVulkanStructure();
						subpass.m_resolveAttachments[i].index = j;
						subpass.m_resolveAttachments[i].format = pCreateInfo->pAttachments[j].format;

						subpass.m_resolveAttachments[i].attachmentInfo.imageView = DE_NULL;
						subpass.m_resolveAttachments[i].attachmentInfo.imageLayout = pCreateInfo->pSubpasses[s].pResolveAttachments[i].layout;
						subpass.m_resolveAttachments[i].attachmentInfo.resolveMode = vk::VK_RESOLVE_MODE_NONE;
						subpass.m_resolveAttachments[i].attachmentInfo.resolveImageView = DE_NULL;
						subpass.m_resolveAttachments[i].attachmentInfo.resolveImageLayout = vk::VK_IMAGE_LAYOUT_UNDEFINED;
						subpass.m_resolveAttachments[i].attachmentInfo.loadOp = pCreateInfo->pAttachments[j].loadOp;
						subpass.m_resolveAttachments[i].attachmentInfo.storeOp = pCreateInfo->pAttachments[j].storeOp;
						subpass.m_resolveAttachments[i].attachmentInfo.clearValue = {};
					}
					else
					{
						subpass.m_resolveAttachments[i].index = VK_ATTACHMENT_UNUSED;
					}
				}
			}
		}

		m_dependencies.reserve(pCreateInfo->dependencyCount);
		for (uint32_t depIdx = 0u; depIdx < pCreateInfo->dependencyCount; ++depIdx)
			m_dependencies.emplace_back(pCreateInfo->pDependencies[depIdx]);
#endif
	}
}

RenderPassWrapper::RenderPassWrapper (PipelineConstructionType pipelineConstructionType, const DeviceInterface& vk, VkDevice device, const VkRenderPassCreateInfo2* pCreateInfo)
	: RenderPassWrapper (vk, device, pCreateInfo, isConstructionTypeShaderObject(pipelineConstructionType))
	{}

RenderPassWrapper::RenderPassWrapper (const DeviceInterface& vk, VkDevice device, const VkRenderPassCreateInfo2* pCreateInfo, bool dynamicRendering)
	: m_isDynamicRendering			(dynamicRendering)
#ifndef CTS_USES_VULKANSC
	, m_renderingInfo				()
	, m_secondaryCommandBuffers		(false)
#endif
{

	if (!m_isDynamicRendering)
	{
		m_renderPass = vk::createRenderPass2(vk, device, pCreateInfo);
	}
	else
	{
#ifndef CTS_USES_VULKANSC
		const auto multiView = findStructure<VkRenderPassMultiviewCreateInfo>(pCreateInfo->pNext);
		if (multiView)
		{
			for (deUint32 i = 0; i < multiView->subpassCount; ++i)
				m_viewMasks.push_back(multiView->pViewMasks[i]);
		}

		m_attachments.resize(pCreateInfo->attachmentCount);
		m_layouts.resize(pCreateInfo->attachmentCount);
		for (deUint32 i = 0; i < pCreateInfo->attachmentCount; ++i)
		{
			m_attachments[i] = pCreateInfo->pAttachments[i];
			m_layouts[i] = pCreateInfo->pAttachments[i].initialLayout;
		}

		m_subpasses.resize(pCreateInfo->subpassCount);
		for (deUint32 s = 0; s < pCreateInfo->subpassCount; ++s)
		{
			// Input attachments are not supported with dynamic rendering
			DE_ASSERT(pCreateInfo->pSubpasses[s].inputAttachmentCount == 0);
			auto& subpass = m_subpasses[s];
			subpass.m_colorAttachments.resize(pCreateInfo->pSubpasses[s].colorAttachmentCount);

			const auto msrtss = findStructure<VkMultisampledRenderToSingleSampledInfoEXT>(pCreateInfo->pSubpasses[s].pNext);
			if (msrtss)
				subpass.m_msrtss = *msrtss;

			const auto dsr = findStructure<VkSubpassDescriptionDepthStencilResolve>(pCreateInfo->pSubpasses[s].pNext);
			if (dsr)
			{
				subpass.m_dsr = *dsr;
				if (dsr->pDepthStencilResolveAttachment)
				{
					subpass.m_depthStencilResolveAttachment = *dsr->pDepthStencilResolveAttachment;
					subpass.m_dsr.pDepthStencilResolveAttachment = &subpass.m_depthStencilResolveAttachment;
				}
			}

			for (deUint32 i = 0; i < pCreateInfo->pSubpasses[s].colorAttachmentCount; ++i)
			{
				deUint32 j = pCreateInfo->pSubpasses[s].pColorAttachments[i].attachment;
				if (j < pCreateInfo->attachmentCount)
				{
					subpass.m_colorAttachments[i].attachmentInfo = vk::initVulkanStructure();
					subpass.m_colorAttachments[i].index = j;
					subpass.m_colorAttachments[i].format = pCreateInfo->pAttachments[j].format;

					subpass.m_colorAttachments[i].attachmentInfo.imageView = DE_NULL;
					subpass.m_colorAttachments[i].attachmentInfo.imageLayout = pCreateInfo->pSubpasses[s].pColorAttachments[i].layout;
					subpass.m_colorAttachments[i].attachmentInfo.resolveMode = vk::VK_RESOLVE_MODE_NONE;
					subpass.m_colorAttachments[i].attachmentInfo.resolveImageView = DE_NULL;
					subpass.m_colorAttachments[i].attachmentInfo.resolveImageLayout = vk::VK_IMAGE_LAYOUT_UNDEFINED;
					subpass.m_colorAttachments[i].attachmentInfo.loadOp = pCreateInfo->pAttachments[j].loadOp;
					subpass.m_colorAttachments[i].attachmentInfo.storeOp = pCreateInfo->pAttachments[j].storeOp;
					subpass.m_colorAttachments[i].attachmentInfo.clearValue = {};
				}
				else
				{
					subpass.m_colorAttachments[i].index = VK_ATTACHMENT_UNUSED;
				}
			}

			if (pCreateInfo->pSubpasses[s].pDepthStencilAttachment != DE_NULL)
			{
				deUint32 j = pCreateInfo->pSubpasses[s].pDepthStencilAttachment->attachment;
				if (j < pCreateInfo->attachmentCount)
				{
					subpass.m_depthStencilAttachment.attachmentInfo = vk::initVulkanStructure();
					subpass.m_depthStencilAttachment.index = j;
					subpass.m_depthStencilAttachment.format = pCreateInfo->pAttachments[j].format;

					subpass.m_depthStencilAttachment.attachmentInfo.imageView = DE_NULL;
					subpass.m_depthStencilAttachment.attachmentInfo.imageLayout = pCreateInfo->pSubpasses[s].pDepthStencilAttachment->layout;
					subpass.m_depthStencilAttachment.attachmentInfo.resolveMode = vk::VK_RESOLVE_MODE_NONE;
					subpass.m_depthStencilAttachment.attachmentInfo.resolveImageView = DE_NULL;
					subpass.m_depthStencilAttachment.attachmentInfo.resolveImageLayout = vk::VK_IMAGE_LAYOUT_UNDEFINED;
					subpass.m_depthStencilAttachment.attachmentInfo.loadOp = pCreateInfo->pAttachments[j].loadOp;
					subpass.m_depthStencilAttachment.attachmentInfo.storeOp = pCreateInfo->pAttachments[j].storeOp;
					subpass.m_depthStencilAttachment.attachmentInfo.clearValue = {};
					subpass.m_depthStencilAttachment.stencilLoadOp = pCreateInfo->pAttachments[j].stencilLoadOp;
					subpass.m_depthStencilAttachment.stencilStoreOp = pCreateInfo->pAttachments[j].stencilStoreOp;
				}
				else
				{
					subpass.m_depthStencilAttachment.index = VK_ATTACHMENT_UNUSED;
				}
			}

			if (pCreateInfo->pSubpasses[s].pResolveAttachments != DE_NULL)
			{
				subpass.m_resolveAttachments.resize(pCreateInfo->pSubpasses[s].colorAttachmentCount);
				for (deUint32 i = 0; i < pCreateInfo->pSubpasses[s].colorAttachmentCount; ++i)
				{
					deUint32 j = pCreateInfo->pSubpasses[s].pResolveAttachments[i].attachment;
					if (j < pCreateInfo->attachmentCount)
					{
						subpass.m_resolveAttachments[i].attachmentInfo = vk::initVulkanStructure();
						subpass.m_resolveAttachments[i].index = j;
						subpass.m_resolveAttachments[i].format = pCreateInfo->pAttachments[j].format;

						subpass.m_resolveAttachments[i].attachmentInfo.imageView = DE_NULL;
						subpass.m_resolveAttachments[i].attachmentInfo.imageLayout = pCreateInfo->pSubpasses[s].pResolveAttachments[i].layout;
						subpass.m_resolveAttachments[i].attachmentInfo.resolveMode = vk::VK_RESOLVE_MODE_NONE;
						subpass.m_resolveAttachments[i].attachmentInfo.resolveImageView = DE_NULL;
						subpass.m_resolveAttachments[i].attachmentInfo.resolveImageLayout = vk::VK_IMAGE_LAYOUT_UNDEFINED;
						subpass.m_resolveAttachments[i].attachmentInfo.loadOp = pCreateInfo->pAttachments[j].loadOp;
						subpass.m_resolveAttachments[i].attachmentInfo.storeOp = pCreateInfo->pAttachments[j].storeOp;
						subpass.m_resolveAttachments[i].attachmentInfo.clearValue = {};
					}
					else
					{
						subpass.m_resolveAttachments[i].index = VK_ATTACHMENT_UNUSED;
					}
				}
			}
		}

		m_dependencies.reserve(pCreateInfo->dependencyCount);
		for (uint32_t depIdx = 0u; depIdx < pCreateInfo->dependencyCount; ++depIdx)
			m_dependencies.emplace_back(pCreateInfo->pDependencies[depIdx]);
#endif
	}
}

RenderPassWrapper::RenderPassWrapper (PipelineConstructionType pipelineConstructionType, const DeviceInterface& vk, const VkDevice device, const VkFormat colorFormat, const VkFormat depthStencilFormat, const VkAttachmentLoadOp loadOperation, const VkImageLayout finalLayoutColor,
	const VkImageLayout finalLayoutDepthStencil, const VkImageLayout subpassLayoutColor, const VkImageLayout subpassLayoutDepthStencil, const VkAllocationCallbacks* const allocationCallbacks)
	: m_isDynamicRendering			(isConstructionTypeShaderObject(pipelineConstructionType))
#ifndef CTS_USES_VULKANSC
	, m_renderingInfo				()
#endif
{

	if (!m_isDynamicRendering)
	{
		m_renderPass = vk::makeRenderPass(vk, device, colorFormat, depthStencilFormat, loadOperation, finalLayoutColor, finalLayoutDepthStencil, subpassLayoutColor, subpassLayoutDepthStencil, allocationCallbacks);
	}
	else
	{
#ifndef CTS_USES_VULKANSC
		const bool				hasColor					= colorFormat != VK_FORMAT_UNDEFINED;
		const bool				hasDepthStencil				= depthStencilFormat != VK_FORMAT_UNDEFINED;
		const VkImageLayout		initialLayoutColor			= loadOperation == VK_ATTACHMENT_LOAD_OP_LOAD ? VK_IMAGE_LAYOUT_COLOR_ATTACHMENT_OPTIMAL : VK_IMAGE_LAYOUT_UNDEFINED;
		const VkImageLayout		initialLayoutDepthStencil	= loadOperation == VK_ATTACHMENT_LOAD_OP_LOAD ? VK_IMAGE_LAYOUT_DEPTH_STENCIL_ATTACHMENT_OPTIMAL : VK_IMAGE_LAYOUT_UNDEFINED;

		m_subpasses.resize(1);
		auto& subpass = m_subpasses[0];

		if (hasColor)
		{
			subpass.m_colorAttachments.resize(1);
			subpass.m_colorAttachments[0].attachmentInfo = vk::initVulkanStructure();
			subpass.m_colorAttachments[0].index = 0u;
			subpass.m_colorAttachments[0].format = colorFormat;

			subpass.m_colorAttachments[0].attachmentInfo.imageView = DE_NULL;
			subpass.m_colorAttachments[0].attachmentInfo.imageLayout = subpassLayoutColor;
			subpass.m_colorAttachments[0].attachmentInfo.resolveMode = vk::VK_RESOLVE_MODE_NONE;
			subpass.m_colorAttachments[0].attachmentInfo.resolveImageView = DE_NULL;
			subpass.m_colorAttachments[0].attachmentInfo.resolveImageLayout = vk::VK_IMAGE_LAYOUT_UNDEFINED;
			subpass.m_colorAttachments[0].attachmentInfo.loadOp = loadOperation;
			subpass.m_colorAttachments[0].attachmentInfo.storeOp = VK_ATTACHMENT_STORE_OP_STORE;
			subpass.m_colorAttachments[0].attachmentInfo.clearValue = {};

			const VkAttachmentDescription2			colorAttachmentDescription =
			{
				VK_STRUCTURE_TYPE_ATTACHMENT_DESCRIPTION_2,
				DE_NULL,
				(VkAttachmentDescriptionFlags)0,	// VkAttachmentDescriptionFlags    flags
				colorFormat,						// VkFormat                        format
				VK_SAMPLE_COUNT_1_BIT,				// VkSampleCountFlagBits           samples
				loadOperation,						// VkAttachmentLoadOp              loadOp
				VK_ATTACHMENT_STORE_OP_STORE,		// VkAttachmentStoreOp             storeOp
				VK_ATTACHMENT_LOAD_OP_DONT_CARE,	// VkAttachmentLoadOp              stencilLoadOp
				VK_ATTACHMENT_STORE_OP_DONT_CARE,	// VkAttachmentStoreOp             stencilStoreOp
				initialLayoutColor,					// VkImageLayout                   initialLayout
				finalLayoutColor					// VkImageLayout                   finalLayout
			};
			m_attachments.push_back(colorAttachmentDescription);
			m_layouts.push_back(colorAttachmentDescription.initialLayout);
		}
		if (hasDepthStencil)
		{
			subpass.m_depthStencilAttachment.attachmentInfo = vk::initVulkanStructure();
			subpass.m_depthStencilAttachment.index = hasColor ? 1u : 0u;
			subpass.m_depthStencilAttachment.format = depthStencilFormat;

			subpass.m_depthStencilAttachment.attachmentInfo.imageView = DE_NULL;
			subpass.m_depthStencilAttachment.attachmentInfo.imageLayout = subpassLayoutDepthStencil;
			subpass.m_depthStencilAttachment.attachmentInfo.resolveMode = vk::VK_RESOLVE_MODE_NONE;
			subpass.m_depthStencilAttachment.attachmentInfo.resolveImageView = DE_NULL;
			subpass.m_depthStencilAttachment.attachmentInfo.resolveImageLayout = vk::VK_IMAGE_LAYOUT_UNDEFINED;
			subpass.m_depthStencilAttachment.attachmentInfo.loadOp = loadOperation;
			subpass.m_depthStencilAttachment.attachmentInfo.storeOp = VK_ATTACHMENT_STORE_OP_STORE;
			subpass.m_depthStencilAttachment.attachmentInfo.clearValue = {};
			subpass.m_depthStencilAttachment.stencilLoadOp = loadOperation;
			subpass.m_depthStencilAttachment.stencilStoreOp = VK_ATTACHMENT_STORE_OP_STORE;

			const VkAttachmentDescription2			depthStencilAttachmentDescription =
			{
				VK_STRUCTURE_TYPE_ATTACHMENT_DESCRIPTION_2,
				DE_NULL,
				(VkAttachmentDescriptionFlags)0,	// VkAttachmentDescriptionFlags    flags
				depthStencilFormat,					// VkFormat                        format
				VK_SAMPLE_COUNT_1_BIT,				// VkSampleCountFlagBits           samples
				loadOperation,						// VkAttachmentLoadOp              loadOp
				VK_ATTACHMENT_STORE_OP_STORE,		// VkAttachmentStoreOp             storeOp
				loadOperation,						// VkAttachmentLoadOp              stencilLoadOp
				VK_ATTACHMENT_STORE_OP_STORE,		// VkAttachmentStoreOp             stencilStoreOp
				initialLayoutDepthStencil,			// VkImageLayout                   initialLayout
				finalLayoutDepthStencil				// VkImageLayout                   finalLayout
			};
			m_attachments.push_back(depthStencilAttachmentDescription);
			m_layouts.push_back(depthStencilAttachmentDescription.initialLayout);
		}
#endif
	}
}

RenderPassWrapper::RenderPassWrapper (RenderPassWrapper&& rhs) noexcept
	: m_isDynamicRendering			(rhs.m_isDynamicRendering)
	, m_renderPass					(rhs.m_renderPass)
	, m_framebuffer					(rhs.m_framebuffer)
#ifndef CTS_USES_VULKANSC
	, m_subpasses					(std::move(rhs.m_subpasses))
	, m_dependencies				(std::move(rhs.m_dependencies))
	, m_attachments					(std::move(rhs.m_attachments))
	, m_images						(std::move(rhs.m_images))
	, m_imageViews					(std::move(rhs.m_imageViews))
	, m_clearValues					(std::move(rhs.m_clearValues))
	, m_layouts						(std::move(rhs.m_layouts))
	, m_activeSubpass				(rhs.m_activeSubpass)
	, m_renderingInfo				(rhs.m_renderingInfo)
	, m_layers						(rhs.m_layers)
	, m_viewMasks					(std::move(rhs.m_viewMasks))
	, m_secondaryCommandBuffers		(rhs.m_secondaryCommandBuffers)
#endif
{

}

RenderPassWrapper& RenderPassWrapper::operator=	(RenderPassWrapper&& rhs) noexcept
{
	m_isDynamicRendering = rhs.m_isDynamicRendering;
	m_renderPass = rhs.m_renderPass;
	m_framebuffer = rhs.m_framebuffer;
#ifndef CTS_USES_VULKANSC
	m_subpasses = std::move(rhs.m_subpasses);
	m_dependencies = std::move(rhs.m_dependencies);
	m_attachments = std::move(rhs.m_attachments);
	m_images = std::move(rhs.m_images);
	m_imageViews = std::move(rhs.m_imageViews);
	m_clearValues = std::move(rhs.m_clearValues);
	m_layouts = std::move(rhs.m_layouts);
	m_activeSubpass = rhs.m_activeSubpass;
	m_renderingInfo = rhs.m_renderingInfo;
	m_layers = rhs.m_layers;
	m_viewMasks = std::move(rhs.m_viewMasks);
	m_secondaryCommandBuffers = rhs.m_secondaryCommandBuffers;
#endif
	return *this;
}

#ifndef CTS_USES_VULKANSC


void RenderPassWrapper::clearAttachments(const DeviceInterface& vk, const VkCommandBuffer commandBuffer) const
{
	for (deUint32 i = 0; i < (deUint32)m_attachments.size() && i < (deUint32)m_clearValues.size(); ++i)
	{
		const auto tcuFormat = vk::mapVkFormat(m_attachments[i].format);
		bool hasDepthAspect = tcu::hasDepthComponent(tcuFormat.order);
		bool hasStencilAspect = tcu::hasStencilComponent(tcuFormat.order);

		if (m_attachments[i].loadOp != vk::VK_ATTACHMENT_LOAD_OP_CLEAR && !(hasStencilAspect && m_attachments[i].stencilLoadOp == vk::VK_ATTACHMENT_LOAD_OP_CLEAR))
			continue;

		vk::VkRenderingInfo renderingInfo = vk::initVulkanStructure();
		renderingInfo.renderArea = m_renderingInfo.renderArea;
		renderingInfo.layerCount = m_renderingInfo.layerCount;

		vk::VkRenderingAttachmentInfo attachment = vk::initVulkanStructure();
		attachment.imageView = m_imageViews[i];
		attachment.imageLayout = m_layouts[i];
		attachment.loadOp = vk::VK_ATTACHMENT_LOAD_OP_CLEAR;
		attachment.storeOp = vk::VK_ATTACHMENT_STORE_OP_STORE;
		attachment.clearValue = m_clearValues[i];

		if (hasDepthAspect || hasStencilAspect)
		{
			renderingInfo.pDepthAttachment = hasDepthAspect ? &attachment : DE_NULL;
			renderingInfo.pStencilAttachment = hasStencilAspect ? &attachment : DE_NULL;
		}
		else
		{
			renderingInfo.colorAttachmentCount = 1u;
			renderingInfo.pColorAttachments = &attachment;
		}

		vk.cmdBeginRendering(commandBuffer, &renderingInfo);
		vk.cmdEndRendering(commandBuffer);
	}
}

void RenderPassWrapper::updateLayout(VkImage updatedImage, VkImageLayout newLayout) const
{
	for (deUint32 i = 0; i < (deUint32)m_images.size(); ++i)
		if (m_images[i] == updatedImage)
			m_layouts[i] = newLayout;
}

namespace
{

void recordImageBarrier (const DeviceInterface&			vk,
						 const VkCommandBuffer			commandBuffer,
						 const bool						sync2,
						 const VkPipelineStageFlags2	srcStageMask,
						 const VkAccessFlags2			srcAccessMask,
						 const VkPipelineStageFlags2	dstStageMask,
						 const VkAccessFlags2			dstAccessMask,
						 const VkImageLayout			prevLayout,
						 const VkImageLayout			newLayout,
						 const VkImage					image,
						 const VkImageSubresourceRange&	subresourceRange)
{
	if (sync2)
	{
		const auto barrier = makeImageMemoryBarrier2(
			srcStageMask,
			srcAccessMask,
			dstStageMask,
			dstAccessMask,
			prevLayout,
			newLayout,
			image,
			subresourceRange);

		const VkDependencyInfo depInfo =
		{
			VK_STRUCTURE_TYPE_DEPENDENCY_INFO,	//	VkStructureType					sType;
			nullptr,							//	const void*						pNext;
			0u,									//	VkDependencyFlags				dependencyFlags;
			0u,									//	uint32_t						memoryBarrierCount;
			nullptr,							//	const VkMemoryBarrier2*			pMemoryBarriers;
			0u,									//	uint32_t						bufferMemoryBarrierCount;
			nullptr,							//	const VkBufferMemoryBarrier2*	pBufferMemoryBarriers;
			1u,									//	uint32_t						imageMemoryBarrierCount;
			&barrier,							//	const VkImageMemoryBarrier2*	pImageMemoryBarriers;
		};

		vk.cmdPipelineBarrier2(commandBuffer, &depInfo);
	}
	else
	{
		const auto barrier = makeImageMemoryBarrier(
			static_cast<VkAccessFlags>(srcAccessMask),
			static_cast<VkAccessFlags>(dstAccessMask),
			prevLayout,
			newLayout,
			image,
			subresourceRange);

		vk.cmdPipelineBarrier(
			commandBuffer,
			static_cast<VkPipelineStageFlags>(srcStageMask),
			static_cast<VkPipelineStageFlags>(dstStageMask),
			0u, 0u, nullptr, 0u, nullptr, 1u, &barrier);
	}
}

} // anonymous namespace

void RenderPassWrapper::transitionLayouts (const DeviceInterface& vk, const VkCommandBuffer commandBuffer, const Subpass& subpass, bool renderPassBegin) const
{
	// Use the access and stage flags for dependencies on external subpasses in
	// the initial layout transitions for images.
	VkAccessFlags2			externalAccessFlags	= 0u;
	VkPipelineStageFlags2	externalStageFlags	= 0u;
	bool					sync2				= false;

	if (renderPassBegin)
	{
		for (const auto& dep : m_dependencies)
		{
			if (dep.srcSubpass == VK_SUBPASS_EXTERNAL)
			{
				externalAccessFlags	|= dep.srcAccessMask;
				externalStageFlags	|= dep.srcStageMask;
			}

			if (dep.sync2)
				sync2 = true;
		}
	}

	for (deUint32 i = 0; i < (deUint32)m_attachments.size(); ++i)
	{
		// renderPassBegin is true when vkCmdBeginRenderPass should be called in a normal renderPass, and it is false when vkCmdNextSupass should be called
		// Every image is transioned from VK_IMAGE_LAYOUT_UNDEFINED to it's first used layout, so that all images can be cleared in the beginning
		if (renderPassBegin && m_layouts[i] != vk::VK_IMAGE_LAYOUT_UNDEFINED)
			continue;

		if (m_images[i] != VK_NULL_HANDLE)
		{
			for (deUint32 j = 0; j < (deUint32)subpass.m_colorAttachments.size(); ++j)
			{
				if (subpass.m_colorAttachments[j].index == i)
				{
					const auto subresourceRange = makeImageSubresourceRange(
						vk::VK_IMAGE_ASPECT_COLOR_BIT,
						0u,
						VK_REMAINING_MIP_LEVELS,
						0u,
						VK_REMAINING_ARRAY_LAYERS);

					const VkPipelineStageFlags2	srcStageMask	= (vk::VK_PIPELINE_STAGE_TOP_OF_PIPE_BIT | externalStageFlags);
					const VkAccessFlags2		srcAccessMask	= externalAccessFlags;
					const VkPipelineStageFlags2	dstStageMask	= vk::VK_PIPELINE_STAGE_COLOR_ATTACHMENT_OUTPUT_BIT;
					const VkAccessFlags2		dstAccessMask	= vk::VK_ACCESS_COLOR_ATTACHMENT_WRITE_BIT;
					const VkImageLayout			newLayout		= subpass.m_colorAttachments[j].attachmentInfo.imageLayout;

					recordImageBarrier(vk,
									   commandBuffer,
									   sync2,
									   srcStageMask,
									   srcAccessMask,
									   dstStageMask,
									   dstAccessMask,
									   m_layouts[i],
									   newLayout,
									   m_images[i],
									   subresourceRange);

					updateLayout(m_images[i], newLayout);
				}
			}
			if (subpass.m_depthStencilAttachment.index == i)
			{
				const auto tcuFormat		= vk::mapVkFormat(subpass.m_depthStencilAttachment.format);
				const bool hasDepthAspect	= tcu::hasDepthComponent(tcuFormat.order);
				const bool hasStencilAspect	= tcu::hasStencilComponent(tcuFormat.order);

				VkImageAspectFlags aspect = (VkImageAspectFlags)0u;
				if (hasDepthAspect)
					aspect |= vk::VK_IMAGE_ASPECT_DEPTH_BIT;
				if (hasStencilAspect)
					aspect |= vk::VK_IMAGE_ASPECT_STENCIL_BIT;

				const auto subresourceRange = makeImageSubresourceRange(
					aspect,
					0u,
					VK_REMAINING_MIP_LEVELS,
					0u,
					VK_REMAINING_ARRAY_LAYERS);

				const VkPipelineStageFlags2	srcStageMask	= (vk::VK_PIPELINE_STAGE_TOP_OF_PIPE_BIT | externalStageFlags);
				const VkAccessFlags2		srcAccessMask	= externalAccessFlags;
				const VkPipelineStageFlags2	dstStageMask	= (vk::VK_PIPELINE_STAGE_EARLY_FRAGMENT_TESTS_BIT | vk::VK_PIPELINE_STAGE_LATE_FRAGMENT_TESTS_BIT);
				const VkAccessFlags2		dstAccessMask	= (vk::VK_ACCESS_DEPTH_STENCIL_ATTACHMENT_READ_BIT | vk::VK_ACCESS_DEPTH_STENCIL_ATTACHMENT_WRITE_BIT);
				const VkImageLayout			newLayout		= subpass.m_depthStencilAttachment.attachmentInfo.imageLayout;

				recordImageBarrier(vk,
								   commandBuffer,
								   sync2,
								   srcStageMask,
								   srcAccessMask,
								   dstStageMask,
								   dstAccessMask,
								   m_layouts[i],
								   newLayout,
								   m_images[i],
								   subresourceRange);

				updateLayout(m_images[i], newLayout);
			}
			for (deUint32 j = 0; j < (deUint32)subpass.m_resolveAttachments.size(); ++j)
			{
				if (subpass.m_resolveAttachments[j].index == i)
				{
					const auto subresourceRange = makeImageSubresourceRange(
						vk::VK_IMAGE_ASPECT_COLOR_BIT,
						0u,
						VK_REMAINING_MIP_LEVELS,
						0u,
						VK_REMAINING_ARRAY_LAYERS);

					const VkPipelineStageFlags2	srcStageMask	= (vk::VK_PIPELINE_STAGE_TOP_OF_PIPE_BIT | externalStageFlags);
					const VkAccessFlags2		srcAccessMask	= externalAccessFlags;
					const VkPipelineStageFlags2	dstStageMask	= vk::VK_PIPELINE_STAGE_COLOR_ATTACHMENT_OUTPUT_BIT;
					const VkAccessFlags2		dstAccessMask	= vk::VK_ACCESS_COLOR_ATTACHMENT_WRITE_BIT;
					const VkImageLayout			newLayout		= subpass.m_resolveAttachments[j].attachmentInfo.imageLayout;

					recordImageBarrier(vk,
									   commandBuffer,
									   sync2,
									   srcStageMask,
									   srcAccessMask,
									   dstStageMask,
									   dstAccessMask,
									   m_layouts[i],
									   newLayout,
									   m_images[i],
									   subresourceRange);

					updateLayout(m_images[i], newLayout);
				}
			}
			if (subpass.m_dsr.sType == vk::VK_STRUCTURE_TYPE_SUBPASS_DESCRIPTION_DEPTH_STENCIL_RESOLVE)
			{
				if (subpass.m_dsr.pDepthStencilResolveAttachment && i == subpass.m_dsr.pDepthStencilResolveAttachment->attachment)
				{
					const auto tcuFormat		= vk::mapVkFormat(subpass.m_depthStencilAttachment.format);
					const bool hasDepthAspect	= tcu::hasDepthComponent(tcuFormat.order);
					const bool hasStencilAspect	= tcu::hasStencilComponent(tcuFormat.order);

					VkImageAspectFlags aspect = (VkImageAspectFlags)0u;
					if (hasDepthAspect)
						aspect |= vk::VK_IMAGE_ASPECT_DEPTH_BIT;
					if (hasStencilAspect)
						aspect |= vk::VK_IMAGE_ASPECT_STENCIL_BIT;

					const auto subresourceRange = makeImageSubresourceRange(
						aspect,
						0u,
						VK_REMAINING_MIP_LEVELS,
						0u,
						VK_REMAINING_ARRAY_LAYERS);

					const VkPipelineStageFlags2	srcStageMask	= (vk::VK_PIPELINE_STAGE_TOP_OF_PIPE_BIT | externalStageFlags);
					const VkAccessFlags2		srcAccessMask	= externalAccessFlags;
					const VkPipelineStageFlags2	dstStageMask	= (vk::VK_PIPELINE_STAGE_EARLY_FRAGMENT_TESTS_BIT | vk::VK_PIPELINE_STAGE_LATE_FRAGMENT_TESTS_BIT);
					const VkAccessFlags2		dstAccessMask	= vk::VK_ACCESS_DEPTH_STENCIL_ATTACHMENT_READ_BIT | vk::VK_ACCESS_DEPTH_STENCIL_ATTACHMENT_WRITE_BIT;
					const VkImageLayout			newLayout		= subpass.m_dsr.pDepthStencilResolveAttachment->layout;

					recordImageBarrier(vk,
									   commandBuffer,
									   sync2,
									   srcStageMask,
									   srcAccessMask,
									   dstStageMask,
									   dstAccessMask,
									   m_layouts[i],
									   newLayout,
									   m_images[i],
									   subresourceRange);

					updateLayout(m_images[i], newLayout);
				}
			}
		}
	}
}

void RenderPassWrapper::insertDependencies (const DeviceInterface& vk, const VkCommandBuffer commandBuffer, uint32_t subpassIdx) const
{
	for (const auto& dep : m_dependencies)
	{
		// Subpass self-dependencies should be handled with manual barriers inside the render pass.
		if (dep.dstSubpass != subpassIdx || dep.srcSubpass == subpassIdx)
			continue;

		if (dep.sync2)
		{
			const VkMemoryBarrier2 barrier =
			{
				VK_STRUCTURE_TYPE_MEMORY_BARRIER,	//	VkStructureType			sType;
				nullptr,							//	const void*				pNext;
				dep.srcStageMask,					//	VkPipelineStageFlags2	srcStageMask;
				dep.srcAccessMask,					//	VkAccessFlags2			srcAccessMask;
				dep.dstStageMask,					//	VkPipelineStageFlags2	dstStageMask;
				dep.dstAccessMask,					//	VkAccessFlags2			dstAccessMask;
			};
			const VkDependencyInfo depInfo =
			{
				VK_STRUCTURE_TYPE_DEPENDENCY_INFO,	//	VkStructureType					sType;
				nullptr,							//	const void*						pNext;
				dep.dependencyFlags,				//	VkDependencyFlags				dependencyFlags;
				1u,									//	uint32_t						memoryBarrierCount;
				&barrier,							//	const VkMemoryBarrier2*			pMemoryBarriers;
				0u,									//	uint32_t						bufferMemoryBarrierCount;
				nullptr,							//	const VkBufferMemoryBarrier2*	pBufferMemoryBarriers;
				0u,									//	uint32_t						imageMemoryBarrierCount;
				nullptr,							//	const VkImageMemoryBarrier2*	pImageMemoryBarriers;
			};
			vk.cmdPipelineBarrier2(commandBuffer, &depInfo);
		}
		else
		{
			const VkMemoryBarrier barrier =
			{
				VK_STRUCTURE_TYPE_MEMORY_BARRIER,				//	VkStructureType	sType;
				nullptr,										//	const void*		pNext;
				static_cast<VkAccessFlags>(dep.srcAccessMask),	//	VkAccessFlags	srcAccessMask;
				static_cast<VkAccessFlags>(dep.dstAccessMask),	//	VkAccessFlags	dstAccessMask;
			};
			vk.cmdPipelineBarrier(commandBuffer,
				static_cast<VkPipelineStageFlags>(dep.srcStageMask),
				static_cast<VkPipelineStageFlags>(dep.dstStageMask),
				dep.dependencyFlags,
				1u, &barrier,
				0u, nullptr, 0u, nullptr);
		}
	}
}

void RenderPassWrapper::fillInheritanceRenderingInfo(deUint32 subpassIndex, std::vector<vk::VkFormat>* colorFormats, vk::VkCommandBufferInheritanceRenderingInfo* inheritanceRenderingInfo) const
{
	const auto& subpass = m_subpasses[subpassIndex];
	colorFormats->resize(subpass.m_colorAttachments.size());
	for (deUint32 i = 0; i < (deUint32)subpass.m_colorAttachments.size(); ++i)
		(*colorFormats)[i] = subpass.m_colorAttachments[i].format;

	inheritanceRenderingInfo->colorAttachmentCount = (deUint32)subpass.m_colorAttachments.size();
	inheritanceRenderingInfo->pColorAttachmentFormats = colorFormats->data();

	if (subpass.m_depthStencilAttachment.format != vk::VK_FORMAT_UNDEFINED)
	{
		const auto tcuFormat = vk::mapVkFormat(subpass.m_depthStencilAttachment.format);
		if (tcu::hasDepthComponent(tcuFormat.order))
			inheritanceRenderingInfo->depthAttachmentFormat = subpass.m_depthStencilAttachment.format;
		if (tcu::hasStencilComponent(tcuFormat.order))
			inheritanceRenderingInfo->stencilAttachmentFormat = subpass.m_depthStencilAttachment.format;
	}

	if (subpassIndex < (deUint32)m_viewMasks.size())
		inheritanceRenderingInfo->viewMask = m_viewMasks[subpassIndex];
}

#endif

void RenderPassWrapper::begin (const DeviceInterface&	vk,
							   const VkCommandBuffer	commandBuffer,
							   const VkRect2D&			renderArea,
							   const deUint32			clearValueCount,
							   const VkClearValue*		clearValues,
							   const VkSubpassContents	contents,
							   const void*				pNext) const
{
	if (!m_isDynamicRendering)
	{
		beginRenderPass(vk, commandBuffer, *m_renderPass, *m_framebuffer, renderArea, clearValueCount, clearValues, contents, pNext);
	}
	else
	{
#ifndef CTS_USES_VULKANSC
		m_activeSubpass = 0;

		m_clearValues.resize(clearValueCount);
		for (deUint32 i = 0; i < clearValueCount; ++i)
			m_clearValues[i] = clearValues[i];

		for (deUint32 i = 0; i < (deUint32)m_subpasses.size(); ++i)
			transitionLayouts(vk, commandBuffer, m_subpasses[i], true);

		insertDependencies(vk, commandBuffer, 0u);

		m_secondaryCommandBuffers = contents == vk::VK_SUBPASS_CONTENTS_SECONDARY_COMMAND_BUFFERS;

		m_renderingInfo = vk::initVulkanStructure();
		m_renderingInfo.flags = (vk::VkRenderingFlags)0u;
		m_renderingInfo.renderArea = renderArea;
		m_renderingInfo.layerCount = m_layers;
		m_renderingInfo.viewMask = 0x0;

		clearAttachments(vk, commandBuffer);

		beginRendering(vk, commandBuffer);
#endif
	}
}

void RenderPassWrapper::begin (const DeviceInterface& vk, const VkCommandBuffer commandBuffer, const VkRect2D& renderArea, const VkClearValue& clearValue, const VkSubpassContents contents) const
{
	begin(vk, commandBuffer, renderArea, 1u, &clearValue, contents);
}

void RenderPassWrapper::begin (const DeviceInterface& vk, const VkCommandBuffer commandBuffer, const VkRect2D& renderArea, const tcu::Vec4& clearColor, const VkSubpassContents contents) const
{
	const VkClearValue clearValue = makeClearValueColor(clearColor);
	begin(vk, commandBuffer, renderArea, clearValue, contents);
}

void RenderPassWrapper::begin(const DeviceInterface& vk, const VkCommandBuffer commandBuffer, const VkRect2D& renderArea, const tcu::Vec4& clearColor, const float clearDepth, const deUint32 clearStencil, const VkSubpassContents contents) const
{
	const VkClearValue			clearValues[] =
	{
		makeClearValueColor(clearColor),						// attachment 0
		makeClearValueDepthStencil(clearDepth, clearStencil),	// attachment 1
	};
	begin(vk, commandBuffer, renderArea, 2, clearValues, contents);
}

void RenderPassWrapper::begin (const DeviceInterface& vk, const VkCommandBuffer commandBuffer, const VkRect2D& renderArea, const VkSubpassContents contents) const
{
	begin(vk, commandBuffer, renderArea, 0u, DE_NULL, contents);
}


void RenderPassWrapper::begin(const DeviceInterface& vk, const VkCommandBuffer commandBuffer, const VkRect2D& renderArea, const tcu::UVec4& clearColor, const VkSubpassContents contents) const
{
	const VkClearValue clearValue = makeClearValueColorU32(clearColor.x(), clearColor.y(), clearColor.z(), clearColor.w());

	begin(vk, commandBuffer, renderArea, clearValue, contents);
}

void RenderPassWrapper::end (const DeviceInterface& vk, const VkCommandBuffer commandBuffer) const
{
	if (!m_isDynamicRendering)
	{
		vk.cmdEndRenderPass(commandBuffer);
	}
	else
	{
#ifndef CTS_USES_VULKANSC
		vk.cmdEndRendering(commandBuffer);

		// Use dependencies for external subpasses to extract destination access
		// flags and pipeline stage flags for the final layout transition
		// barriers.
		VkAccessFlags2			externalAccessFlags	= 0u;
		VkPipelineStageFlags2	externalStageFlags	= 0u;
		bool					sync2				= false;

		for (const auto& dep : m_dependencies)
		{
			if (dep.dstSubpass == VK_SUBPASS_EXTERNAL)
			{
				externalAccessFlags	|= dep.dstAccessMask;
				externalStageFlags	|= dep.dstStageMask;
			}
			if (dep.sync2)
				sync2 = true;
		}

		for (deUint32 i = 0; i < (deUint32)m_attachments.size(); ++i)
		{
			if (m_layouts[i] == m_attachments[i].finalLayout)
				continue;

			const bool			color	= !vk::isDepthStencilFormat(m_attachments[i].format);
			VkImageAspectFlags	aspect	= color ? (vk::VkImageAspectFlags)vk::VK_IMAGE_ASPECT_COLOR_BIT : (vk::VkImageAspectFlags)0u;

			if (!color)
			{
				const bool hasDepthAspect	= tcu::hasDepthComponent(vk::mapVkFormat(m_attachments[i].format).order);
				const bool hasStencilAspect	= tcu::hasStencilComponent(vk::mapVkFormat(m_attachments[i].format).order);

				if (hasDepthAspect)
					aspect |= vk::VK_IMAGE_ASPECT_DEPTH_BIT;
				if (hasStencilAspect)
					aspect |= vk::VK_IMAGE_ASPECT_STENCIL_BIT;
			}

			const auto subresourceRange = makeImageSubresourceRange(
				aspect,
				0u,
				VK_REMAINING_MIP_LEVELS,
				0u,
				VK_REMAINING_ARRAY_LAYERS);

			const VkPipelineStageFlags2	srcStageMask	= (color ? vk::VK_PIPELINE_STAGE_COLOR_ATTACHMENT_OUTPUT_BIT : vk::VK_PIPELINE_STAGE_LATE_FRAGMENT_TESTS_BIT);
			const VkAccessFlags2		srcAccessMask	= (color ? vk::VK_ACCESS_COLOR_ATTACHMENT_WRITE_BIT : vk::VK_ACCESS_DEPTH_STENCIL_ATTACHMENT_WRITE_BIT);
			const VkPipelineStageFlags2	dstStageMask	= (vk::VK_PIPELINE_STAGE_BOTTOM_OF_PIPE_BIT | externalStageFlags);
			const VkAccessFlags2		dstAccessMask	= externalAccessFlags;
			const VkImageLayout			newLayout		= m_attachments[i].finalLayout;

			recordImageBarrier(vk,
							   commandBuffer,
							   sync2,
							   srcStageMask,
							   srcAccessMask,
							   dstStageMask,
							   dstAccessMask,
							   m_layouts[i],
							   newLayout,
							   m_images[i],
							   subresourceRange);
		}

		insertDependencies(vk, commandBuffer, VK_SUBPASS_EXTERNAL);
#endif
	}
}

void RenderPassWrapper::beginRendering (const DeviceInterface& vk, const VkCommandBuffer commandBuffer) const
{
	DE_UNREF(vk);
	DE_UNREF(commandBuffer);
#ifndef CTS_USES_VULKANSC
	const auto& subpass = m_subpasses[m_activeSubpass];
	std::vector<vk::VkRenderingAttachmentInfo> colorAttachments;
	for (deUint32 i = 0; i < (deUint32)subpass.m_colorAttachments.size(); ++i)
	{
		colorAttachments.emplace_back();
		auto& colorAttachment = colorAttachments.back();
		colorAttachment = vk::initVulkanStructure();
		if (subpass.m_colorAttachments[i].index == VK_ATTACHMENT_UNUSED)
			continue;
		colorAttachment = subpass.m_colorAttachments[i].attachmentInfo;
		colorAttachment.loadOp = vk::VK_ATTACHMENT_LOAD_OP_LOAD;
		if (!subpass.m_resolveAttachments.empty() && subpass.m_resolveAttachments[i].index != VK_ATTACHMENT_UNUSED)
		{
			if (isUintFormat(subpass.m_resolveAttachments[i].format) || isIntFormat(subpass.m_resolveAttachments[i].format))
				colorAttachment.resolveMode = vk::VK_RESOLVE_MODE_SAMPLE_ZERO_BIT;
			else
				colorAttachment.resolveMode = vk::VK_RESOLVE_MODE_AVERAGE_BIT;
			colorAttachment.resolveImageView = subpass.m_resolveAttachments[i].attachmentInfo.imageView;
			colorAttachment.resolveImageLayout = subpass.m_resolveAttachments[i].attachmentInfo.imageLayout;
		}
	}

	m_renderingInfo.colorAttachmentCount = (deUint32)colorAttachments.size();
	m_renderingInfo.pColorAttachments = colorAttachments.data();

	subpass.m_depthStencilAttachment.attachmentInfo.loadOp = vk::VK_ATTACHMENT_LOAD_OP_LOAD;
	VkRenderingAttachmentInfo depthAttachment = subpass.m_depthStencilAttachment.attachmentInfo;
	VkRenderingAttachmentInfo stencilAttachment = subpass.m_depthStencilAttachment.attachmentInfo;
	stencilAttachment.storeOp = subpass.m_depthStencilAttachment.stencilStoreOp;

	if (depthAttachment.imageView != VK_NULL_HANDLE)
	{
		const auto tcuFormat = vk::mapVkFormat(subpass.m_depthStencilAttachment.format);
		bool hasDepthAspect = tcu::hasDepthComponent(tcuFormat.order);
		bool hasStencilAspect = tcu::hasStencilComponent(tcuFormat.order);
		m_renderingInfo.pDepthAttachment = hasDepthAspect ? &depthAttachment : DE_NULL;
		m_renderingInfo.pStencilAttachment = hasStencilAspect ? &stencilAttachment : DE_NULL;
	}
	else
	{
		m_renderingInfo.pDepthAttachment = DE_NULL;
		m_renderingInfo.pStencilAttachment = DE_NULL;
	}

	if (m_activeSubpass < (deUint32)m_viewMasks.size())
		m_renderingInfo.viewMask = m_viewMasks[m_activeSubpass];

	m_renderingInfo.pNext = DE_NULL;
	if (subpass.m_msrtss.sType == VK_STRUCTURE_TYPE_MULTISAMPLED_RENDER_TO_SINGLE_SAMPLED_INFO_EXT)
	{
		subpass.m_msrtss.pNext = DE_NULL;
		m_renderingInfo.pNext = &subpass.m_msrtss;
	}

	if (subpass.m_dsr.sType == VK_STRUCTURE_TYPE_SUBPASS_DESCRIPTION_DEPTH_STENCIL_RESOLVE)
	{
		depthAttachment.resolveMode = subpass.m_dsr.depthResolveMode;
		stencilAttachment.resolveMode = subpass.m_dsr.stencilResolveMode;
		if (subpass.m_dsr.pDepthStencilResolveAttachment)
		{
			depthAttachment.resolveImageView = m_imageViews[subpass.m_dsr.pDepthStencilResolveAttachment->attachment];
			depthAttachment.resolveImageLayout = subpass.m_dsr.pDepthStencilResolveAttachment->layout;
			stencilAttachment.resolveImageView = m_imageViews[subpass.m_dsr.pDepthStencilResolveAttachment->attachment];
			stencilAttachment.resolveImageLayout = subpass.m_dsr.pDepthStencilResolveAttachment->layout;
		}
	}

	m_renderingInfo.flags = (VkRenderingFlags)0u;

	if (m_secondaryCommandBuffers)
		m_renderingInfo.flags |= VK_RENDERING_CONTENTS_SECONDARY_COMMAND_BUFFERS_BIT;

	vk.cmdBeginRendering(commandBuffer, &m_renderingInfo);
#endif
}

void RenderPassWrapper::nextSubpass (const DeviceInterface& vk, const VkCommandBuffer commandBuffer, const VkSubpassContents contents) const
{
	if (!m_isDynamicRendering)
	{
		vk.cmdNextSubpass(commandBuffer, contents);
	}
	else
	{
#ifndef CTS_USES_VULKANSC
		vk.cmdEndRendering(commandBuffer);
		++m_activeSubpass;
		DE_ASSERT(m_activeSubpass < (deUint32)m_subpasses.size());

		const auto& subpass = m_subpasses[m_activeSubpass];

		transitionLayouts(vk, commandBuffer, subpass, false);

		insertDependencies(vk, commandBuffer, m_activeSubpass);

		beginRendering(vk, commandBuffer);
#endif
	}
}

void RenderPassWrapper::createFramebuffer (const DeviceInterface& vk, const VkDevice device, const VkFramebufferCreateInfo* pCreateInfo, const std::vector<vk::VkImage>& images)
{
	DE_UNREF(images);
	if (!m_isDynamicRendering)
	{
		m_framebuffer = vk::createFramebuffer(vk, device, pCreateInfo);
	}
	else
	{
#ifndef CTS_USES_VULKANSC
		m_images = images;
		m_imageViews.resize(pCreateInfo->attachmentCount);
		for (deUint32 i = 0; i < pCreateInfo->attachmentCount; ++i)
			m_imageViews[i] = pCreateInfo->pAttachments[i];

		for (auto& subpass : m_subpasses)
		{
			for (deUint32 i = 0; i < (deUint32)subpass.m_colorAttachments.size(); ++i)
			{
				if (subpass.m_colorAttachments[i].index != VK_ATTACHMENT_UNUSED)
					subpass.m_colorAttachments[i].attachmentInfo.imageView = pCreateInfo->pAttachments[subpass.m_colorAttachments[i].index];
			}

			if (subpass.m_depthStencilAttachment.attachmentInfo.imageLayout != VK_IMAGE_LAYOUT_UNDEFINED)
			{
				if (subpass.m_depthStencilAttachment.index != VK_ATTACHMENT_UNUSED)
					subpass.m_depthStencilAttachment.attachmentInfo.imageView = pCreateInfo->pAttachments[subpass.m_depthStencilAttachment.index];
			}

			for (deUint32 i = 0; i < (deUint32)subpass.m_resolveAttachments.size(); ++i)
			{
				if (subpass.m_resolveAttachments[i].index != VK_ATTACHMENT_UNUSED)
					subpass.m_resolveAttachments[i].attachmentInfo.imageView = pCreateInfo->pAttachments[subpass.m_resolveAttachments[i].index];
			}
		}
		m_layers = pCreateInfo->layers;
#endif
	}
}

void RenderPassWrapper::createFramebuffer (const DeviceInterface& vk, const VkDevice device, const VkFramebufferCreateInfo* pCreateInfo, vk::VkImage colorImage, vk::VkImage depthStencilImage)
{
	DE_UNREF(colorImage);
	DE_UNREF(depthStencilImage);
	if (!m_isDynamicRendering)
	{
		m_framebuffer = vk::createFramebuffer(vk, device, pCreateInfo);
	}
	else
	{
#ifndef CTS_USES_VULKANSC
		if (colorImage != VK_NULL_HANDLE)
		{
			m_images.push_back(colorImage);
			DE_ASSERT(pCreateInfo->attachmentCount > 0);
			m_imageViews.push_back(pCreateInfo->pAttachments[0]);
		}
		if (depthStencilImage != VK_NULL_HANDLE)
			m_images.push_back(depthStencilImage);
		for (auto& subpass : m_subpasses)
		{
			DE_ASSERT(subpass.m_colorAttachments.size() <= 1);
			if (pCreateInfo->pAttachments)
			{
				if (!subpass.m_colorAttachments.empty() && subpass.m_colorAttachments[0].index < pCreateInfo->attachmentCount)
					subpass.m_colorAttachments[0].attachmentInfo.imageView = pCreateInfo->pAttachments[subpass.m_colorAttachments[0].index];
				if (subpass.m_depthStencilAttachment.index < pCreateInfo->attachmentCount)
					subpass.m_depthStencilAttachment.attachmentInfo.imageView = pCreateInfo->pAttachments[subpass.m_depthStencilAttachment.index];
			}
		}
#endif
	}
}

void RenderPassWrapper::createFramebuffer (const DeviceInterface& vk, const VkDevice device, const VkImage colorImage, const VkImageView colorAttachment, const deUint32 width, const deUint32 height, const deUint32 layers)
{
	DE_UNREF(colorImage);
	if (!m_isDynamicRendering)
	{
		VkFramebufferCreateInfo createInfo = initVulkanStructure();
		createInfo.flags = (VkFramebufferCreateFlags)0u;
		createInfo.renderPass = *m_renderPass;
		createInfo.attachmentCount = (colorAttachment != VK_NULL_HANDLE) ? 1u : 0u;
		createInfo.pAttachments = &colorAttachment;
		createInfo.width = width;
		createInfo.height = height;
		createInfo.layers = layers;
		m_framebuffer = vk::createFramebuffer(vk, device, &createInfo);
	}
	else
	{
#ifndef CTS_USES_VULKANSC
		m_images.push_back(colorImage);
		m_imageViews.push_back(colorAttachment);
		if (colorImage != VK_NULL_HANDLE)
		{
			for (auto& subpass : m_subpasses)
			{
				DE_ASSERT(subpass.m_colorAttachments.size() == 1);
				subpass.m_colorAttachments[0].attachmentInfo.imageView = colorAttachment;
			}
		}
#endif
	}
}

void RenderPassWrapper::createFramebuffer (const DeviceInterface& vk, const VkDevice device, const deUint32 attachmentCount, const VkImage* imagesArray, const VkImageView* attachmentsArray, const deUint32 width, const deUint32 height, const deUint32 layers)
{
	DE_UNREF(imagesArray);
	if (!m_isDynamicRendering)
	{
		VkFramebufferCreateInfo createInfo = initVulkanStructure();
		createInfo.flags = (VkFramebufferCreateFlags)0u;
		createInfo.renderPass = *m_renderPass;
		createInfo.attachmentCount = attachmentCount;
		createInfo.pAttachments = attachmentsArray;
		createInfo.width = width;
		createInfo.height = height;
		createInfo.layers = layers;
		m_framebuffer = vk::createFramebuffer(vk, device, &createInfo);
	}
	else
	{
#ifndef CTS_USES_VULKANSC
		for (deUint32 i = 0; i < attachmentCount; ++i)
		{
			m_images.push_back(imagesArray[i]);
			m_imageViews.push_back(attachmentsArray[i]);
		}
		for (auto& subpass : m_subpasses)
		{
			for (deUint32 i = 0; i < (deUint32)subpass.m_colorAttachments.size(); ++i)
			{
				if (subpass.m_colorAttachments[i].index != VK_ATTACHMENT_UNUSED)
					subpass.m_colorAttachments[i].attachmentInfo.imageView = attachmentsArray[subpass.m_colorAttachments[i].index];
			}
			if (subpass.m_depthStencilAttachment.attachmentInfo.imageLayout != VK_IMAGE_LAYOUT_UNDEFINED)
			{
				if (subpass.m_depthStencilAttachment.index != VK_ATTACHMENT_UNUSED)
					subpass.m_depthStencilAttachment.attachmentInfo.imageView = attachmentsArray[subpass.m_depthStencilAttachment.index];
			}
			for (deUint32 i = 0; i < (deUint32)subpass.m_resolveAttachments.size(); ++i)
			{
				if (subpass.m_resolveAttachments[i].index != VK_ATTACHMENT_UNUSED)
					subpass.m_resolveAttachments[i].attachmentInfo.imageView = attachmentsArray[subpass.m_resolveAttachments[i].index];
			}
		}
#endif
	}
}

ShaderWrapper::ShaderWrapper ()
	: m_vk					(DE_NULL)
	, m_device				(VK_NULL_HANDLE)
	, m_binary				(DE_NULL)
	, m_moduleCreateFlags	((VkShaderModuleCreateFlags)0u)
	, m_layout				(DE_NULL)
	, m_specializationInfo	(DE_NULL)
#ifndef CTS_USES_VULKANSC
	, m_shaderCreateFlags	((VkShaderCreateFlagsEXT)0u)
	, m_binaryDataSize		(0u)
#endif
{
}

ShaderWrapper::ShaderWrapper (const DeviceInterface& vk, VkDevice device, const vk::ProgramBinary& binary, const vk::VkShaderModuleCreateFlags createFlags)
	: m_vk					(&vk)
	, m_device				(device)
	, m_binary				(&binary)
	, m_moduleCreateFlags	(createFlags)
	, m_layout				(DE_NULL)
	, m_specializationInfo(DE_NULL)
#ifndef CTS_USES_VULKANSC
	, m_shaderCreateFlags	((VkShaderCreateFlagsEXT)0u)
	, m_binaryDataSize		(0u)
#endif
{
}

ShaderWrapper::ShaderWrapper (const ShaderWrapper& rhs) noexcept
	: m_vk					(rhs.m_vk)
	, m_device				(rhs.m_device)
	, m_binary				(rhs.m_binary)
	, m_moduleCreateFlags	(rhs.m_moduleCreateFlags)
	, m_layout				(rhs.m_layout)
	, m_specializationInfo	(rhs.m_specializationInfo)
#ifndef CTS_USES_VULKANSC
	, m_shaderCreateFlags	(rhs.m_shaderCreateFlags)
	, m_binaryDataSize		(rhs.m_binaryDataSize)
	, m_binaryData			(rhs.m_binaryData)
#endif
{}

ShaderWrapper& ShaderWrapper::operator= (const ShaderWrapper& rhs) noexcept
{
	m_vk = rhs.m_vk;
	m_device = rhs.m_device;
	m_binary = rhs.m_binary;
	m_moduleCreateFlags = rhs.m_moduleCreateFlags;
	m_layout = rhs.m_layout;
	m_specializationInfo = rhs.m_specializationInfo;
#ifndef CTS_USES_VULKANSC
	m_shaderCreateFlags = rhs.m_shaderCreateFlags;
	m_binaryDataSize = rhs.m_binaryDataSize;
	m_binaryData = rhs.m_binaryData;
#endif

	return *this;
}

vk::VkShaderModule ShaderWrapper::getModule (void) const
{
	if (!m_module)
	{
		if (!m_vk)
			return DE_NULL;
		m_module = createShaderModule(*m_vk, m_device, *m_binary, m_moduleCreateFlags);
	}
	return *m_module;
}

size_t ShaderWrapper::getCodeSize (void) const
{
	return m_binary->getSize();
}

void* ShaderWrapper::getBinary (void) const
{
	return (void*)m_binary->getBinary();
}

void ShaderWrapper::createModule (void)
{
	if (m_vk)
		m_module = createShaderModule(*m_vk, m_device, *m_binary, m_moduleCreateFlags);
}

void ShaderWrapper::setLayoutAndSpecialization (const PipelineLayoutWrapper* layout, const VkSpecializationInfo* specializationInfo)
{
	m_layout = layout;
	m_specializationInfo = specializationInfo;
}

#ifndef CTS_USES_VULKANSC
void ShaderWrapper::getShaderBinary (void)
{
	m_vk->getShaderBinaryDataEXT(m_device, *m_shader, &m_binaryDataSize, DE_NULL);
	m_binaryData.resize(m_binaryDataSize);
	m_vk->getShaderBinaryDataEXT(m_device, *m_shader, &m_binaryDataSize, m_binaryData.data());
}
#endif

// Structure storing *CreateInfo structures that do not need to exist in memory after pipeline was constructed.
struct GraphicsPipelineWrapper::InternalData
{
	const InstanceInterface&							vki;
	const DeviceInterface&								vk;
	VkPhysicalDevice									physicalDevice;
	VkDevice											device;
	const std::vector<std::string>&						deviceExtensions;
	const PipelineConstructionType						pipelineConstructionType;
	const VkPipelineCreateFlags							pipelineFlags;
	PipelineCreateFlags2								pipelineFlags2;

	// attribute used for making sure pipeline is configured in correct order
	int													setupState;

	std::vector<PipelineShaderStageModuleIdPtr>			pipelineShaderIdentifiers;
	std::vector<VkPipelineShaderStageCreateInfo>		pipelineShaderStages;
	VkPipelineInputAssemblyStateCreateInfo				inputAssemblyState;
	VkPipelineRasterizationStateCreateInfo				defaultRasterizationState;
	VkPipelineViewportStateCreateInfo					viewportState;
	VkPipelineTessellationStateCreateInfo				tessellationState;
	VkPipelineFragmentShadingRateStateCreateInfoKHR*	pFragmentShadingRateState;
	PipelineRenderingCreateInfoWrapper					pRenderingState;
	RenderingAttachmentLocationInfoWrapper				pRenderingAttachmentLocation;
	RenderingInputAttachmentIndexInfoWrapper			pRenderingInputAttachmentIndex;
	const VkPipelineDynamicStateCreateInfo*				pDynamicState;
	PipelineRepresentativeFragmentTestCreateInfoWrapper	pRepresentativeFragmentTestState;

	TessellationDomainOriginStatePtr					pTessellationDomainOrigin;
	deBool												useViewportState;
	deBool												useDefaultRasterizationState;
	deBool												useDefaultDepthStencilState;
	deBool												useDefaultColorBlendState;
	deBool												useDefaultMultisampleState;
	deBool												useDefaultVertexInputState;
	deBool												failOnCompileWhenLinking;

#ifndef CTS_USES_VULKANSC
	VkGraphicsPipelineLibraryCreateInfoEXT				pipelinePartLibraryCreateInfo[4];
	VkPipelineLibraryCreateInfoKHR						finalPipelineLibraryCreateInfo;
#endif
	VkGraphicsPipelineCreateInfo						pipelinePartCreateInfo[4];
	bool												explicitLinkPipelineLayoutSet;
	VkGraphicsPipelineCreateInfo						monolithicPipelineCreateInfo;

	ShaderWrapper										vertexShader;
	ShaderWrapper										tessellationControlShader;
	ShaderWrapper										tessellationEvaluationShader;
	ShaderWrapper										geometryShader;
	ShaderWrapper										fragmentShader;

	ShaderWrapper										meshShader;
	ShaderWrapper										taskShader;

	bool												tessellationShaderFeature;
	bool												geometryShaderFeature;
	bool												taskShaderFeature;
	bool												meshShaderFeature;

	// Store all dynamic state that are used with shader objects
	std::vector<vk::VkDynamicState>						shaderObjectDynamicStates;

#ifndef CTS_USES_VULKANSC
	// Store the state that a pipeline would be created with, but shader objects have to set dynamically
	struct PipelineCreateState {
		std::vector<VkViewport>								viewports;
		std::vector<VkRect2D>								scissors;
		float												lineWidth = 1.0f;
		VkDepthBiasRepresentationEXT						depthBiasRepresentation = vk::VK_DEPTH_BIAS_REPRESENTATION_LEAST_REPRESENTABLE_VALUE_FORMAT_EXT;
		VkBool32											depthBiasExact = VK_FALSE;
		float												depthBiasConstantFactor = 0.0f;
		float												depthBiasClamp = 0.0f;
		float												depthBiasSlopeFactor = 1.0f;
		float												blendConstants[4] = { 0.0f, 0.0f, 0.0f, 0.0f };
		float												minDepthBounds = 0.0f;
		float												maxDepthBounds = 1.0f;
		VkStencilOpState									stencilFront = { VK_STENCIL_OP_KEEP, VK_STENCIL_OP_KEEP, VK_STENCIL_OP_KEEP, VK_COMPARE_OP_NEVER, 0, 0, 0 };
		VkStencilOpState									stencilBack = { VK_STENCIL_OP_KEEP, VK_STENCIL_OP_KEEP, VK_STENCIL_OP_KEEP, VK_COMPARE_OP_NEVER, 0, 0, 0 };
		VkCullModeFlags										cullMode = VK_CULL_MODE_NONE;
		deBool												depthTestEnable = VK_FALSE;
		deBool												depthWriteEnable = VK_FALSE;
		VkCompareOp											depthCompareOp = VK_COMPARE_OP_NEVER;
		deBool												depthBoundsTestEnable = VK_FALSE;
		VkFrontFace											frontFace = VK_FRONT_FACE_COUNTER_CLOCKWISE;
		VkPrimitiveTopology									topology = VK_PRIMITIVE_TOPOLOGY_POINT_LIST;
		deBool												stencilTestEnable = VK_FALSE;
		std::vector<VkVertexInputAttributeDescription2EXT>	attributes;
		std::vector<VkVertexInputBindingDescription2EXT>	bindings;
		deBool												depthBiasEnable = VK_FALSE;
		VkLogicOp											logicOp = VK_LOGIC_OP_CLEAR;
		uint32_t											patchControlPoints = 1;
		deBool												primitiveRestartEnable = VK_FALSE;
		deBool												rasterizerDiscardEnable = VK_FALSE;
		deBool												alphaToCoverageEnable = VK_FALSE;
		deBool												alphaToOneEnable = VK_FALSE;
		std::vector<VkColorBlendAdvancedEXT>				colorBlendAdvanced;
		std::vector<VkBool32>								colorBlendEnables;
		std::vector<VkColorBlendEquationEXT>				blendEquations;
		std::vector<VkColorComponentFlags>					colorWriteMasks;
		VkConservativeRasterizationModeEXT					conservativeRasterizationMode = VK_CONSERVATIVE_RASTERIZATION_MODE_DISABLED_EXT;
		VkCoverageModulationModeNV							coverageModulationMode = VK_COVERAGE_MODULATION_MODE_NONE_NV;
		deBool												coverageModulationTableEnable = VK_FALSE;
		std::vector<float>									coverageModulationTable;
		VkCoverageReductionModeNV							coverageReductionMode = VK_COVERAGE_REDUCTION_MODE_MERGE_NV;
		deBool												coverageToColorEnable = VK_FALSE;
		deUint32											coverageToColorLocation = 0;
		deBool												depthClampEnable = VK_FALSE;
		deBool												depthClipEnable = VK_FALSE;
		deBool												negativeOneToOne = VK_FALSE;
		deUint32											colorWriteEnableAttachmentCount = 0;
		std::vector<VkBool32>								colorWriteEnables;
		float												extraPrimitiveOverestimationSize = 0.0f;
		VkLineRasterizationModeEXT							lineRasterizationMode = VK_LINE_RASTERIZATION_MODE_DEFAULT_EXT;
		deBool												stippledLineEnable = VK_FALSE;
		deUint32											lineStippleFactor = 1;
		deUint16											lineStipplePattern = 0x1;
		deBool												logicOpEnable = VK_FALSE;
		VkPolygonMode										polygonMode = VK_POLYGON_MODE_FILL;
		VkProvokingVertexModeEXT							provokingVertexMode = VK_PROVOKING_VERTEX_MODE_FIRST_VERTEX_EXT;
		VkSampleCountFlagBits								rasterizationSamples = VK_SAMPLE_COUNT_1_BIT;
		VkExtent2D											fragmentShadingRateSize = { 1u, 1u };
		VkFragmentShadingRateCombinerOpKHR					combinerOps[2] = { VK_FRAGMENT_SHADING_RATE_COMBINER_OP_KEEP_KHR, VK_FRAGMENT_SHADING_RATE_COMBINER_OP_KEEP_KHR };
		deUint32											rasterizationStream = 0;
		deBool												representativeFragmentTestEnable = VK_FALSE;
		deBool												sampleLocationsEnable = VK_FALSE;
		std::vector<VkSampleLocationEXT>					pSampleLocations;
		VkSampleLocationsInfoEXT							sampleLocationsInfo = vk::initVulkanStructure();
		std::vector<VkSampleMask>							sampleMasks;
		deBool												shadingRateImageEnable = VK_FALSE;
		VkTessellationDomainOrigin							domainOrigin = VK_TESSELLATION_DOMAIN_ORIGIN_UPPER_LEFT;
		std::vector<VkViewportSwizzleNV>					viewportSwizzles;
		deBool												viewportWScalingEnable = VK_FALSE;
		deUint32											viewportWScalingCount = 0;
		std::vector<VkViewportWScalingNV>					viewportWScalings;
		VkCoarseSampleOrderTypeNV							coarseSampleOrderType = VK_COARSE_SAMPLE_ORDER_TYPE_DEFAULT_NV;
		deUint32											coarseCustomSampleOrderCount = 0;
		std::vector<std::vector<VkCoarseSampleLocationNV>>	coarseSampleLocations;
		std::vector<VkCoarseSampleOrderCustomNV>			coarseCustomSampleOrders;
		deUint32											shadingRatePaletteCount = 0;
		std::vector<std::vector<VkShadingRatePaletteEntryNV>> shadingRatePaletteEntries;
		std::vector<VkShadingRatePaletteNV>					shadingRatePalettes;
		deUint32											exclusiveScissorCount = 0;
		std::vector<VkRect2D>								exclussiveScissors;
		deBool												discardRectangleEnable = VK_FALSE;
		std::vector<VkRect2D>								discardRectangles;
		VkDiscardRectangleModeEXT							discardRectangleMode = VK_DISCARD_RECTANGLE_MODE_INCLUSIVE_EXT;
		VkImageAspectFlags									attachmentFeedbackLoopEnable = VK_IMAGE_ASPECT_NONE;
	} pipelineCreateState;
#endif

	// initialize with most common values
	InternalData(const InstanceInterface&			instanceInterface,
				 const DeviceInterface&				vkd,
				 VkPhysicalDevice					physDevice,
				 VkDevice							vkDevice,
				 const std::vector<std::string>&	deviceExts,
				 const PipelineConstructionType		constructionType,
				 const VkPipelineCreateFlags		pipelineCreateFlags)
		: vki						(instanceInterface)
		, vk						(vkd)
		, physicalDevice			(physDevice)
		, device					(vkDevice)
		, deviceExtensions			(deviceExts)
		, pipelineConstructionType	(constructionType)
		, pipelineFlags				(pipelineCreateFlags)
		, pipelineFlags2			(0u)
		, setupState				(PSS_NONE)
		, inputAssemblyState
		{
			VK_STRUCTURE_TYPE_PIPELINE_INPUT_ASSEMBLY_STATE_CREATE_INFO,	// VkStructureType								sType
			DE_NULL,														// const void*									pNext
			0u,																// VkPipelineInputAssemblyStateCreateFlags		flags
			VK_PRIMITIVE_TOPOLOGY_TRIANGLE_LIST,							// VkPrimitiveTopology							topology
			VK_FALSE														// VkBool32										primitiveRestartEnable
		}
		, defaultRasterizationState
		{
			VK_STRUCTURE_TYPE_PIPELINE_RASTERIZATION_STATE_CREATE_INFO,		// VkStructureType								sType
			DE_NULL,														// const void*									pNext
			0u,																// VkPipelineRasterizationStateCreateFlags		flags
			VK_FALSE,														// VkBool32										depthClampEnable
			VK_FALSE,														// VkBool32										rasterizerDiscardEnable
			VK_POLYGON_MODE_FILL,											// VkPolygonMode								polygonMode
			VK_CULL_MODE_NONE,												// VkCullModeFlags								cullMode
			VK_FRONT_FACE_COUNTER_CLOCKWISE,								// VkFrontFace									frontFace
			VK_FALSE,														// VkBool32										depthBiasEnable
			0.0f,															// float										depthBiasConstantFactor
			0.0f,															// float										depthBiasClamp
			0.0f,															// float										depthBiasSlopeFactor
			1.0f															// float										lineWidth
		}
		, viewportState
		{
			VK_STRUCTURE_TYPE_PIPELINE_VIEWPORT_STATE_CREATE_INFO,			// VkStructureType								sType
			DE_NULL,														// const void*									pNext
			(VkPipelineViewportStateCreateFlags)0,							// VkPipelineViewportStateCreateFlags			flags
			1u,																// deUint32										viewportCount
			DE_NULL,														// const VkViewport*							pViewports
			1u,																// deUint32										scissorCount
			DE_NULL															// const VkRect2D*								pScissors
		}
		, tessellationState
		{
			VK_STRUCTURE_TYPE_PIPELINE_TESSELLATION_STATE_CREATE_INFO,		// VkStructureType								sType
			DE_NULL,														// const void*									pNext
			0u,																// VkPipelineTessellationStateCreateFlags		flags
			3u																// deUint32										patchControlPoints
		}
		, pFragmentShadingRateState		(nullptr)
		, pDynamicState					(DE_NULL)
		, pRepresentativeFragmentTestState(nullptr)
		, pTessellationDomainOrigin		()
		, useViewportState				(DE_TRUE)
		, useDefaultRasterizationState	(DE_FALSE)
		, useDefaultDepthStencilState	(DE_FALSE)
		, useDefaultColorBlendState		(DE_FALSE)
		, useDefaultMultisampleState	(DE_FALSE)
		, useDefaultVertexInputState	(DE_TRUE)
		, failOnCompileWhenLinking		(false)
		, explicitLinkPipelineLayoutSet	(false)
		, tessellationShaderFeature		(false)
		, geometryShaderFeature			(false)
		, taskShaderFeature				(false)
		, meshShaderFeature				(false)
	{
		monolithicPipelineCreateInfo = initVulkanStructure();
	}

	bool extensionEnabled (const std::string& ext) const
	{
		return std::find(deviceExtensions.begin(), deviceExtensions.end(), ext) != deviceExtensions.end();
	}
};

GraphicsPipelineWrapper::GraphicsPipelineWrapper(const InstanceInterface&			vki,
												 const DeviceInterface&				vk,
												 VkPhysicalDevice					physicalDevice,
												 VkDevice							device,
												 const std::vector<std::string>&	deviceExtensions,
												 const PipelineConstructionType		pipelineConstructionType,
												 const VkPipelineCreateFlags		flags)
	: m_internalData	(new InternalData(vki, vk, physicalDevice, device, deviceExtensions, pipelineConstructionType, flags))
{
}

GraphicsPipelineWrapper::GraphicsPipelineWrapper(GraphicsPipelineWrapper&& pw) noexcept
	: m_pipelineFinal	(pw.m_pipelineFinal)
	, m_internalData	(pw.m_internalData)
{
	std::move(pw.m_pipelineParts, pw.m_pipelineParts + de::arrayLength(pw.m_pipelineParts), m_pipelineParts);
}

GraphicsPipelineWrapper& GraphicsPipelineWrapper::setMonolithicPipelineLayout(const PipelineLayoutWrapper& layout)
{
	// make sure pipeline was not already built
	DE_ASSERT(m_pipelineFinal.get() == DE_NULL);

	m_internalData->monolithicPipelineCreateInfo.layout = *layout;
	m_internalData->explicitLinkPipelineLayoutSet = true;

	return *this;
}

GraphicsPipelineWrapper& GraphicsPipelineWrapper::setMonolithicPipelineBinaries(PipelineBinaryInfoWrapper binaries)
{
	// make sure pipeline was not already built
	DE_ASSERT(m_pipelineFinal.get() == DE_NULL);

	void* firstStructInChain = static_cast<void*>(&m_internalData->monolithicPipelineCreateInfo);
	addToChain(&firstStructInChain, binaries.ptr);

	return *this;
}

GraphicsPipelineWrapper& GraphicsPipelineWrapper::setDynamicState(const VkPipelineDynamicStateCreateInfo* dynamicState)
{
	// make sure states are not yet setup - all pipeline states must know about dynamic state
	DE_ASSERT(m_internalData && m_internalData->setupState == PSS_NONE);

	m_internalData->pDynamicState								= dynamicState;
	m_internalData->monolithicPipelineCreateInfo.pDynamicState	= dynamicState;

	return *this;
}

GraphicsPipelineWrapper& GraphicsPipelineWrapper::setRepresentativeFragmentTestState(PipelineRepresentativeFragmentTestCreateInfoWrapper representativeFragmentTestState)
{
	// Representative fragment test state is needed by the fragment shader state.
	DE_ASSERT(m_internalData && (m_internalData->setupState < PSS_FRAGMENT_SHADER));

	m_internalData->pRepresentativeFragmentTestState = representativeFragmentTestState;
	return *this;
}

GraphicsPipelineWrapper& GraphicsPipelineWrapper::setPipelineCreateFlags2(PipelineCreateFlags2 pipelineFlags2)
{
	// make sure states are not yet setup - all pipeline states must know about createFlags2
	DE_ASSERT(m_internalData && m_internalData->setupState == PSS_NONE);

	m_internalData->pipelineFlags2 = pipelineFlags2;
	return *this;
}

std::vector<VkDynamicState> getDynamicStates(const VkPipelineDynamicStateCreateInfo* dynamicStateInfo, uint32_t setupState)
{
	static const std::set<VkDynamicState> vertexInputStates {
		VK_DYNAMIC_STATE_VERTEX_INPUT_BINDING_STRIDE_EXT,
		VK_DYNAMIC_STATE_VERTEX_INPUT_EXT,
		VK_DYNAMIC_STATE_PRIMITIVE_TOPOLOGY_EXT,
		VK_DYNAMIC_STATE_PRIMITIVE_RESTART_ENABLE_EXT,
	};

	static const std::set<VkDynamicState> preRastStates {
		VK_DYNAMIC_STATE_VIEWPORT,
		VK_DYNAMIC_STATE_VIEWPORT_WITH_COUNT_EXT,
		VK_DYNAMIC_STATE_SCISSOR,
		VK_DYNAMIC_STATE_SCISSOR_WITH_COUNT_EXT,
		VK_DYNAMIC_STATE_LINE_WIDTH,
		VK_DYNAMIC_STATE_LINE_STIPPLE_EXT,
		VK_DYNAMIC_STATE_CULL_MODE_EXT,
		VK_DYNAMIC_STATE_FRONT_FACE_EXT,
		VK_DYNAMIC_STATE_PATCH_CONTROL_POINTS_EXT,
		VK_DYNAMIC_STATE_RASTERIZER_DISCARD_ENABLE_EXT,
		VK_DYNAMIC_STATE_DISCARD_RECTANGLE_EXT,
		VK_DYNAMIC_STATE_DEPTH_BIAS,
		VK_DYNAMIC_STATE_DEPTH_BIAS_ENABLE_EXT,
		VK_DYNAMIC_STATE_FRAGMENT_SHADING_RATE_KHR,
#ifndef CTS_USES_VULKANSC
		VK_DYNAMIC_STATE_TESSELLATION_DOMAIN_ORIGIN_EXT,
		VK_DYNAMIC_STATE_DEPTH_CLAMP_ENABLE_EXT,
		VK_DYNAMIC_STATE_POLYGON_MODE_EXT,
		VK_DYNAMIC_STATE_RASTERIZATION_STREAM_EXT,
		VK_DYNAMIC_STATE_PROVOKING_VERTEX_MODE_EXT,
		VK_DYNAMIC_STATE_DEPTH_CLIP_NEGATIVE_ONE_TO_ONE_EXT,
		VK_DYNAMIC_STATE_DEPTH_CLIP_ENABLE_EXT,
		VK_DYNAMIC_STATE_LINE_STIPPLE_ENABLE_EXT,
		VK_DYNAMIC_STATE_LINE_STIPPLE_EXT,
		VK_DYNAMIC_STATE_CONSERVATIVE_RASTERIZATION_MODE_EXT,
		VK_DYNAMIC_STATE_EXTRA_PRIMITIVE_OVERESTIMATION_SIZE_EXT,
		VK_DYNAMIC_STATE_LINE_RASTERIZATION_MODE_EXT,
		VK_DYNAMIC_STATE_VIEWPORT_SWIZZLE_NV,
		VK_DYNAMIC_STATE_SHADING_RATE_IMAGE_ENABLE_NV,
		VK_DYNAMIC_STATE_VIEWPORT_W_SCALING_ENABLE_NV,
		VK_DYNAMIC_STATE_VIEWPORT_W_SCALING_NV,
		VK_DYNAMIC_STATE_VIEWPORT_SHADING_RATE_PALETTE_NV,
		VK_DYNAMIC_STATE_VIEWPORT_COARSE_SAMPLE_ORDER_NV,
		VK_DYNAMIC_STATE_EXCLUSIVE_SCISSOR_NV,
#endif
	};

	static const std::set<VkDynamicState> fragShaderStates {
		VK_DYNAMIC_STATE_DEPTH_BOUNDS,
		VK_DYNAMIC_STATE_DEPTH_TEST_ENABLE_EXT,
		VK_DYNAMIC_STATE_DEPTH_WRITE_ENABLE_EXT,
		VK_DYNAMIC_STATE_DEPTH_COMPARE_OP_EXT,
		VK_DYNAMIC_STATE_DEPTH_BOUNDS_TEST_ENABLE_EXT,
		VK_DYNAMIC_STATE_STENCIL_COMPARE_MASK,
		VK_DYNAMIC_STATE_STENCIL_WRITE_MASK,
		VK_DYNAMIC_STATE_STENCIL_REFERENCE,
		VK_DYNAMIC_STATE_STENCIL_TEST_ENABLE_EXT,
		VK_DYNAMIC_STATE_STENCIL_OP_EXT,
		VK_DYNAMIC_STATE_FRAGMENT_SHADING_RATE_KHR,
		// Needs MSAA info here as well as fragment output state
		VK_DYNAMIC_STATE_SAMPLE_LOCATIONS_EXT,
#ifndef CTS_USES_VULKANSC
		VK_DYNAMIC_STATE_SAMPLE_MASK_EXT,
		VK_DYNAMIC_STATE_ALPHA_TO_COVERAGE_ENABLE_EXT,
		VK_DYNAMIC_STATE_ALPHA_TO_ONE_ENABLE_EXT,
		VK_DYNAMIC_STATE_SAMPLE_LOCATIONS_ENABLE_EXT,
		VK_DYNAMIC_STATE_RASTERIZATION_SAMPLES_EXT,
		VK_DYNAMIC_STATE_COVERAGE_TO_COLOR_ENABLE_NV,
		VK_DYNAMIC_STATE_COVERAGE_TO_COLOR_LOCATION_NV,
		VK_DYNAMIC_STATE_COVERAGE_MODULATION_MODE_NV,
		VK_DYNAMIC_STATE_COVERAGE_MODULATION_TABLE_ENABLE_NV,
		VK_DYNAMIC_STATE_COVERAGE_MODULATION_TABLE_NV,
		VK_DYNAMIC_STATE_COVERAGE_REDUCTION_MODE_NV,
		VK_DYNAMIC_STATE_REPRESENTATIVE_FRAGMENT_TEST_ENABLE_NV,
#endif
	};

	static const std::set<VkDynamicState> fragOutputStates {
		VK_DYNAMIC_STATE_LOGIC_OP_EXT,
		VK_DYNAMIC_STATE_BLEND_CONSTANTS,
		VK_DYNAMIC_STATE_COLOR_WRITE_ENABLE_EXT,
		VK_DYNAMIC_STATE_FRAGMENT_SHADING_RATE_KHR,
		VK_DYNAMIC_STATE_SAMPLE_LOCATIONS_EXT,
#ifndef CTS_USES_VULKANSC
		VK_DYNAMIC_STATE_COLOR_WRITE_MASK_EXT,
		VK_DYNAMIC_STATE_COLOR_BLEND_ENABLE_EXT,
		VK_DYNAMIC_STATE_COLOR_BLEND_ADVANCED_EXT,
		VK_DYNAMIC_STATE_COLOR_BLEND_EQUATION_EXT,
		VK_DYNAMIC_STATE_LOGIC_OP_ENABLE_EXT,
		VK_DYNAMIC_STATE_SAMPLE_MASK_EXT,
		VK_DYNAMIC_STATE_ALPHA_TO_COVERAGE_ENABLE_EXT,
		VK_DYNAMIC_STATE_ALPHA_TO_ONE_ENABLE_EXT,
		VK_DYNAMIC_STATE_SAMPLE_LOCATIONS_ENABLE_EXT,
		VK_DYNAMIC_STATE_RASTERIZATION_SAMPLES_EXT,
		VK_DYNAMIC_STATE_COVERAGE_TO_COLOR_ENABLE_NV,
		VK_DYNAMIC_STATE_COVERAGE_TO_COLOR_LOCATION_NV,
		VK_DYNAMIC_STATE_COVERAGE_MODULATION_MODE_NV,
		VK_DYNAMIC_STATE_COVERAGE_MODULATION_TABLE_ENABLE_NV,
		VK_DYNAMIC_STATE_COVERAGE_MODULATION_TABLE_NV,
		VK_DYNAMIC_STATE_COVERAGE_REDUCTION_MODE_NV,
		VK_DYNAMIC_STATE_REPRESENTATIVE_FRAGMENT_TEST_ENABLE_NV,
		VK_DYNAMIC_STATE_ATTACHMENT_FEEDBACK_LOOP_ENABLE_EXT,
#endif
	};

	const std::set<VkDynamicState> dynamicStates (dynamicStateInfo->pDynamicStates,
												  dynamicStateInfo->pDynamicStates + dynamicStateInfo->dynamicStateCount);

	// Verify all passed states are contained in at least one of the vectors above, so they won't get lost.
	for (const auto dynState : dynamicStates)
	{
		DE_UNREF(dynState); // For release builds.
		DE_ASSERT(		de::contains(vertexInputStates.begin(),	vertexInputStates.end(),	dynState)
				  ||	de::contains(preRastStates.begin(),		preRastStates.end(),		dynState)
				  ||	de::contains(fragShaderStates.begin(),	fragShaderStates.end(),		dynState)
				  ||	de::contains(fragOutputStates.begin(),	fragOutputStates.end(),		dynState));
	}

	std::set<VkDynamicState> intersectedStates;

	if (setupState & PSS_VERTEX_INPUT_INTERFACE)
		std::set_intersection(vertexInputStates.begin(), vertexInputStates.end(), dynamicStates.begin(), dynamicStates.end(), std::inserter(intersectedStates, intersectedStates.end()));

	if (setupState & PSS_PRE_RASTERIZATION_SHADERS)
		std::set_intersection(preRastStates.begin(),	 preRastStates.end(),	  dynamicStates.begin(), dynamicStates.end(), std::inserter(intersectedStates, intersectedStates.end()));

	if (setupState & PSS_FRAGMENT_SHADER)
		std::set_intersection(fragShaderStates.begin(),  fragShaderStates.end(),  dynamicStates.begin(), dynamicStates.end(), std::inserter(intersectedStates, intersectedStates.end()));

	if (setupState & PSS_FRAGMENT_OUTPUT_INTERFACE)
		std::set_intersection(fragOutputStates.begin(),  fragOutputStates.end(),  dynamicStates.begin(), dynamicStates.end(), std::inserter(intersectedStates, intersectedStates.end()));

	const std::vector<VkDynamicState> returnedStates (begin(intersectedStates), end(intersectedStates));

	return returnedStates;
}

GraphicsPipelineWrapper& GraphicsPipelineWrapper::setDefaultTopology(const VkPrimitiveTopology topology)
{
	// topology is needed by vertex input state, make sure vertex input state was not setup yet
	DE_ASSERT(m_internalData && (m_internalData->setupState == PSS_NONE));

	m_internalData->inputAssemblyState.topology = topology;

	return *this;
}

GraphicsPipelineWrapper& GraphicsPipelineWrapper::setDefaultPatchControlPoints(const deUint32 patchControlPoints)
{
	// patchControlPoints are needed by pre-rasterization shader state, make sure pre-rasterization state was not setup yet
	DE_ASSERT(m_internalData && (m_internalData->setupState < PSS_PRE_RASTERIZATION_SHADERS));

	m_internalData->tessellationState.patchControlPoints = patchControlPoints;

	return *this;
}

GraphicsPipelineWrapper& GraphicsPipelineWrapper::setDefaultTessellationDomainOrigin (const VkTessellationDomainOrigin domainOrigin, bool forceExtStruct)
{
	// Tessellation domain origin is needed by pre-rasterization shader state, make sure pre-rasterization state was not setup yet
	DE_ASSERT(m_internalData && (m_internalData->setupState < PSS_PRE_RASTERIZATION_SHADERS));

	// We need the extension structure when:
	// - We want to force it.
	// - The domain origin is not the default value.
	// - We have already hooked the extension structure.
	if (forceExtStruct || domainOrigin != VK_TESSELLATION_DOMAIN_ORIGIN_UPPER_LEFT || m_internalData->pTessellationDomainOrigin)
	{
		if (!m_internalData->pTessellationDomainOrigin)
		{
			m_internalData->pTessellationDomainOrigin.reset(new VkPipelineTessellationDomainOriginStateCreateInfo(initVulkanStructure()));
			m_internalData->tessellationState.pNext = m_internalData->pTessellationDomainOrigin.get();
		}
		m_internalData->pTessellationDomainOrigin->domainOrigin = domainOrigin;
	}

	return *this;
}

GraphicsPipelineWrapper& GraphicsPipelineWrapper::setDefaultRasterizerDiscardEnable(const deBool rasterizerDiscardEnable)
{
	// rasterizerDiscardEnable is used in pre-rasterization shader state, make sure pre-rasterization state was not setup yet
	DE_ASSERT(m_internalData && (m_internalData->setupState < PSS_PRE_RASTERIZATION_SHADERS));

	m_internalData->defaultRasterizationState.rasterizerDiscardEnable = rasterizerDiscardEnable;

	return *this;
}

GraphicsPipelineWrapper& GraphicsPipelineWrapper::setDefaultRasterizationState()
{
	// RasterizationState is used in pre-rasterization shader state, make sure this state was not setup yet
	DE_ASSERT(m_internalData && (m_internalData->setupState < PSS_PRE_RASTERIZATION_SHADERS));

	m_internalData->useDefaultRasterizationState = DE_TRUE;

	return *this;
}

GraphicsPipelineWrapper& GraphicsPipelineWrapper::setDefaultDepthStencilState()
{
	// DepthStencilState is used in fragment shader state, make sure fragment shader state was not setup yet
	DE_ASSERT(m_internalData && (m_internalData->setupState < PSS_FRAGMENT_SHADER));

	m_internalData->useDefaultDepthStencilState = DE_TRUE;

	return *this;
}

GraphicsPipelineWrapper& GraphicsPipelineWrapper::setDefaultColorBlendState()
{
	// ColorBlendState is used in fragment shader state, make sure fragment shader state was not setup yet
	DE_ASSERT(m_internalData && (m_internalData->setupState < PSS_FRAGMENT_SHADER));

	m_internalData->useDefaultColorBlendState = DE_TRUE;

	return *this;
}

GraphicsPipelineWrapper& GraphicsPipelineWrapper::setDefaultMultisampleState()
{
	// MultisampleState is used in fragment shader state, make sure fragment shader state was not setup yet
	DE_ASSERT(m_internalData && (m_internalData->setupState < PSS_FRAGMENT_SHADER));

	m_internalData->useDefaultMultisampleState = DE_TRUE;

	return *this;
}

GraphicsPipelineWrapper& GraphicsPipelineWrapper::setDefaultVertexInputState(const deBool useDefaultVertexInputState)
{
	// Make sure vertex input state was not setup yet.
	DE_ASSERT(m_internalData && (m_internalData->setupState == PSS_NONE));

	m_internalData->useDefaultVertexInputState = useDefaultVertexInputState;

	return *this;
}

GraphicsPipelineWrapper& GraphicsPipelineWrapper::setDefaultViewportsCount(deUint32 viewportCount)
{
	// ViewportState is used in pre-rasterization shader state, make sure pre-rasterization state was not setup yet
	DE_ASSERT(m_internalData && (m_internalData->setupState < PSS_PRE_RASTERIZATION_SHADERS));

	m_internalData->viewportState.viewportCount = viewportCount;

	return *this;
}

GraphicsPipelineWrapper& GraphicsPipelineWrapper::setDefaultScissorsCount(deUint32 scissorCount)
{
	// ViewportState is used in pre-rasterization shader state, make sure pre-rasterization state was not setup yet
	DE_ASSERT(m_internalData && (m_internalData->setupState < PSS_PRE_RASTERIZATION_SHADERS));

	m_internalData->viewportState.scissorCount = scissorCount;

	return *this;
}

GraphicsPipelineWrapper& GraphicsPipelineWrapper::setViewportStatePnext(const void* pNext)
{
	// ViewportState is used in pre-rasterization shader state, make sure pre-rasterization state was not setup yet
	DE_ASSERT(m_internalData && (m_internalData->setupState < PSS_PRE_RASTERIZATION_SHADERS));

	m_internalData->viewportState.pNext = pNext;

	return *this;
}

#ifndef CTS_USES_VULKANSC
GraphicsPipelineWrapper& GraphicsPipelineWrapper::setRenderingColorAttachmentsInfo(PipelineRenderingCreateInfoWrapper pipelineRenderingCreateInfo)
{
	/* When both graphics pipeline library and dynamic rendering enabled, we just need only viewMask of VkPipelineRenderingCreateInfo
	 * on non-fragment stages. But we need the rest info for setting up fragment output states.
	 * This method provides a way to verify this condition.
	 */
	if (!m_internalData->pRenderingState.ptr || !isConstructionTypeLibrary(m_internalData->pipelineConstructionType))
		return *this;

	DE_ASSERT(m_internalData && (m_internalData->setupState > PSS_VERTEX_INPUT_INTERFACE) &&
								(m_internalData->setupState < PSS_FRAGMENT_OUTPUT_INTERFACE) &&
								(m_internalData->pRenderingState.ptr->viewMask == pipelineRenderingCreateInfo.ptr->viewMask));

	m_internalData->pRenderingState.ptr = pipelineRenderingCreateInfo.ptr;

	return *this;
}
#endif

GraphicsPipelineWrapper& GraphicsPipelineWrapper::disableViewportState(const bool disable)
{
	// ViewportState is used in pre-rasterization shader state, make sure pre-rasterization state was not setup yet
	DE_ASSERT(m_internalData && (m_internalData->setupState < PSS_PRE_RASTERIZATION_SHADERS));

	m_internalData->useViewportState = !disable;

	return *this;
}

GraphicsPipelineWrapper& GraphicsPipelineWrapper::setupVertexInputState(const VkPipelineVertexInputStateCreateInfo*		vertexInputState,
																		const VkPipelineInputAssemblyStateCreateInfo*	inputAssemblyState,
																		const VkPipelineCache							partPipelineCache,
																		PipelineCreationFeedbackCreateInfoWrapper		partCreationFeedback,
																		PipelineBinaryInfoWrapper						partBinaries,
																		const bool										useNullPtrs)
{
	// make sure pipeline was not already build
	DE_ASSERT(m_pipelineFinal.get() == DE_NULL);

	// make sure states are set in order - no need to complicate logic to support out of order specification - this state needs to be set first
	DE_ASSERT(m_internalData && (m_internalData->setupState == PSS_NONE));

	// Unreference variables that are not used in Vulkan SC. No need to put this in ifdef.
	DE_UNREF(partPipelineCache);
	DE_UNREF(partCreationFeedback);
	DE_UNREF(partBinaries);

	m_internalData->setupState = PSS_VERTEX_INPUT_INTERFACE;

	const auto pVertexInputState	= ((vertexInputState || useNullPtrs || !m_internalData->useDefaultVertexInputState)
									? vertexInputState
									: &defaultVertexInputState);
	const auto pInputAssemblyState	= ((inputAssemblyState || useNullPtrs) ? inputAssemblyState : &m_internalData->inputAssemblyState);

	if (!isConstructionTypeLibrary(m_internalData->pipelineConstructionType))
	{
		m_internalData->monolithicPipelineCreateInfo.pVertexInputState		= pVertexInputState;
		m_internalData->monolithicPipelineCreateInfo.pInputAssemblyState	= pInputAssemblyState;
	}

#ifndef CTS_USES_VULKANSC
	// note we could just use else to if statement above but sinc
	// this section is cut out for Vulkan SC its cleaner with separate if
	if (isConstructionTypeLibrary(m_internalData->pipelineConstructionType))
	{
		auto&	libraryCreateInfo	= m_internalData->pipelinePartLibraryCreateInfo[0];
		void*	firstStructInChain	= reinterpret_cast<void*>(&libraryCreateInfo);
		addToChain(&firstStructInChain, partCreationFeedback.ptr);
		addToChain(&firstStructInChain, partBinaries.ptr);

		VkPipelineDynamicStateCreateInfo pickedDynamicStateInfo = initVulkanStructure();
		std::vector<VkDynamicState> states;

		if(m_internalData->pDynamicState)
		{
			states = getDynamicStates(m_internalData->pDynamicState, m_internalData->setupState);

			pickedDynamicStateInfo.pDynamicStates = states.data();
			pickedDynamicStateInfo.dynamicStateCount = static_cast<uint32_t>(states.size());
		}

		auto& pipelinePartCreateInfo = m_internalData->pipelinePartCreateInfo[0];
		pipelinePartCreateInfo.pNext						= firstStructInChain;
		pipelinePartCreateInfo.flags						= (m_internalData->pipelineFlags | VK_PIPELINE_CREATE_LIBRARY_BIT_KHR) & ~VK_PIPELINE_CREATE_DERIVATIVE_BIT;
		pipelinePartCreateInfo.pVertexInputState			= pVertexInputState;
		pipelinePartCreateInfo.pInputAssemblyState			= pInputAssemblyState;
		pipelinePartCreateInfo.pDynamicState				= &pickedDynamicStateInfo;

		if (m_internalData->pipelineConstructionType == PIPELINE_CONSTRUCTION_TYPE_LINK_TIME_OPTIMIZED_LIBRARY)
			pipelinePartCreateInfo.flags |= VK_PIPELINE_CREATE_RETAIN_LINK_TIME_OPTIMIZATION_INFO_BIT_EXT;

		VkPipelineCreateFlags2CreateInfoKHR pipelineFlags2CreateInfo = initVulkanStructure();
		if (m_internalData->pipelineFlags2)
		{
			pipelineFlags2CreateInfo.flags = m_internalData->pipelineFlags2 | translateCreateFlag(pipelinePartCreateInfo.flags);
			addToChain(&firstStructInChain, &pipelineFlags2CreateInfo);
			pipelinePartCreateInfo.flags = 0u;
		}

		m_pipelineParts[0] = makeGraphicsPipeline(m_internalData->vk, m_internalData->device, partPipelineCache, &pipelinePartCreateInfo);
	}
#endif // CTS_USES_VULKANSC

	return *this;
}

GraphicsPipelineWrapper& GraphicsPipelineWrapper::setupPreRasterizationShaderState(const std::vector<VkViewport>&					viewports,
																				   const std::vector<VkRect2D>&						scissors,
																				   const PipelineLayoutWrapper&						layout,
																				   const VkRenderPass								renderPass,
																				   const deUint32									subpass,
																				   const ShaderWrapper								vertexShader,
																				   const VkPipelineRasterizationStateCreateInfo*	rasterizationState,
																				   const ShaderWrapper								tessellationControlShader,
																				   const ShaderWrapper								tessellationEvalShader,
																				   const ShaderWrapper								geometryShader,
																				   const VkSpecializationInfo						*specializationInfo,
																				   VkPipelineFragmentShadingRateStateCreateInfoKHR*	fragmentShadingRateState,
																				   PipelineRenderingCreateInfoWrapper				rendering,
																				   const VkPipelineCache							partPipelineCache,
																				   PipelineCreationFeedbackCreateInfoWrapper		partCreationFeedback)
{
	return setupPreRasterizationShaderState2(viewports,
											 scissors,
											 layout,
											 renderPass,
											 subpass,
											 vertexShader,
											 rasterizationState,
											 tessellationControlShader,
											 tessellationEvalShader,
											 geometryShader,
											 // Reuse the same specialization info for all stages.
											 specializationInfo,
											 specializationInfo,
											 specializationInfo,
											 specializationInfo,
											 fragmentShadingRateState,
											 rendering,
											 partPipelineCache,
											 partCreationFeedback);
}

GraphicsPipelineWrapper& GraphicsPipelineWrapper::setupPreRasterizationShaderState2(const std::vector<VkViewport>&					viewports,
																					const std::vector<VkRect2D>&					scissors,
																					const PipelineLayoutWrapper&					layout,
																					const VkRenderPass								renderPass,
																					const deUint32									subpass,
																					const ShaderWrapper								vertexShader,
																					const VkPipelineRasterizationStateCreateInfo*	rasterizationState,
																					const ShaderWrapper								tessellationControlShader,
																					const ShaderWrapper								tessellationEvalShader,
																					const ShaderWrapper								geometryShader,
																					const VkSpecializationInfo*						vertSpecializationInfo,
																					const VkSpecializationInfo*						tescSpecializationInfo,
																					const VkSpecializationInfo*						teseSpecializationInfo,
																					const VkSpecializationInfo*						geomSpecializationInfo,
																					VkPipelineFragmentShadingRateStateCreateInfoKHR*fragmentShadingRateState,
																					PipelineRenderingCreateInfoWrapper				rendering,
																					const VkPipelineCache							partPipelineCache,
																					PipelineCreationFeedbackCreateInfoWrapper		partCreationFeedback)
{
	return setupPreRasterizationShaderState3(viewports,
											 scissors,
											 layout,
											 renderPass,
											 subpass,
											 vertexShader,
											 PipelineShaderStageModuleIdentifierCreateInfoWrapper(),
											 rasterizationState,
											 tessellationControlShader,
											 PipelineShaderStageModuleIdentifierCreateInfoWrapper(),
											 tessellationEvalShader,
											 PipelineShaderStageModuleIdentifierCreateInfoWrapper(),
											 geometryShader,
											 PipelineShaderStageModuleIdentifierCreateInfoWrapper(),
											 vertSpecializationInfo,
											 tescSpecializationInfo,
											 teseSpecializationInfo,
											 geomSpecializationInfo,
											 fragmentShadingRateState,
											 rendering,
											 partPipelineCache,
											 partCreationFeedback);
}

GraphicsPipelineWrapper& GraphicsPipelineWrapper::setupPreRasterizationShaderState3(const std::vector<VkViewport>&								viewports,
																					const std::vector<VkRect2D>&								scissors,
																					const PipelineLayoutWrapper&								layout,
																					const VkRenderPass											renderPass,
																					const deUint32												subpass,
																					const ShaderWrapper											vertexShader,
																					PipelineShaderStageModuleIdentifierCreateInfoWrapper		vertShaderModuleId,
																					const VkPipelineRasterizationStateCreateInfo*				rasterizationState,
																					const ShaderWrapper											tessellationControlShader,
																					PipelineShaderStageModuleIdentifierCreateInfoWrapper		tescShaderModuleId,
																					const ShaderWrapper											tessellationEvalShader,
																					PipelineShaderStageModuleIdentifierCreateInfoWrapper		teseShaderModuleId,
																					const ShaderWrapper											geometryShader,
																					PipelineShaderStageModuleIdentifierCreateInfoWrapper		geomShaderModuleId,
																					const VkSpecializationInfo*									vertSpecializationInfo,
																					const VkSpecializationInfo*									tescSpecializationInfo,
																					const VkSpecializationInfo*									teseSpecializationInfo,
																					const VkSpecializationInfo*									geomSpecializationInfo,
																					VkPipelineFragmentShadingRateStateCreateInfoKHR*			fragmentShadingRateState,
																					PipelineRenderingCreateInfoWrapper							rendering,
																					const VkPipelineCache										partPipelineCache,
																					PipelineCreationFeedbackCreateInfoWrapper					partCreationFeedback,
																					PipelineBinaryInfoWrapper									partBinaries)
{
	// make sure pipeline was not already build
	DE_ASSERT(m_pipelineFinal.get() == DE_NULL);

	// make sure states are set in order - no need to complicate logic to support out of order specification - this state needs to be set second
	DE_ASSERT(m_internalData && (m_internalData->setupState == PSS_VERTEX_INPUT_INTERFACE));

	// Unreference variables that are not used in Vulkan SC. No need to put this in ifdef.
	DE_UNREF(partPipelineCache);
	DE_UNREF(partCreationFeedback);
	DE_UNREF(vertShaderModuleId);
	DE_UNREF(tescShaderModuleId);
	DE_UNREF(teseShaderModuleId);
	DE_UNREF(geomShaderModuleId);
	DE_UNREF(partBinaries);

	m_internalData->setupState |= PSS_PRE_RASTERIZATION_SHADERS;
	m_internalData->pFragmentShadingRateState = fragmentShadingRateState;
	m_internalData->pRenderingState.ptr = rendering.ptr;

	const bool hasTesc = (tessellationControlShader.isSet() || tescShaderModuleId.ptr);
	const bool hasTese = (tessellationEvalShader.isSet() || teseShaderModuleId.ptr);
	const bool hasGeom = (geometryShader.isSet() || geomShaderModuleId.ptr);

	const auto pRasterizationState = rasterizationState ? rasterizationState
														: (m_internalData->useDefaultRasterizationState ? &m_internalData->defaultRasterizationState : DE_NULL);
	const bool forceNullTessState	= (m_internalData->tessellationState.patchControlPoints == std::numeric_limits<uint32_t>::max());
	const auto pTessellationState	= ((hasTesc || hasTese) && !forceNullTessState) ? &m_internalData->tessellationState : nullptr;
	const auto pViewportState		= m_internalData->useViewportState ? &m_internalData->viewportState : DE_NULL;

	VkPipelineCreateFlags shaderModuleIdFlags = 0u;

	m_internalData->vertexShader = vertexShader;
	m_internalData->vertexShader.setLayoutAndSpecialization(&layout, vertSpecializationInfo);
	if (!isConstructionTypeShaderObject(m_internalData->pipelineConstructionType))
		m_internalData->vertexShader.createModule();

	// reserve space for all stages including fragment - this is needed when we create monolithic pipeline
	m_internalData->pipelineShaderStages = std::vector<VkPipelineShaderStageCreateInfo>(2u + hasTesc + hasTese + hasGeom,
	{
		VK_STRUCTURE_TYPE_PIPELINE_SHADER_STAGE_CREATE_INFO,				// VkStructureType						sType
		DE_NULL,															// const void*							pNext
		0u,																	// VkPipelineShaderStageCreateFlags		flags
		VK_SHADER_STAGE_VERTEX_BIT,											// VkShaderStageFlagBits				stage
		m_internalData->vertexShader.getModule(),							// VkShaderModule						module
		"main",																// const char*							pName
		vertSpecializationInfo												// const VkSpecializationInfo*			pSpecializationInfo
	});

#ifndef CTS_USES_VULKANSC
	if (vertShaderModuleId.ptr)
	{
		m_internalData->pipelineShaderIdentifiers.emplace_back(new PipelineShaderStageModuleIdentifierCreateInfoWrapper(vertShaderModuleId.ptr));
		m_internalData->pipelineShaderStages[0].pNext = m_internalData->pipelineShaderIdentifiers.back().get()->ptr;

		if (!vertexShader.isSet())
			shaderModuleIdFlags |= VK_PIPELINE_CREATE_FAIL_ON_PIPELINE_COMPILE_REQUIRED_BIT;
	}
#endif // CTS_USES_VULKANSC

	std::vector<VkPipelineShaderStageCreateInfo>::iterator currStage = m_internalData->pipelineShaderStages.begin() + 1;

	if (hasTesc)
	{
		m_internalData->tessellationControlShader = tessellationControlShader;
		m_internalData->tessellationControlShader.setLayoutAndSpecialization(&layout, tescSpecializationInfo);
		if (!isConstructionTypeShaderObject(m_internalData->pipelineConstructionType))
			m_internalData->tessellationControlShader.createModule();

		currStage->stage				= VK_SHADER_STAGE_TESSELLATION_CONTROL_BIT;
		currStage->module				= m_internalData->tessellationControlShader.getModule();
		currStage->pSpecializationInfo	= tescSpecializationInfo;

#ifndef CTS_USES_VULKANSC
		if (tescShaderModuleId.ptr)
		{
			m_internalData->pipelineShaderIdentifiers.emplace_back(new PipelineShaderStageModuleIdentifierCreateInfoWrapper(tescShaderModuleId.ptr));
			currStage->pNext = m_internalData->pipelineShaderIdentifiers.back().get()->ptr;

			if (!tessellationControlShader.isSet())
				shaderModuleIdFlags |= VK_PIPELINE_CREATE_FAIL_ON_PIPELINE_COMPILE_REQUIRED_BIT;
		}
#endif // CTS_USES_VULKANSC

		++currStage;
	}

	if (hasTese)
	{
		m_internalData->tessellationEvaluationShader = tessellationEvalShader;
		m_internalData->tessellationEvaluationShader.setLayoutAndSpecialization(&layout, teseSpecializationInfo);
		if (!isConstructionTypeShaderObject(m_internalData->pipelineConstructionType))
			m_internalData->tessellationEvaluationShader.createModule();

		currStage->stage				= VK_SHADER_STAGE_TESSELLATION_EVALUATION_BIT;
		currStage->module				= m_internalData->tessellationEvaluationShader.getModule();
		currStage->pSpecializationInfo	= teseSpecializationInfo;

#ifndef CTS_USES_VULKANSC
		if (teseShaderModuleId.ptr)
		{
			m_internalData->pipelineShaderIdentifiers.emplace_back(new PipelineShaderStageModuleIdentifierCreateInfoWrapper(teseShaderModuleId.ptr));
			currStage->pNext = m_internalData->pipelineShaderIdentifiers.back().get()->ptr;

			if (!tessellationEvalShader.isSet())
				shaderModuleIdFlags |= VK_PIPELINE_CREATE_FAIL_ON_PIPELINE_COMPILE_REQUIRED_BIT;
		}
#endif // CTS_USES_VULKANSC

		++currStage;
	}

	if (hasGeom)
	{
		m_internalData->geometryShader = geometryShader;
		m_internalData->geometryShader.setLayoutAndSpecialization(&layout, geomSpecializationInfo);
		if (!isConstructionTypeShaderObject(m_internalData->pipelineConstructionType))
			m_internalData->geometryShader.createModule();

		currStage->stage				= VK_SHADER_STAGE_GEOMETRY_BIT;
		currStage->module				= m_internalData->geometryShader.getModule();
		currStage->pSpecializationInfo	= geomSpecializationInfo;

#ifndef CTS_USES_VULKANSC
		if (geomShaderModuleId.ptr)
		{
			m_internalData->pipelineShaderIdentifiers.emplace_back(new PipelineShaderStageModuleIdentifierCreateInfoWrapper(geomShaderModuleId.ptr));
			currStage->pNext = m_internalData->pipelineShaderIdentifiers.back().get()->ptr;

			if (!geometryShader.isSet())
				shaderModuleIdFlags |= VK_PIPELINE_CREATE_FAIL_ON_PIPELINE_COMPILE_REQUIRED_BIT;
		}
#endif // CTS_USES_VULKANSC
	}

	if (pViewportState)
	{
		if (!viewports.empty())
		{
			pViewportState->viewportCount	= (deUint32)viewports.size();
			pViewportState->pViewports		= &viewports[0];
		}
		if (!scissors.empty())
		{
			pViewportState->scissorCount	= (deUint32)scissors.size();
			pViewportState->pScissors		= &scissors[0];
		}
	}

	// if pipeline layout was not specified with setupMonolithicPipelineLayout
	// then use layout from setupPreRasterizationShaderState for link pipeline
	if (!m_internalData->explicitLinkPipelineLayoutSet)
		m_internalData->monolithicPipelineCreateInfo.layout = *layout;

	if (!isConstructionTypeLibrary(m_internalData->pipelineConstructionType))
	{
		m_internalData->monolithicPipelineCreateInfo.renderPass				= renderPass;
		m_internalData->monolithicPipelineCreateInfo.subpass				= subpass;
		m_internalData->monolithicPipelineCreateInfo.pRasterizationState	= pRasterizationState;
		m_internalData->monolithicPipelineCreateInfo.pViewportState			= pViewportState;
		m_internalData->monolithicPipelineCreateInfo.stageCount				= 1u + hasTesc + hasTese + hasGeom;
		m_internalData->monolithicPipelineCreateInfo.pStages				= m_internalData->pipelineShaderStages.data();
		m_internalData->monolithicPipelineCreateInfo.pTessellationState		= pTessellationState;
		m_internalData->monolithicPipelineCreateInfo.flags					|= shaderModuleIdFlags;
	}

#ifndef CTS_USES_VULKANSC
	// note we could just use else to if statement above but sinc
	// this section is cut out for Vulkan SC its cleaner with separate if
	if (isConstructionTypeLibrary(m_internalData->pipelineConstructionType))
	{
		auto&	libraryCreateInfo	= m_internalData->pipelinePartLibraryCreateInfo[1];
		void*	firstStructInChain	= reinterpret_cast<void*>(&libraryCreateInfo);
		addToChain(&firstStructInChain, m_internalData->pFragmentShadingRateState);
		addToChain(&firstStructInChain, m_internalData->pRenderingState.ptr);
		addToChain(&firstStructInChain, partCreationFeedback.ptr);
		addToChain(&firstStructInChain, partBinaries.ptr);

		VkPipelineDynamicStateCreateInfo pickedDynamicStateInfo = initVulkanStructure();
		std::vector<VkDynamicState> states;

		if(m_internalData->pDynamicState)
		{
			states = getDynamicStates(m_internalData->pDynamicState, m_internalData->setupState);

			pickedDynamicStateInfo.pDynamicStates = states.data();
			pickedDynamicStateInfo.dynamicStateCount = static_cast<uint32_t>(states.size());
		}

		auto& pipelinePartCreateInfo = m_internalData->pipelinePartCreateInfo[1];
		pipelinePartCreateInfo.pNext				= firstStructInChain;
		pipelinePartCreateInfo.flags				= (m_internalData->pipelineFlags | VK_PIPELINE_CREATE_LIBRARY_BIT_KHR | shaderModuleIdFlags) & ~VK_PIPELINE_CREATE_DERIVATIVE_BIT;
		pipelinePartCreateInfo.layout				= *layout;
		pipelinePartCreateInfo.renderPass			= renderPass;
		pipelinePartCreateInfo.subpass				= subpass;
		pipelinePartCreateInfo.pRasterizationState	= pRasterizationState;
		pipelinePartCreateInfo.pViewportState		= pViewportState;
		pipelinePartCreateInfo.stageCount			= 1u + hasTesc + hasTese + hasGeom;
		pipelinePartCreateInfo.pStages				= m_internalData->pipelineShaderStages.data();
		pipelinePartCreateInfo.pTessellationState	= pTessellationState;
		pipelinePartCreateInfo.pDynamicState		= &pickedDynamicStateInfo;

		if (m_internalData->pipelineConstructionType == PIPELINE_CONSTRUCTION_TYPE_LINK_TIME_OPTIMIZED_LIBRARY)
			pipelinePartCreateInfo.flags |= VK_PIPELINE_CREATE_RETAIN_LINK_TIME_OPTIMIZATION_INFO_BIT_EXT;

		if ((shaderModuleIdFlags & VK_PIPELINE_CREATE_FAIL_ON_PIPELINE_COMPILE_REQUIRED_BIT) != 0)
			m_internalData->failOnCompileWhenLinking = true;

		VkPipelineCreateFlags2CreateInfoKHR pipelineFlags2CreateInfo = initVulkanStructure();
		if (m_internalData->pipelineFlags2)
		{
			pipelineFlags2CreateInfo.flags = m_internalData->pipelineFlags2 | translateCreateFlag(pipelinePartCreateInfo.flags);
			addToChain(&firstStructInChain, &pipelineFlags2CreateInfo);
			pipelinePartCreateInfo.flags = 0u;
		}

		m_pipelineParts[1] = makeGraphicsPipeline(m_internalData->vk, m_internalData->device, partPipelineCache, &pipelinePartCreateInfo);
	}
#endif // CTS_USES_VULKANSC

	return *this;
}

#ifndef CTS_USES_VULKANSC
GraphicsPipelineWrapper& GraphicsPipelineWrapper::setupPreRasterizationMeshShaderState(const std::vector<VkViewport>&					viewports,
																					   const std::vector<VkRect2D>&						scissors,
																					   const PipelineLayoutWrapper&						layout,
																					   const VkRenderPass								renderPass,
																					   const deUint32									subpass,
																					   const ShaderWrapper								taskShader,
																					   const ShaderWrapper								meshShader,
																					   const VkPipelineRasterizationStateCreateInfo*	rasterizationState,
																					   const VkSpecializationInfo						*taskSpecializationInfo,
																					   const VkSpecializationInfo						*meshSpecializationInfo,
																					   VkPipelineFragmentShadingRateStateCreateInfoKHR*	fragmentShadingRateState,
																					   PipelineRenderingCreateInfoWrapper				rendering,
																					   const VkPipelineCache							partPipelineCache,
																					   VkPipelineCreationFeedbackCreateInfoEXT			*partCreationFeedback)
{
	// Make sure pipeline was not already built.
	DE_ASSERT(m_pipelineFinal.get() == DE_NULL);

	// Make sure states are set in order - this state needs to be set first or second.
	DE_ASSERT(m_internalData && (m_internalData->setupState < PSS_PRE_RASTERIZATION_SHADERS));

	// The vertex input interface is not needed for mesh shading pipelines, so we're going to mark it as ready here.
	m_internalData->setupState					|= (PSS_VERTEX_INPUT_INTERFACE | PSS_PRE_RASTERIZATION_SHADERS);
	m_internalData->pFragmentShadingRateState	= fragmentShadingRateState;
	m_internalData->pRenderingState				= rendering;

	const bool hasTask				= (taskShader.isSet());
	const auto taskShaderCount		= static_cast<uint32_t>(hasTask);
	const auto pRasterizationState	= rasterizationState
									? rasterizationState
									: (m_internalData->useDefaultRasterizationState
										? &m_internalData->defaultRasterizationState
										: nullptr);
	const auto pTessellationState	= nullptr;
	const auto pViewportState		= m_internalData->useViewportState ? &m_internalData->viewportState : DE_NULL;

	// Reserve space for all stages including fragment. This is needed when we create monolithic pipeline.
	m_internalData->pipelineShaderStages = std::vector<VkPipelineShaderStageCreateInfo>(2u + taskShaderCount,
	{
		VK_STRUCTURE_TYPE_PIPELINE_SHADER_STAGE_CREATE_INFO,	// VkStructureType						sType
		nullptr,												// const void*							pNext
		0u,														// VkPipelineShaderStageCreateFlags		flags
		VK_SHADER_STAGE_VERTEX_BIT,								// VkShaderStageFlagBits				stage
		DE_NULL,												// VkShaderModule						module
		"main",													// const char*							pName
		nullptr,												// const VkSpecializationInfo*			pSpecializationInfo
	});

	// Mesh shader.
	auto currStage = m_internalData->pipelineShaderStages.begin();
	{
		m_internalData->meshShader = meshShader;
		m_internalData->meshShader.setLayoutAndSpecialization(&layout, meshSpecializationInfo);
		if (!isConstructionTypeShaderObject(m_internalData->pipelineConstructionType))
			m_internalData->meshShader.createModule();

		auto& stageInfo = *currStage;

		stageInfo.stage					= VK_SHADER_STAGE_MESH_BIT_EXT;
		stageInfo.module				= m_internalData->meshShader.getModule();
		stageInfo.pSpecializationInfo	= meshSpecializationInfo;

		++currStage;
	}

	if (hasTask)
	{
		m_internalData->taskShader = taskShader;
		m_internalData->taskShader.setLayoutAndSpecialization(&layout, taskSpecializationInfo);
		if (!isConstructionTypeShaderObject(m_internalData->pipelineConstructionType))
			m_internalData->taskShader.createModule();

		auto& stageInfo = *currStage;

		stageInfo.stage					= VK_SHADER_STAGE_TASK_BIT_EXT;
		stageInfo.module				= m_internalData->taskShader.getModule();
		stageInfo.pSpecializationInfo	= taskSpecializationInfo;

		++currStage;
	}

	if (pViewportState)
	{
		if (!viewports.empty())
		{
			pViewportState->viewportCount	= (deUint32)viewports.size();
			pViewportState->pViewports		= &viewports[0];
		}
		if (!scissors.empty())
		{
			pViewportState->scissorCount	= (deUint32)scissors.size();
			pViewportState->pScissors		= &scissors[0];
		}
	}

	// if pipeline layout was not specified with setupMonolithicPipelineLayout
	// then use layout from setupPreRasterizationMeshShaderState for link pipeline
	if (!m_internalData->explicitLinkPipelineLayoutSet)
		m_internalData->monolithicPipelineCreateInfo.layout = *layout;

	if (!isConstructionTypeLibrary(m_internalData->pipelineConstructionType))
	{
		m_internalData->monolithicPipelineCreateInfo.renderPass				= renderPass;
		m_internalData->monolithicPipelineCreateInfo.subpass				= subpass;
		m_internalData->monolithicPipelineCreateInfo.pRasterizationState	= pRasterizationState;
		m_internalData->monolithicPipelineCreateInfo.pViewportState			= pViewportState;
		m_internalData->monolithicPipelineCreateInfo.stageCount				= 1u + taskShaderCount;
		m_internalData->monolithicPipelineCreateInfo.pStages				= m_internalData->pipelineShaderStages.data();
		m_internalData->monolithicPipelineCreateInfo.pTessellationState		= pTessellationState;
	}
	else
	{
		auto	libraryCreateInfo	= makeGraphicsPipelineLibraryCreateInfo(VK_GRAPHICS_PIPELINE_LIBRARY_PRE_RASTERIZATION_SHADERS_BIT_EXT);
		void*	firstStructInChain	= reinterpret_cast<void*>(&libraryCreateInfo);
		addToChain(&firstStructInChain, m_internalData->pFragmentShadingRateState);
		addToChain(&firstStructInChain, m_internalData->pRenderingState.ptr);
		addToChain(&firstStructInChain, partCreationFeedback);

		VkPipelineDynamicStateCreateInfo pickedDynamicStateInfo = initVulkanStructure();
		std::vector<VkDynamicState> states;

		if(m_internalData->pDynamicState)
		{
			states = getDynamicStates(m_internalData->pDynamicState, m_internalData->setupState);

			pickedDynamicStateInfo.pDynamicStates = states.data();
			pickedDynamicStateInfo.dynamicStateCount = static_cast<uint32_t>(states.size());
		}

		VkGraphicsPipelineCreateInfo pipelinePartCreateInfo = initVulkanStructure();
		pipelinePartCreateInfo.pNext				= firstStructInChain;
		pipelinePartCreateInfo.flags				= m_internalData->pipelineFlags | VK_PIPELINE_CREATE_LIBRARY_BIT_KHR;
		pipelinePartCreateInfo.layout				= *layout;
		pipelinePartCreateInfo.renderPass			= renderPass;
		pipelinePartCreateInfo.subpass				= subpass;
		pipelinePartCreateInfo.pRasterizationState	= pRasterizationState;
		pipelinePartCreateInfo.pViewportState		= pViewportState;
		pipelinePartCreateInfo.stageCount			= 1u + taskShaderCount;
		pipelinePartCreateInfo.pStages				= m_internalData->pipelineShaderStages.data();
		pipelinePartCreateInfo.pTessellationState	= pTessellationState;
		pipelinePartCreateInfo.pDynamicState		= &pickedDynamicStateInfo;

		if (m_internalData->pipelineConstructionType == PIPELINE_CONSTRUCTION_TYPE_LINK_TIME_OPTIMIZED_LIBRARY)
			pipelinePartCreateInfo.flags |= VK_PIPELINE_CREATE_RETAIN_LINK_TIME_OPTIMIZATION_INFO_BIT_EXT;

		VkPipelineCreateFlags2CreateInfoKHR pipelineFlags2CreateInfo = initVulkanStructure();
		if (m_internalData->pipelineFlags2)
		{
			pipelineFlags2CreateInfo.flags = m_internalData->pipelineFlags2 | translateCreateFlag(pipelinePartCreateInfo.flags);
			addToChain(&firstStructInChain, &pipelineFlags2CreateInfo);
			pipelinePartCreateInfo.flags = 0u;
		}

		m_pipelineParts[1] = createGraphicsPipeline(m_internalData->vk, m_internalData->device, partPipelineCache, &pipelinePartCreateInfo);
	}

	return *this;
}
#endif // CTS_USES_VULKANSC

GraphicsPipelineWrapper& GraphicsPipelineWrapper::setupFragmentShaderState(const PipelineLayoutWrapper&						layout,
																		   const VkRenderPass								renderPass,
																		   const deUint32									subpass,
																		   const ShaderWrapper								fragmentShader,
																		   const VkPipelineDepthStencilStateCreateInfo*		depthStencilState,
																		   const VkPipelineMultisampleStateCreateInfo*		multisampleState,
																		   const VkSpecializationInfo*						specializationInfo,
																		   const VkPipelineCache							partPipelineCache,
																		   PipelineCreationFeedbackCreateInfoWrapper		partCreationFeedback,
																		   RenderingInputAttachmentIndexInfoWrapper			renderingInputAttachmentIndexInfo)
{
	return setupFragmentShaderState2(layout,
									 renderPass,
									 subpass,
									 fragmentShader,
									 PipelineShaderStageModuleIdentifierCreateInfoWrapper(),
									 depthStencilState,
									 multisampleState,
									 specializationInfo,
									 partPipelineCache,
									 partCreationFeedback,
									 renderingInputAttachmentIndexInfo);
}

GraphicsPipelineWrapper& GraphicsPipelineWrapper::setupFragmentShaderState2(const PipelineLayoutWrapper&								layout,
																			const VkRenderPass											renderPass,
																			const deUint32												subpass,
																			const ShaderWrapper											fragmentShader,
																			PipelineShaderStageModuleIdentifierCreateInfoWrapper		fragmentShaderModuleId,
																			const VkPipelineDepthStencilStateCreateInfo*				depthStencilState,
																			const VkPipelineMultisampleStateCreateInfo*					multisampleState,
																			const VkSpecializationInfo*									specializationInfo,
																			const VkPipelineCache										partPipelineCache,
																			PipelineCreationFeedbackCreateInfoWrapper					partCreationFeedback,
<<<<<<< HEAD
																			PipelineBinaryInfoWrapper									partBinaries)
=======
																			RenderingInputAttachmentIndexInfoWrapper					renderingInputAttachmentIndexInfo)
>>>>>>> 87353392
{
	// make sure pipeline was not already build
	DE_ASSERT(m_pipelineFinal.get() == DE_NULL);

	// make sure states are set in order - no need to complicate logic to support out of order specification - this state needs to be set third
	DE_ASSERT(m_internalData && (m_internalData->setupState == (PSS_VERTEX_INPUT_INTERFACE | PSS_PRE_RASTERIZATION_SHADERS)));

	// Unreference variables that are not used in Vulkan SC. No need to put this in ifdef.
	DE_UNREF(layout);
	DE_UNREF(renderPass);
	DE_UNREF(subpass);
	DE_UNREF(partPipelineCache);
	DE_UNREF(partCreationFeedback);
	DE_UNREF(fragmentShaderModuleId);
	DE_UNREF(partBinaries);

	m_internalData->setupState |= PSS_FRAGMENT_SHADER;
	m_internalData->pRenderingInputAttachmentIndex.ptr = renderingInputAttachmentIndexInfo.ptr;

	const auto pDepthStencilState	= depthStencilState ? depthStencilState
														: (m_internalData->useDefaultDepthStencilState ? &defaultDepthStencilState : DE_NULL);
	const auto pMultisampleState	= multisampleState ? multisampleState
														: (m_internalData->useDefaultMultisampleState ? &defaultMultisampleState : DE_NULL);
	const bool hasFrag				= (fragmentShader.isSet() || fragmentShaderModuleId.ptr);

	VkPipelineCreateFlags shaderModuleIdFlags = 0u;

	deUint32 stageIndex = 1;
	if (hasFrag)
	{
		// find free space for fragment shader
		for (; stageIndex < 5; ++stageIndex)
		{
			if (m_internalData->pipelineShaderStages[stageIndex].stage == VK_SHADER_STAGE_VERTEX_BIT)
			{
				m_internalData->fragmentShader = fragmentShader;
				m_internalData->fragmentShader.setLayoutAndSpecialization(&layout, specializationInfo);
				if (!isConstructionTypeShaderObject(m_internalData->pipelineConstructionType))
					m_internalData->fragmentShader.createModule();

				m_internalData->pipelineShaderStages[stageIndex].stage					= VK_SHADER_STAGE_FRAGMENT_BIT;
				m_internalData->pipelineShaderStages[stageIndex].module					= m_internalData->fragmentShader.getModule();
				m_internalData->pipelineShaderStages[stageIndex].pSpecializationInfo	= specializationInfo;
#ifndef CTS_USES_VULKANSC
				if (fragmentShaderModuleId.ptr)
				{
					m_internalData->pipelineShaderIdentifiers.emplace_back(new PipelineShaderStageModuleIdentifierCreateInfoWrapper(fragmentShaderModuleId.ptr));
					m_internalData->pipelineShaderStages[stageIndex].pNext = m_internalData->pipelineShaderIdentifiers.back().get()->ptr;

					if (!fragmentShader.isSet())
						shaderModuleIdFlags |= VK_PIPELINE_CREATE_FAIL_ON_PIPELINE_COMPILE_REQUIRED_BIT;
				}
#endif // CTS_USES_VULKANSC
				break;
			}
		}
	}

	if (!isConstructionTypeLibrary(m_internalData->pipelineConstructionType))
	{
		m_internalData->monolithicPipelineCreateInfo.pDepthStencilState	= pDepthStencilState;
		m_internalData->monolithicPipelineCreateInfo.pMultisampleState	= pMultisampleState;
		m_internalData->monolithicPipelineCreateInfo.stageCount			+= (hasFrag ? 1u : 0u);
		m_internalData->monolithicPipelineCreateInfo.flags				|= shaderModuleIdFlags;
	}

#ifndef CTS_USES_VULKANSC
	// note we could just use else to if statement above but sinc
	// this section is cut out for Vulkan SC its cleaner with separate if
	if (isConstructionTypeLibrary(m_internalData->pipelineConstructionType))
	{
		auto&	libraryCreateInfo	= m_internalData->pipelinePartLibraryCreateInfo[2];
		void*	firstStructInChain	= reinterpret_cast<void*>(&libraryCreateInfo);
		addToChain(&firstStructInChain, m_internalData->pFragmentShadingRateState);
		addToChain(&firstStructInChain, m_internalData->pRenderingState.ptr);
		addToChain(&firstStructInChain, m_internalData->pRenderingInputAttachmentIndex.ptr);
		addToChain(&firstStructInChain, partCreationFeedback.ptr);
		addToChain(&firstStructInChain, m_internalData->pRepresentativeFragmentTestState.ptr);
		addToChain(&firstStructInChain, partBinaries.ptr);

		VkPipelineDynamicStateCreateInfo pickedDynamicStateInfo = initVulkanStructure();
		std::vector<VkDynamicState> states;

		if(m_internalData->pDynamicState)
		{
			states = getDynamicStates(m_internalData->pDynamicState, m_internalData->setupState);

			pickedDynamicStateInfo.pDynamicStates = states.data();
			pickedDynamicStateInfo.dynamicStateCount = static_cast<uint32_t>(states.size());
		}

		auto& pipelinePartCreateInfo = m_internalData->pipelinePartCreateInfo[2];
		pipelinePartCreateInfo.pNext				= firstStructInChain;
		pipelinePartCreateInfo.flags				= (m_internalData->pipelineFlags | VK_PIPELINE_CREATE_LIBRARY_BIT_KHR | shaderModuleIdFlags) & ~VK_PIPELINE_CREATE_DERIVATIVE_BIT;
		pipelinePartCreateInfo.layout				= *layout;
		pipelinePartCreateInfo.renderPass			= renderPass;
		pipelinePartCreateInfo.subpass				= subpass;
		pipelinePartCreateInfo.pDepthStencilState	= pDepthStencilState;
		pipelinePartCreateInfo.pMultisampleState	= pMultisampleState;
		pipelinePartCreateInfo.stageCount			= hasFrag;
		pipelinePartCreateInfo.pStages				= hasFrag ? &m_internalData->pipelineShaderStages[stageIndex] : DE_NULL;
		pipelinePartCreateInfo.pDynamicState		= &pickedDynamicStateInfo;

		if (m_internalData->pipelineConstructionType == PIPELINE_CONSTRUCTION_TYPE_LINK_TIME_OPTIMIZED_LIBRARY)
			pipelinePartCreateInfo.flags |= VK_PIPELINE_CREATE_RETAIN_LINK_TIME_OPTIMIZATION_INFO_BIT_EXT;

		if ((shaderModuleIdFlags & VK_PIPELINE_CREATE_FAIL_ON_PIPELINE_COMPILE_REQUIRED_BIT) != 0)
			m_internalData->failOnCompileWhenLinking = true;

		VkPipelineCreateFlags2CreateInfoKHR pipelineFlags2CreateInfo = initVulkanStructure();
		if (m_internalData->pipelineFlags2)
		{
			pipelineFlags2CreateInfo.flags = m_internalData->pipelineFlags2 | translateCreateFlag(pipelinePartCreateInfo.flags);
			addToChain(&firstStructInChain, &pipelineFlags2CreateInfo);
			pipelinePartCreateInfo.flags = 0u;
		}

		m_pipelineParts[2] = makeGraphicsPipeline(m_internalData->vk, m_internalData->device, partPipelineCache, &pipelinePartCreateInfo);
	}
#endif // CTS_USES_VULKANSC

	return *this;
}

GraphicsPipelineWrapper& GraphicsPipelineWrapper::setupFragmentOutputState(const VkRenderPass								renderPass,
																		   const deUint32									subpass,
																		   const VkPipelineColorBlendStateCreateInfo*		colorBlendState,
																		   const VkPipelineMultisampleStateCreateInfo*		multisampleState,
																		   const VkPipelineCache							partPipelineCache,
																		   PipelineCreationFeedbackCreateInfoWrapper		partCreationFeedback,
<<<<<<< HEAD
																		   PipelineBinaryInfoWrapper						partBinaries)
=======
																		   RenderingAttachmentLocationInfoWrapper			renderingAttachmentLocationInfo)
>>>>>>> 87353392
{
	// make sure pipeline was not already build
	DE_ASSERT(m_pipelineFinal.get() == DE_NULL);

	// make sure states are set in order - no need to complicate logic to support out of order specification - this state needs to be set last
	DE_ASSERT(m_internalData && (m_internalData->setupState == (PSS_VERTEX_INPUT_INTERFACE | PSS_PRE_RASTERIZATION_SHADERS | PSS_FRAGMENT_SHADER)));
	m_internalData->setupState |= PSS_FRAGMENT_OUTPUT_INTERFACE;
	m_internalData->pRenderingAttachmentLocation.ptr = renderingAttachmentLocationInfo.ptr;

	// Unreference variables that are not used in Vulkan SC. No need to put this in ifdef.
	DE_UNREF(renderPass);
	DE_UNREF(subpass);
	DE_UNREF(partPipelineCache);
	DE_UNREF(partCreationFeedback);
	DE_UNREF(partBinaries);

	void* firstStructInChain = DE_NULL;
	addToChain(&firstStructInChain, m_internalData->pFragmentShadingRateState);

#ifndef CTS_USES_VULKANSC
	addToChain(&firstStructInChain, m_internalData->pRenderingState.ptr);
#endif // CTS_USES_VULKANSC

	const auto pColorBlendState		= colorBlendState ? colorBlendState
														: (m_internalData->useDefaultColorBlendState ? &defaultColorBlendState : DE_NULL);
	const auto pMultisampleState	= multisampleState ? multisampleState
														: (m_internalData->useDefaultMultisampleState ? &defaultMultisampleState : DE_NULL);

	if (!isConstructionTypeLibrary(m_internalData->pipelineConstructionType))
	{
		m_internalData->monolithicPipelineCreateInfo.pNext				= firstStructInChain;
		m_internalData->monolithicPipelineCreateInfo.flags				|= m_internalData->pipelineFlags;
		m_internalData->monolithicPipelineCreateInfo.pColorBlendState	= pColorBlendState;
		m_internalData->monolithicPipelineCreateInfo.pMultisampleState	= pMultisampleState;
	}

#ifndef CTS_USES_VULKANSC
	// note we could just use else to if statement above but sinc
	// this section is cut out for Vulkan SC its cleaner with separate if
	if (isConstructionTypeLibrary(m_internalData->pipelineConstructionType))
	{
		auto& libraryCreateInfo = m_internalData->pipelinePartLibraryCreateInfo[3];
		addToChain(&firstStructInChain, &libraryCreateInfo);
		addToChain(&firstStructInChain, partCreationFeedback.ptr);
<<<<<<< HEAD
		addToChain(&firstStructInChain, partBinaries.ptr);
=======
		addToChain(&firstStructInChain, m_internalData->pRenderingAttachmentLocation.ptr);
>>>>>>> 87353392

		VkPipelineDynamicStateCreateInfo pickedDynamicStateInfo = initVulkanStructure();
		std::vector<VkDynamicState> states;

		if(m_internalData->pDynamicState)
		{
			states = getDynamicStates(m_internalData->pDynamicState, m_internalData->setupState);

			pickedDynamicStateInfo.pDynamicStates = states.data();
			pickedDynamicStateInfo.dynamicStateCount = static_cast<uint32_t>(states.size());
		}

<<<<<<< HEAD
		auto& pipelinePartCreateInfo = m_internalData->pipelinePartCreateInfo[3];
=======
		VkGraphicsPipelineCreateInfo pipelinePartCreateInfo = initVulkanStructure();
>>>>>>> 87353392
		pipelinePartCreateInfo.pNext				= firstStructInChain;
		pipelinePartCreateInfo.flags				= (m_internalData->pipelineFlags | VK_PIPELINE_CREATE_LIBRARY_BIT_KHR) & ~VK_PIPELINE_CREATE_DERIVATIVE_BIT;
		pipelinePartCreateInfo.renderPass			= renderPass;
		pipelinePartCreateInfo.subpass				= subpass;
		pipelinePartCreateInfo.pColorBlendState		= pColorBlendState;
		pipelinePartCreateInfo.pMultisampleState	= pMultisampleState;
		pipelinePartCreateInfo.pDynamicState		= &pickedDynamicStateInfo;

		if (m_internalData->pipelineConstructionType == PIPELINE_CONSTRUCTION_TYPE_LINK_TIME_OPTIMIZED_LIBRARY)
			pipelinePartCreateInfo.flags |= VK_PIPELINE_CREATE_RETAIN_LINK_TIME_OPTIMIZATION_INFO_BIT_EXT;

		VkPipelineCreateFlags2CreateInfoKHR pipelineFlags2CreateInfo = initVulkanStructure();
		if (m_internalData->pipelineFlags2)
		{
			pipelineFlags2CreateInfo.flags = m_internalData->pipelineFlags2 | translateCreateFlag(pipelinePartCreateInfo.flags);
			addToChain(&firstStructInChain, &pipelineFlags2CreateInfo);
			pipelinePartCreateInfo.flags = 0u;
		}

		m_pipelineParts[3] = makeGraphicsPipeline(m_internalData->vk, m_internalData->device, partPipelineCache, &pipelinePartCreateInfo);
	}
#endif // CTS_USES_VULKANSC

	return *this;
}

#ifndef CTS_USES_VULKANSC
vk::VkShaderStageFlags GraphicsPipelineWrapper::getNextStages (vk::VkShaderStageFlagBits shaderStage, bool tessellationShaders, bool geometryShaders, bool link)
{
	if (link)
	{
		if (shaderStage == vk::VK_SHADER_STAGE_VERTEX_BIT)
		{
			if (m_internalData->tessellationControlShader.isSet())
				return vk::VK_SHADER_STAGE_TESSELLATION_CONTROL_BIT;
			if (m_internalData->geometryShader.isSet())
				return vk::VK_SHADER_STAGE_GEOMETRY_BIT;
			if (m_internalData->fragmentShader.isSet())
				return vk::VK_SHADER_STAGE_FRAGMENT_BIT;
		}
		if (shaderStage == vk::VK_SHADER_STAGE_TESSELLATION_CONTROL_BIT)
			return vk::VK_SHADER_STAGE_TESSELLATION_EVALUATION_BIT;
		if (shaderStage == vk::VK_SHADER_STAGE_TESSELLATION_EVALUATION_BIT)
		{
			if (m_internalData->geometryShader.isSet())
				return vk::VK_SHADER_STAGE_GEOMETRY_BIT;
			if (m_internalData->fragmentShader.isSet())
				return vk::VK_SHADER_STAGE_FRAGMENT_BIT;
		}
		if (shaderStage == vk::VK_SHADER_STAGE_GEOMETRY_BIT)
		{
			if (m_internalData->fragmentShader.isSet())
				return vk::VK_SHADER_STAGE_FRAGMENT_BIT;
		}
		if (shaderStage == vk::VK_SHADER_STAGE_TASK_BIT_EXT)
		{
			if (m_internalData->meshShader.isSet())
				return vk::VK_SHADER_STAGE_MESH_BIT_EXT;
			if (m_internalData->fragmentShader.isSet())
				return vk::VK_SHADER_STAGE_FRAGMENT_BIT;
		}
		if (shaderStage == vk::VK_SHADER_STAGE_MESH_BIT_EXT)
		{
			if (m_internalData->fragmentShader.isSet())
				return vk::VK_SHADER_STAGE_FRAGMENT_BIT;
		}
	}
	else
	{
		if (shaderStage == vk::VK_SHADER_STAGE_VERTEX_BIT)
		{
			VkShaderStageFlags flags = vk::VK_SHADER_STAGE_FRAGMENT_BIT;
			if (tessellationShaders)
				flags |= vk::VK_SHADER_STAGE_TESSELLATION_CONTROL_BIT;
			if (geometryShaders)
				flags |= vk::VK_SHADER_STAGE_GEOMETRY_BIT;
			return flags;
		}
		else if (shaderStage == vk::VK_SHADER_STAGE_TESSELLATION_CONTROL_BIT)
		{
			return vk::VK_SHADER_STAGE_TESSELLATION_EVALUATION_BIT;
		}
		else if (shaderStage == vk::VK_SHADER_STAGE_TESSELLATION_EVALUATION_BIT)
		{
			VkShaderStageFlags flags = vk::VK_SHADER_STAGE_FRAGMENT_BIT;
			if (geometryShaders)
				flags |= vk::VK_SHADER_STAGE_GEOMETRY_BIT;
			return flags;
		}
		else if (shaderStage == vk::VK_SHADER_STAGE_GEOMETRY_BIT)
		{
			return vk::VK_SHADER_STAGE_FRAGMENT_BIT;
		}
		else if (shaderStage == vk::VK_SHADER_STAGE_TASK_BIT_EXT)
		{
			return vk::VK_SHADER_STAGE_MESH_BIT_EXT;
		}
		else if (shaderStage == vk::VK_SHADER_STAGE_MESH_BIT_EXT)
		{
			return vk::VK_SHADER_STAGE_FRAGMENT_BIT;
		}
	}
	return 0;
}

vk::VkShaderCreateInfoEXT GraphicsPipelineWrapper::makeShaderCreateInfo (VkShaderStageFlagBits stage, ShaderWrapper& shader, bool link, bool binary, ShaderWrapper& other)
{
	if (binary)
		shader.getShaderBinary();

	vk::VkShaderCreateInfoEXT shaderCreateInfo = vk::initVulkanStructure();
	shaderCreateInfo.flags = link ? (vk::VkShaderCreateFlagsEXT)vk::VK_SHADER_CREATE_LINK_STAGE_BIT_EXT : (vk::VkShaderCreateFlagsEXT)0u;
	shaderCreateInfo.stage = stage;
	shaderCreateInfo.nextStage = getNextStages(stage, m_internalData->tessellationShaderFeature, m_internalData->geometryShaderFeature, link);
	if (binary)
	{
		shaderCreateInfo.codeType = vk::VK_SHADER_CODE_TYPE_BINARY_EXT;
		shaderCreateInfo.codeSize = shader.getShaderBinaryDataSize();
		shaderCreateInfo.pCode = shader.getShaderBinaryData();
	}
	else
	{
		shaderCreateInfo.codeType = vk::VK_SHADER_CODE_TYPE_SPIRV_EXT;
		shaderCreateInfo.codeSize = shader.getCodeSize();
		shaderCreateInfo.pCode = shader.getBinary();
	}
	shaderCreateInfo.pName = "main";
	if (shader.getPipelineLayout() != DE_NULL)
	{
		shaderCreateInfo.setLayoutCount = shader.getPipelineLayout()->getSetLayoutCount();
		shaderCreateInfo.pSetLayouts = shader.getPipelineLayout()->getSetLayouts();
		shaderCreateInfo.pushConstantRangeCount = shader.getPipelineLayout()->getPushConstantRangeCount();
		shaderCreateInfo.pPushConstantRanges = shader.getPipelineLayout()->getPushConstantRanges();
	}
	// Pipeline layouts and push constant ranges must match between shaders that are used together
	if (other.isSet() && shaderCreateInfo.setLayoutCount == 0)
	{
		shaderCreateInfo.setLayoutCount = other.getPipelineLayout()->getSetLayoutCount();
		shaderCreateInfo.pSetLayouts = other.getPipelineLayout()->getSetLayouts();
	}
	if (other.isSet() && shaderCreateInfo.pushConstantRangeCount == 0)
	{
		shaderCreateInfo.pushConstantRangeCount = other.getPipelineLayout()->getPushConstantRangeCount();
		shaderCreateInfo.pPushConstantRanges = other.getPipelineLayout()->getPushConstantRanges();
	}
	shaderCreateInfo.pSpecializationInfo = shader.getSpecializationInfo();
	return shaderCreateInfo;
}

void GraphicsPipelineWrapper::createShaders (bool linked, bool binary)
{
	std::vector<vk::VkShaderCreateInfoEXT> createInfos;
	if (m_internalData->vertexShader.isSet())
		createInfos.push_back(makeShaderCreateInfo(vk::VK_SHADER_STAGE_VERTEX_BIT, m_internalData->vertexShader, linked, binary, m_internalData->fragmentShader));
	if (m_internalData->tessellationControlShader.isSet())
		createInfos.push_back(makeShaderCreateInfo(vk::VK_SHADER_STAGE_TESSELLATION_CONTROL_BIT, m_internalData->tessellationControlShader, linked, binary, m_internalData->fragmentShader));
	if (m_internalData->tessellationEvaluationShader.isSet())
		createInfos.push_back(makeShaderCreateInfo(vk::VK_SHADER_STAGE_TESSELLATION_EVALUATION_BIT, m_internalData->tessellationEvaluationShader, linked, binary, m_internalData->fragmentShader));
	if (m_internalData->geometryShader.isSet())
		createInfos.push_back(makeShaderCreateInfo(vk::VK_SHADER_STAGE_GEOMETRY_BIT, m_internalData->geometryShader, linked, binary, m_internalData->fragmentShader));
	if (m_internalData->fragmentShader.isSet())
		createInfos.push_back(makeShaderCreateInfo(vk::VK_SHADER_STAGE_FRAGMENT_BIT, m_internalData->fragmentShader, linked, binary, m_internalData->vertexShader));
	if (m_internalData->taskShader.isSet())
		createInfos.push_back(makeShaderCreateInfo(vk::VK_SHADER_STAGE_TASK_BIT_EXT, m_internalData->taskShader, linked, binary, m_internalData->fragmentShader));
	if (m_internalData->meshShader.isSet())
	{
		createInfos.push_back(makeShaderCreateInfo(vk::VK_SHADER_STAGE_MESH_BIT_EXT, m_internalData->meshShader, linked, binary, m_internalData->fragmentShader));
		if (!m_internalData->taskShader.isSet())
			createInfos.back().flags |= vk::VK_SHADER_CREATE_NO_TASK_SHADER_BIT_EXT;
	}

	std::vector<VkShaderEXT> shaders(createInfos.size());
	m_internalData->vk.createShadersEXT(m_internalData->device, (deUint32)createInfos.size(), createInfos.data(), DE_NULL, shaders.data());
	deUint32 shaderIndex = 0;
	if (m_internalData->vertexShader.isSet())
		m_internalData->vertexShader.setShader(Move<VkShaderEXT>(check<VkShaderEXT>(shaders[shaderIndex++]), Deleter<VkShaderEXT>(m_internalData->vk, m_internalData->device, DE_NULL)));
	if (m_internalData->tessellationControlShader.isSet())
		m_internalData->tessellationControlShader.setShader(Move<VkShaderEXT>(check<VkShaderEXT>(shaders[shaderIndex++]), Deleter<VkShaderEXT>(m_internalData->vk, m_internalData->device, DE_NULL)));
	if (m_internalData->tessellationEvaluationShader.isSet())
		m_internalData->tessellationEvaluationShader.setShader(Move<VkShaderEXT>(check<VkShaderEXT>(shaders[shaderIndex++]), Deleter<VkShaderEXT>(m_internalData->vk, m_internalData->device, DE_NULL)));
	if (m_internalData->geometryShader.isSet())
		m_internalData->geometryShader.setShader(Move<VkShaderEXT>(check<VkShaderEXT>(shaders[shaderIndex++]), Deleter<VkShaderEXT>(m_internalData->vk, m_internalData->device, DE_NULL)));
	if (m_internalData->fragmentShader.isSet())
		m_internalData->fragmentShader.setShader(Move<VkShaderEXT>(check<VkShaderEXT>(shaders[shaderIndex++]), Deleter<VkShaderEXT>(m_internalData->vk, m_internalData->device, DE_NULL)));
	if (m_internalData->taskShader.isSet())
		m_internalData->taskShader.setShader(Move<VkShaderEXT>(check<VkShaderEXT>(shaders[shaderIndex++]), Deleter<VkShaderEXT>(m_internalData->vk, m_internalData->device, DE_NULL)));
	if (m_internalData->meshShader.isSet())
		m_internalData->meshShader.setShader(Move<VkShaderEXT>(check<VkShaderEXT>(shaders[shaderIndex++]), Deleter<VkShaderEXT>(m_internalData->vk, m_internalData->device, DE_NULL)));
}
#endif

void GraphicsPipelineWrapper::buildPipeline(const VkPipelineCache						pipelineCache,
											const VkPipeline							basePipelineHandle,
											const deInt32								basePipelineIndex,
											PipelineCreationFeedbackCreateInfoWrapper	creationFeedback,
											void*										pNext)
{
	// make sure we are not trying to build pipeline second time
	DE_ASSERT(m_pipelineFinal.get() == DE_NULL);

	// make sure all states were set
	DE_ASSERT(m_internalData && (m_internalData->setupState == (PSS_VERTEX_INPUT_INTERFACE | PSS_PRE_RASTERIZATION_SHADERS |
																PSS_FRAGMENT_SHADER | PSS_FRAGMENT_OUTPUT_INTERFACE)));

	// Unreference variables that are not used in Vulkan SC. No need to put this in ifdef.
	DE_UNREF(creationFeedback);
	DE_UNREF(pNext);

	VkGraphicsPipelineCreateInfo*	pointerToCreateInfo	= &m_internalData->monolithicPipelineCreateInfo;

	if (isConstructionTypeShaderObject(m_internalData->pipelineConstructionType))
	{
#ifndef CTS_USES_VULKANSC
		// Dynamic states that don't require additional extensions
		std::vector<vk::VkDynamicState> dynamicStates = {
			vk::VK_DYNAMIC_STATE_VIEWPORT_WITH_COUNT,
			vk::VK_DYNAMIC_STATE_SCISSOR_WITH_COUNT,
			vk::VK_DYNAMIC_STATE_LINE_WIDTH,
			vk::VK_DYNAMIC_STATE_DEPTH_BIAS,
			vk::VK_DYNAMIC_STATE_BLEND_CONSTANTS,
			vk::VK_DYNAMIC_STATE_DEPTH_BOUNDS,
			vk::VK_DYNAMIC_STATE_STENCIL_COMPARE_MASK,
			vk::VK_DYNAMIC_STATE_STENCIL_WRITE_MASK,
			vk::VK_DYNAMIC_STATE_STENCIL_REFERENCE,
			vk::VK_DYNAMIC_STATE_CULL_MODE_EXT,
			vk::VK_DYNAMIC_STATE_DEPTH_BOUNDS_TEST_ENABLE_EXT,
			vk::VK_DYNAMIC_STATE_DEPTH_COMPARE_OP_EXT,
			vk::VK_DYNAMIC_STATE_DEPTH_TEST_ENABLE_EXT,
			vk::VK_DYNAMIC_STATE_DEPTH_WRITE_ENABLE_EXT,
			vk::VK_DYNAMIC_STATE_FRONT_FACE_EXT,
			vk::VK_DYNAMIC_STATE_PRIMITIVE_TOPOLOGY_EXT,
			vk::VK_DYNAMIC_STATE_STENCIL_OP_EXT,
			vk::VK_DYNAMIC_STATE_STENCIL_TEST_ENABLE_EXT,
			vk::VK_DYNAMIC_STATE_VERTEX_INPUT_BINDING_STRIDE_EXT,
			vk::VK_DYNAMIC_STATE_DEPTH_BIAS_ENABLE_EXT,
			vk::VK_DYNAMIC_STATE_PRIMITIVE_RESTART_ENABLE_EXT,
			vk::VK_DYNAMIC_STATE_RASTERIZER_DISCARD_ENABLE_EXT,
			vk::VK_DYNAMIC_STATE_LOGIC_OP_EXT,
			vk::VK_DYNAMIC_STATE_PATCH_CONTROL_POINTS_EXT,
			vk::VK_DYNAMIC_STATE_TESSELLATION_DOMAIN_ORIGIN_EXT,
			vk::VK_DYNAMIC_STATE_DEPTH_CLAMP_ENABLE_EXT,
			vk::VK_DYNAMIC_STATE_POLYGON_MODE_EXT,
			vk::VK_DYNAMIC_STATE_RASTERIZATION_SAMPLES_EXT,
			vk::VK_DYNAMIC_STATE_SAMPLE_MASK_EXT,
			vk::VK_DYNAMIC_STATE_ALPHA_TO_COVERAGE_ENABLE_EXT,
			vk::VK_DYNAMIC_STATE_ALPHA_TO_ONE_ENABLE_EXT,
			vk::VK_DYNAMIC_STATE_LOGIC_OP_ENABLE_EXT,
			vk::VK_DYNAMIC_STATE_COLOR_BLEND_ENABLE_EXT,
			vk::VK_DYNAMIC_STATE_COLOR_BLEND_EQUATION_EXT,
			vk::VK_DYNAMIC_STATE_COLOR_WRITE_MASK_EXT,
			vk::VK_DYNAMIC_STATE_VERTEX_INPUT_EXT,
		};

		vk::VkPhysicalDeviceMeshShaderFeaturesEXT				meshShaderFeatures	= initVulkanStructure();
		vk::VkPhysicalDeviceFeatures2							features			= initVulkanStructure(&meshShaderFeatures);
		m_internalData->vki.getPhysicalDeviceFeatures2(m_internalData->physicalDevice, &features);

		m_internalData->tessellationShaderFeature = features.features.tessellationShader;
		m_internalData->geometryShaderFeature = features.features.geometryShader;
		m_internalData->taskShaderFeature = meshShaderFeatures.taskShader;
		m_internalData->meshShaderFeature = meshShaderFeatures.meshShader;

		DE_ASSERT(m_internalData->extensionEnabled("VK_EXT_shader_object"));

		// Add dynamic states that are required for each enabled extension
		if (m_internalData->extensionEnabled("VK_EXT_transform_feedback"))
			dynamicStates.push_back(vk::VK_DYNAMIC_STATE_RASTERIZATION_STREAM_EXT);
		if (m_internalData->extensionEnabled("VK_EXT_blend_operation_advanced"))
			dynamicStates.push_back(vk::VK_DYNAMIC_STATE_COLOR_BLEND_ADVANCED_EXT);
		if (m_internalData->extensionEnabled("VK_EXT_conservative_rasterization"))
			dynamicStates.push_back(vk::VK_DYNAMIC_STATE_CONSERVATIVE_RASTERIZATION_MODE_EXT);
		if (m_internalData->extensionEnabled("VK_NV_framebuffer_mixed_samples"))
			dynamicStates.push_back(vk::VK_DYNAMIC_STATE_COVERAGE_MODULATION_MODE_NV);
		if (m_internalData->extensionEnabled("VK_NV_framebuffer_mixed_samples"))
			dynamicStates.push_back(vk::VK_DYNAMIC_STATE_COVERAGE_MODULATION_TABLE_ENABLE_NV);
		if (m_internalData->extensionEnabled("VK_NV_framebuffer_mixed_samples"))
			dynamicStates.push_back(vk::VK_DYNAMIC_STATE_COVERAGE_MODULATION_TABLE_NV);
		if (m_internalData->extensionEnabled("VK_NV_coverage_reduction_mode"))
			dynamicStates.push_back(vk::VK_DYNAMIC_STATE_COVERAGE_REDUCTION_MODE_NV);
		if (m_internalData->extensionEnabled("VK_NV_fragment_coverage_to_color"))
			dynamicStates.push_back(vk::VK_DYNAMIC_STATE_COVERAGE_TO_COLOR_ENABLE_NV);
		if (m_internalData->extensionEnabled("VK_NV_fragment_coverage_to_color"))
			dynamicStates.push_back(vk::VK_DYNAMIC_STATE_COVERAGE_TO_COLOR_LOCATION_NV);
		if (m_internalData->extensionEnabled("VK_EXT_depth_clip_enable"))
			dynamicStates.push_back(vk::VK_DYNAMIC_STATE_DEPTH_CLIP_ENABLE_EXT);
		if (m_internalData->extensionEnabled("VK_EXT_depth_clip_control"))
			dynamicStates.push_back(vk::VK_DYNAMIC_STATE_DEPTH_CLIP_NEGATIVE_ONE_TO_ONE_EXT);
		if (m_internalData->extensionEnabled("VK_EXT_color_write_enable"))
			dynamicStates.push_back(vk::VK_DYNAMIC_STATE_COLOR_WRITE_ENABLE_EXT);
		if (m_internalData->extensionEnabled("VK_EXT_conservative_rasterization"))
			dynamicStates.push_back(vk::VK_DYNAMIC_STATE_EXTRA_PRIMITIVE_OVERESTIMATION_SIZE_EXT);
		if (m_internalData->extensionEnabled("VK_KHR_line_rasterization") || m_internalData->extensionEnabled("VK_EXT_line_rasterization"))
			dynamicStates.push_back(vk::VK_DYNAMIC_STATE_LINE_RASTERIZATION_MODE_EXT);
		if (m_internalData->extensionEnabled("VK_KHR_line_rasterization") ||m_internalData->extensionEnabled("VK_EXT_line_rasterization"))
			dynamicStates.push_back(vk::VK_DYNAMIC_STATE_LINE_STIPPLE_ENABLE_EXT);
		if (m_internalData->extensionEnabled("VK_KHR_line_rasterization") ||m_internalData->extensionEnabled("VK_EXT_line_rasterization"))
			dynamicStates.push_back(vk::VK_DYNAMIC_STATE_LINE_STIPPLE_KHR);
		if (m_internalData->extensionEnabled("VK_EXT_provoking_vertex"))
			dynamicStates.push_back(vk::VK_DYNAMIC_STATE_PROVOKING_VERTEX_MODE_EXT);
		if (m_internalData->extensionEnabled("VK_KHR_fragment_shading_rate"))
			dynamicStates.push_back(vk::VK_DYNAMIC_STATE_FRAGMENT_SHADING_RATE_KHR);
		if (m_internalData->extensionEnabled("VK_NV_representative_fragment_test"))
			dynamicStates.push_back(vk::VK_DYNAMIC_STATE_REPRESENTATIVE_FRAGMENT_TEST_ENABLE_NV);
		if (m_internalData->extensionEnabled("VK_EXT_sample_locations"))
			dynamicStates.push_back(vk::VK_DYNAMIC_STATE_SAMPLE_LOCATIONS_ENABLE_EXT);
		if (m_internalData->extensionEnabled("VK_EXT_sample_locations"))
			dynamicStates.push_back(vk::VK_DYNAMIC_STATE_SAMPLE_LOCATIONS_EXT);
		// Not working with VK_KHR_fragment_shading_rate
		/*if (m_internalData->extensionEnabled("VK_NV_shading_rate_image"))
			dynamicStates.push_back(vk::VK_DYNAMIC_STATE_SHADING_RATE_IMAGE_ENABLE_NV);
		if (m_internalData->extensionEnabled("VK_NV_shading_rate_image"))
			dynamicStates.push_back(vk::VK_DYNAMIC_STATE_VIEWPORT_COARSE_SAMPLE_ORDER_NV);
		if (m_internalData->extensionEnabled("VK_NV_shading_rate_image"))
			dynamicStates.push_back(vk::VK_DYNAMIC_STATE_VIEWPORT_SHADING_RATE_PALETTE_NV);*/
		if (m_internalData->extensionEnabled("VK_NV_viewport_swizzle"))
			dynamicStates.push_back(vk::VK_DYNAMIC_STATE_VIEWPORT_SWIZZLE_NV);
		if (m_internalData->extensionEnabled("VK_NV_clip_space_w_scaling"))
			dynamicStates.push_back(vk::VK_DYNAMIC_STATE_VIEWPORT_W_SCALING_ENABLE_NV);
		if (m_internalData->extensionEnabled("VK_NV_clip_space_w_scaling"))
			dynamicStates.push_back(vk::VK_DYNAMIC_STATE_VIEWPORT_W_SCALING_NV);
		if (m_internalData->extensionEnabled("VK_NV_scissor_exclusive"))
			dynamicStates.push_back(vk::VK_DYNAMIC_STATE_EXCLUSIVE_SCISSOR_ENABLE_NV);
		if (m_internalData->extensionEnabled("VK_NV_scissor_exclusive"))
			dynamicStates.push_back(vk::VK_DYNAMIC_STATE_EXCLUSIVE_SCISSOR_NV);
		if (m_internalData->extensionEnabled("VK_EXT_discard_rectangles"))
			dynamicStates.push_back(vk::VK_DYNAMIC_STATE_DISCARD_RECTANGLE_ENABLE_EXT);
		if (m_internalData->extensionEnabled("VK_EXT_discard_rectangles"))
			dynamicStates.push_back(vk::VK_DYNAMIC_STATE_DISCARD_RECTANGLE_EXT);
		if (m_internalData->extensionEnabled("VK_EXT_discard_rectangles"))
			dynamicStates.push_back(vk::VK_DYNAMIC_STATE_DISCARD_RECTANGLE_MODE_EXT);
		if (m_internalData->extensionEnabled("VK_EXT_attachment_feedback_loop_dynamic_state"))
			dynamicStates.push_back(vk::VK_DYNAMIC_STATE_ATTACHMENT_FEEDBACK_LOOP_ENABLE_EXT);


		// Remove dynamic states that were already set as dynamic for the pipeline
		// These dynamic state will already be set in the tests
		bool depthClampEnableDynamic = false;
		if (pointerToCreateInfo->pDynamicState)
		{
			for (deUint32 i = 0; i < pointerToCreateInfo->pDynamicState->dynamicStateCount; ++i)
			{
				if (pointerToCreateInfo->pDynamicState->pDynamicStates[i] == vk::VK_DYNAMIC_STATE_VIEWPORT)
					dynamicStates.erase(std::remove(dynamicStates.begin(), dynamicStates.end(), vk::VK_DYNAMIC_STATE_VIEWPORT_WITH_COUNT), dynamicStates.end());
				else if (pointerToCreateInfo->pDynamicState->pDynamicStates[i] == vk::VK_DYNAMIC_STATE_SCISSOR)
					dynamicStates.erase(std::remove(dynamicStates.begin(), dynamicStates.end(), vk::VK_DYNAMIC_STATE_SCISSOR_WITH_COUNT), dynamicStates.end());
				else if (pointerToCreateInfo->pDynamicState->pDynamicStates[i] == vk::VK_DYNAMIC_STATE_COLOR_BLEND_ADVANCED_EXT)
				{
					dynamicStates.erase(std::remove(dynamicStates.begin(), dynamicStates.end(), vk::VK_DYNAMIC_STATE_COLOR_BLEND_ADVANCED_EXT), dynamicStates.end());
					dynamicStates.erase(std::remove(dynamicStates.begin(), dynamicStates.end(), vk::VK_DYNAMIC_STATE_COLOR_BLEND_EQUATION_EXT), dynamicStates.end());
				}
				else if (pointerToCreateInfo->pDynamicState->pDynamicStates[i] == vk::VK_DYNAMIC_STATE_VERTEX_INPUT_EXT)
				{
					dynamicStates.erase(std::remove(dynamicStates.begin(), dynamicStates.end(), vk::VK_DYNAMIC_STATE_VERTEX_INPUT_EXT), dynamicStates.end());
					dynamicStates.erase(std::remove(dynamicStates.begin(), dynamicStates.end(), vk::VK_DYNAMIC_STATE_VERTEX_INPUT_BINDING_STRIDE_EXT), dynamicStates.end());
				}
				else
					dynamicStates.erase(std::remove(dynamicStates.begin(), dynamicStates.end(), pointerToCreateInfo->pDynamicState->pDynamicStates[i]), dynamicStates.end());

				if (pointerToCreateInfo->pDynamicState->pDynamicStates[i] == vk::VK_DYNAMIC_STATE_DEPTH_CLAMP_ENABLE_EXT)
					depthClampEnableDynamic = true;
			}
		}

		m_internalData->shaderObjectDynamicStates = dynamicStates;

		// Save state needed for setting shader object dynamic state
		auto state = &m_internalData->pipelineCreateState;
		if (pointerToCreateInfo->pViewportState)
		{
			if (pointerToCreateInfo->pViewportState->pViewports)
			{
				state->viewports.resize(pointerToCreateInfo->pViewportState->viewportCount);
				for (deUint32 i = 0; i < pointerToCreateInfo->pViewportState->viewportCount; ++i)
					state->viewports[i] = pointerToCreateInfo->pViewportState->pViewports[i];
			}

			if (pointerToCreateInfo->pViewportState->pScissors)
			{
				state->scissors.resize(pointerToCreateInfo->pViewportState->scissorCount);
				for (deUint32 i = 0; i < pointerToCreateInfo->pViewportState->scissorCount; ++i)
					state->scissors[i] = pointerToCreateInfo->pViewportState->pScissors[i];
			}

			const auto depthClipControl = findStructure<VkPipelineViewportDepthClipControlCreateInfoEXT>(pointerToCreateInfo->pViewportState->pNext);
			if (depthClipControl)
				state->negativeOneToOne = depthClipControl->negativeOneToOne;
			const auto viewportShadingRate = findStructure<VkPipelineViewportShadingRateImageStateCreateInfoNV>(pointerToCreateInfo->pViewportState->pNext);
			if (viewportShadingRate)
			{
				state->shadingRateImageEnable = viewportShadingRate->shadingRateImageEnable;
				state->shadingRatePaletteCount = viewportShadingRate->viewportCount;
				state->shadingRatePalettes.resize(viewportShadingRate->viewportCount);
				state->shadingRatePaletteEntries.resize(viewportShadingRate->viewportCount);
				for (deUint32 i = 0; i < viewportShadingRate->viewportCount; ++i)
				{
					state->shadingRatePalettes[i] = viewportShadingRate->pShadingRatePalettes[i];
					state->shadingRatePaletteEntries[i].resize(viewportShadingRate->pShadingRatePalettes[i].shadingRatePaletteEntryCount);
					for (deUint32 j = 0; j < viewportShadingRate->pShadingRatePalettes[i].shadingRatePaletteEntryCount; ++j)
						state->shadingRatePaletteEntries[i][j] = viewportShadingRate->pShadingRatePalettes[i].pShadingRatePaletteEntries[j];
					state->shadingRatePalettes[i].pShadingRatePaletteEntries = state->shadingRatePaletteEntries[i].data();
				}
			}
			const auto viewportSwizzle = findStructure<VkPipelineViewportSwizzleStateCreateInfoNV>(pointerToCreateInfo->pViewportState->pNext);
			if (viewportSwizzle)
			{
				state->viewportSwizzles.resize(viewportSwizzle->viewportCount);
				for (deUint32 i = 0; i < viewportSwizzle->viewportCount; ++i)
					state->viewportSwizzles[i] = viewportSwizzle->pViewportSwizzles[i];
			}
			const auto viewportWScaling = findStructure<VkPipelineViewportWScalingStateCreateInfoNV>(pointerToCreateInfo->pViewportState->pNext);
			if (viewportWScaling)
			{
				state->viewportWScalingEnable = viewportWScaling->viewportWScalingEnable;
				state->viewportWScalingCount = viewportWScaling->viewportCount;
				state->viewportWScalings.resize(viewportWScaling->viewportCount);
				for (deUint32 i = 0; i < viewportWScaling->viewportCount; ++i)
					state->viewportWScalings[i] = viewportWScaling->pViewportWScalings[i];
			}
			const auto coarseSampleOrder = findStructure<VkPipelineViewportCoarseSampleOrderStateCreateInfoNV>(pointerToCreateInfo->pViewportState->pNext);
			if (coarseSampleOrder)
			{
				state->coarseSampleOrderType = coarseSampleOrder->sampleOrderType;
				state->coarseCustomSampleOrderCount = coarseSampleOrder->customSampleOrderCount;
				state->coarseCustomSampleOrders.resize(coarseSampleOrder->customSampleOrderCount);
				state->coarseSampleLocations.resize(coarseSampleOrder->customSampleOrderCount);
				for (deUint32 i = 0; i < coarseSampleOrder->customSampleOrderCount; ++i)
				{
					state->coarseCustomSampleOrders[i] = coarseSampleOrder->pCustomSampleOrders[i];
					state->coarseSampleLocations[i].resize(coarseSampleOrder->pCustomSampleOrders[i].sampleCount);
					for (deUint32 j = 0; j < coarseSampleOrder->pCustomSampleOrders[i].sampleCount; ++j)
						state->coarseSampleLocations[i][j] = coarseSampleOrder->pCustomSampleOrders[i].pSampleLocations[j];
					state->coarseCustomSampleOrders[i].pSampleLocations = state->coarseSampleLocations[i].data();
				}
			}
		}

		if (pointerToCreateInfo->pRasterizationState)
		{
			state->lineWidth = pointerToCreateInfo->pRasterizationState->lineWidth;
			state->depthBiasConstantFactor = pointerToCreateInfo->pRasterizationState->depthBiasConstantFactor;
			state->depthBiasClamp = pointerToCreateInfo->pRasterizationState->depthBiasClamp;
			state->depthBiasSlopeFactor = pointerToCreateInfo->pRasterizationState->depthBiasSlopeFactor;
			state->cullMode = pointerToCreateInfo->pRasterizationState->cullMode;
			state->frontFace = pointerToCreateInfo->pRasterizationState->frontFace;
			state->depthBiasEnable = pointerToCreateInfo->pRasterizationState->depthBiasEnable;
			state->rasterizerDiscardEnable = pointerToCreateInfo->pRasterizationState->rasterizerDiscardEnable;
			const auto conservative = findStructure<VkPipelineRasterizationConservativeStateCreateInfoEXT>(pointerToCreateInfo->pRasterizationState->pNext);
			if (conservative)
			{
				state->conservativeRasterizationMode = conservative->conservativeRasterizationMode;
				state->extraPrimitiveOverestimationSize = conservative->extraPrimitiveOverestimationSize;
			}
			state->depthClampEnable = pointerToCreateInfo->pRasterizationState->depthClampEnable;
			const auto depthClip = findStructure<VkPipelineRasterizationDepthClipStateCreateInfoEXT>(pointerToCreateInfo->pRasterizationState->pNext);
			if (depthClip)
				state->depthClipEnable = depthClip->depthClipEnable;
			else
				state->depthClipEnable = !pointerToCreateInfo->pRasterizationState->depthClampEnable && !depthClampEnableDynamic;

			const auto rasterizationLine = findStructure<VkPipelineRasterizationLineStateCreateInfoEXT>(pointerToCreateInfo->pRasterizationState->pNext);
			if (rasterizationLine)
			{
				state->lineRasterizationMode = rasterizationLine->lineRasterizationMode;
				state->stippledLineEnable = rasterizationLine->stippledLineEnable;
				state->lineStippleFactor = rasterizationLine->lineStippleFactor;
				state->lineStipplePattern = rasterizationLine->lineStipplePattern;
			}
			const auto rasterizationStream = findStructure<VkPipelineRasterizationStateStreamCreateInfoEXT>(pointerToCreateInfo->pRasterizationState->pNext);
			if (rasterizationStream)
				state->rasterizationStream = rasterizationStream->rasterizationStream;
			state->polygonMode = pointerToCreateInfo->pRasterizationState->polygonMode;
			const auto provokingVertex = findStructure<VkPipelineRasterizationProvokingVertexStateCreateInfoEXT>(pointerToCreateInfo->pRasterizationState->pNext);
			 if (provokingVertex)
				 state->provokingVertexMode = provokingVertex->provokingVertexMode;
			 const auto depthBiasRepresentationInfo = findStructure<VkDepthBiasRepresentationInfoEXT>(pointerToCreateInfo->pRasterizationState->pNext);
			 if (depthBiasRepresentationInfo)
			 {
				 state->depthBiasRepresentation = depthBiasRepresentationInfo->depthBiasRepresentation;
				 state->depthBiasExact = depthBiasRepresentationInfo->depthBiasExact;
			 }
		}
		if (pointerToCreateInfo->pColorBlendState)
		{
			memcpy(&state->blendConstants, pointerToCreateInfo->pColorBlendState->blendConstants, sizeof(float) * 4);
			state->logicOp = pointerToCreateInfo->pColorBlendState->logicOp;
			const auto blendAdvancedState = findStructure<VkPipelineColorBlendAdvancedStateCreateInfoEXT>(pointerToCreateInfo->pColorBlendState->pNext);
			if (blendAdvancedState)
			{
				state->colorBlendAdvanced.resize(pointerToCreateInfo->pColorBlendState->attachmentCount);
				for (deUint32 i = 0; i < pointerToCreateInfo->pColorBlendState->attachmentCount; ++i)
				{
					if (pointerToCreateInfo->pColorBlendState->pAttachments)
						state->colorBlendAdvanced[i].advancedBlendOp = pointerToCreateInfo->pColorBlendState->pAttachments[i].colorBlendOp;
					state->colorBlendAdvanced[i].srcPremultiplied = blendAdvancedState->srcPremultiplied;
					state->colorBlendAdvanced[i].dstPremultiplied = blendAdvancedState->dstPremultiplied;
					state->colorBlendAdvanced[i].blendOverlap = blendAdvancedState->blendOverlap;
					state->colorBlendAdvanced[i].clampResults = VK_FALSE;
				}
			}
			state->colorBlendEnables.resize(pointerToCreateInfo->pColorBlendState->attachmentCount);
			state->blendEquations.resize(pointerToCreateInfo->pColorBlendState->attachmentCount);
			state->colorWriteMasks.resize(pointerToCreateInfo->pColorBlendState->attachmentCount);
			for (deUint32 i = 0; i < (deUint32)pointerToCreateInfo->pColorBlendState->attachmentCount; ++i)
			{
				if (pointerToCreateInfo->pColorBlendState->pAttachments)
				{
					state->colorBlendEnables[i] = pointerToCreateInfo->pColorBlendState->pAttachments[i].blendEnable;
					state->blendEquations[i].srcColorBlendFactor = pointerToCreateInfo->pColorBlendState->pAttachments[i].srcColorBlendFactor;
					state->blendEquations[i].dstColorBlendFactor = pointerToCreateInfo->pColorBlendState->pAttachments[i].dstColorBlendFactor;
					state->blendEquations[i].colorBlendOp = pointerToCreateInfo->pColorBlendState->pAttachments[i].colorBlendOp;
					state->blendEquations[i].srcAlphaBlendFactor = pointerToCreateInfo->pColorBlendState->pAttachments[i].srcAlphaBlendFactor;
					state->blendEquations[i].dstAlphaBlendFactor = pointerToCreateInfo->pColorBlendState->pAttachments[i].dstAlphaBlendFactor;
					state->blendEquations[i].alphaBlendOp = pointerToCreateInfo->pColorBlendState->pAttachments[i].alphaBlendOp;
					state->colorWriteMasks[i] = pointerToCreateInfo->pColorBlendState->pAttachments[i].colorWriteMask;
				}

				// colorBlendOp and alphaBlendOp must not be advanced blend operations and they will be set with colorBlendAdvanced
				if (blendAdvancedState)
				{
					state->blendEquations[i].colorBlendOp = vk::VK_BLEND_OP_ADD;
					state->blendEquations[i].alphaBlendOp = vk::VK_BLEND_OP_ADD;
				}
			}
			state->logicOpEnable = pointerToCreateInfo->pColorBlendState->logicOpEnable;
			const auto colorWrite = findStructure<VkPipelineColorWriteCreateInfoEXT>(pointerToCreateInfo->pColorBlendState->pNext);
			if (colorWrite)
			{
				state->colorWriteEnableAttachmentCount = colorWrite->attachmentCount;
				state->colorWriteEnables.resize(colorWrite->attachmentCount);
				for (deUint32 i = 0; i < colorWrite->attachmentCount; ++i)
					state->colorWriteEnables[i] = colorWrite->pColorWriteEnables[i];
			}
		}
		if (pointerToCreateInfo->pDepthStencilState)
		{
			state->minDepthBounds = pointerToCreateInfo->pDepthStencilState->minDepthBounds;
			state->maxDepthBounds = pointerToCreateInfo->pDepthStencilState->maxDepthBounds;
			state->stencilFront = pointerToCreateInfo->pDepthStencilState->front;
			state->stencilBack = pointerToCreateInfo->pDepthStencilState->back;
			state->depthBoundsTestEnable = pointerToCreateInfo->pDepthStencilState->depthBoundsTestEnable;
			state->depthCompareOp = pointerToCreateInfo->pDepthStencilState->depthCompareOp;
			state->depthTestEnable = pointerToCreateInfo->pDepthStencilState->depthTestEnable;
			state->depthWriteEnable = pointerToCreateInfo->pDepthStencilState->depthWriteEnable;
			state->stencilTestEnable = pointerToCreateInfo->pDepthStencilState->stencilTestEnable;
		}
		if (pointerToCreateInfo->pInputAssemblyState)
		{
			state->topology = pointerToCreateInfo->pInputAssemblyState->topology;
			state->primitiveRestartEnable = pointerToCreateInfo->pInputAssemblyState->primitiveRestartEnable;
		}
		if (pointerToCreateInfo->pVertexInputState)
		{
			state->attributes.resize(pointerToCreateInfo->pVertexInputState->vertexAttributeDescriptionCount);
			state->bindings.resize(pointerToCreateInfo->pVertexInputState->vertexBindingDescriptionCount);
			for (deUint32 i = 0; i < pointerToCreateInfo->pVertexInputState->vertexAttributeDescriptionCount; ++i)
			{
				state->attributes[i] = initVulkanStructure();
				state->attributes[i].location = pointerToCreateInfo->pVertexInputState->pVertexAttributeDescriptions[i].location;
				state->attributes[i].binding = pointerToCreateInfo->pVertexInputState->pVertexAttributeDescriptions[i].binding;
				state->attributes[i].format = pointerToCreateInfo->pVertexInputState->pVertexAttributeDescriptions[i].format;
				state->attributes[i].offset = pointerToCreateInfo->pVertexInputState->pVertexAttributeDescriptions[i].offset;
			}

			const auto divisorInfo = findStructure<VkPipelineVertexInputDivisorStateCreateInfoEXT>(pointerToCreateInfo->pVertexInputState->pNext);

			for (deUint32 i = 0; i < pointerToCreateInfo->pVertexInputState->vertexBindingDescriptionCount; ++i)
			{
				state->bindings[i] = initVulkanStructure();
				state->bindings[i].binding = pointerToCreateInfo->pVertexInputState->pVertexBindingDescriptions[i].binding;
				state->bindings[i].stride = pointerToCreateInfo->pVertexInputState->pVertexBindingDescriptions[i].stride;
				state->bindings[i].inputRate = pointerToCreateInfo->pVertexInputState->pVertexBindingDescriptions[i].inputRate;
				state->bindings[i].divisor = 1;
				if (divisorInfo)
				{
					for (deUint32 j = 0; j < divisorInfo->vertexBindingDivisorCount; ++j)
					{
						if (state->bindings[i].binding == divisorInfo->pVertexBindingDivisors[j].binding)
						{
							state->bindings[i].divisor = divisorInfo->pVertexBindingDivisors[i].divisor;
						}
					}
				}
			}
		}
		if (pointerToCreateInfo->pTessellationState)
		{
			state->patchControlPoints = pointerToCreateInfo->pTessellationState->patchControlPoints;
			const auto tessellationDomainOrigin = findStructure<VkPipelineTessellationDomainOriginStateCreateInfo>(pointerToCreateInfo->pTessellationState->pNext);
			if (tessellationDomainOrigin)
				state->domainOrigin = tessellationDomainOrigin->domainOrigin;
		}
		if (pointerToCreateInfo->pMultisampleState)
		{
			state->alphaToCoverageEnable = pointerToCreateInfo->pMultisampleState->alphaToCoverageEnable;
			state->alphaToOneEnable = pointerToCreateInfo->pMultisampleState->alphaToOneEnable;
			const auto coverageModulation = findStructure<VkPipelineCoverageModulationStateCreateInfoNV>(pointerToCreateInfo->pMultisampleState->pNext);
			if (coverageModulation)
			{
				state->coverageModulationMode = coverageModulation->coverageModulationMode;
				state->coverageModulationTableEnable = coverageModulation->coverageModulationTableEnable;
				state->coverageModulationTable.resize(coverageModulation->coverageModulationTableCount);
				for (deUint32 i = 0; i < (deUint32)coverageModulation->coverageModulationTableCount; ++i)
					state->coverageModulationTable[i] = coverageModulation->pCoverageModulationTable[i];
			}
			const auto coverageReduction = findStructure<VkPipelineCoverageReductionStateCreateInfoNV>(pointerToCreateInfo->pMultisampleState->pNext);
			if (coverageReduction)
				state->coverageReductionMode = coverageReduction->coverageReductionMode;
			const auto coverageToColor = findStructure<VkPipelineCoverageToColorStateCreateInfoNV>(pointerToCreateInfo->pMultisampleState->pNext);
			if (coverageToColor)
			{
				state->coverageToColorEnable = coverageToColor->coverageToColorEnable;
				state->coverageToColorLocation = coverageToColor->coverageToColorLocation;
			}
			state->rasterizationSamples = pointerToCreateInfo->pMultisampleState->rasterizationSamples;
			const auto sampleLocations = findStructure<VkPipelineSampleLocationsStateCreateInfoEXT>(pointerToCreateInfo->pMultisampleState->pNext);
			if (sampleLocations)
			{
				state->sampleLocationsEnable = sampleLocations->sampleLocationsEnable;
				state->sampleLocationsInfo = sampleLocations->sampleLocationsInfo;
				state->pSampleLocations.resize(sampleLocations->sampleLocationsInfo.sampleLocationsCount);
				for (deUint32 i = 0; i < sampleLocations->sampleLocationsInfo.sampleLocationsCount; ++i)
					state->pSampleLocations[i] = sampleLocations->sampleLocationsInfo.pSampleLocations[i];
				state->sampleLocationsInfo.pSampleLocations = state->pSampleLocations.data();
			}
			state->rasterizationSamples = pointerToCreateInfo->pMultisampleState->rasterizationSamples;
			deUint32 count = (pointerToCreateInfo->pMultisampleState->rasterizationSamples > vk::VK_SAMPLE_COUNT_32_BIT) ? 2 : 1;
			state->sampleMasks.resize(count, 0);
			for (deUint32 i = 0; i < count; ++i)
				if (pointerToCreateInfo->pMultisampleState->pSampleMask)
					state->sampleMasks[i] = pointerToCreateInfo->pMultisampleState->pSampleMask[i];
				else
					state->sampleMasks[i] = 0xFF; // If pSampleMask is NULL, it is treated as if the mask has all bits set to 1
		}
		const auto representativeFragment = findStructure<VkPipelineRepresentativeFragmentTestStateCreateInfoNV>(pointerToCreateInfo->pNext);
		if (representativeFragment)
		{
			state->representativeFragmentTestEnable = representativeFragment->representativeFragmentTestEnable;
		}
		const auto fragmentShadingRate = findStructure<VkPipelineFragmentShadingRateStateCreateInfoKHR>(pointerToCreateInfo->pNext);
		if (fragmentShadingRate)
		{
			state->fragmentShadingRateSize = fragmentShadingRate->fragmentSize;
			state->combinerOps[0] = fragmentShadingRate->combinerOps[0];
			state->combinerOps[1] = fragmentShadingRate->combinerOps[1];
		}
		const auto exclusiveScissor = findStructure<VkPipelineViewportExclusiveScissorStateCreateInfoNV>(pointerToCreateInfo->pNext);
		if (exclusiveScissor)
		{
			state->exclusiveScissorCount = exclusiveScissor->exclusiveScissorCount;
			state->exclussiveScissors.resize(exclusiveScissor->exclusiveScissorCount);
			for (deUint32 i = 0; i < exclusiveScissor->exclusiveScissorCount; ++i)
				state->exclussiveScissors[i] = exclusiveScissor->pExclusiveScissors[i];
		}
		const auto discardRectangle = findStructure<VkPipelineDiscardRectangleStateCreateInfoEXT>(pointerToCreateInfo->pNext);
		if (discardRectangle)
		{
			state->discardRectangleEnable = discardRectangle->discardRectangleCount > 0;
			state->discardRectangles.resize(discardRectangle->discardRectangleCount);
			for (deUint32 i = 0; i < discardRectangle->discardRectangleCount; ++i)
				state->discardRectangles[i] = discardRectangle->pDiscardRectangles[i];
			state->discardRectangleMode = discardRectangle->discardRectangleMode;
		}
		if (pointerToCreateInfo->flags & VK_PIPELINE_CREATE_COLOR_ATTACHMENT_FEEDBACK_LOOP_BIT_EXT)
			state->attachmentFeedbackLoopEnable |= VK_IMAGE_ASPECT_COLOR_BIT;
		if (pointerToCreateInfo->flags & VK_PIPELINE_CREATE_DEPTH_STENCIL_ATTACHMENT_FEEDBACK_LOOP_BIT_EXT)
			state->attachmentFeedbackLoopEnable |= VK_IMAGE_ASPECT_DEPTH_BIT | VK_IMAGE_ASPECT_STENCIL_BIT;

		bool linked = m_internalData->pipelineConstructionType == PIPELINE_CONSTRUCTION_TYPE_SHADER_OBJECT_LINKED_SPIRV ||
					  m_internalData->pipelineConstructionType == PIPELINE_CONSTRUCTION_TYPE_SHADER_OBJECT_LINKED_BINARY;
		bool binary = m_internalData->pipelineConstructionType == PIPELINE_CONSTRUCTION_TYPE_SHADER_OBJECT_UNLINKED_BINARY ||
					  m_internalData->pipelineConstructionType == PIPELINE_CONSTRUCTION_TYPE_SHADER_OBJECT_LINKED_BINARY;
		createShaders(linked, false);
		if (binary)
		{
			createShaders(linked, true);
		}
#endif
	}
	else
	{
#ifndef CTS_USES_VULKANSC
		VkGraphicsPipelineCreateInfo	linkedCreateInfo	= initVulkanStructure();
		std::vector<VkPipeline>			rawPipelines;
		VkPipelineLibraryCreateInfoKHR	linkingInfo
		{
			VK_STRUCTURE_TYPE_PIPELINE_LIBRARY_CREATE_INFO_KHR,		// VkStructureType		sType;
			creationFeedback.ptr,									// const void*			pNext;
			0u,														// deUint32				libraryCount;
			nullptr,												// const VkPipeline*	pLibraries;
		};

		if (isConstructionTypeLibrary(m_internalData->pipelineConstructionType))
		{
			for (const auto& pipelinePtr : m_pipelineParts)
			{
				const auto& pipeline = pipelinePtr.get();
				if (pipeline != DE_NULL)
					rawPipelines.push_back(pipeline);
			}

			linkingInfo.libraryCount	= static_cast<uint32_t>(rawPipelines.size());
			linkingInfo.pLibraries		= de::dataOrNull(rawPipelines);

			// If a test hits the following assert, it's likely missing a call
			// to the setMonolithicPipelineLayout() method. Related VUs:
			//   * VUID-VkGraphicsPipelineCreateInfo-flags-06642
			//   * VUID-VkGraphicsPipelineCreateInfo-None-07826
			//   * VUID-VkGraphicsPipelineCreateInfo-layout-07827
			//   * VUID-VkGraphicsPipelineCreateInfo-flags-06729
			//   * VUID-VkGraphicsPipelineCreateInfo-flags-06730
			DE_ASSERT(m_internalData->monolithicPipelineCreateInfo.layout != VK_NULL_HANDLE);
			linkedCreateInfo.layout		= m_internalData->monolithicPipelineCreateInfo.layout;
			linkedCreateInfo.flags		= m_internalData->pipelineFlags;
			linkedCreateInfo.pNext		= &linkingInfo;

			pointerToCreateInfo			= &linkedCreateInfo;

			if (m_internalData->pipelineConstructionType == PIPELINE_CONSTRUCTION_TYPE_LINK_TIME_OPTIMIZED_LIBRARY)
				linkedCreateInfo.flags |= VK_PIPELINE_CREATE_LINK_TIME_OPTIMIZATION_BIT_EXT;

			if (m_internalData->failOnCompileWhenLinking)
				linkedCreateInfo.flags |= VK_PIPELINE_CREATE_FAIL_ON_PIPELINE_COMPILE_REQUIRED_BIT;
		}
		else
		{
			// note: there might be other structures in the chain already
			void* firstStructInChain = static_cast<void*>(pointerToCreateInfo);
			addToChain(&firstStructInChain, creationFeedback.ptr);
			addToChain(&firstStructInChain, m_internalData->pRepresentativeFragmentTestState.ptr);
			addToChain(&firstStructInChain, m_internalData->pRenderingInputAttachmentIndex.ptr);
			addToChain(&firstStructInChain, m_internalData->pRenderingAttachmentLocation.ptr);
			addToChain(&firstStructInChain, pNext);
		}

		VkPipelineCreateFlags2CreateInfoKHR pipelineFlags2CreateInfo = initVulkanStructure();
		if (m_internalData->pipelineFlags2)
		{
			void* firstStructInChain = static_cast<void*>(pointerToCreateInfo);
			pipelineFlags2CreateInfo.flags = m_internalData->pipelineFlags2 | translateCreateFlag(pointerToCreateInfo->flags);
			addToChain(&firstStructInChain, &pipelineFlags2CreateInfo);
			pointerToCreateInfo->flags = 0u;
		}
#endif // CTS_USES_VULKANSC

		pointerToCreateInfo->basePipelineHandle	= basePipelineHandle;
		pointerToCreateInfo->basePipelineIndex	= basePipelineIndex;

		m_pipelineFinal = makeGraphicsPipeline(m_internalData->vk, m_internalData->device, pipelineCache, pointerToCreateInfo);
	}
}

bool GraphicsPipelineWrapper::isShaderObjectDynamic (vk::VkDynamicState dynamicState) const
{
	return std::find(m_internalData->shaderObjectDynamicStates.begin(), m_internalData->shaderObjectDynamicStates.end(), dynamicState) != m_internalData->shaderObjectDynamicStates.end();
}

void GraphicsPipelineWrapper::setShaderObjectDynamicStates (vk::VkCommandBuffer cmdBuffer) const
{
	DE_UNREF(cmdBuffer);
#ifndef CTS_USES_VULKANSC
	const auto&	vk							= m_internalData->vk;
	const auto	state						= &m_internalData->pipelineCreateState;

	// Some dynamic state only need to be set when these conditions are met
	const bool	meshOrTask					= m_internalData->meshShader.isSet() || m_internalData->taskShader.isSet();
	const bool	tese						= m_internalData->tessellationEvaluationShader.isSet();
	const bool	topologyPatchList			= !isShaderObjectDynamic(vk::VK_DYNAMIC_STATE_PRIMITIVE_TOPOLOGY) || state->topology == VK_PRIMITIVE_TOPOLOGY_PATCH_LIST;
	const bool	rasterizerDiscardDisabled	= !isShaderObjectDynamic(vk::VK_DYNAMIC_STATE_RASTERIZER_DISCARD_ENABLE) || !state->rasterizerDiscardEnable;
	const bool	polygonModeLine				= !isShaderObjectDynamic(vk::VK_DYNAMIC_STATE_POLYGON_MODE_EXT) || state->polygonMode == vk::VK_POLYGON_MODE_LINE;
	const bool	topologyLine				= !isShaderObjectDynamic(vk::VK_DYNAMIC_STATE_PRIMITIVE_TOPOLOGY) ||
											  state->topology == vk::VK_PRIMITIVE_TOPOLOGY_LINE_LIST || state->topology == vk::VK_PRIMITIVE_TOPOLOGY_LINE_LIST_WITH_ADJACENCY ||
											  state->topology == vk::VK_PRIMITIVE_TOPOLOGY_LINE_STRIP || state->topology == vk::VK_PRIMITIVE_TOPOLOGY_LINE_STRIP_WITH_ADJACENCY;
	const bool	depthTestEnabled			= !isShaderObjectDynamic(vk::VK_DYNAMIC_STATE_DEPTH_TEST_ENABLE) || state->depthTestEnable;
	const bool	depthBoundsTestEnabled		= !isShaderObjectDynamic(vk::VK_DYNAMIC_STATE_DEPTH_BOUNDS_TEST_ENABLE) || state->depthBoundsTestEnable;
	const bool	depthBiasEnabled			= !isShaderObjectDynamic(vk::VK_DYNAMIC_STATE_DEPTH_BIAS_ENABLE) || state->depthBiasEnable;
	const bool	stencilTestEnabled			= !isShaderObjectDynamic(vk::VK_DYNAMIC_STATE_STENCIL_TEST_ENABLE) || state->stencilTestEnable;
	const bool	logicOpEnabled				= !isShaderObjectDynamic(vk::VK_DYNAMIC_STATE_LOGIC_OP_ENABLE_EXT) || state->logicOpEnable;
	const bool	discardRectangle			= !isShaderObjectDynamic(vk::VK_DYNAMIC_STATE_DISCARD_RECTANGLE_ENABLE_EXT) || state->discardRectangleEnable;
	const bool	sampleLocationsEnabled		= !isShaderObjectDynamic(vk::VK_DYNAMIC_STATE_SAMPLE_LOCATIONS_ENABLE_EXT) || state->sampleLocationsEnable;
	const bool	stippledLineEnabled			= !isShaderObjectDynamic(vk::VK_DYNAMIC_STATE_LINE_STIPPLE_ENABLE_EXT) || state->stippledLineEnable;
	bool		blendFactorConstant			= !isShaderObjectDynamic(vk::VK_DYNAMIC_STATE_COLOR_BLEND_EQUATION_EXT);
	for (const auto& blend : state->blendEquations)
	{
		if (blend.srcColorBlendFactor == vk::VK_BLEND_FACTOR_CONSTANT_COLOR || blend.srcColorBlendFactor == vk::VK_BLEND_FACTOR_ONE_MINUS_CONSTANT_COLOR ||
			blend.srcColorBlendFactor == vk::VK_BLEND_FACTOR_CONSTANT_ALPHA || blend.srcColorBlendFactor == vk::VK_BLEND_FACTOR_ONE_MINUS_CONSTANT_ALPHA ||
			blend.dstColorBlendFactor == vk::VK_BLEND_FACTOR_CONSTANT_COLOR || blend.dstColorBlendFactor == vk::VK_BLEND_FACTOR_ONE_MINUS_CONSTANT_COLOR ||
			blend.dstColorBlendFactor == vk::VK_BLEND_FACTOR_CONSTANT_ALPHA || blend.dstColorBlendFactor == vk::VK_BLEND_FACTOR_ONE_MINUS_CONSTANT_ALPHA ||
			blend.srcAlphaBlendFactor == vk::VK_BLEND_FACTOR_CONSTANT_COLOR || blend.srcAlphaBlendFactor == vk::VK_BLEND_FACTOR_ONE_MINUS_CONSTANT_COLOR ||
			blend.srcAlphaBlendFactor == vk::VK_BLEND_FACTOR_CONSTANT_ALPHA || blend.srcAlphaBlendFactor == vk::VK_BLEND_FACTOR_ONE_MINUS_CONSTANT_ALPHA ||
			blend.dstAlphaBlendFactor == vk::VK_BLEND_FACTOR_CONSTANT_COLOR || blend.dstAlphaBlendFactor == vk::VK_BLEND_FACTOR_ONE_MINUS_CONSTANT_COLOR ||
			blend.dstAlphaBlendFactor == vk::VK_BLEND_FACTOR_CONSTANT_ALPHA || blend.dstAlphaBlendFactor == vk::VK_BLEND_FACTOR_ONE_MINUS_CONSTANT_ALPHA)

			blendFactorConstant = true;
	}

	for (const auto dynamicState : m_internalData->shaderObjectDynamicStates)
	{
		switch (dynamicState)
		{
		case vk::VK_DYNAMIC_STATE_VIEWPORT_WITH_COUNT_EXT:
			if (!state->viewports.empty())
				vk.cmdSetViewportWithCount(cmdBuffer, (deUint32)state->viewports.size(), state->viewports.data());
			break;
		case vk::VK_DYNAMIC_STATE_SCISSOR_WITH_COUNT_EXT:
			if (!state->scissors.empty())
				vk.cmdSetScissorWithCount(cmdBuffer, (deUint32)state->scissors.size(), state->scissors.data());
			break;
		case vk::VK_DYNAMIC_STATE_LINE_WIDTH:
			if (polygonModeLine || topologyLine)
				vk.cmdSetLineWidth(cmdBuffer, state->lineWidth);
			break;
		case vk::VK_DYNAMIC_STATE_DEPTH_BIAS:
			if (rasterizerDiscardDisabled && depthBiasEnabled)
			{
				if (m_internalData->extensionEnabled("VK_EXT_depth_bias_control")) {
					VkDepthBiasRepresentationInfoEXT depthBiasRepresentationInfo = vk::initVulkanStructure();
					depthBiasRepresentationInfo.depthBiasRepresentation = state->depthBiasRepresentation;
					depthBiasRepresentationInfo.depthBiasExact = state->depthBiasExact;

					vk::VkDepthBiasInfoEXT depthBiasInfo = vk::initVulkanStructure(&depthBiasRepresentationInfo);
					depthBiasInfo.depthBiasConstantFactor = state->depthBiasConstantFactor;
					depthBiasInfo.depthBiasClamp = state->depthBiasClamp;
					depthBiasInfo.depthBiasSlopeFactor = state->depthBiasSlopeFactor;
					vk.cmdSetDepthBias2EXT(cmdBuffer, &depthBiasInfo);
				}
				else
				{
					vk.cmdSetDepthBias(cmdBuffer, state->depthBiasConstantFactor, state->depthBiasClamp, state->depthBiasSlopeFactor);
				}
			}
			break;
		case vk::VK_DYNAMIC_STATE_BLEND_CONSTANTS:
			if (rasterizerDiscardDisabled && blendFactorConstant)
				vk.cmdSetBlendConstants(cmdBuffer, state->blendConstants);
			break;
		case vk::VK_DYNAMIC_STATE_DEPTH_BOUNDS:
			if (rasterizerDiscardDisabled && depthBoundsTestEnabled)
				vk.cmdSetDepthBounds(cmdBuffer, state->minDepthBounds, state->maxDepthBounds);
			break;
		case vk::VK_DYNAMIC_STATE_STENCIL_COMPARE_MASK:
			{
				vk.cmdSetStencilCompareMask(cmdBuffer, vk::VK_STENCIL_FACE_FRONT_BIT, state->stencilFront.compareMask);
				vk.cmdSetStencilCompareMask(cmdBuffer, vk::VK_STENCIL_FACE_BACK_BIT, state->stencilBack.compareMask);
			}
			break;
		case vk::VK_DYNAMIC_STATE_STENCIL_WRITE_MASK:
			{
				vk.cmdSetStencilWriteMask(cmdBuffer, vk::VK_STENCIL_FACE_FRONT_BIT, state->stencilFront.writeMask);
				vk.cmdSetStencilWriteMask(cmdBuffer, vk::VK_STENCIL_FACE_BACK_BIT, state->stencilBack.writeMask);
			}
			break;
		case vk::VK_DYNAMIC_STATE_STENCIL_REFERENCE:
			{
				vk.cmdSetStencilReference(cmdBuffer, vk::VK_STENCIL_FACE_FRONT_BIT, state->stencilFront.reference);
				vk.cmdSetStencilReference(cmdBuffer, vk::VK_STENCIL_FACE_BACK_BIT, state->stencilBack.reference);
			}
			break;
		case vk::VK_DYNAMIC_STATE_CULL_MODE_EXT:
			vk.cmdSetCullMode(cmdBuffer, state->cullMode);
			break;
		case vk::VK_DYNAMIC_STATE_DEPTH_BOUNDS_TEST_ENABLE_EXT:
			if (rasterizerDiscardDisabled)
				vk.cmdSetDepthBoundsTestEnable(cmdBuffer, state->depthBoundsTestEnable);
			break;
		case vk::VK_DYNAMIC_STATE_DEPTH_COMPARE_OP_EXT:
			if (rasterizerDiscardDisabled && depthTestEnabled)
				vk.cmdSetDepthCompareOp(cmdBuffer, state->depthCompareOp);
			break;
		case vk::VK_DYNAMIC_STATE_DEPTH_TEST_ENABLE_EXT:
			if (rasterizerDiscardDisabled)
				vk.cmdSetDepthTestEnable(cmdBuffer, state->depthTestEnable);
			break;
		case vk::VK_DYNAMIC_STATE_DEPTH_WRITE_ENABLE_EXT:
			if (rasterizerDiscardDisabled)
				vk.cmdSetDepthWriteEnable(cmdBuffer, state->depthWriteEnable);
			break;
		case vk::VK_DYNAMIC_STATE_FRONT_FACE_EXT:
			vk.cmdSetFrontFace(cmdBuffer, state->frontFace);
			break;
		case vk::VK_DYNAMIC_STATE_PRIMITIVE_TOPOLOGY_EXT:
			if (!meshOrTask)
				vk.cmdSetPrimitiveTopology(cmdBuffer, state->topology);
			break;
		case vk::VK_DYNAMIC_STATE_STENCIL_OP_EXT:
			if (rasterizerDiscardDisabled && stencilTestEnabled)
			{
				vk.cmdSetStencilOp(cmdBuffer, vk::VK_STENCIL_FACE_FRONT_BIT, state->stencilFront.failOp, state->stencilFront.passOp, state->stencilFront.depthFailOp, state->stencilFront.compareOp);
				vk.cmdSetStencilOp(cmdBuffer, vk::VK_STENCIL_FACE_BACK_BIT, state->stencilBack.failOp, state->stencilBack.passOp, state->stencilBack.depthFailOp, state->stencilBack.compareOp);
			}
			break;
		case vk::VK_DYNAMIC_STATE_STENCIL_TEST_ENABLE_EXT:
			if (rasterizerDiscardDisabled)
				vk.cmdSetStencilTestEnable(cmdBuffer, state->stencilTestEnable);
			break;
		case vk::VK_DYNAMIC_STATE_VERTEX_INPUT_BINDING_STRIDE_EXT:
			if (!meshOrTask)
				vk.cmdSetVertexInputEXT(cmdBuffer, (deUint32)state->bindings.size(), state->bindings.data(), (deUint32)state->attributes.size(), state->attributes.data());
			break;
		case vk::VK_DYNAMIC_STATE_DEPTH_BIAS_ENABLE_EXT:
			if (rasterizerDiscardDisabled)
				vk.cmdSetDepthBiasEnable(cmdBuffer, state->depthBiasEnable);
			break;
		case vk::VK_DYNAMIC_STATE_LOGIC_OP_EXT:
			if (rasterizerDiscardDisabled && logicOpEnabled)
				vk.cmdSetLogicOpEXT(cmdBuffer, state->logicOp);
			break;
		case vk::VK_DYNAMIC_STATE_PATCH_CONTROL_POINTS_EXT:
			if (topologyPatchList && !meshOrTask && tese)
				vk.cmdSetPatchControlPointsEXT(cmdBuffer, state->patchControlPoints);
			break;
		case vk::VK_DYNAMIC_STATE_PRIMITIVE_RESTART_ENABLE_EXT:
			if (!meshOrTask)
				vk.cmdSetPrimitiveRestartEnable(cmdBuffer, state->primitiveRestartEnable);
			break;
		case vk::VK_DYNAMIC_STATE_RASTERIZER_DISCARD_ENABLE_EXT:
			vk.cmdSetRasterizerDiscardEnable(cmdBuffer, state->rasterizerDiscardEnable);
			break;
		case vk::VK_DYNAMIC_STATE_ALPHA_TO_COVERAGE_ENABLE_EXT:
			vk.cmdSetAlphaToCoverageEnableEXT(cmdBuffer, state->alphaToCoverageEnable);
			break;
		case vk::VK_DYNAMIC_STATE_ALPHA_TO_ONE_ENABLE_EXT:
			vk.cmdSetAlphaToOneEnableEXT(cmdBuffer, state->alphaToOneEnable);
			break;
		case vk::VK_DYNAMIC_STATE_COLOR_BLEND_ADVANCED_EXT:
			if (!state->colorBlendAdvanced.empty())
			{
				for (deUint32 i = 0; i < (deUint32)state->colorBlendAdvanced.size(); ++i)
					if (!isShaderObjectDynamic(vk::VK_DYNAMIC_STATE_COLOR_BLEND_ENABLE_EXT) || state->colorBlendEnables[i])
						vk.cmdSetColorBlendAdvancedEXT(cmdBuffer, i, 1, &state->colorBlendAdvanced[i]);
			}
			break;
		case vk::VK_DYNAMIC_STATE_COLOR_BLEND_ENABLE_EXT:
			if (rasterizerDiscardDisabled)
			{
				if (!state->colorBlendEnables.empty())
				{
					vk.cmdSetColorBlendEnableEXT(cmdBuffer, 0, (deUint32)state->colorBlendEnables.size(), state->colorBlendEnables.data());
				}
				else
				{
					VkBool32 disable = VK_FALSE;
					vk.cmdSetColorBlendEnableEXT(cmdBuffer, 0, 1u, &disable);
				}
			}
			break;
		case vk::VK_DYNAMIC_STATE_COLOR_BLEND_EQUATION_EXT:
			if (rasterizerDiscardDisabled)
			{
				if (!state->blendEquations.empty())
				{
					vk.cmdSetColorBlendEquationEXT(cmdBuffer, 0, (deUint32)state->blendEquations.size(), state->blendEquations.data());
				}
				else
				{
					vk::VkColorBlendEquationEXT blendEquation = {
						VK_BLEND_FACTOR_SRC_ALPHA,	// VkBlendFactor	srcColorBlendFactor;
						VK_BLEND_FACTOR_DST_ALPHA,	// VkBlendFactor	dstColorBlendFactor;
						VK_BLEND_OP_ADD,			// VkBlendOp		colorBlendOp;
						VK_BLEND_FACTOR_SRC_ALPHA,	// VkBlendFactor	srcAlphaBlendFactor;
						VK_BLEND_FACTOR_DST_ALPHA,	// VkBlendFactor	dstAlphaBlendFactor;
						VK_BLEND_OP_ADD,			// VkBlendOp		alphaBlendOp;
					};
					vk.cmdSetColorBlendEquationEXT(cmdBuffer, 0, 1u, &blendEquation);
				}
			}
			break;
		case vk::VK_DYNAMIC_STATE_COLOR_WRITE_MASK_EXT:
			if (rasterizerDiscardDisabled)
			{
				if (!state->colorWriteMasks.empty())
				{
					vk.cmdSetColorWriteMaskEXT(cmdBuffer, 0, (deUint32)state->colorWriteMasks.size(), state->colorWriteMasks.data());
				}
				else
				{
					VkColorComponentFlags colorWriteMask = 0u;
					vk.cmdSetColorWriteMaskEXT(cmdBuffer, 0, 1u, &colorWriteMask);
				}
			}
			break;
		case vk::VK_DYNAMIC_STATE_CONSERVATIVE_RASTERIZATION_MODE_EXT:
			vk.cmdSetConservativeRasterizationModeEXT(cmdBuffer, state->conservativeRasterizationMode);
			break;
		case vk::VK_DYNAMIC_STATE_COVERAGE_MODULATION_MODE_NV:
			vk.cmdSetCoverageModulationModeNV(cmdBuffer, state->coverageModulationMode);
			break;
		case vk::VK_DYNAMIC_STATE_COVERAGE_MODULATION_TABLE_ENABLE_NV:
			vk.cmdSetCoverageModulationTableEnableNV(cmdBuffer, state->coverageModulationTableEnable);
			break;
		case vk::VK_DYNAMIC_STATE_COVERAGE_MODULATION_TABLE_NV:
			if (!state->coverageModulationTable.empty())
				vk.cmdSetCoverageModulationTableNV(cmdBuffer, (deUint32)state->coverageModulationTable.size(), state->coverageModulationTable.data());
			break;
		case vk::VK_DYNAMIC_STATE_COVERAGE_REDUCTION_MODE_NV:
			vk.cmdSetCoverageReductionModeNV(cmdBuffer, state->coverageReductionMode);
			break;
		case vk::VK_DYNAMIC_STATE_COVERAGE_TO_COLOR_ENABLE_NV:
			vk.cmdSetCoverageToColorEnableNV(cmdBuffer, state->coverageToColorEnable);
			break;
		case vk::VK_DYNAMIC_STATE_COVERAGE_TO_COLOR_LOCATION_NV:
			vk.cmdSetCoverageToColorLocationNV(cmdBuffer, state->coverageToColorLocation);
			break;
		case vk::VK_DYNAMIC_STATE_DEPTH_CLAMP_ENABLE_EXT:
			if (rasterizerDiscardDisabled)
				vk.cmdSetDepthClampEnableEXT(cmdBuffer, state->depthClampEnable);
			break;
		case vk::VK_DYNAMIC_STATE_DEPTH_CLIP_ENABLE_EXT:
			vk.cmdSetDepthClipEnableEXT(cmdBuffer, state->depthClipEnable);
			break;
		case vk::VK_DYNAMIC_STATE_DEPTH_CLIP_NEGATIVE_ONE_TO_ONE_EXT:
			vk.cmdSetDepthClipNegativeOneToOneEXT(cmdBuffer, state->negativeOneToOne);
			break;
		case vk::VK_DYNAMIC_STATE_COLOR_WRITE_ENABLE_EXT:
			if (state->colorWriteEnableAttachmentCount > 0)
				vk.cmdSetColorWriteEnableEXT(cmdBuffer, state->colorWriteEnableAttachmentCount, state->colorWriteEnables.data());
			else
			{
				std::vector<VkBool32> enable(state->colorBlendEnables.empty() ? 1u : state->colorBlendEnables.size(), VK_TRUE);
				vk.cmdSetColorWriteEnableEXT(cmdBuffer, (deUint32)enable.size(), enable.data());
			}
			break;
		case vk::VK_DYNAMIC_STATE_EXTRA_PRIMITIVE_OVERESTIMATION_SIZE_EXT:
			vk.cmdSetExtraPrimitiveOverestimationSizeEXT(cmdBuffer, state->extraPrimitiveOverestimationSize);
			break;
		case vk::VK_DYNAMIC_STATE_LINE_RASTERIZATION_MODE_EXT:
			vk.cmdSetLineRasterizationModeEXT(cmdBuffer, state->lineRasterizationMode);
			break;
		case vk::VK_DYNAMIC_STATE_LINE_STIPPLE_ENABLE_EXT:
			vk.cmdSetLineStippleEnableEXT(cmdBuffer, state->stippledLineEnable);
			break;
		case vk::VK_DYNAMIC_STATE_LINE_STIPPLE_EXT:
			if (stippledLineEnabled)
				vk.cmdSetLineStippleKHR(cmdBuffer, state->lineStippleFactor, state->lineStipplePattern);
			break;
		case vk::VK_DYNAMIC_STATE_LOGIC_OP_ENABLE_EXT:
			if (rasterizerDiscardDisabled)
				vk.cmdSetLogicOpEnableEXT(cmdBuffer, state->logicOpEnable);
			break;
		case vk::VK_DYNAMIC_STATE_POLYGON_MODE_EXT:
			vk.cmdSetPolygonModeEXT(cmdBuffer, state->polygonMode);
			break;
		case vk::VK_DYNAMIC_STATE_PROVOKING_VERTEX_MODE_EXT:
			vk.cmdSetProvokingVertexModeEXT(cmdBuffer, state->provokingVertexMode);
			break;
		case vk::VK_DYNAMIC_STATE_RASTERIZATION_SAMPLES_EXT:
			vk.cmdSetRasterizationSamplesEXT(cmdBuffer, state->rasterizationSamples);
			break;
		case vk::VK_DYNAMIC_STATE_FRAGMENT_SHADING_RATE_KHR:
			vk.cmdSetFragmentShadingRateKHR(cmdBuffer, &state->fragmentShadingRateSize, state->combinerOps);
			break;
		case vk::VK_DYNAMIC_STATE_RASTERIZATION_STREAM_EXT:
			vk.cmdSetRasterizationStreamEXT(cmdBuffer, state->rasterizationStream);
			break;
		case vk::VK_DYNAMIC_STATE_REPRESENTATIVE_FRAGMENT_TEST_ENABLE_NV:
			vk.cmdSetRepresentativeFragmentTestEnableNV(cmdBuffer, state->representativeFragmentTestEnable);
			break;
		case vk::VK_DYNAMIC_STATE_SAMPLE_LOCATIONS_ENABLE_EXT:
			vk.cmdSetSampleLocationsEnableEXT(cmdBuffer, state->sampleLocationsEnable);
			break;
		case vk::VK_DYNAMIC_STATE_SAMPLE_LOCATIONS_EXT:
			if (sampleLocationsEnabled)
				vk.cmdSetSampleLocationsEXT(cmdBuffer, &state->sampleLocationsInfo);
			break;
		case vk::VK_DYNAMIC_STATE_SAMPLE_MASK_EXT:
			if (!state->sampleMasks.empty())
				vk.cmdSetSampleMaskEXT(cmdBuffer, state->rasterizationSamples, state->sampleMasks.data());
			break;
		case vk::VK_DYNAMIC_STATE_SHADING_RATE_IMAGE_ENABLE_NV:
			vk.cmdSetShadingRateImageEnableNV(cmdBuffer, state->shadingRateImageEnable);
			break;
		case vk::VK_DYNAMIC_STATE_TESSELLATION_DOMAIN_ORIGIN_EXT:
			if (tese)
				vk.cmdSetTessellationDomainOriginEXT(cmdBuffer, state->domainOrigin);
			break;
		case vk::VK_DYNAMIC_STATE_VIEWPORT_SWIZZLE_NV:
			if (!state->viewportSwizzles.empty())
			{
				vk.cmdSetViewportSwizzleNV(cmdBuffer, 0, (deUint32)state->viewportSwizzles.size(), state->viewportSwizzles.data());
			}
			else
			{
				std::vector<vk::VkViewportSwizzleNV> idSwizzles(4u);
				for (auto& swizzle : idSwizzles)
				{
					swizzle = {
						vk::VK_VIEWPORT_COORDINATE_SWIZZLE_POSITIVE_X_NV,
						vk::VK_VIEWPORT_COORDINATE_SWIZZLE_POSITIVE_Y_NV,
						vk::VK_VIEWPORT_COORDINATE_SWIZZLE_POSITIVE_Z_NV,
						vk::VK_VIEWPORT_COORDINATE_SWIZZLE_POSITIVE_W_NV,
					};
				}
				vk.cmdSetViewportSwizzleNV(cmdBuffer, 0u, (deUint32)idSwizzles.size(), idSwizzles.data());
			}
			break;
		case vk::VK_DYNAMIC_STATE_VIEWPORT_W_SCALING_ENABLE_NV:
			vk.cmdSetViewportWScalingEnableNV(cmdBuffer, state->viewportWScalingEnable);
			break;
		case vk::VK_DYNAMIC_STATE_VIEWPORT_W_SCALING_NV:
			if (state->viewportWScalingCount > 0)
				vk.cmdSetViewportWScalingNV(cmdBuffer, 0, state->viewportWScalingCount, state->viewportWScalings.data());
			break;
		case vk::VK_DYNAMIC_STATE_VERTEX_INPUT_EXT:
			if (!meshOrTask)
				vk.cmdSetVertexInputEXT(cmdBuffer, (deUint32)state->bindings.size(), state->bindings.data(), (deUint32)state->attributes.size(), state->attributes.data());
			break;
		case vk::VK_DYNAMIC_STATE_VIEWPORT_COARSE_SAMPLE_ORDER_NV:
			vk.cmdSetCoarseSampleOrderNV(cmdBuffer, state->coarseSampleOrderType, state->coarseCustomSampleOrderCount, state->coarseCustomSampleOrders.data());
			break;
		case vk::VK_DYNAMIC_STATE_VIEWPORT_SHADING_RATE_PALETTE_NV:
			if (state->shadingRatePaletteCount > 0)
				vk.cmdSetViewportShadingRatePaletteNV(cmdBuffer, 0, state->shadingRatePaletteCount, state->shadingRatePalettes.data());
			break;
		case vk::VK_DYNAMIC_STATE_EXCLUSIVE_SCISSOR_ENABLE_NV:
		{
			if (state->exclusiveScissorCount > 0)
			{
				std::vector<VkBool32> exclusiveScissorEnable(state->exclusiveScissorCount, VK_TRUE);
				vk.cmdSetExclusiveScissorEnableNV(cmdBuffer, 0u, state->exclusiveScissorCount, exclusiveScissorEnable.data());
			}
			else
			{
				VkBool32 enable = VK_FALSE;
				vk.cmdSetExclusiveScissorEnableNV(cmdBuffer, 0u, 1u, &enable);
			}
			break;
		}
		case vk::VK_DYNAMIC_STATE_EXCLUSIVE_SCISSOR_NV:
			if (state->exclusiveScissorCount > 0)
				vk.cmdSetExclusiveScissorNV(cmdBuffer, 0u, state->exclusiveScissorCount, state->exclussiveScissors.data());
			break;
		case vk::VK_DYNAMIC_STATE_DISCARD_RECTANGLE_ENABLE_EXT:
			vk.cmdSetDiscardRectangleEnableEXT(cmdBuffer, state->discardRectangleEnable);
			break;
		case vk::VK_DYNAMIC_STATE_DISCARD_RECTANGLE_EXT:
			if (discardRectangle)
				vk.cmdSetDiscardRectangleEXT(cmdBuffer, 0, (deUint32)state->discardRectangles.size(), state->discardRectangles.data());
			break;
		case vk::VK_DYNAMIC_STATE_DISCARD_RECTANGLE_MODE_EXT:
			if (discardRectangle)
				vk.cmdSetDiscardRectangleModeEXT(cmdBuffer, state->discardRectangleMode);
			break;
		case vk::VK_DYNAMIC_STATE_ATTACHMENT_FEEDBACK_LOOP_ENABLE_EXT:
			vk.cmdSetAttachmentFeedbackLoopEnableEXT(cmdBuffer, state->attachmentFeedbackLoopEnable);
			break;
		default:
			break;
		}
	}
#endif // CTS_USES_VULKANSC
}

void GraphicsPipelineWrapper::bind (vk::VkCommandBuffer cmdBuffer) const
{
	const auto& vk = m_internalData->vk;
	if (!isConstructionTypeShaderObject(m_internalData->pipelineConstructionType))
	{
		vk.cmdBindPipeline(cmdBuffer, VK_PIPELINE_BIND_POINT_GRAPHICS, getPipeline());
	}
	else
	{
#ifndef CTS_USES_VULKANSC
		const VkShaderStageFlagBits vertStage = vk::VK_SHADER_STAGE_VERTEX_BIT;
		VkShaderEXT vertShader = m_internalData->vertexShader.getShader();
		vk.cmdBindShadersEXT(cmdBuffer, 1, &vertStage, &vertShader);
		const VkShaderStageFlagBits tescStage = vk::VK_SHADER_STAGE_TESSELLATION_CONTROL_BIT;
		VkShaderEXT tescShader = m_internalData->tessellationControlShader.getShader();
		vk.cmdBindShadersEXT(cmdBuffer, 1, &tescStage, &tescShader);
		const VkShaderStageFlagBits teseStage = vk::VK_SHADER_STAGE_TESSELLATION_EVALUATION_BIT;
		VkShaderEXT teseShader = m_internalData->tessellationEvaluationShader.getShader();
		vk.cmdBindShadersEXT(cmdBuffer, 1, &teseStage, &teseShader);
		const VkShaderStageFlagBits geomStage = vk::VK_SHADER_STAGE_GEOMETRY_BIT;
		VkShaderEXT geomShader = m_internalData->geometryShader.getShader();
		vk.cmdBindShadersEXT(cmdBuffer, 1, &geomStage, &geomShader);
		const VkShaderStageFlagBits fragStage = vk::VK_SHADER_STAGE_FRAGMENT_BIT;
		VkShaderEXT fragShader = m_internalData->fragmentShader.getShader();
		vk.cmdBindShadersEXT(cmdBuffer, 1, &fragStage, &fragShader);
		if (m_internalData->meshShaderFeature)
		{
			const VkShaderStageFlagBits meshStage = vk::VK_SHADER_STAGE_MESH_BIT_EXT;
			VkShaderEXT meshShader = m_internalData->meshShader.getShader();
			vk.cmdBindShadersEXT(cmdBuffer, 1, &meshStage, &meshShader);
		}
		if (m_internalData->taskShaderFeature)
		{
			const VkShaderStageFlagBits taskStage = vk::VK_SHADER_STAGE_TASK_BIT_EXT;
			VkShaderEXT taskShader = m_internalData->taskShader.getShader();
			vk.cmdBindShadersEXT(cmdBuffer, 1, &taskStage, &taskShader);
		}
		// Set all dynamic state that would otherwise have been set with the pipeline
		setShaderObjectDynamicStates(cmdBuffer);
#endif
	}
}

deBool GraphicsPipelineWrapper::wasBuild() const
{
	return !!m_pipelineFinal.get();
}

deBool GraphicsPipelineWrapper::wasPipelineOrShaderObjectBuild (void) const
{
	if (!!m_pipelineFinal.get())
		return true;

#ifndef CTS_USES_VULKANSC
	if (!!m_internalData->vertexShader.getShader() ||
		!!m_internalData->tessellationControlShader.getShader() ||
		!!m_internalData->tessellationEvaluationShader.getShader() ||
		!!m_internalData->geometryShader.getShader() ||
		!!m_internalData->fragmentShader.getShader() ||
		!!m_internalData->taskShader.getShader() ||
		!!m_internalData->meshShader.getShader())
		return true;
#endif

	return false;
}

VkPipeline GraphicsPipelineWrapper::getPipeline (void) const
{
	DE_ASSERT(m_pipelineFinal.get() != DE_NULL);
	return m_pipelineFinal.get();
}

vk::VkPipeline GraphicsPipelineWrapper::getPartialPipeline(deUint32 part) const
{
	DE_ASSERT(part < 4u);
	DE_ASSERT(m_pipelineParts[part].get() != DE_NULL);
	return m_pipelineParts[part].get();
}
const VkGraphicsPipelineCreateInfo& GraphicsPipelineWrapper::getPipelineCreateInfo(void) const
{
	DE_ASSERT(m_internalData);
	return m_internalData->monolithicPipelineCreateInfo;
}
const VkGraphicsPipelineCreateInfo& GraphicsPipelineWrapper::getPartialPipelineCreateInfo(deUint32 part) const
{
	DE_ASSERT(part < 4u);
	DE_ASSERT(m_internalData);
	return m_internalData->pipelinePartCreateInfo[part];
}

void GraphicsPipelineWrapper::destroyPipeline (void)
{
	DE_ASSERT(m_pipelineFinal.get() != DE_NULL);

	m_pipelineFinal = Move<VkPipeline>();
}

} // vk<|MERGE_RESOLUTION|>--- conflicted
+++ resolved
@@ -2438,7 +2438,8 @@
 	// this section is cut out for Vulkan SC its cleaner with separate if
 	if (isConstructionTypeLibrary(m_internalData->pipelineConstructionType))
 	{
-		auto&	libraryCreateInfo	= m_internalData->pipelinePartLibraryCreateInfo[0];
+		auto& libraryCreateInfo		= m_internalData->pipelinePartLibraryCreateInfo[0];
+		libraryCreateInfo			= makeGraphicsPipelineLibraryCreateInfo(VK_GRAPHICS_PIPELINE_LIBRARY_VERTEX_INPUT_INTERFACE_BIT_EXT);
 		void*	firstStructInChain	= reinterpret_cast<void*>(&libraryCreateInfo);
 		addToChain(&firstStructInChain, partCreationFeedback.ptr);
 		addToChain(&firstStructInChain, partBinaries.ptr);
@@ -2454,8 +2455,8 @@
 			pickedDynamicStateInfo.dynamicStateCount = static_cast<uint32_t>(states.size());
 		}
 
-		auto& pipelinePartCreateInfo = m_internalData->pipelinePartCreateInfo[0];
-		pipelinePartCreateInfo.pNext						= firstStructInChain;
+		auto& pipelinePartCreateInfo						= m_internalData->pipelinePartCreateInfo[0];
+		pipelinePartCreateInfo								= initVulkanStructure(firstStructInChain);
 		pipelinePartCreateInfo.flags						= (m_internalData->pipelineFlags | VK_PIPELINE_CREATE_LIBRARY_BIT_KHR) & ~VK_PIPELINE_CREATE_DERIVATIVE_BIT;
 		pipelinePartCreateInfo.pVertexInputState			= pVertexInputState;
 		pipelinePartCreateInfo.pInputAssemblyState			= pInputAssemblyState;
@@ -2753,7 +2754,8 @@
 	// this section is cut out for Vulkan SC its cleaner with separate if
 	if (isConstructionTypeLibrary(m_internalData->pipelineConstructionType))
 	{
-		auto&	libraryCreateInfo	= m_internalData->pipelinePartLibraryCreateInfo[1];
+		auto& libraryCreateInfo		= m_internalData->pipelinePartLibraryCreateInfo[1];
+		libraryCreateInfo			= makeGraphicsPipelineLibraryCreateInfo(VK_GRAPHICS_PIPELINE_LIBRARY_PRE_RASTERIZATION_SHADERS_BIT_EXT);
 		void*	firstStructInChain	= reinterpret_cast<void*>(&libraryCreateInfo);
 		addToChain(&firstStructInChain, m_internalData->pFragmentShadingRateState);
 		addToChain(&firstStructInChain, m_internalData->pRenderingState.ptr);
@@ -2771,8 +2773,8 @@
 			pickedDynamicStateInfo.dynamicStateCount = static_cast<uint32_t>(states.size());
 		}
 
-		auto& pipelinePartCreateInfo = m_internalData->pipelinePartCreateInfo[1];
-		pipelinePartCreateInfo.pNext				= firstStructInChain;
+		auto& pipelinePartCreateInfo				= m_internalData->pipelinePartCreateInfo[1];
+		pipelinePartCreateInfo						= initVulkanStructure(firstStructInChain);
 		pipelinePartCreateInfo.flags				= (m_internalData->pipelineFlags | VK_PIPELINE_CREATE_LIBRARY_BIT_KHR | shaderModuleIdFlags) & ~VK_PIPELINE_CREATE_DERIVATIVE_BIT;
 		pipelinePartCreateInfo.layout				= *layout;
 		pipelinePartCreateInfo.renderPass			= renderPass;
@@ -2918,7 +2920,8 @@
 	}
 	else
 	{
-		auto	libraryCreateInfo	= makeGraphicsPipelineLibraryCreateInfo(VK_GRAPHICS_PIPELINE_LIBRARY_PRE_RASTERIZATION_SHADERS_BIT_EXT);
+		auto& libraryCreateInfo		= m_internalData->pipelinePartLibraryCreateInfo[1];
+		libraryCreateInfo			= makeGraphicsPipelineLibraryCreateInfo(VK_GRAPHICS_PIPELINE_LIBRARY_PRE_RASTERIZATION_SHADERS_BIT_EXT);
 		void*	firstStructInChain	= reinterpret_cast<void*>(&libraryCreateInfo);
 		addToChain(&firstStructInChain, m_internalData->pFragmentShadingRateState);
 		addToChain(&firstStructInChain, m_internalData->pRenderingState.ptr);
@@ -2935,8 +2938,8 @@
 			pickedDynamicStateInfo.dynamicStateCount = static_cast<uint32_t>(states.size());
 		}
 
-		VkGraphicsPipelineCreateInfo pipelinePartCreateInfo = initVulkanStructure();
-		pipelinePartCreateInfo.pNext				= firstStructInChain;
+		auto& pipelinePartCreateInfo				= m_internalData->pipelinePartCreateInfo[1];
+		pipelinePartCreateInfo						= initVulkanStructure(firstStructInChain);
 		pipelinePartCreateInfo.flags				= m_internalData->pipelineFlags | VK_PIPELINE_CREATE_LIBRARY_BIT_KHR;
 		pipelinePartCreateInfo.layout				= *layout;
 		pipelinePartCreateInfo.renderPass			= renderPass;
@@ -3000,11 +3003,8 @@
 																			const VkSpecializationInfo*									specializationInfo,
 																			const VkPipelineCache										partPipelineCache,
 																			PipelineCreationFeedbackCreateInfoWrapper					partCreationFeedback,
-<<<<<<< HEAD
+																			RenderingInputAttachmentIndexInfoWrapper					renderingInputAttachmentIndexInfo,
 																			PipelineBinaryInfoWrapper									partBinaries)
-=======
-																			RenderingInputAttachmentIndexInfoWrapper					renderingInputAttachmentIndexInfo)
->>>>>>> 87353392
 {
 	// make sure pipeline was not already build
 	DE_ASSERT(m_pipelineFinal.get() == DE_NULL);
@@ -3076,7 +3076,8 @@
 	// this section is cut out for Vulkan SC its cleaner with separate if
 	if (isConstructionTypeLibrary(m_internalData->pipelineConstructionType))
 	{
-		auto&	libraryCreateInfo	= m_internalData->pipelinePartLibraryCreateInfo[2];
+		auto& libraryCreateInfo		= m_internalData->pipelinePartLibraryCreateInfo[2];
+		libraryCreateInfo			= makeGraphicsPipelineLibraryCreateInfo(VK_GRAPHICS_PIPELINE_LIBRARY_FRAGMENT_SHADER_BIT_EXT);
 		void*	firstStructInChain	= reinterpret_cast<void*>(&libraryCreateInfo);
 		addToChain(&firstStructInChain, m_internalData->pFragmentShadingRateState);
 		addToChain(&firstStructInChain, m_internalData->pRenderingState.ptr);
@@ -3096,8 +3097,8 @@
 			pickedDynamicStateInfo.dynamicStateCount = static_cast<uint32_t>(states.size());
 		}
 
-		auto& pipelinePartCreateInfo = m_internalData->pipelinePartCreateInfo[2];
-		pipelinePartCreateInfo.pNext				= firstStructInChain;
+		auto& pipelinePartCreateInfo				= m_internalData->pipelinePartCreateInfo[2];
+		pipelinePartCreateInfo						= initVulkanStructure(firstStructInChain);
 		pipelinePartCreateInfo.flags				= (m_internalData->pipelineFlags | VK_PIPELINE_CREATE_LIBRARY_BIT_KHR | shaderModuleIdFlags) & ~VK_PIPELINE_CREATE_DERIVATIVE_BIT;
 		pipelinePartCreateInfo.layout				= *layout;
 		pipelinePartCreateInfo.renderPass			= renderPass;
@@ -3135,11 +3136,8 @@
 																		   const VkPipelineMultisampleStateCreateInfo*		multisampleState,
 																		   const VkPipelineCache							partPipelineCache,
 																		   PipelineCreationFeedbackCreateInfoWrapper		partCreationFeedback,
-<<<<<<< HEAD
+																		   RenderingAttachmentLocationInfoWrapper			renderingAttachmentLocationInfo,
 																		   PipelineBinaryInfoWrapper						partBinaries)
-=======
-																		   RenderingAttachmentLocationInfoWrapper			renderingAttachmentLocationInfo)
->>>>>>> 87353392
 {
 	// make sure pipeline was not already build
 	DE_ASSERT(m_pipelineFinal.get() == DE_NULL);
@@ -3182,13 +3180,11 @@
 	if (isConstructionTypeLibrary(m_internalData->pipelineConstructionType))
 	{
 		auto& libraryCreateInfo = m_internalData->pipelinePartLibraryCreateInfo[3];
+		libraryCreateInfo		= makeGraphicsPipelineLibraryCreateInfo(VK_GRAPHICS_PIPELINE_LIBRARY_FRAGMENT_OUTPUT_INTERFACE_BIT_EXT);
 		addToChain(&firstStructInChain, &libraryCreateInfo);
 		addToChain(&firstStructInChain, partCreationFeedback.ptr);
-<<<<<<< HEAD
 		addToChain(&firstStructInChain, partBinaries.ptr);
-=======
 		addToChain(&firstStructInChain, m_internalData->pRenderingAttachmentLocation.ptr);
->>>>>>> 87353392
 
 		VkPipelineDynamicStateCreateInfo pickedDynamicStateInfo = initVulkanStructure();
 		std::vector<VkDynamicState> states;
@@ -3201,12 +3197,8 @@
 			pickedDynamicStateInfo.dynamicStateCount = static_cast<uint32_t>(states.size());
 		}
 
-<<<<<<< HEAD
-		auto& pipelinePartCreateInfo = m_internalData->pipelinePartCreateInfo[3];
-=======
-		VkGraphicsPipelineCreateInfo pipelinePartCreateInfo = initVulkanStructure();
->>>>>>> 87353392
-		pipelinePartCreateInfo.pNext				= firstStructInChain;
+		auto& pipelinePartCreateInfo				= m_internalData->pipelinePartCreateInfo[3];
+		pipelinePartCreateInfo						= initVulkanStructure(firstStructInChain);
 		pipelinePartCreateInfo.flags				= (m_internalData->pipelineFlags | VK_PIPELINE_CREATE_LIBRARY_BIT_KHR) & ~VK_PIPELINE_CREATE_DERIVATIVE_BIT;
 		pipelinePartCreateInfo.renderPass			= renderPass;
 		pipelinePartCreateInfo.subpass				= subpass;
