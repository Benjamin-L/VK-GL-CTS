/*------------------------------------------------------------------------
 * Vulkan Conformance Tests
 * ------------------------
 *
 * Copyright (c) 2021 The Khronos Group Inc.
 * Copyright (c) 2023 LunarG, Inc.
 * Copyright (c) 2023 Nintendo
 *
 * Licensed under the Apache License, Version 2.0 (the "License");
 * you may not use this file except in compliance with the License.
 * You may obtain a copy of the License at
 *
 *      http://www.apache.org/licenses/LICENSE-2.0
 *
 * Unless required by applicable law or agreed to in writing, software
 * distributed under the License is distributed on an "AS IS" BASIS,
 * WITHOUT WARRANTIES OR CONDITIONS OF ANY KIND, either express or implied.
 * See the License for the specific language governing permissions and
 * limitations under the License.
 *
 *//*!
 * \file
 * \brief Wrapper that can construct monolithic pipeline or use
          VK_EXT_graphics_pipeline_library for pipeline construction or use
          VK_EXT_shader_object for shader objects.
 *//*--------------------------------------------------------------------*/

#include "vkRefUtil.hpp"
#include "vkQueryUtil.hpp"
#include "deSharedPtr.hpp"
#include "deSTLUtil.hpp"
#include "tcuVector.hpp"
#include "tcuVectorType.hpp"
#include "tcuMaybe.hpp"
#include "vkRefUtil.hpp"
#include "vkCmdUtil.hpp"
#include "vkObjUtil.hpp"
#include "vkTypeUtil.hpp"
#include "tcuTextureUtil.hpp"
#include "vkImageUtil.hpp"
#include "vkPipelineConstructionUtil.hpp"
#include "vkBarrierUtil.hpp"

#include <memory>
#include <set>
#include <map>

namespace vk
{

namespace
{

enum PipelineSetupState
{
    PSS_NONE                      = 0x00000000,
    PSS_VERTEX_INPUT_INTERFACE    = 0x00000001,
    PSS_PRE_RASTERIZATION_SHADERS = 0x00000002,
    PSS_FRAGMENT_SHADER           = 0x00000004,
    PSS_FRAGMENT_OUTPUT_INTERFACE = 0x00000008,
};

using TessellationDomainOriginStatePtr = std::unique_ptr<VkPipelineTessellationDomainOriginStateCreateInfo>;

} // anonymous namespace

static const VkVertexInputBindingDescription defaultVertexInputBindingDescription{
    0u,                          // uint32_t                                        binding
    sizeof(tcu::Vec4),           // uint32_t                                        stride
    VK_VERTEX_INPUT_RATE_VERTEX, // VkVertexInputRate                            inputRate
};

static const VkVertexInputAttributeDescription defaultVertexInputAttributeDescription{
    0u,                            // uint32_t                                        location
    0u,                            // uint32_t                                        binding
    VK_FORMAT_R32G32B32A32_SFLOAT, // VkFormat                                        format
    0u                             // uint32_t                                        offset
};

static const VkPipelineVertexInputStateCreateInfo defaultVertexInputState{
    VK_STRUCTURE_TYPE_PIPELINE_VERTEX_INPUT_STATE_CREATE_INFO, // VkStructureType                                sType
    nullptr,                                                   // const void*                                    pNext
    (VkPipelineVertexInputStateCreateFlags)0,                  // VkPipelineVertexInputStateCreateFlags        flags
    1u, // uint32_t                                        vertexBindingDescriptionCount
    &defaultVertexInputBindingDescription, // const VkVertexInputBindingDescription*        pVertexBindingDescriptions
    1u, // uint32_t                                        vertexAttributeDescriptionCount
    &defaultVertexInputAttributeDescription // const VkVertexInputAttributeDescription*        pVertexAttributeDescriptions
};

static const VkStencilOpState defaultStencilOpState{
    VK_STENCIL_OP_KEEP,  // VkStencilOp                                    failOp
    VK_STENCIL_OP_KEEP,  // VkStencilOp                                    passOp
    VK_STENCIL_OP_KEEP,  // VkStencilOp                                    depthFailOp
    VK_COMPARE_OP_NEVER, // VkCompareOp                                    compareOp
    0u,                  // uint32_t                                        compareMask
    0u,                  // uint32_t                                        writeMask
    0u                   // uint32_t                                        reference
};

static const VkPipelineDepthStencilStateCreateInfo defaultDepthStencilState{
    VK_STRUCTURE_TYPE_PIPELINE_DEPTH_STENCIL_STATE_CREATE_INFO, // VkStructureType                                sType
    nullptr,                                                    // const void*                                    pNext
    0u,                                                         // VkPipelineDepthStencilStateCreateFlags        flags
    VK_FALSE,                    // VkBool32                                        depthTestEnable
    VK_FALSE,                    // VkBool32                                        depthWriteEnable
    VK_COMPARE_OP_LESS_OR_EQUAL, // VkCompareOp                                    depthCompareOp
    VK_FALSE,                    // VkBool32                                        depthBoundsTestEnable
    VK_FALSE,                    // VkBool32                                        stencilTestEnable
    defaultStencilOpState,       // VkStencilOpState                                front
    defaultStencilOpState,       // VkStencilOpState                                back
    0.0f,                        // float                                        minDepthBounds
    1.0f,                        // float                                        maxDepthBounds
};

static const VkPipelineMultisampleStateCreateInfo defaultMultisampleState{
    VK_STRUCTURE_TYPE_PIPELINE_MULTISAMPLE_STATE_CREATE_INFO, // VkStructureType                                sType
    nullptr,                                                  // const void*                                    pNext
    0u,                                                       // VkPipelineMultisampleStateCreateFlags        flags
    VK_SAMPLE_COUNT_1_BIT, // VkSampleCountFlagBits                        rasterizationSamples
    VK_FALSE,              // VkBool32                                        sampleShadingEnable
    1.0f,                  // float                                        minSampleShading
    nullptr,               // const VkSampleMask*                            pSampleMask
    VK_FALSE,              // VkBool32                                        alphaToCoverageEnable
    VK_FALSE               // VkBool32                                        alphaToOneEnable
};

static const VkPipelineColorBlendAttachmentState defaultColorBlendAttachmentState{
    VK_FALSE,             // VkBool32                                        blendEnable
    VK_BLEND_FACTOR_ZERO, // VkBlendFactor                                srcColorBlendFactor
    VK_BLEND_FACTOR_ZERO, // VkBlendFactor                                dstColorBlendFactor
    VK_BLEND_OP_ADD,      // VkBlendOp                                    colorBlendOp
    VK_BLEND_FACTOR_ZERO, // VkBlendFactor                                srcAlphaBlendFactor
    VK_BLEND_FACTOR_ZERO, // VkBlendFactor                                dstAlphaBlendFactor
    VK_BLEND_OP_ADD,      // VkBlendOp                                    alphaBlendOp
    0xf                   // VkColorComponentFlags                        colorWriteMask
};

static const VkPipelineColorBlendStateCreateInfo defaultColorBlendState{
    VK_STRUCTURE_TYPE_PIPELINE_COLOR_BLEND_STATE_CREATE_INFO, // VkStructureType                                sType
    nullptr,                                                  // const void*                                    pNext
    0u,                                                       // VkPipelineColorBlendStateCreateFlags            flags
    VK_FALSE,                          // VkBool32                                        logicOpEnable
    VK_LOGIC_OP_CLEAR,                 // VkLogicOp                                    logicOp
    1u,                                // uint32_t                                        attachmentCount
    &defaultColorBlendAttachmentState, // const VkPipelineColorBlendAttachmentState*    pAttachments
    {0.0f, 0.0f, 0.0f, 0.0f}           // float                                        blendConstants[4]
};

namespace
{
#ifndef CTS_USES_VULKANSC
VkGraphicsPipelineLibraryCreateInfoEXT makeGraphicsPipelineLibraryCreateInfo(
    const VkGraphicsPipelineLibraryFlagsEXT flags)
{
    return {
        VK_STRUCTURE_TYPE_GRAPHICS_PIPELINE_LIBRARY_CREATE_INFO_EXT, // VkStructureType sType;
        nullptr,                                                     // void* pNext;
        flags,                                                       // VkGraphicsPipelineLibraryFlagsEXT flags;
    };
}
#endif // CTS_USES_VULKANSC

Move<VkPipeline> makeGraphicsPipeline(const DeviceInterface &vk, VkDevice device, VkPipelineCache pipelineCache,
                                      const VkGraphicsPipelineCreateInfo *pCreateInfo,
                                      const VkAllocationCallbacks *pAllocator = nullptr)
{
    VkPipeline object  = VK_NULL_HANDLE;
    const auto retcode = vk.createGraphicsPipelines(device, pipelineCache, 1u, pCreateInfo, pAllocator, &object);

#ifndef CTS_USES_VULKANSC
    const bool allowCompileRequired =
        ((pCreateInfo->flags & VK_PIPELINE_CREATE_FAIL_ON_PIPELINE_COMPILE_REQUIRED_BIT) != 0u);

    if (allowCompileRequired && retcode == VK_PIPELINE_COMPILE_REQUIRED)
        throw PipelineCompileRequiredError("createGraphicsPipelines returned VK_PIPELINE_COMPILE_REQUIRED");
#endif // CTS_USES_VULKANSC

    VK_CHECK(retcode);
    return Move<VkPipeline>(check<VkPipeline>(object), Deleter<VkPipeline>(vk, device, pAllocator));
}

} // namespace

bool isConstructionTypeLibrary(PipelineConstructionType pipelineConstructionType)
{
    return pipelineConstructionType == PIPELINE_CONSTRUCTION_TYPE_LINK_TIME_OPTIMIZED_LIBRARY ||
           pipelineConstructionType == PIPELINE_CONSTRUCTION_TYPE_FAST_LINKED_LIBRARY;
}

bool isConstructionTypeShaderObject(PipelineConstructionType pipelineConstructionType)
{
    return pipelineConstructionType == PIPELINE_CONSTRUCTION_TYPE_SHADER_OBJECT_UNLINKED_SPIRV ||
           pipelineConstructionType == PIPELINE_CONSTRUCTION_TYPE_SHADER_OBJECT_UNLINKED_BINARY ||
           pipelineConstructionType == PIPELINE_CONSTRUCTION_TYPE_SHADER_OBJECT_LINKED_SPIRV ||
           pipelineConstructionType == PIPELINE_CONSTRUCTION_TYPE_SHADER_OBJECT_LINKED_BINARY;
}

void checkPipelineConstructionRequirements(const InstanceInterface &vki, VkPhysicalDevice physicalDevice,
                                           PipelineConstructionType pipelineConstructionType)
{
    if (pipelineConstructionType == PIPELINE_CONSTRUCTION_TYPE_MONOLITHIC)
        return;

    const auto &supportedExtensions = enumerateCachedDeviceExtensionProperties(vki, physicalDevice);

    if (isConstructionTypeShaderObject(pipelineConstructionType))
    {
        if (!isExtensionStructSupported(supportedExtensions, RequiredExtension("VK_EXT_shader_object")))
            TCU_THROW(NotSupportedError, "VK_EXT_shader_object not supported");
        return;
    }

    if (!isExtensionStructSupported(supportedExtensions, RequiredExtension("VK_EXT_graphics_pipeline_library")))
        TCU_THROW(NotSupportedError, "VK_EXT_graphics_pipeline_library not supported");
}

PipelineCreateFlags2 translateCreateFlag(VkPipelineCreateFlags flagToTranslate)
{
    return (PipelineCreateFlags2)flagToTranslate;
}

void addToChain(void **structThatStartsChain, void *structToAddAtTheEnd)
{
    DE_ASSERT(structThatStartsChain);

    if (structToAddAtTheEnd == nullptr)
        return;

    // Cast to the base out structure which has a non-const pNext pointer.
    auto *structToAddAtTheEndCasted = reinterpret_cast<VkBaseOutStructure *>(structToAddAtTheEnd);

    // make sure that pNext pointer of structure that is added to chain is empty;
    // we are construting chains on our own and there are cases that use same
    // structure for multiple instances of GraphicsPipelineWrapper
    structToAddAtTheEndCasted->pNext = nullptr;

    uint32_t safetyCouter = 10u;
    void **structInChain  = structThatStartsChain;

    do
    {
        // check if this is free spot
        if (*structInChain == nullptr)
        {
            // attach new structure at the end
            *structInChain = structToAddAtTheEndCasted;
            return;
        }

        // Cast to the base out structure which has a non-const pNext pointer.
        auto *gpl = reinterpret_cast<VkBaseOutStructure *>(*structInChain);

        // move structure pointer one position down the pNext chain
        structInChain = reinterpret_cast<void **>(&gpl->pNext);
    } while (--safetyCouter);

    // probably safetyCouter is to small
    DE_ASSERT(false);
}

namespace
{
using PipelineShaderStageModuleIdPtr = std::unique_ptr<PipelineShaderStageModuleIdentifierCreateInfoWrapper>;
}

PipelineLayoutWrapper::PipelineLayoutWrapper(PipelineConstructionType pipelineConstructionType,
                                             const DeviceInterface &vk, VkDevice device,
                                             const std::vector<vk::Move<VkDescriptorSetLayout>> &descriptorSetLayout)
    : m_pipelineConstructionType(pipelineConstructionType)
    , m_vk(&vk)
    , m_device(device)
    , m_flags((VkPipelineLayoutCreateFlags)0u)
    , m_setLayoutCount((uint32_t)descriptorSetLayout.size())
    , m_pushConstantRangeCount(0u)
    , m_pushConstantRanges()
{
#ifndef CTS_USES_VULKANSC
    if (isConstructionTypeShaderObject(pipelineConstructionType))
        m_flags &= ~(VK_PIPELINE_LAYOUT_CREATE_INDEPENDENT_SETS_BIT_EXT);
#endif

    m_setLayouts.resize(m_setLayoutCount);
    for (uint32_t i = 0; i < m_setLayoutCount; ++i)
        m_setLayouts[i] = *descriptorSetLayout[i];

    VkPipelineLayoutCreateInfo createInfo = vk::initVulkanStructure();
    createInfo.flags                      = m_flags;
    createInfo.setLayoutCount             = m_setLayoutCount;
    createInfo.pSetLayouts                = de::dataOrNull(m_setLayouts);
    createInfo.pushConstantRangeCount     = m_pushConstantRangeCount;
    createInfo.pPushConstantRanges        = de::dataOrNull(m_pushConstantRanges);
    m_pipelineLayout                      = createPipelineLayout(vk, device, &createInfo);
}

PipelineLayoutWrapper::PipelineLayoutWrapper(PipelineConstructionType pipelineConstructionType,
                                             const DeviceInterface &vk, VkDevice device, uint32_t setLayoutCount,
                                             const VkDescriptorSetLayout *descriptorSetLayout)
    : m_pipelineConstructionType(pipelineConstructionType)
    , m_vk(&vk)
    , m_device(device)
    , m_flags((VkPipelineLayoutCreateFlags)0u)
    , m_setLayoutCount(setLayoutCount)
    , m_pushConstantRangeCount(0u)
    , m_pushConstantRanges()
{
#ifndef CTS_USES_VULKANSC
    if (isConstructionTypeShaderObject(pipelineConstructionType))
        m_flags &= ~(VK_PIPELINE_LAYOUT_CREATE_INDEPENDENT_SETS_BIT_EXT);
#endif

    m_setLayouts.resize(m_setLayoutCount);
    for (uint32_t i = 0; i < m_setLayoutCount; ++i)
        m_setLayouts[i] = descriptorSetLayout[i];

    VkPipelineLayoutCreateInfo createInfo = vk::initVulkanStructure();
    createInfo.flags                      = m_flags;
    createInfo.setLayoutCount             = m_setLayoutCount;
    createInfo.pSetLayouts                = de::dataOrNull(m_setLayouts);
    createInfo.pushConstantRangeCount     = m_pushConstantRangeCount;
    createInfo.pPushConstantRanges        = de::dataOrNull(m_pushConstantRanges);
    m_pipelineLayout                      = createPipelineLayout(vk, device, &createInfo);
}

PipelineLayoutWrapper::PipelineLayoutWrapper(PipelineConstructionType pipelineConstructionType,
                                             const DeviceInterface &vk, VkDevice device,
                                             const VkDescriptorSetLayout descriptorSetLayout,
                                             const VkPushConstantRange *pushConstantRange)
    : m_pipelineConstructionType(pipelineConstructionType)
    , m_vk(&vk)
    , m_device(device)
    , m_flags((VkPipelineLayoutCreateFlags)0u)
{
#ifndef CTS_USES_VULKANSC
    if (isConstructionTypeShaderObject(pipelineConstructionType))
        m_flags &= ~(VK_PIPELINE_LAYOUT_CREATE_INDEPENDENT_SETS_BIT_EXT);
#endif

    if (descriptorSetLayout == VK_NULL_HANDLE)
    {
        m_setLayoutCount = 0;
    }
    else
    {
        m_setLayoutCount = 1;
        m_setLayouts.resize(1);
        m_setLayouts[0] = descriptorSetLayout;
    }
    if (pushConstantRange == nullptr)
    {
        m_pushConstantRangeCount = 0;
    }
    else
    {
        m_pushConstantRangeCount = 1;
        m_pushConstantRanges.resize(1);
        m_pushConstantRanges[0] = *pushConstantRange;
    }

    VkPipelineLayoutCreateInfo createInfo = vk::initVulkanStructure();
    createInfo.flags                      = m_flags;
    createInfo.setLayoutCount             = m_setLayoutCount;
    createInfo.pSetLayouts                = de::dataOrNull(m_setLayouts);
    createInfo.pushConstantRangeCount     = m_pushConstantRangeCount;
    createInfo.pPushConstantRanges        = de::dataOrNull(m_pushConstantRanges);
    m_pipelineLayout                      = createPipelineLayout(vk, device, &createInfo);
}

PipelineLayoutWrapper::PipelineLayoutWrapper(PipelineConstructionType pipelineConstructionType,
                                             const DeviceInterface &vk, VkDevice device,
                                             const VkPipelineLayoutCreateInfo *pCreateInfo,
                                             const VkAllocationCallbacks *)
    : m_pipelineConstructionType(pipelineConstructionType)
    , m_vk(&vk)
    , m_device(device)
    , m_flags(pCreateInfo->flags)
    , m_setLayoutCount(pCreateInfo->setLayoutCount)
    , m_pushConstantRangeCount(pCreateInfo->pushConstantRangeCount)
{
#ifndef CTS_USES_VULKANSC
    if (isConstructionTypeShaderObject(pipelineConstructionType))
        m_flags &= ~(VK_PIPELINE_LAYOUT_CREATE_INDEPENDENT_SETS_BIT_EXT);
#endif

    m_setLayouts.resize(pCreateInfo->setLayoutCount);
    for (uint32_t i = 0; i < pCreateInfo->setLayoutCount; ++i)
        m_setLayouts[i] = pCreateInfo->pSetLayouts[i];
    m_pushConstantRanges.resize(pCreateInfo->pushConstantRangeCount);
    for (uint32_t i = 0; i < pCreateInfo->pushConstantRangeCount; ++i)
        m_pushConstantRanges[i] = pCreateInfo->pPushConstantRanges[i];

    VkPipelineLayoutCreateInfo createInfo = vk::initVulkanStructure();
    createInfo.flags                      = m_flags;
    createInfo.setLayoutCount             = m_setLayoutCount;
    createInfo.pSetLayouts                = m_setLayouts.data();
    createInfo.pushConstantRangeCount     = m_pushConstantRangeCount;
    createInfo.pPushConstantRanges        = m_pushConstantRanges.data();
    m_pipelineLayout                      = createPipelineLayout(vk, device, &createInfo);
}

PipelineLayoutWrapper::PipelineLayoutWrapper(PipelineConstructionType pipelineConstructionType,
                                             const DeviceInterface &vk, const VkDevice device,
                                             const uint32_t setLayoutCount,
                                             const VkDescriptorSetLayout *descriptorSetLayout,
                                             const uint32_t pushConstantRangeCount,
                                             const VkPushConstantRange *pPushConstantRanges,
                                             const VkPipelineLayoutCreateFlags flags)
    : m_pipelineConstructionType(pipelineConstructionType)
    , m_vk(&vk)
    , m_device(device)
    , m_flags(flags)
    , m_setLayoutCount(setLayoutCount)
    , m_pushConstantRangeCount(pushConstantRangeCount)
{
#ifndef CTS_USES_VULKANSC
    if (isConstructionTypeShaderObject(pipelineConstructionType))
        m_flags &= ~(VK_PIPELINE_LAYOUT_CREATE_INDEPENDENT_SETS_BIT_EXT);
#endif

    m_setLayouts.resize(m_setLayoutCount);
    m_pushConstantRanges.resize(m_pushConstantRangeCount);
    for (uint32_t i = 0; i < m_setLayoutCount; ++i)
        m_setLayouts[i] = descriptorSetLayout[i];
    for (uint32_t i = 0; i < m_pushConstantRangeCount; ++i)
        m_pushConstantRanges[i] = pPushConstantRanges[i];

    VkPipelineLayoutCreateInfo createInfo = vk::initVulkanStructure();
    createInfo.flags                      = m_flags;
    createInfo.setLayoutCount             = m_setLayoutCount;
    createInfo.pSetLayouts                = m_setLayouts.data();
    createInfo.pushConstantRangeCount     = m_pushConstantRangeCount;
    createInfo.pPushConstantRanges        = m_pushConstantRanges.data();
    m_pipelineLayout                      = createPipelineLayout(vk, device, &createInfo);
}

PipelineLayoutWrapper::PipelineLayoutWrapper(PipelineLayoutWrapper &&rhs) noexcept
    : m_pipelineConstructionType(rhs.m_pipelineConstructionType)
    , m_vk(rhs.m_vk)
    , m_device(rhs.m_device)
    , m_flags(rhs.m_flags)
    , m_setLayoutCount(rhs.m_setLayoutCount)
    , m_setLayouts(std::move(rhs.m_setLayouts))
    , m_pushConstantRangeCount(rhs.m_pushConstantRangeCount)
    , m_pushConstantRanges(std::move(rhs.m_pushConstantRanges))
    , m_pipelineLayout(rhs.m_pipelineLayout)
{
}

PipelineLayoutWrapper &PipelineLayoutWrapper::operator=(PipelineLayoutWrapper &&rhs)
{
    m_pipelineConstructionType = rhs.m_pipelineConstructionType;
    m_vk                       = rhs.m_vk;
    m_device                   = rhs.m_device;
    m_flags                    = rhs.m_flags;
    m_setLayoutCount           = rhs.m_setLayoutCount;
    m_setLayouts               = std::move(rhs.m_setLayouts);
    m_pushConstantRangeCount   = rhs.m_pushConstantRangeCount;
    m_pushConstantRanges       = std::move(rhs.m_pushConstantRanges);
    m_pipelineLayout           = rhs.m_pipelineLayout;

    return *this;
}

void PipelineLayoutWrapper::bindDescriptorSets(VkCommandBuffer commandBuffer, VkPipelineBindPoint pipelineBindPoint,
                                               uint32_t firstSet, uint32_t descriptorSetCount,
                                               const VkDescriptorSet *pDescriptorSets, uint32_t dynamicOffsetCount,
                                               const uint32_t *pDynamicOffsets) const
{
    if (!isConstructionTypeShaderObject(m_pipelineConstructionType))
    {
        m_vk->cmdBindDescriptorSets(commandBuffer, pipelineBindPoint, *m_pipelineLayout, firstSet, descriptorSetCount,
                                    pDescriptorSets, dynamicOffsetCount, pDynamicOffsets);
    }
    else
    {
        //m_vk->cmdBindDescriptorSets2EXT(commandBuffer, &m_setLayouts[firstSet], vk::VK_SHADER_STAGE_ALL_GRAPHICS, firstSet, descriptorSetCount, pDescriptorSets, dynamicOffsetCount, pDynamicOffsets);
        m_vk->cmdBindDescriptorSets(commandBuffer, pipelineBindPoint, *m_pipelineLayout, firstSet, descriptorSetCount,
                                    pDescriptorSets, dynamicOffsetCount, pDynamicOffsets);
    }
}

#ifndef CTS_USES_VULKANSC
RenderPassWrapper::SubpassDependency::SubpassDependency(const VkSubpassDependency &dependency)
    : srcSubpass(dependency.srcSubpass)
    , dstSubpass(dependency.dstSubpass)
    , srcStageMask(dependency.srcStageMask)
    , dstStageMask(dependency.dstStageMask)
    , srcAccessMask(dependency.srcAccessMask)
    , dstAccessMask(dependency.dstAccessMask)
    , dependencyFlags(dependency.dependencyFlags)
    , sync2(false)
{
}

RenderPassWrapper::SubpassDependency::SubpassDependency(const VkSubpassDependency2 &dependency)
    : srcSubpass(dependency.srcSubpass)
    , dstSubpass(dependency.dstSubpass)
    , srcStageMask(0u)
    , dstStageMask(0u)
    , srcAccessMask(0u)
    , dstAccessMask(0u)
    , dependencyFlags(dependency.dependencyFlags)
    , sync2(false)
{
    DE_ASSERT(dependency.viewOffset == 0);
    const auto memBarrier = findStructure<VkMemoryBarrier2>(dependency.pNext);
    if (memBarrier)
    {
        srcStageMask  = memBarrier->srcStageMask;
        dstStageMask  = memBarrier->dstStageMask;
        srcAccessMask = memBarrier->srcAccessMask;
        dstAccessMask = memBarrier->dstAccessMask;
        sync2         = true;
    }
    else
    {
        srcStageMask  = dependency.srcStageMask;
        dstStageMask  = dependency.dstStageMask;
        srcAccessMask = dependency.srcAccessMask;
        dstAccessMask = dependency.dstAccessMask;
    }
}
#endif // CTS_USES_VULKANSC

RenderPassWrapper::RenderPassWrapper(PipelineConstructionType pipelineConstructionType, const DeviceInterface &vk,
                                     VkDevice device, const VkRenderPassCreateInfo *pCreateInfo)
    : m_isDynamicRendering(vk::isConstructionTypeShaderObject(pipelineConstructionType))
#ifndef CTS_USES_VULKANSC
    , m_renderingInfo()
    , m_secondaryCommandBuffers(false)
#endif
{
    if (!m_isDynamicRendering)
    {
        m_renderPass = vk::createRenderPass(vk, device, pCreateInfo);
    }
    else
    {
#ifndef CTS_USES_VULKANSC
        const auto multiView = findStructure<VkRenderPassMultiviewCreateInfo>(pCreateInfo->pNext);
        if (multiView)
        {
            for (uint32_t i = 0; i < multiView->subpassCount; ++i)
                m_viewMasks.push_back(multiView->pViewMasks[i]);
        }

        m_attachments.resize(pCreateInfo->attachmentCount);
        m_layouts.resize(pCreateInfo->attachmentCount);
        for (uint32_t i = 0; i < pCreateInfo->attachmentCount; ++i)
        {
            m_attachments[i]                = vk::initVulkanStructure();
            m_attachments[i].flags          = pCreateInfo->pAttachments[i].flags;
            m_attachments[i].format         = pCreateInfo->pAttachments[i].format;
            m_attachments[i].samples        = pCreateInfo->pAttachments[i].samples;
            m_attachments[i].loadOp         = pCreateInfo->pAttachments[i].loadOp;
            m_attachments[i].storeOp        = pCreateInfo->pAttachments[i].storeOp;
            m_attachments[i].stencilLoadOp  = pCreateInfo->pAttachments[i].stencilLoadOp;
            m_attachments[i].stencilStoreOp = pCreateInfo->pAttachments[i].stencilStoreOp;
            m_attachments[i].initialLayout  = pCreateInfo->pAttachments[i].initialLayout;
            m_attachments[i].finalLayout    = pCreateInfo->pAttachments[i].finalLayout;
            m_layouts[i]                    = pCreateInfo->pAttachments[i].initialLayout;
        }

        m_subpasses.resize(pCreateInfo->subpassCount);
        for (uint32_t s = 0; s < pCreateInfo->subpassCount; ++s)
        {
            // Input attachments are not supported with dynamic rendering
            DE_ASSERT(pCreateInfo->pSubpasses[s].inputAttachmentCount == 0);
            auto &subpass = m_subpasses[s];
            subpass.m_colorAttachments.resize(pCreateInfo->pSubpasses[s].colorAttachmentCount);

            for (uint32_t i = 0; i < pCreateInfo->pSubpasses[s].colorAttachmentCount; ++i)
            {
                uint32_t j = pCreateInfo->pSubpasses[s].pColorAttachments[i].attachment;
                if (j < pCreateInfo->attachmentCount)
                {
                    subpass.m_colorAttachments[i].attachmentInfo = vk::initVulkanStructure();
                    subpass.m_colorAttachments[i].index          = j;
                    subpass.m_colorAttachments[i].format         = pCreateInfo->pAttachments[j].format;

                    subpass.m_colorAttachments[i].attachmentInfo.imageView = VK_NULL_HANDLE;
                    subpass.m_colorAttachments[i].attachmentInfo.imageLayout =
                        pCreateInfo->pSubpasses[s].pColorAttachments[i].layout;
                    subpass.m_colorAttachments[i].attachmentInfo.resolveMode        = vk::VK_RESOLVE_MODE_NONE;
                    subpass.m_colorAttachments[i].attachmentInfo.resolveImageView   = VK_NULL_HANDLE;
                    subpass.m_colorAttachments[i].attachmentInfo.resolveImageLayout = vk::VK_IMAGE_LAYOUT_UNDEFINED;
                    subpass.m_colorAttachments[i].attachmentInfo.loadOp     = pCreateInfo->pAttachments[j].loadOp;
                    subpass.m_colorAttachments[i].attachmentInfo.storeOp    = pCreateInfo->pAttachments[j].storeOp;
                    subpass.m_colorAttachments[i].attachmentInfo.clearValue = {};
                }
                else
                {
                    subpass.m_colorAttachments[i].index = VK_ATTACHMENT_UNUSED;
                }
            }

            if (pCreateInfo->pSubpasses[s].pDepthStencilAttachment != nullptr)
            {
                uint32_t j = pCreateInfo->pSubpasses[s].pDepthStencilAttachment->attachment;
                if (j < pCreateInfo->attachmentCount)
                {
                    subpass.m_depthStencilAttachment.attachmentInfo = vk::initVulkanStructure();
                    subpass.m_depthStencilAttachment.index          = j;
                    subpass.m_depthStencilAttachment.format         = pCreateInfo->pAttachments[j].format;

                    subpass.m_depthStencilAttachment.attachmentInfo.imageView = VK_NULL_HANDLE;
                    subpass.m_depthStencilAttachment.attachmentInfo.imageLayout =
                        pCreateInfo->pSubpasses[s].pDepthStencilAttachment->layout;
                    subpass.m_depthStencilAttachment.attachmentInfo.resolveMode        = vk::VK_RESOLVE_MODE_NONE;
                    subpass.m_depthStencilAttachment.attachmentInfo.resolveImageView   = VK_NULL_HANDLE;
                    subpass.m_depthStencilAttachment.attachmentInfo.resolveImageLayout = vk::VK_IMAGE_LAYOUT_UNDEFINED;
                    subpass.m_depthStencilAttachment.attachmentInfo.loadOp     = pCreateInfo->pAttachments[j].loadOp;
                    subpass.m_depthStencilAttachment.attachmentInfo.storeOp    = pCreateInfo->pAttachments[j].storeOp;
                    subpass.m_depthStencilAttachment.attachmentInfo.clearValue = {};
                    subpass.m_depthStencilAttachment.stencilLoadOp  = pCreateInfo->pAttachments[j].stencilLoadOp;
                    subpass.m_depthStencilAttachment.stencilStoreOp = pCreateInfo->pAttachments[j].stencilStoreOp;
                }
                else
                {
                    subpass.m_depthStencilAttachment.index = VK_ATTACHMENT_UNUSED;
                }
            }

            if (pCreateInfo->pSubpasses[s].pResolveAttachments != nullptr)
            {
                subpass.m_resolveAttachments.resize(pCreateInfo->pSubpasses[s].colorAttachmentCount);
                for (uint32_t i = 0; i < pCreateInfo->pSubpasses[s].colorAttachmentCount; ++i)
                {
                    uint32_t j = pCreateInfo->pSubpasses[s].pResolveAttachments[i].attachment;
                    if (j < pCreateInfo->attachmentCount)
                    {
                        subpass.m_resolveAttachments[i].attachmentInfo = vk::initVulkanStructure();
                        subpass.m_resolveAttachments[i].index          = j;
                        subpass.m_resolveAttachments[i].format         = pCreateInfo->pAttachments[j].format;

                        subpass.m_resolveAttachments[i].attachmentInfo.imageView = VK_NULL_HANDLE;
                        subpass.m_resolveAttachments[i].attachmentInfo.imageLayout =
                            pCreateInfo->pSubpasses[s].pResolveAttachments[i].layout;
                        subpass.m_resolveAttachments[i].attachmentInfo.resolveMode      = vk::VK_RESOLVE_MODE_NONE;
                        subpass.m_resolveAttachments[i].attachmentInfo.resolveImageView = VK_NULL_HANDLE;
                        subpass.m_resolveAttachments[i].attachmentInfo.resolveImageLayout =
                            vk::VK_IMAGE_LAYOUT_UNDEFINED;
                        subpass.m_resolveAttachments[i].attachmentInfo.loadOp  = pCreateInfo->pAttachments[j].loadOp;
                        subpass.m_resolveAttachments[i].attachmentInfo.storeOp = pCreateInfo->pAttachments[j].storeOp;
                        subpass.m_resolveAttachments[i].attachmentInfo.clearValue = {};
                    }
                    else
                    {
                        subpass.m_resolveAttachments[i].index = VK_ATTACHMENT_UNUSED;
                    }
                }
            }
        }

        m_dependencies.reserve(pCreateInfo->dependencyCount);
        for (uint32_t depIdx = 0u; depIdx < pCreateInfo->dependencyCount; ++depIdx)
            m_dependencies.emplace_back(pCreateInfo->pDependencies[depIdx]);
#endif
    }
}

RenderPassWrapper::RenderPassWrapper(PipelineConstructionType pipelineConstructionType, const DeviceInterface &vk,
                                     VkDevice device, const VkRenderPassCreateInfo2 *pCreateInfo)
    : RenderPassWrapper(vk, device, pCreateInfo, isConstructionTypeShaderObject(pipelineConstructionType))
{
}

RenderPassWrapper::RenderPassWrapper(const DeviceInterface &vk, VkDevice device,
                                     const VkRenderPassCreateInfo2 *pCreateInfo, bool dynamicRendering)
    : m_isDynamicRendering(dynamicRendering)
#ifndef CTS_USES_VULKANSC
    , m_renderingInfo()
    , m_secondaryCommandBuffers(false)
#endif
{

    if (!m_isDynamicRendering)
    {
        m_renderPass = vk::createRenderPass2(vk, device, pCreateInfo);
    }
    else
    {
#ifndef CTS_USES_VULKANSC
        const auto multiView = findStructure<VkRenderPassMultiviewCreateInfo>(pCreateInfo->pNext);
        if (multiView)
        {
            for (uint32_t i = 0; i < multiView->subpassCount; ++i)
                m_viewMasks.push_back(multiView->pViewMasks[i]);
        }

        m_attachments.resize(pCreateInfo->attachmentCount);
        m_layouts.resize(pCreateInfo->attachmentCount);
        for (uint32_t i = 0; i < pCreateInfo->attachmentCount; ++i)
        {
            m_attachments[i] = pCreateInfo->pAttachments[i];
            m_layouts[i]     = pCreateInfo->pAttachments[i].initialLayout;
        }

        m_subpasses.resize(pCreateInfo->subpassCount);
        for (uint32_t s = 0; s < pCreateInfo->subpassCount; ++s)
        {
            // Input attachments are not supported with dynamic rendering
            DE_ASSERT(pCreateInfo->pSubpasses[s].inputAttachmentCount == 0);
            auto &subpass = m_subpasses[s];
            subpass.m_colorAttachments.resize(pCreateInfo->pSubpasses[s].colorAttachmentCount);

            const auto msrtss =
                findStructure<VkMultisampledRenderToSingleSampledInfoEXT>(pCreateInfo->pSubpasses[s].pNext);
            if (msrtss)
                subpass.m_msrtss = *msrtss;

            const auto dsr = findStructure<VkSubpassDescriptionDepthStencilResolve>(pCreateInfo->pSubpasses[s].pNext);
            if (dsr)
            {
                subpass.m_dsr = *dsr;
                if (dsr->pDepthStencilResolveAttachment)
                {
                    subpass.m_depthStencilResolveAttachment      = *dsr->pDepthStencilResolveAttachment;
                    subpass.m_dsr.pDepthStencilResolveAttachment = &subpass.m_depthStencilResolveAttachment;
                }
            }

            for (uint32_t i = 0; i < pCreateInfo->pSubpasses[s].colorAttachmentCount; ++i)
            {
                uint32_t j = pCreateInfo->pSubpasses[s].pColorAttachments[i].attachment;
                if (j < pCreateInfo->attachmentCount)
                {
                    subpass.m_colorAttachments[i].attachmentInfo = vk::initVulkanStructure();
                    subpass.m_colorAttachments[i].index          = j;
                    subpass.m_colorAttachments[i].format         = pCreateInfo->pAttachments[j].format;

                    subpass.m_colorAttachments[i].attachmentInfo.imageView = VK_NULL_HANDLE;
                    subpass.m_colorAttachments[i].attachmentInfo.imageLayout =
                        pCreateInfo->pSubpasses[s].pColorAttachments[i].layout;
                    subpass.m_colorAttachments[i].attachmentInfo.resolveMode        = vk::VK_RESOLVE_MODE_NONE;
                    subpass.m_colorAttachments[i].attachmentInfo.resolveImageView   = VK_NULL_HANDLE;
                    subpass.m_colorAttachments[i].attachmentInfo.resolveImageLayout = vk::VK_IMAGE_LAYOUT_UNDEFINED;
                    subpass.m_colorAttachments[i].attachmentInfo.loadOp     = pCreateInfo->pAttachments[j].loadOp;
                    subpass.m_colorAttachments[i].attachmentInfo.storeOp    = pCreateInfo->pAttachments[j].storeOp;
                    subpass.m_colorAttachments[i].attachmentInfo.clearValue = {};
                }
                else
                {
                    subpass.m_colorAttachments[i].index = VK_ATTACHMENT_UNUSED;
                }
            }

            if (pCreateInfo->pSubpasses[s].pDepthStencilAttachment != nullptr)
            {
                uint32_t j = pCreateInfo->pSubpasses[s].pDepthStencilAttachment->attachment;
                if (j < pCreateInfo->attachmentCount)
                {
                    subpass.m_depthStencilAttachment.attachmentInfo = vk::initVulkanStructure();
                    subpass.m_depthStencilAttachment.index          = j;
                    subpass.m_depthStencilAttachment.format         = pCreateInfo->pAttachments[j].format;

                    subpass.m_depthStencilAttachment.attachmentInfo.imageView = VK_NULL_HANDLE;
                    subpass.m_depthStencilAttachment.attachmentInfo.imageLayout =
                        pCreateInfo->pSubpasses[s].pDepthStencilAttachment->layout;
                    subpass.m_depthStencilAttachment.attachmentInfo.resolveMode        = vk::VK_RESOLVE_MODE_NONE;
                    subpass.m_depthStencilAttachment.attachmentInfo.resolveImageView   = VK_NULL_HANDLE;
                    subpass.m_depthStencilAttachment.attachmentInfo.resolveImageLayout = vk::VK_IMAGE_LAYOUT_UNDEFINED;
                    subpass.m_depthStencilAttachment.attachmentInfo.loadOp     = pCreateInfo->pAttachments[j].loadOp;
                    subpass.m_depthStencilAttachment.attachmentInfo.storeOp    = pCreateInfo->pAttachments[j].storeOp;
                    subpass.m_depthStencilAttachment.attachmentInfo.clearValue = {};
                    subpass.m_depthStencilAttachment.stencilLoadOp  = pCreateInfo->pAttachments[j].stencilLoadOp;
                    subpass.m_depthStencilAttachment.stencilStoreOp = pCreateInfo->pAttachments[j].stencilStoreOp;
                }
                else
                {
                    subpass.m_depthStencilAttachment.index = VK_ATTACHMENT_UNUSED;
                }
            }

            if (pCreateInfo->pSubpasses[s].pResolveAttachments != nullptr)
            {
                subpass.m_resolveAttachments.resize(pCreateInfo->pSubpasses[s].colorAttachmentCount);
                for (uint32_t i = 0; i < pCreateInfo->pSubpasses[s].colorAttachmentCount; ++i)
                {
                    uint32_t j = pCreateInfo->pSubpasses[s].pResolveAttachments[i].attachment;
                    if (j < pCreateInfo->attachmentCount)
                    {
                        subpass.m_resolveAttachments[i].attachmentInfo = vk::initVulkanStructure();
                        subpass.m_resolveAttachments[i].index          = j;
                        subpass.m_resolveAttachments[i].format         = pCreateInfo->pAttachments[j].format;

                        subpass.m_resolveAttachments[i].attachmentInfo.imageView = VK_NULL_HANDLE;
                        subpass.m_resolveAttachments[i].attachmentInfo.imageLayout =
                            pCreateInfo->pSubpasses[s].pResolveAttachments[i].layout;
                        subpass.m_resolveAttachments[i].attachmentInfo.resolveMode      = vk::VK_RESOLVE_MODE_NONE;
                        subpass.m_resolveAttachments[i].attachmentInfo.resolveImageView = VK_NULL_HANDLE;
                        subpass.m_resolveAttachments[i].attachmentInfo.resolveImageLayout =
                            vk::VK_IMAGE_LAYOUT_UNDEFINED;
                        subpass.m_resolveAttachments[i].attachmentInfo.loadOp  = pCreateInfo->pAttachments[j].loadOp;
                        subpass.m_resolveAttachments[i].attachmentInfo.storeOp = pCreateInfo->pAttachments[j].storeOp;
                        subpass.m_resolveAttachments[i].attachmentInfo.clearValue = {};
                    }
                    else
                    {
                        subpass.m_resolveAttachments[i].index = VK_ATTACHMENT_UNUSED;
                    }
                }
            }
        }

        m_dependencies.reserve(pCreateInfo->dependencyCount);
        for (uint32_t depIdx = 0u; depIdx < pCreateInfo->dependencyCount; ++depIdx)
            m_dependencies.emplace_back(pCreateInfo->pDependencies[depIdx]);
#endif
    }
}

RenderPassWrapper::RenderPassWrapper(PipelineConstructionType pipelineConstructionType, const DeviceInterface &vk,
                                     const VkDevice device, const VkFormat colorFormat,
                                     const VkFormat depthStencilFormat, const VkAttachmentLoadOp loadOperation,
                                     const VkImageLayout finalLayoutColor, const VkImageLayout finalLayoutDepthStencil,
                                     const VkImageLayout subpassLayoutColor,
                                     const VkImageLayout subpassLayoutDepthStencil,
                                     const VkAllocationCallbacks *const allocationCallbacks)
    : m_isDynamicRendering(isConstructionTypeShaderObject(pipelineConstructionType))
#ifndef CTS_USES_VULKANSC
    , m_renderingInfo()
#endif
{

    if (!m_isDynamicRendering)
    {
        m_renderPass = vk::makeRenderPass(vk, device, colorFormat, depthStencilFormat, loadOperation, finalLayoutColor,
                                          finalLayoutDepthStencil, subpassLayoutColor, subpassLayoutDepthStencil,
                                          allocationCallbacks);
    }
    else
    {
#ifndef CTS_USES_VULKANSC
        const bool hasColor                           = colorFormat != VK_FORMAT_UNDEFINED;
        const bool hasDepthStencil                    = depthStencilFormat != VK_FORMAT_UNDEFINED;
        const VkImageLayout initialLayoutColor        = loadOperation == VK_ATTACHMENT_LOAD_OP_LOAD ?
                                                            VK_IMAGE_LAYOUT_COLOR_ATTACHMENT_OPTIMAL :
                                                            VK_IMAGE_LAYOUT_UNDEFINED;
        const VkImageLayout initialLayoutDepthStencil = loadOperation == VK_ATTACHMENT_LOAD_OP_LOAD ?
                                                            VK_IMAGE_LAYOUT_DEPTH_STENCIL_ATTACHMENT_OPTIMAL :
                                                            VK_IMAGE_LAYOUT_UNDEFINED;

        m_subpasses.resize(1);
        auto &subpass = m_subpasses[0];

        if (hasColor)
        {
            subpass.m_colorAttachments.resize(1);
            subpass.m_colorAttachments[0].attachmentInfo = vk::initVulkanStructure();
            subpass.m_colorAttachments[0].index          = 0u;
            subpass.m_colorAttachments[0].format         = colorFormat;

            subpass.m_colorAttachments[0].attachmentInfo.imageView          = VK_NULL_HANDLE;
            subpass.m_colorAttachments[0].attachmentInfo.imageLayout        = subpassLayoutColor;
            subpass.m_colorAttachments[0].attachmentInfo.resolveMode        = vk::VK_RESOLVE_MODE_NONE;
            subpass.m_colorAttachments[0].attachmentInfo.resolveImageView   = VK_NULL_HANDLE;
            subpass.m_colorAttachments[0].attachmentInfo.resolveImageLayout = vk::VK_IMAGE_LAYOUT_UNDEFINED;
            subpass.m_colorAttachments[0].attachmentInfo.loadOp             = loadOperation;
            subpass.m_colorAttachments[0].attachmentInfo.storeOp            = VK_ATTACHMENT_STORE_OP_STORE;
            subpass.m_colorAttachments[0].attachmentInfo.clearValue         = {};

            const VkAttachmentDescription2 colorAttachmentDescription = {
                VK_STRUCTURE_TYPE_ATTACHMENT_DESCRIPTION_2,
                nullptr,
                (VkAttachmentDescriptionFlags)0,  // VkAttachmentDescriptionFlags    flags
                colorFormat,                      // VkFormat                        format
                VK_SAMPLE_COUNT_1_BIT,            // VkSampleCountFlagBits           samples
                loadOperation,                    // VkAttachmentLoadOp              loadOp
                VK_ATTACHMENT_STORE_OP_STORE,     // VkAttachmentStoreOp             storeOp
                VK_ATTACHMENT_LOAD_OP_DONT_CARE,  // VkAttachmentLoadOp              stencilLoadOp
                VK_ATTACHMENT_STORE_OP_DONT_CARE, // VkAttachmentStoreOp             stencilStoreOp
                initialLayoutColor,               // VkImageLayout                   initialLayout
                finalLayoutColor                  // VkImageLayout                   finalLayout
            };
            m_attachments.push_back(colorAttachmentDescription);
            m_layouts.push_back(colorAttachmentDescription.initialLayout);
        }
        if (hasDepthStencil)
        {
            subpass.m_depthStencilAttachment.attachmentInfo = vk::initVulkanStructure();
            subpass.m_depthStencilAttachment.index          = hasColor ? 1u : 0u;
            subpass.m_depthStencilAttachment.format         = depthStencilFormat;

            subpass.m_depthStencilAttachment.attachmentInfo.imageView          = VK_NULL_HANDLE;
            subpass.m_depthStencilAttachment.attachmentInfo.imageLayout        = subpassLayoutDepthStencil;
            subpass.m_depthStencilAttachment.attachmentInfo.resolveMode        = vk::VK_RESOLVE_MODE_NONE;
            subpass.m_depthStencilAttachment.attachmentInfo.resolveImageView   = VK_NULL_HANDLE;
            subpass.m_depthStencilAttachment.attachmentInfo.resolveImageLayout = vk::VK_IMAGE_LAYOUT_UNDEFINED;
            subpass.m_depthStencilAttachment.attachmentInfo.loadOp             = loadOperation;
            subpass.m_depthStencilAttachment.attachmentInfo.storeOp            = VK_ATTACHMENT_STORE_OP_STORE;
            subpass.m_depthStencilAttachment.attachmentInfo.clearValue         = {};
            subpass.m_depthStencilAttachment.stencilLoadOp                     = loadOperation;
            subpass.m_depthStencilAttachment.stencilStoreOp                    = VK_ATTACHMENT_STORE_OP_STORE;

            const VkAttachmentDescription2 depthStencilAttachmentDescription = {
                VK_STRUCTURE_TYPE_ATTACHMENT_DESCRIPTION_2,
                nullptr,
                (VkAttachmentDescriptionFlags)0, // VkAttachmentDescriptionFlags    flags
                depthStencilFormat,              // VkFormat                        format
                VK_SAMPLE_COUNT_1_BIT,           // VkSampleCountFlagBits           samples
                loadOperation,                   // VkAttachmentLoadOp              loadOp
                VK_ATTACHMENT_STORE_OP_STORE,    // VkAttachmentStoreOp             storeOp
                loadOperation,                   // VkAttachmentLoadOp              stencilLoadOp
                VK_ATTACHMENT_STORE_OP_STORE,    // VkAttachmentStoreOp             stencilStoreOp
                initialLayoutDepthStencil,       // VkImageLayout                   initialLayout
                finalLayoutDepthStencil          // VkImageLayout                   finalLayout
            };
            m_attachments.push_back(depthStencilAttachmentDescription);
            m_layouts.push_back(depthStencilAttachmentDescription.initialLayout);
        }
#endif
    }
}

RenderPassWrapper::RenderPassWrapper(RenderPassWrapper &&rhs) noexcept
    : m_isDynamicRendering(rhs.m_isDynamicRendering)
    , m_renderPass(rhs.m_renderPass)
    , m_framebuffer(rhs.m_framebuffer)
#ifndef CTS_USES_VULKANSC
    , m_subpasses(std::move(rhs.m_subpasses))
    , m_dependencies(std::move(rhs.m_dependencies))
    , m_attachments(std::move(rhs.m_attachments))
    , m_images(std::move(rhs.m_images))
    , m_imageViews(std::move(rhs.m_imageViews))
    , m_clearValues(std::move(rhs.m_clearValues))
    , m_layouts(std::move(rhs.m_layouts))
    , m_activeSubpass(rhs.m_activeSubpass)
    , m_renderingInfo(rhs.m_renderingInfo)
    , m_layers(rhs.m_layers)
    , m_viewMasks(std::move(rhs.m_viewMasks))
    , m_secondaryCommandBuffers(rhs.m_secondaryCommandBuffers)
#endif
{
}

RenderPassWrapper &RenderPassWrapper::operator=(RenderPassWrapper &&rhs) noexcept
{
    m_isDynamicRendering = rhs.m_isDynamicRendering;
    m_renderPass         = rhs.m_renderPass;
    m_framebuffer        = rhs.m_framebuffer;
#ifndef CTS_USES_VULKANSC
    m_subpasses               = std::move(rhs.m_subpasses);
    m_dependencies            = std::move(rhs.m_dependencies);
    m_attachments             = std::move(rhs.m_attachments);
    m_images                  = std::move(rhs.m_images);
    m_imageViews              = std::move(rhs.m_imageViews);
    m_clearValues             = std::move(rhs.m_clearValues);
    m_layouts                 = std::move(rhs.m_layouts);
    m_activeSubpass           = rhs.m_activeSubpass;
    m_renderingInfo           = rhs.m_renderingInfo;
    m_layers                  = rhs.m_layers;
    m_viewMasks               = std::move(rhs.m_viewMasks);
    m_secondaryCommandBuffers = rhs.m_secondaryCommandBuffers;
#endif
    return *this;
}

#ifndef CTS_USES_VULKANSC

void RenderPassWrapper::clearAttachments(const DeviceInterface &vk, const VkCommandBuffer commandBuffer) const
{
    for (uint32_t i = 0; i < (uint32_t)m_attachments.size() && i < (uint32_t)m_clearValues.size(); ++i)
    {
        const auto tcuFormat  = vk::mapVkFormat(m_attachments[i].format);
        bool hasDepthAspect   = tcu::hasDepthComponent(tcuFormat.order);
        bool hasStencilAspect = tcu::hasStencilComponent(tcuFormat.order);

        if (m_attachments[i].loadOp != vk::VK_ATTACHMENT_LOAD_OP_CLEAR &&
            !(hasStencilAspect && m_attachments[i].stencilLoadOp == vk::VK_ATTACHMENT_LOAD_OP_CLEAR))
            continue;

        vk::VkRenderingInfo renderingInfo = vk::initVulkanStructure();
        renderingInfo.renderArea          = m_renderingInfo.renderArea;
        renderingInfo.layerCount          = m_renderingInfo.layerCount;

        vk::VkRenderingAttachmentInfo attachment = vk::initVulkanStructure();
        attachment.imageView                     = m_imageViews[i];
        attachment.imageLayout                   = m_layouts[i];
        attachment.loadOp                        = vk::VK_ATTACHMENT_LOAD_OP_CLEAR;
        attachment.storeOp                       = vk::VK_ATTACHMENT_STORE_OP_STORE;
        attachment.clearValue                    = m_clearValues[i];

        if (hasDepthAspect || hasStencilAspect)
        {
            renderingInfo.pDepthAttachment   = hasDepthAspect ? &attachment : nullptr;
            renderingInfo.pStencilAttachment = hasStencilAspect ? &attachment : nullptr;
        }
        else
        {
            renderingInfo.colorAttachmentCount = 1u;
            renderingInfo.pColorAttachments    = &attachment;
        }

        vk.cmdBeginRendering(commandBuffer, &renderingInfo);
        vk.cmdEndRendering(commandBuffer);
    }
}

void RenderPassWrapper::updateLayout(VkImage updatedImage, VkImageLayout newLayout) const
{
    for (uint32_t i = 0; i < (uint32_t)m_images.size(); ++i)
        if (m_images[i] == updatedImage)
            m_layouts[i] = newLayout;
}

namespace
{

void recordImageBarrier(const DeviceInterface &vk, const VkCommandBuffer commandBuffer, const bool sync2,
                        const VkPipelineStageFlags2 srcStageMask, const VkAccessFlags2 srcAccessMask,
                        const VkPipelineStageFlags2 dstStageMask, const VkAccessFlags2 dstAccessMask,
                        const VkImageLayout prevLayout, const VkImageLayout newLayout, const VkImage image,
                        const VkImageSubresourceRange &subresourceRange)
{
    if (sync2)
    {
        const auto barrier = makeImageMemoryBarrier2(srcStageMask, srcAccessMask, dstStageMask, dstAccessMask,
                                                     prevLayout, newLayout, image, subresourceRange);

        const VkDependencyInfo depInfo = {
            VK_STRUCTURE_TYPE_DEPENDENCY_INFO, // VkStructureType sType;
            nullptr,                           // const void* pNext;
            0u,                                // VkDependencyFlags dependencyFlags;
            0u,                                // uint32_t memoryBarrierCount;
            nullptr,                           // const VkMemoryBarrier2* pMemoryBarriers;
            0u,                                // uint32_t bufferMemoryBarrierCount;
            nullptr,                           // const VkBufferMemoryBarrier2* pBufferMemoryBarriers;
            1u,                                // uint32_t imageMemoryBarrierCount;
            &barrier,                          // const VkImageMemoryBarrier2* pImageMemoryBarriers;
        };

        vk.cmdPipelineBarrier2(commandBuffer, &depInfo);
    }
    else
    {
        const auto barrier =
            makeImageMemoryBarrier(static_cast<VkAccessFlags>(srcAccessMask), static_cast<VkAccessFlags>(dstAccessMask),
                                   prevLayout, newLayout, image, subresourceRange);

        vk.cmdPipelineBarrier(commandBuffer, static_cast<VkPipelineStageFlags>(srcStageMask),
                              static_cast<VkPipelineStageFlags>(dstStageMask), 0u, 0u, nullptr, 0u, nullptr, 1u,
                              &barrier);
    }
}

} // anonymous namespace

void RenderPassWrapper::transitionLayouts(const DeviceInterface &vk, const VkCommandBuffer commandBuffer,
                                          const Subpass &subpass, bool renderPassBegin) const
{
    // Use the access and stage flags for dependencies on external subpasses in
    // the initial layout transitions for images.
    VkAccessFlags2 externalAccessFlags       = 0u;
    VkPipelineStageFlags2 externalStageFlags = 0u;
    bool sync2                               = false;

    if (renderPassBegin)
    {
        for (const auto &dep : m_dependencies)
        {
            if (dep.srcSubpass == VK_SUBPASS_EXTERNAL)
            {
                externalAccessFlags |= dep.srcAccessMask;
                externalStageFlags |= dep.srcStageMask;
            }

            if (dep.sync2)
                sync2 = true;
        }
    }

    for (uint32_t i = 0; i < (uint32_t)m_attachments.size(); ++i)
    {
        // renderPassBegin is true when vkCmdBeginRenderPass should be called in a normal renderPass, and it is false when vkCmdNextSupass should be called
        // Every image is transioned from VK_IMAGE_LAYOUT_UNDEFINED to it's first used layout, so that all images can be cleared in the beginning
        if (renderPassBegin && m_layouts[i] != vk::VK_IMAGE_LAYOUT_UNDEFINED)
            continue;

        if (m_images[i] != VK_NULL_HANDLE)
        {
            for (uint32_t j = 0; j < (uint32_t)subpass.m_colorAttachments.size(); ++j)
            {
                if (subpass.m_colorAttachments[j].index == i)
                {
                    const auto subresourceRange = makeImageSubresourceRange(
                        vk::VK_IMAGE_ASPECT_COLOR_BIT, 0u, VK_REMAINING_MIP_LEVELS, 0u, VK_REMAINING_ARRAY_LAYERS);

                    const VkPipelineStageFlags2 srcStageMask =
                        (vk::VK_PIPELINE_STAGE_TOP_OF_PIPE_BIT | externalStageFlags);
                    const VkAccessFlags2 srcAccessMask       = externalAccessFlags;
                    const VkPipelineStageFlags2 dstStageMask = vk::VK_PIPELINE_STAGE_COLOR_ATTACHMENT_OUTPUT_BIT;
                    const VkAccessFlags2 dstAccessMask       = vk::VK_ACCESS_COLOR_ATTACHMENT_WRITE_BIT;
                    const VkImageLayout newLayout            = subpass.m_colorAttachments[j].attachmentInfo.imageLayout;

                    recordImageBarrier(vk, commandBuffer, sync2, srcStageMask, srcAccessMask, dstStageMask,
                                       dstAccessMask, m_layouts[i], newLayout, m_images[i], subresourceRange);

                    updateLayout(m_images[i], newLayout);
                }
            }
            if (subpass.m_depthStencilAttachment.index == i)
            {
                const auto tcuFormat        = vk::mapVkFormat(subpass.m_depthStencilAttachment.format);
                const bool hasDepthAspect   = tcu::hasDepthComponent(tcuFormat.order);
                const bool hasStencilAspect = tcu::hasStencilComponent(tcuFormat.order);

                VkImageAspectFlags aspect = (VkImageAspectFlags)0u;
                if (hasDepthAspect)
                    aspect |= vk::VK_IMAGE_ASPECT_DEPTH_BIT;
                if (hasStencilAspect)
                    aspect |= vk::VK_IMAGE_ASPECT_STENCIL_BIT;

                const auto subresourceRange =
                    makeImageSubresourceRange(aspect, 0u, VK_REMAINING_MIP_LEVELS, 0u, VK_REMAINING_ARRAY_LAYERS);

                const VkPipelineStageFlags2 srcStageMask = (vk::VK_PIPELINE_STAGE_TOP_OF_PIPE_BIT | externalStageFlags);
                const VkAccessFlags2 srcAccessMask       = externalAccessFlags;
                const VkPipelineStageFlags2 dstStageMask =
                    (vk::VK_PIPELINE_STAGE_EARLY_FRAGMENT_TESTS_BIT | vk::VK_PIPELINE_STAGE_LATE_FRAGMENT_TESTS_BIT);
                const VkAccessFlags2 dstAccessMask = (vk::VK_ACCESS_DEPTH_STENCIL_ATTACHMENT_READ_BIT |
                                                      vk::VK_ACCESS_DEPTH_STENCIL_ATTACHMENT_WRITE_BIT);
                const VkImageLayout newLayout      = subpass.m_depthStencilAttachment.attachmentInfo.imageLayout;

                recordImageBarrier(vk, commandBuffer, sync2, srcStageMask, srcAccessMask, dstStageMask, dstAccessMask,
                                   m_layouts[i], newLayout, m_images[i], subresourceRange);

                updateLayout(m_images[i], newLayout);
            }
            for (uint32_t j = 0; j < (uint32_t)subpass.m_resolveAttachments.size(); ++j)
            {
                if (subpass.m_resolveAttachments[j].index == i)
                {
                    const auto subresourceRange = makeImageSubresourceRange(
                        vk::VK_IMAGE_ASPECT_COLOR_BIT, 0u, VK_REMAINING_MIP_LEVELS, 0u, VK_REMAINING_ARRAY_LAYERS);

                    const VkPipelineStageFlags2 srcStageMask =
                        (vk::VK_PIPELINE_STAGE_TOP_OF_PIPE_BIT | externalStageFlags);
                    const VkAccessFlags2 srcAccessMask       = externalAccessFlags;
                    const VkPipelineStageFlags2 dstStageMask = vk::VK_PIPELINE_STAGE_COLOR_ATTACHMENT_OUTPUT_BIT;
                    const VkAccessFlags2 dstAccessMask       = vk::VK_ACCESS_COLOR_ATTACHMENT_WRITE_BIT;
                    const VkImageLayout newLayout = subpass.m_resolveAttachments[j].attachmentInfo.imageLayout;

                    recordImageBarrier(vk, commandBuffer, sync2, srcStageMask, srcAccessMask, dstStageMask,
                                       dstAccessMask, m_layouts[i], newLayout, m_images[i], subresourceRange);

                    updateLayout(m_images[i], newLayout);
                }
            }
            if (subpass.m_dsr.sType == vk::VK_STRUCTURE_TYPE_SUBPASS_DESCRIPTION_DEPTH_STENCIL_RESOLVE)
            {
                if (subpass.m_dsr.pDepthStencilResolveAttachment &&
                    i == subpass.m_dsr.pDepthStencilResolveAttachment->attachment)
                {
                    const auto tcuFormat        = vk::mapVkFormat(subpass.m_depthStencilAttachment.format);
                    const bool hasDepthAspect   = tcu::hasDepthComponent(tcuFormat.order);
                    const bool hasStencilAspect = tcu::hasStencilComponent(tcuFormat.order);

                    VkImageAspectFlags aspect = (VkImageAspectFlags)0u;
                    if (hasDepthAspect)
                        aspect |= vk::VK_IMAGE_ASPECT_DEPTH_BIT;
                    if (hasStencilAspect)
                        aspect |= vk::VK_IMAGE_ASPECT_STENCIL_BIT;

                    const auto subresourceRange =
                        makeImageSubresourceRange(aspect, 0u, VK_REMAINING_MIP_LEVELS, 0u, VK_REMAINING_ARRAY_LAYERS);

                    const VkPipelineStageFlags2 srcStageMask =
                        (vk::VK_PIPELINE_STAGE_TOP_OF_PIPE_BIT | externalStageFlags);
                    const VkAccessFlags2 srcAccessMask       = externalAccessFlags;
                    const VkPipelineStageFlags2 dstStageMask = (vk::VK_PIPELINE_STAGE_EARLY_FRAGMENT_TESTS_BIT |
                                                                vk::VK_PIPELINE_STAGE_LATE_FRAGMENT_TESTS_BIT);
                    const VkAccessFlags2 dstAccessMask       = vk::VK_ACCESS_DEPTH_STENCIL_ATTACHMENT_READ_BIT |
                                                         vk::VK_ACCESS_DEPTH_STENCIL_ATTACHMENT_WRITE_BIT;
                    const VkImageLayout newLayout = subpass.m_dsr.pDepthStencilResolveAttachment->layout;

                    recordImageBarrier(vk, commandBuffer, sync2, srcStageMask, srcAccessMask, dstStageMask,
                                       dstAccessMask, m_layouts[i], newLayout, m_images[i], subresourceRange);

                    updateLayout(m_images[i], newLayout);
                }
            }
        }
    }
}

void RenderPassWrapper::insertDependencies(const DeviceInterface &vk, const VkCommandBuffer commandBuffer,
                                           uint32_t subpassIdx) const
{
    for (const auto &dep : m_dependencies)
    {
        // Subpass self-dependencies should be handled with manual barriers inside the render pass.
        if (dep.dstSubpass != subpassIdx || dep.srcSubpass == subpassIdx)
            continue;

        if (dep.sync2)
        {
            const VkMemoryBarrier2 barrier = {
                VK_STRUCTURE_TYPE_MEMORY_BARRIER, // VkStructureType sType;
                nullptr,                          // const void* pNext;
                dep.srcStageMask,                 // VkPipelineStageFlags2 srcStageMask;
                dep.srcAccessMask,                // VkAccessFlags2 srcAccessMask;
                dep.dstStageMask,                 // VkPipelineStageFlags2 dstStageMask;
                dep.dstAccessMask,                // VkAccessFlags2 dstAccessMask;
            };
            const VkDependencyInfo depInfo = {
                VK_STRUCTURE_TYPE_DEPENDENCY_INFO, // VkStructureType sType;
                nullptr,                           // const void* pNext;
                dep.dependencyFlags,               // VkDependencyFlags dependencyFlags;
                1u,                                // uint32_t memoryBarrierCount;
                &barrier,                          // const VkMemoryBarrier2* pMemoryBarriers;
                0u,                                // uint32_t bufferMemoryBarrierCount;
                nullptr,                           // const VkBufferMemoryBarrier2* pBufferMemoryBarriers;
                0u,                                // uint32_t imageMemoryBarrierCount;
                nullptr,                           // const VkImageMemoryBarrier2* pImageMemoryBarriers;
            };
            vk.cmdPipelineBarrier2(commandBuffer, &depInfo);
        }
        else
        {
            const VkMemoryBarrier barrier = {
                VK_STRUCTURE_TYPE_MEMORY_BARRIER,              // VkStructureType sType;
                nullptr,                                       // const void* pNext;
                static_cast<VkAccessFlags>(dep.srcAccessMask), // VkAccessFlags srcAccessMask;
                static_cast<VkAccessFlags>(dep.dstAccessMask), // VkAccessFlags dstAccessMask;
            };
            vk.cmdPipelineBarrier(commandBuffer, static_cast<VkPipelineStageFlags>(dep.srcStageMask),
                                  static_cast<VkPipelineStageFlags>(dep.dstStageMask), dep.dependencyFlags, 1u,
                                  &barrier, 0u, nullptr, 0u, nullptr);
        }
    }
}

void RenderPassWrapper::fillInheritanceRenderingInfo(
    uint32_t subpassIndex, std::vector<vk::VkFormat> *colorFormats,
    vk::VkCommandBufferInheritanceRenderingInfo *inheritanceRenderingInfo) const
{
    const auto &subpass = m_subpasses[subpassIndex];
    colorFormats->resize(subpass.m_colorAttachments.size());
    for (uint32_t i = 0; i < (uint32_t)subpass.m_colorAttachments.size(); ++i)
        (*colorFormats)[i] = subpass.m_colorAttachments[i].format;

    inheritanceRenderingInfo->colorAttachmentCount    = (uint32_t)subpass.m_colorAttachments.size();
    inheritanceRenderingInfo->pColorAttachmentFormats = colorFormats->data();

    if (subpass.m_depthStencilAttachment.format != vk::VK_FORMAT_UNDEFINED)
    {
        const auto tcuFormat = vk::mapVkFormat(subpass.m_depthStencilAttachment.format);
        if (tcu::hasDepthComponent(tcuFormat.order))
            inheritanceRenderingInfo->depthAttachmentFormat = subpass.m_depthStencilAttachment.format;
        if (tcu::hasStencilComponent(tcuFormat.order))
            inheritanceRenderingInfo->stencilAttachmentFormat = subpass.m_depthStencilAttachment.format;
    }

    if (subpassIndex < (uint32_t)m_viewMasks.size())
        inheritanceRenderingInfo->viewMask = m_viewMasks[subpassIndex];
}

#endif

void RenderPassWrapper::begin(const DeviceInterface &vk, const VkCommandBuffer commandBuffer,
                              const VkRect2D &renderArea, const uint32_t clearValueCount,
                              const VkClearValue *clearValues, const VkSubpassContents contents,
                              const void *pNext) const
{
    if (!m_isDynamicRendering)
    {
        beginRenderPass(vk, commandBuffer, *m_renderPass, *m_framebuffer, renderArea, clearValueCount, clearValues,
                        contents, pNext);
    }
    else
    {
#ifndef CTS_USES_VULKANSC
        m_activeSubpass = 0;

        m_clearValues.resize(clearValueCount);
        for (uint32_t i = 0; i < clearValueCount; ++i)
            m_clearValues[i] = clearValues[i];

        for (uint32_t i = 0; i < (uint32_t)m_subpasses.size(); ++i)
            transitionLayouts(vk, commandBuffer, m_subpasses[i], true);

        insertDependencies(vk, commandBuffer, 0u);

        m_secondaryCommandBuffers = contents == vk::VK_SUBPASS_CONTENTS_SECONDARY_COMMAND_BUFFERS;

        m_renderingInfo            = vk::initVulkanStructure();
        m_renderingInfo.flags      = (vk::VkRenderingFlags)0u;
        m_renderingInfo.renderArea = renderArea;
        m_renderingInfo.layerCount = m_layers;
        m_renderingInfo.viewMask   = 0x0;

        clearAttachments(vk, commandBuffer);

        beginRendering(vk, commandBuffer);
#endif
    }
}

void RenderPassWrapper::begin(const DeviceInterface &vk, const VkCommandBuffer commandBuffer,
                              const VkRect2D &renderArea, const VkClearValue &clearValue,
                              const VkSubpassContents contents) const
{
    begin(vk, commandBuffer, renderArea, 1u, &clearValue, contents);
}

void RenderPassWrapper::begin(const DeviceInterface &vk, const VkCommandBuffer commandBuffer,
                              const VkRect2D &renderArea, const tcu::Vec4 &clearColor,
                              const VkSubpassContents contents) const
{
    const VkClearValue clearValue = makeClearValueColor(clearColor);
    begin(vk, commandBuffer, renderArea, clearValue, contents);
}

void RenderPassWrapper::begin(const DeviceInterface &vk, const VkCommandBuffer commandBuffer,
                              const VkRect2D &renderArea, const tcu::Vec4 &clearColor, const float clearDepth,
                              const uint32_t clearStencil, const VkSubpassContents contents) const
{
    const VkClearValue clearValues[] = {
        makeClearValueColor(clearColor),                      // attachment 0
        makeClearValueDepthStencil(clearDepth, clearStencil), // attachment 1
    };
    begin(vk, commandBuffer, renderArea, 2, clearValues, contents);
}

void RenderPassWrapper::begin(const DeviceInterface &vk, const VkCommandBuffer commandBuffer,
                              const VkRect2D &renderArea, const VkSubpassContents contents) const
{
    begin(vk, commandBuffer, renderArea, 0u, nullptr, contents);
}

void RenderPassWrapper::begin(const DeviceInterface &vk, const VkCommandBuffer commandBuffer,
                              const VkRect2D &renderArea, const tcu::UVec4 &clearColor,
                              const VkSubpassContents contents) const
{
    const VkClearValue clearValue =
        makeClearValueColorU32(clearColor.x(), clearColor.y(), clearColor.z(), clearColor.w());

    begin(vk, commandBuffer, renderArea, clearValue, contents);
}

void RenderPassWrapper::end(const DeviceInterface &vk, const VkCommandBuffer commandBuffer) const
{
    if (!m_isDynamicRendering)
    {
        vk.cmdEndRenderPass(commandBuffer);
    }
    else
    {
#ifndef CTS_USES_VULKANSC
        vk.cmdEndRendering(commandBuffer);

        // Use dependencies for external subpasses to extract destination access
        // flags and pipeline stage flags for the final layout transition
        // barriers.
        VkAccessFlags2 externalAccessFlags       = 0u;
        VkPipelineStageFlags2 externalStageFlags = 0u;
        bool sync2                               = false;

        for (const auto &dep : m_dependencies)
        {
            if (dep.dstSubpass == VK_SUBPASS_EXTERNAL)
            {
                externalAccessFlags |= dep.dstAccessMask;
                externalStageFlags |= dep.dstStageMask;
            }
            if (dep.sync2)
                sync2 = true;
        }

        for (uint32_t i = 0; i < (uint32_t)m_attachments.size(); ++i)
        {
            if (m_layouts[i] == m_attachments[i].finalLayout)
                continue;

            const bool color = !vk::isDepthStencilFormat(m_attachments[i].format);
            VkImageAspectFlags aspect =
                color ? (vk::VkImageAspectFlags)vk::VK_IMAGE_ASPECT_COLOR_BIT : (vk::VkImageAspectFlags)0u;

            if (!color)
            {
                const bool hasDepthAspect   = tcu::hasDepthComponent(vk::mapVkFormat(m_attachments[i].format).order);
                const bool hasStencilAspect = tcu::hasStencilComponent(vk::mapVkFormat(m_attachments[i].format).order);

                if (hasDepthAspect)
                    aspect |= vk::VK_IMAGE_ASPECT_DEPTH_BIT;
                if (hasStencilAspect)
                    aspect |= vk::VK_IMAGE_ASPECT_STENCIL_BIT;
            }

            const auto subresourceRange =
                makeImageSubresourceRange(aspect, 0u, VK_REMAINING_MIP_LEVELS, 0u, VK_REMAINING_ARRAY_LAYERS);

            const VkPipelineStageFlags2 srcStageMask = (color ? vk::VK_PIPELINE_STAGE_COLOR_ATTACHMENT_OUTPUT_BIT :
                                                                vk::VK_PIPELINE_STAGE_LATE_FRAGMENT_TESTS_BIT);
            const VkAccessFlags2 srcAccessMask =
                (color ? vk::VK_ACCESS_COLOR_ATTACHMENT_WRITE_BIT : vk::VK_ACCESS_DEPTH_STENCIL_ATTACHMENT_WRITE_BIT);
            const VkPipelineStageFlags2 dstStageMask = (vk::VK_PIPELINE_STAGE_BOTTOM_OF_PIPE_BIT | externalStageFlags);
            const VkAccessFlags2 dstAccessMask       = externalAccessFlags;
            const VkImageLayout newLayout            = m_attachments[i].finalLayout;

            recordImageBarrier(vk, commandBuffer, sync2, srcStageMask, srcAccessMask, dstStageMask, dstAccessMask,
                               m_layouts[i], newLayout, m_images[i], subresourceRange);
        }

        insertDependencies(vk, commandBuffer, VK_SUBPASS_EXTERNAL);
#endif
    }
}

void RenderPassWrapper::beginRendering(const DeviceInterface &vk, const VkCommandBuffer commandBuffer) const
{
    DE_UNREF(vk);
    DE_UNREF(commandBuffer);
#ifndef CTS_USES_VULKANSC
    const auto &subpass = m_subpasses[m_activeSubpass];
    std::vector<vk::VkRenderingAttachmentInfo> colorAttachments;
    for (uint32_t i = 0; i < (uint32_t)subpass.m_colorAttachments.size(); ++i)
    {
        colorAttachments.emplace_back();
        auto &colorAttachment = colorAttachments.back();
        colorAttachment       = vk::initVulkanStructure();
        if (subpass.m_colorAttachments[i].index == VK_ATTACHMENT_UNUSED)
            continue;
        colorAttachment        = subpass.m_colorAttachments[i].attachmentInfo;
        colorAttachment.loadOp = vk::VK_ATTACHMENT_LOAD_OP_LOAD;
        if (!subpass.m_resolveAttachments.empty() && subpass.m_resolveAttachments[i].index != VK_ATTACHMENT_UNUSED)
        {
            if (isUintFormat(subpass.m_resolveAttachments[i].format) ||
                isIntFormat(subpass.m_resolveAttachments[i].format))
                colorAttachment.resolveMode = vk::VK_RESOLVE_MODE_SAMPLE_ZERO_BIT;
            else
                colorAttachment.resolveMode = vk::VK_RESOLVE_MODE_AVERAGE_BIT;
            colorAttachment.resolveImageView   = subpass.m_resolveAttachments[i].attachmentInfo.imageView;
            colorAttachment.resolveImageLayout = subpass.m_resolveAttachments[i].attachmentInfo.imageLayout;
        }
    }

    m_renderingInfo.colorAttachmentCount = (uint32_t)colorAttachments.size();
    m_renderingInfo.pColorAttachments    = colorAttachments.data();

    subpass.m_depthStencilAttachment.attachmentInfo.loadOp = vk::VK_ATTACHMENT_LOAD_OP_LOAD;
    VkRenderingAttachmentInfo depthAttachment              = subpass.m_depthStencilAttachment.attachmentInfo;
    VkRenderingAttachmentInfo stencilAttachment            = subpass.m_depthStencilAttachment.attachmentInfo;
    stencilAttachment.storeOp                              = subpass.m_depthStencilAttachment.stencilStoreOp;

    if (depthAttachment.imageView != VK_NULL_HANDLE)
    {
        const auto tcuFormat               = vk::mapVkFormat(subpass.m_depthStencilAttachment.format);
        bool hasDepthAspect                = tcu::hasDepthComponent(tcuFormat.order);
        bool hasStencilAspect              = tcu::hasStencilComponent(tcuFormat.order);
        m_renderingInfo.pDepthAttachment   = hasDepthAspect ? &depthAttachment : nullptr;
        m_renderingInfo.pStencilAttachment = hasStencilAspect ? &stencilAttachment : nullptr;
    }
    else
    {
        m_renderingInfo.pDepthAttachment   = nullptr;
        m_renderingInfo.pStencilAttachment = nullptr;
    }

    if (m_activeSubpass < (uint32_t)m_viewMasks.size())
        m_renderingInfo.viewMask = m_viewMasks[m_activeSubpass];

    m_renderingInfo.pNext = nullptr;
    if (subpass.m_msrtss.sType == VK_STRUCTURE_TYPE_MULTISAMPLED_RENDER_TO_SINGLE_SAMPLED_INFO_EXT)
    {
        subpass.m_msrtss.pNext = nullptr;
        m_renderingInfo.pNext  = &subpass.m_msrtss;
    }

    if (subpass.m_dsr.sType == VK_STRUCTURE_TYPE_SUBPASS_DESCRIPTION_DEPTH_STENCIL_RESOLVE)
    {
        depthAttachment.resolveMode   = subpass.m_dsr.depthResolveMode;
        stencilAttachment.resolveMode = subpass.m_dsr.stencilResolveMode;
        if (subpass.m_dsr.pDepthStencilResolveAttachment)
        {
            depthAttachment.resolveImageView   = m_imageViews[subpass.m_dsr.pDepthStencilResolveAttachment->attachment];
            depthAttachment.resolveImageLayout = subpass.m_dsr.pDepthStencilResolveAttachment->layout;
            stencilAttachment.resolveImageView = m_imageViews[subpass.m_dsr.pDepthStencilResolveAttachment->attachment];
            stencilAttachment.resolveImageLayout = subpass.m_dsr.pDepthStencilResolveAttachment->layout;
        }
    }

    m_renderingInfo.flags = (VkRenderingFlags)0u;

    if (m_secondaryCommandBuffers)
        m_renderingInfo.flags |= VK_RENDERING_CONTENTS_SECONDARY_COMMAND_BUFFERS_BIT;

    vk.cmdBeginRendering(commandBuffer, &m_renderingInfo);
#endif
}

void RenderPassWrapper::nextSubpass(const DeviceInterface &vk, const VkCommandBuffer commandBuffer,
                                    const VkSubpassContents contents) const
{
    if (!m_isDynamicRendering)
    {
        vk.cmdNextSubpass(commandBuffer, contents);
    }
    else
    {
#ifndef CTS_USES_VULKANSC
        vk.cmdEndRendering(commandBuffer);
        ++m_activeSubpass;
        DE_ASSERT(m_activeSubpass < (uint32_t)m_subpasses.size());

        const auto &subpass = m_subpasses[m_activeSubpass];

        transitionLayouts(vk, commandBuffer, subpass, false);

        insertDependencies(vk, commandBuffer, m_activeSubpass);

        beginRendering(vk, commandBuffer);
#endif
    }
}

void RenderPassWrapper::createFramebuffer(const DeviceInterface &vk, const VkDevice device,
                                          const VkFramebufferCreateInfo *pCreateInfo,
                                          const std::vector<vk::VkImage> &images)
{
    DE_UNREF(images);
    if (!m_isDynamicRendering)
    {
        m_framebuffer = vk::createFramebuffer(vk, device, pCreateInfo);
    }
    else
    {
#ifndef CTS_USES_VULKANSC
        m_images = images;
        m_imageViews.resize(pCreateInfo->attachmentCount);
        for (uint32_t i = 0; i < pCreateInfo->attachmentCount; ++i)
            m_imageViews[i] = pCreateInfo->pAttachments[i];

        for (auto &subpass : m_subpasses)
        {
            for (uint32_t i = 0; i < (uint32_t)subpass.m_colorAttachments.size(); ++i)
            {
                if (subpass.m_colorAttachments[i].index != VK_ATTACHMENT_UNUSED)
                    subpass.m_colorAttachments[i].attachmentInfo.imageView =
                        pCreateInfo->pAttachments[subpass.m_colorAttachments[i].index];
            }

            if (subpass.m_depthStencilAttachment.attachmentInfo.imageLayout != VK_IMAGE_LAYOUT_UNDEFINED)
            {
                if (subpass.m_depthStencilAttachment.index != VK_ATTACHMENT_UNUSED)
                    subpass.m_depthStencilAttachment.attachmentInfo.imageView =
                        pCreateInfo->pAttachments[subpass.m_depthStencilAttachment.index];
            }

            for (uint32_t i = 0; i < (uint32_t)subpass.m_resolveAttachments.size(); ++i)
            {
                if (subpass.m_resolveAttachments[i].index != VK_ATTACHMENT_UNUSED)
                    subpass.m_resolveAttachments[i].attachmentInfo.imageView =
                        pCreateInfo->pAttachments[subpass.m_resolveAttachments[i].index];
            }
        }
        m_layers = pCreateInfo->layers;
#endif
    }
}

void RenderPassWrapper::createFramebuffer(const DeviceInterface &vk, const VkDevice device,
                                          const VkFramebufferCreateInfo *pCreateInfo, vk::VkImage colorImage,
                                          vk::VkImage depthStencilImage)
{
    DE_UNREF(colorImage);
    DE_UNREF(depthStencilImage);
    if (!m_isDynamicRendering)
    {
        m_framebuffer = vk::createFramebuffer(vk, device, pCreateInfo);
    }
    else
    {
#ifndef CTS_USES_VULKANSC
        if (colorImage != VK_NULL_HANDLE)
        {
            m_images.push_back(colorImage);
            DE_ASSERT(pCreateInfo->attachmentCount > 0);
            m_imageViews.push_back(pCreateInfo->pAttachments[0]);
        }
        if (depthStencilImage != VK_NULL_HANDLE)
            m_images.push_back(depthStencilImage);
        for (auto &subpass : m_subpasses)
        {
            DE_ASSERT(subpass.m_colorAttachments.size() <= 1);
            if (pCreateInfo->pAttachments)
            {
                if (!subpass.m_colorAttachments.empty() &&
                    subpass.m_colorAttachments[0].index < pCreateInfo->attachmentCount)
                    subpass.m_colorAttachments[0].attachmentInfo.imageView =
                        pCreateInfo->pAttachments[subpass.m_colorAttachments[0].index];
                if (subpass.m_depthStencilAttachment.index < pCreateInfo->attachmentCount)
                    subpass.m_depthStencilAttachment.attachmentInfo.imageView =
                        pCreateInfo->pAttachments[subpass.m_depthStencilAttachment.index];
            }
        }
#endif
    }
}

void RenderPassWrapper::createFramebuffer(const DeviceInterface &vk, const VkDevice device, const VkImage colorImage,
                                          const VkImageView colorAttachment, const uint32_t width,
                                          const uint32_t height, const uint32_t layers)
{
    DE_UNREF(colorImage);
    if (!m_isDynamicRendering)
    {
        VkFramebufferCreateInfo createInfo = initVulkanStructure();
        createInfo.flags                   = (VkFramebufferCreateFlags)0u;
        createInfo.renderPass              = *m_renderPass;
        createInfo.attachmentCount         = (colorAttachment != VK_NULL_HANDLE) ? 1u : 0u;
        createInfo.pAttachments            = &colorAttachment;
        createInfo.width                   = width;
        createInfo.height                  = height;
        createInfo.layers                  = layers;
        m_framebuffer                      = vk::createFramebuffer(vk, device, &createInfo);
    }
    else
    {
#ifndef CTS_USES_VULKANSC
        m_images.push_back(colorImage);
        m_imageViews.push_back(colorAttachment);
        if (colorImage != VK_NULL_HANDLE)
        {
            for (auto &subpass : m_subpasses)
            {
                DE_ASSERT(subpass.m_colorAttachments.size() == 1);
                subpass.m_colorAttachments[0].attachmentInfo.imageView = colorAttachment;
            }
        }
#endif
    }
}

void RenderPassWrapper::createFramebuffer(const DeviceInterface &vk, const VkDevice device,
                                          const uint32_t attachmentCount, const VkImage *imagesArray,
                                          const VkImageView *attachmentsArray, const uint32_t width,
                                          const uint32_t height, const uint32_t layers)
{
    DE_UNREF(imagesArray);
    if (!m_isDynamicRendering)
    {
        VkFramebufferCreateInfo createInfo = initVulkanStructure();
        createInfo.flags                   = (VkFramebufferCreateFlags)0u;
        createInfo.renderPass              = *m_renderPass;
        createInfo.attachmentCount         = attachmentCount;
        createInfo.pAttachments            = attachmentsArray;
        createInfo.width                   = width;
        createInfo.height                  = height;
        createInfo.layers                  = layers;
        m_framebuffer                      = vk::createFramebuffer(vk, device, &createInfo);
    }
    else
    {
#ifndef CTS_USES_VULKANSC
        for (uint32_t i = 0; i < attachmentCount; ++i)
        {
            m_images.push_back(imagesArray[i]);
            m_imageViews.push_back(attachmentsArray[i]);
        }
        for (auto &subpass : m_subpasses)
        {
            for (uint32_t i = 0; i < (uint32_t)subpass.m_colorAttachments.size(); ++i)
            {
                if (subpass.m_colorAttachments[i].index != VK_ATTACHMENT_UNUSED)
                    subpass.m_colorAttachments[i].attachmentInfo.imageView =
                        attachmentsArray[subpass.m_colorAttachments[i].index];
            }
            if (subpass.m_depthStencilAttachment.attachmentInfo.imageLayout != VK_IMAGE_LAYOUT_UNDEFINED)
            {
                if (subpass.m_depthStencilAttachment.index != VK_ATTACHMENT_UNUSED)
                    subpass.m_depthStencilAttachment.attachmentInfo.imageView =
                        attachmentsArray[subpass.m_depthStencilAttachment.index];
            }
            for (uint32_t i = 0; i < (uint32_t)subpass.m_resolveAttachments.size(); ++i)
            {
                if (subpass.m_resolveAttachments[i].index != VK_ATTACHMENT_UNUSED)
                    subpass.m_resolveAttachments[i].attachmentInfo.imageView =
                        attachmentsArray[subpass.m_resolveAttachments[i].index];
            }
        }
#endif
    }
}

ShaderWrapper::ShaderWrapper()
    : m_vk(nullptr)
    , m_device(VK_NULL_HANDLE)
    , m_binary(nullptr)
    , m_moduleCreateFlags((VkShaderModuleCreateFlags)0u)
    , m_layout(nullptr)
    , m_specializationInfo(nullptr)
#ifndef CTS_USES_VULKANSC
    , m_shaderCreateFlags((VkShaderCreateFlagsEXT)0u)
    , m_binaryDataSize(0u)
#endif
{
}

ShaderWrapper::ShaderWrapper(const DeviceInterface &vk, VkDevice device, const vk::ProgramBinary &binary,
                             const vk::VkShaderModuleCreateFlags createFlags)
    : m_vk(&vk)
    , m_device(device)
    , m_binary(&binary)
    , m_moduleCreateFlags(createFlags)
    , m_layout(nullptr)
    , m_specializationInfo(nullptr)
#ifndef CTS_USES_VULKANSC
    , m_shaderCreateFlags((VkShaderCreateFlagsEXT)0u)
    , m_binaryDataSize(0u)
#endif
{
}

ShaderWrapper::ShaderWrapper(const ShaderWrapper &rhs) noexcept
    : m_vk(rhs.m_vk)
    , m_device(rhs.m_device)
    , m_binary(rhs.m_binary)
    , m_moduleCreateFlags(rhs.m_moduleCreateFlags)
    , m_layout(rhs.m_layout)
    , m_specializationInfo(rhs.m_specializationInfo)
#ifndef CTS_USES_VULKANSC
    , m_shaderCreateFlags(rhs.m_shaderCreateFlags)
    , m_binaryDataSize(rhs.m_binaryDataSize)
    , m_binaryData(rhs.m_binaryData)
#endif
{
}

ShaderWrapper &ShaderWrapper::operator=(const ShaderWrapper &rhs) noexcept
{
    m_vk                 = rhs.m_vk;
    m_device             = rhs.m_device;
    m_binary             = rhs.m_binary;
    m_moduleCreateFlags  = rhs.m_moduleCreateFlags;
    m_layout             = rhs.m_layout;
    m_specializationInfo = rhs.m_specializationInfo;
#ifndef CTS_USES_VULKANSC
    m_shaderCreateFlags = rhs.m_shaderCreateFlags;
    m_binaryDataSize    = rhs.m_binaryDataSize;
    m_binaryData        = rhs.m_binaryData;
#endif

    return *this;
}

vk::VkShaderModule ShaderWrapper::getModule(void) const
{
    if (!m_module)
    {
        if (!m_vk)
            return VK_NULL_HANDLE;
        m_module = createShaderModule(*m_vk, m_device, *m_binary, m_moduleCreateFlags);
    }
    return *m_module;
}

size_t ShaderWrapper::getCodeSize(void) const
{
    return m_binary->getSize();
}

void *ShaderWrapper::getBinary(void) const
{
    return (void *)m_binary->getBinary();
}

void ShaderWrapper::createModule(void)
{
    if (m_vk)
        m_module = createShaderModule(*m_vk, m_device, *m_binary, m_moduleCreateFlags);
}

void ShaderWrapper::setLayoutAndSpecialization(const PipelineLayoutWrapper *layout,
                                               const VkSpecializationInfo *specializationInfo)
{
    m_layout             = layout;
    m_specializationInfo = specializationInfo;
}

#ifndef CTS_USES_VULKANSC
void ShaderWrapper::getShaderBinary(void)
{
    m_vk->getShaderBinaryDataEXT(m_device, *m_shader, &m_binaryDataSize, nullptr);
    m_binaryData.resize(m_binaryDataSize);
    m_vk->getShaderBinaryDataEXT(m_device, *m_shader, &m_binaryDataSize, m_binaryData.data());
}
#endif

// Structure storing *CreateInfo structures that do not need to exist in memory after pipeline was constructed.
struct GraphicsPipelineWrapper::InternalData
{
    const InstanceInterface &vki;
    const DeviceInterface &vk;
    VkPhysicalDevice physicalDevice;
    VkDevice device;
    const std::vector<std::string> &deviceExtensions;
    const PipelineConstructionType pipelineConstructionType;
    const VkPipelineCreateFlags pipelineFlags;
    PipelineCreateFlags2 pipelineFlags2;

    // attribute used for making sure pipeline is configured in correct order
    int setupState;

    std::vector<PipelineShaderStageModuleIdPtr> pipelineShaderIdentifiers;
    std::vector<VkPipelineShaderStageCreateInfo> pipelineShaderStages;
    VkPipelineInputAssemblyStateCreateInfo inputAssemblyState;
    VkPipelineRasterizationStateCreateInfo defaultRasterizationState;
    VkPipelineViewportStateCreateInfo viewportState;
    VkPipelineTessellationStateCreateInfo tessellationState;
    VkPipelineFragmentShadingRateStateCreateInfoKHR *pFragmentShadingRateState;
    PipelineRenderingCreateInfoWrapper pRenderingState;
    RenderingAttachmentLocationInfoWrapper pRenderingAttachmentLocation;
    RenderingInputAttachmentIndexInfoWrapper pRenderingInputAttachmentIndex;
    const VkPipelineDynamicStateCreateInfo *pDynamicState;
    PipelineRepresentativeFragmentTestCreateInfoWrapper pRepresentativeFragmentTestState;
    PipelineRobustnessCreateInfoWrapper pPipelineRobustnessState;

    TessellationDomainOriginStatePtr pTessellationDomainOrigin;
    bool useViewportState;
    bool useShaderModules;
    bool useDefaultRasterizationState;
    bool useDefaultDepthStencilState;
    bool useDefaultColorBlendState;
    bool useDefaultMultisampleState;
    bool useDefaultVertexInputState;
    bool failOnCompileWhenLinking;

#ifndef CTS_USES_VULKANSC
    VkGraphicsPipelineLibraryCreateInfoEXT pipelinePartLibraryCreateInfo[4];
    VkPipelineLibraryCreateInfoKHR finalPipelineLibraryCreateInfo;
    VkPipelineCreateFlags2CreateInfoKHR pipelinePartFlags2CreateInfo[4];
#endif
    std::vector<VkDynamicState> pipelinePartDynamicStates[4];
    VkPipelineDynamicStateCreateInfo pipelinePartDynamicStateCreateInfo[4];
    VkGraphicsPipelineCreateInfo pipelinePartCreateInfo[4];
    bool explicitLinkPipelineLayoutSet;
    VkGraphicsPipelineCreateInfo monolithicPipelineCreateInfo;

    ShaderWrapper vertexShader;
    ShaderWrapper tessellationControlShader;
    ShaderWrapper tessellationEvaluationShader;
    ShaderWrapper geometryShader;
    ShaderWrapper fragmentShader;

    ShaderWrapper meshShader;
    ShaderWrapper taskShader;

    bool tessellationShaderFeature;
    bool geometryShaderFeature;
    bool taskShaderFeature;
    bool meshShaderFeature;

    // Store all dynamic state that are used with shader objects
    std::vector<vk::VkDynamicState> shaderObjectDynamicStates;

#ifndef CTS_USES_VULKANSC
    // Store the state that a pipeline would be created with, but shader objects have to set dynamically
    struct PipelineCreateState
    {
        std::vector<VkViewport> viewports;
        std::vector<VkRect2D> scissors;
        float lineWidth = 1.0f;
        VkDepthBiasRepresentationEXT depthBiasRepresentation =
            vk::VK_DEPTH_BIAS_REPRESENTATION_LEAST_REPRESENTABLE_VALUE_FORMAT_EXT;
        VkBool32 depthBiasExact       = VK_FALSE;
        float depthBiasConstantFactor = 0.0f;
        float depthBiasClamp          = 0.0f;
        float depthBiasSlopeFactor    = 1.0f;
        float blendConstants[4]       = {0.0f, 0.0f, 0.0f, 0.0f};
        float minDepthBounds          = 0.0f;
        float maxDepthBounds          = 1.0f;
        VkStencilOpState stencilFront = {
            VK_STENCIL_OP_KEEP, VK_STENCIL_OP_KEEP, VK_STENCIL_OP_KEEP, VK_COMPARE_OP_NEVER, 0, 0, 0};
        VkStencilOpState stencilBack = {
            VK_STENCIL_OP_KEEP, VK_STENCIL_OP_KEEP, VK_STENCIL_OP_KEEP, VK_COMPARE_OP_NEVER, 0, 0, 0};
        VkCullModeFlags cullMode     = VK_CULL_MODE_NONE;
        bool depthTestEnable         = VK_FALSE;
        bool depthWriteEnable        = VK_FALSE;
        VkCompareOp depthCompareOp   = VK_COMPARE_OP_NEVER;
        bool depthBoundsTestEnable   = VK_FALSE;
        VkFrontFace frontFace        = VK_FRONT_FACE_COUNTER_CLOCKWISE;
        VkPrimitiveTopology topology = VK_PRIMITIVE_TOPOLOGY_POINT_LIST;
        bool stencilTestEnable       = VK_FALSE;
        std::vector<VkVertexInputAttributeDescription2EXT> attributes;
        std::vector<VkVertexInputBindingDescription2EXT> bindings;
        bool depthBiasEnable         = VK_FALSE;
        VkLogicOp logicOp            = VK_LOGIC_OP_CLEAR;
        uint32_t patchControlPoints  = 1;
        bool primitiveRestartEnable  = VK_FALSE;
        bool rasterizerDiscardEnable = VK_FALSE;
        bool alphaToCoverageEnable   = VK_FALSE;
        bool alphaToOneEnable        = VK_FALSE;
        std::vector<VkColorBlendAdvancedEXT> colorBlendAdvanced;
        std::vector<VkBool32> colorBlendEnables;
        std::vector<VkColorBlendEquationEXT> blendEquations;
        std::vector<VkColorComponentFlags> colorWriteMasks;
        VkConservativeRasterizationModeEXT conservativeRasterizationMode =
            VK_CONSERVATIVE_RASTERIZATION_MODE_DISABLED_EXT;
        VkCoverageModulationModeNV coverageModulationMode = VK_COVERAGE_MODULATION_MODE_NONE_NV;
        bool coverageModulationTableEnable                = VK_FALSE;
        std::vector<float> coverageModulationTable;
        VkCoverageReductionModeNV coverageReductionMode = VK_COVERAGE_REDUCTION_MODE_MERGE_NV;
        bool coverageToColorEnable                      = VK_FALSE;
        uint32_t coverageToColorLocation                = 0;
        bool depthClampEnable                           = VK_FALSE;
        bool depthClipEnable                            = VK_FALSE;
        bool negativeOneToOne                           = VK_FALSE;
        uint32_t colorWriteEnableAttachmentCount        = 0;
        std::vector<VkBool32> colorWriteEnables;
        float extraPrimitiveOverestimationSize            = 0.0f;
        VkLineRasterizationModeEXT lineRasterizationMode  = VK_LINE_RASTERIZATION_MODE_DEFAULT_EXT;
        bool stippledLineEnable                           = VK_FALSE;
        uint32_t lineStippleFactor                        = 1;
        uint16_t lineStipplePattern                       = 0x1;
        bool logicOpEnable                                = VK_FALSE;
        VkPolygonMode polygonMode                         = VK_POLYGON_MODE_FILL;
        VkProvokingVertexModeEXT provokingVertexMode      = VK_PROVOKING_VERTEX_MODE_FIRST_VERTEX_EXT;
        VkSampleCountFlagBits rasterizationSamples        = VK_SAMPLE_COUNT_1_BIT;
        VkExtent2D fragmentShadingRateSize                = {1u, 1u};
        VkFragmentShadingRateCombinerOpKHR combinerOps[2] = {VK_FRAGMENT_SHADING_RATE_COMBINER_OP_KEEP_KHR,
                                                             VK_FRAGMENT_SHADING_RATE_COMBINER_OP_KEEP_KHR};
        uint32_t rasterizationStream                      = 0;
        bool representativeFragmentTestEnable             = VK_FALSE;
        bool sampleLocationsEnable                        = VK_FALSE;
        std::vector<VkSampleLocationEXT> pSampleLocations;
        VkSampleLocationsInfoEXT sampleLocationsInfo = vk::initVulkanStructure();
        std::vector<VkSampleMask> sampleMasks;
        bool shadingRateImageEnable             = VK_FALSE;
        VkTessellationDomainOrigin domainOrigin = VK_TESSELLATION_DOMAIN_ORIGIN_UPPER_LEFT;
        std::vector<VkViewportSwizzleNV> viewportSwizzles;
        bool viewportWScalingEnable    = VK_FALSE;
        uint32_t viewportWScalingCount = 0;
        std::vector<VkViewportWScalingNV> viewportWScalings;
        VkCoarseSampleOrderTypeNV coarseSampleOrderType = VK_COARSE_SAMPLE_ORDER_TYPE_DEFAULT_NV;
        uint32_t coarseCustomSampleOrderCount           = 0;
        std::vector<std::vector<VkCoarseSampleLocationNV>> coarseSampleLocations;
        std::vector<VkCoarseSampleOrderCustomNV> coarseCustomSampleOrders;
        uint32_t shadingRatePaletteCount = 0;
        std::vector<std::vector<VkShadingRatePaletteEntryNV>> shadingRatePaletteEntries;
        std::vector<VkShadingRatePaletteNV> shadingRatePalettes;
        uint32_t exclusiveScissorCount = 0;
        std::vector<VkRect2D> exclussiveScissors;
        bool discardRectangleEnable = VK_FALSE;
        std::vector<VkRect2D> discardRectangles;
        VkDiscardRectangleModeEXT discardRectangleMode  = VK_DISCARD_RECTANGLE_MODE_INCLUSIVE_EXT;
        VkImageAspectFlags attachmentFeedbackLoopEnable = VK_IMAGE_ASPECT_NONE;
    } pipelineCreateState;
#endif

    // initialize with most common values
    InternalData(const InstanceInterface&            instanceInterface,
                 const DeviceInterface&                vkd,
                 VkPhysicalDevice                    physDevice,
                 VkDevice                            vkDevice,
                 const std::vector<std::string>&    deviceExts,
                 const PipelineConstructionType        constructionType,
                 const VkPipelineCreateFlags        pipelineCreateFlags)
        : vki                        (instanceInterface)
        , vk                        (vkd)
        , physicalDevice            (physDevice)
        , device                    (vkDevice)
        , deviceExtensions            (deviceExts)
        , pipelineConstructionType    (constructionType)
        , pipelineFlags                (pipelineCreateFlags)
        , pipelineFlags2            (0u)
        , setupState                (PSS_NONE)
        , inputAssemblyState
        {
            VK_STRUCTURE_TYPE_PIPELINE_INPUT_ASSEMBLY_STATE_CREATE_INFO, // VkStructureType                                sType
            nullptr, // const void*                                    pNext
            0u, // VkPipelineInputAssemblyStateCreateFlags        flags
            VK_PRIMITIVE_TOPOLOGY_TRIANGLE_LIST, // VkPrimitiveTopology                            topology
            VK_FALSE                                                        // VkBool32                                        primitiveRestartEnable
        }
        , defaultRasterizationState
        {
            VK_STRUCTURE_TYPE_PIPELINE_RASTERIZATION_STATE_CREATE_INFO, // VkStructureType                                sType
            nullptr, // const void*                                    pNext
            0u, // VkPipelineRasterizationStateCreateFlags        flags
            VK_FALSE, // VkBool32                                        depthClampEnable
            VK_FALSE, // VkBool32                                        rasterizerDiscardEnable
            VK_POLYGON_MODE_FILL, // VkPolygonMode                                polygonMode
            VK_CULL_MODE_NONE, // VkCullModeFlags                                cullMode
            VK_FRONT_FACE_COUNTER_CLOCKWISE, // VkFrontFace                                    frontFace
            VK_FALSE, // VkBool32                                        depthBiasEnable
            0.0f, // float                                        depthBiasConstantFactor
            0.0f, // float                                        depthBiasClamp
            0.0f, // float                                        depthBiasSlopeFactor
            1.0f                                                            // float                                        lineWidth
        }
        , viewportState
        {
            VK_STRUCTURE_TYPE_PIPELINE_VIEWPORT_STATE_CREATE_INFO, // VkStructureType                                sType
            nullptr, // const void*                                    pNext
            (VkPipelineViewportStateCreateFlags)0, // VkPipelineViewportStateCreateFlags            flags
            1u, // uint32_t                                        viewportCount
            nullptr, // const VkViewport*                            pViewports
            1u, // uint32_t                                        scissorCount
            nullptr                                                            // const VkRect2D*                                pScissors
        }
        , tessellationState
        {
            VK_STRUCTURE_TYPE_PIPELINE_TESSELLATION_STATE_CREATE_INFO, // VkStructureType                                sType
            nullptr, // const void*                                    pNext
            0u, // VkPipelineTessellationStateCreateFlags        flags
            3u                                                                // uint32_t                                        patchControlPoints
        }
        , pFragmentShadingRateState        (nullptr)
        , pDynamicState                    (nullptr)
        , pRepresentativeFragmentTestState(nullptr)
        , pPipelineRobustnessState          (nullptr)
        , pTessellationDomainOrigin        ()
        , useViewportState                (true)
        , useShaderModules                (true)
        , useDefaultRasterizationState    (false)
        , useDefaultDepthStencilState    (false)
        , useDefaultColorBlendState        (false)
        , useDefaultMultisampleState    (false)
        , useDefaultVertexInputState    (true)
        , failOnCompileWhenLinking        (false)
        , explicitLinkPipelineLayoutSet    (false)
        , tessellationShaderFeature        (false)
        , geometryShaderFeature            (false)
        , taskShaderFeature                (false)
        , meshShaderFeature                (false)
    {
        // we need to store create info structures in InternalData
        // to be able to grab whole pipelinePartCreateInfo with valid pNext chain;
        // some tests use VkGraphicsPipelineCreateInfo to create pipeline binaries
        for (uint32_t i = 0u; i < 4u; ++i)
        {
#ifndef CTS_USES_VULKANSC
            pipelinePartFlags2CreateInfo[i] = initVulkanStructure();
#endif
            pipelinePartDynamicStateCreateInfo[i] = initVulkanStructure();
        }

        monolithicPipelineCreateInfo = initVulkanStructure();
    }

    bool extensionEnabled(const std::string &ext) const
    {
        return std::find(deviceExtensions.begin(), deviceExtensions.end(), ext) != deviceExtensions.end();
    }
};

GraphicsPipelineWrapper::GraphicsPipelineWrapper(const InstanceInterface &vki, const DeviceInterface &vk,
                                                 VkPhysicalDevice physicalDevice, VkDevice device,
                                                 const std::vector<std::string> &deviceExtensions,
                                                 const PipelineConstructionType pipelineConstructionType,
                                                 const VkPipelineCreateFlags flags)
    : m_internalData(
          new InternalData(vki, vk, physicalDevice, device, deviceExtensions, pipelineConstructionType, flags))
{
}

GraphicsPipelineWrapper::GraphicsPipelineWrapper(GraphicsPipelineWrapper &&pw) noexcept
    : m_pipelineFinal(pw.m_pipelineFinal)
    , m_internalData(pw.m_internalData)
{
    std::move(pw.m_pipelineParts, pw.m_pipelineParts + de::arrayLength(pw.m_pipelineParts), m_pipelineParts);
}

GraphicsPipelineWrapper &GraphicsPipelineWrapper::setMonolithicPipelineLayout(const PipelineLayoutWrapper &layout)
{
    // make sure pipeline was not already built
    DE_ASSERT(m_pipelineFinal.get() == VK_NULL_HANDLE);

    m_internalData->monolithicPipelineCreateInfo.layout = *layout;
    m_internalData->explicitLinkPipelineLayoutSet       = true;

    return *this;
}

GraphicsPipelineWrapper &GraphicsPipelineWrapper::setDynamicState(const VkPipelineDynamicStateCreateInfo *dynamicState)
{
    // make sure states are not yet setup - all pipeline states must know about dynamic state
    DE_ASSERT(m_internalData && m_internalData->setupState == PSS_NONE);

    m_internalData->pDynamicState                              = dynamicState;
    m_internalData->monolithicPipelineCreateInfo.pDynamicState = dynamicState;

    return *this;
}

GraphicsPipelineWrapper &GraphicsPipelineWrapper::setRepresentativeFragmentTestState(
    PipelineRepresentativeFragmentTestCreateInfoWrapper representativeFragmentTestState)
{
    // Representative fragment test state is needed by the fragment shader state.
    DE_ASSERT(m_internalData && (m_internalData->setupState < PSS_FRAGMENT_SHADER));

    m_internalData->pRepresentativeFragmentTestState = representativeFragmentTestState;
    return *this;
}

GraphicsPipelineWrapper &GraphicsPipelineWrapper::setPipelineCreateFlags2(PipelineCreateFlags2 pipelineFlags2)
{
    // make sure states are not yet setup - all pipeline states must know about createFlags2
    DE_ASSERT(m_internalData && m_internalData->setupState == PSS_NONE);

    m_internalData->pipelineFlags2 = pipelineFlags2;
    return *this;
}

GraphicsPipelineWrapper &GraphicsPipelineWrapper::setPipelineRobustnessState(
    PipelineRobustnessCreateInfoWrapper pipelineRobustnessState)
{
    // pipeline robustness is needed by vertex input state, make sure vertex input state was not setup yet
    DE_ASSERT(m_internalData && (m_internalData->setupState == PSS_NONE));

    m_internalData->pPipelineRobustnessState = pipelineRobustnessState;
    return *this;
}

std::vector<VkDynamicState> getDynamicStates(const VkPipelineDynamicStateCreateInfo *dynamicStateInfo,
                                             uint32_t setupState)
{
    static const std::set<VkDynamicState> vertexInputStates{
        VK_DYNAMIC_STATE_VERTEX_INPUT_BINDING_STRIDE_EXT,
        VK_DYNAMIC_STATE_VERTEX_INPUT_EXT,
        VK_DYNAMIC_STATE_PRIMITIVE_TOPOLOGY_EXT,
        VK_DYNAMIC_STATE_PRIMITIVE_RESTART_ENABLE_EXT,
    };

    static const std::set<VkDynamicState> preRastStates{
        VK_DYNAMIC_STATE_VIEWPORT,
        VK_DYNAMIC_STATE_VIEWPORT_WITH_COUNT_EXT,
        VK_DYNAMIC_STATE_SCISSOR,
        VK_DYNAMIC_STATE_SCISSOR_WITH_COUNT_EXT,
        VK_DYNAMIC_STATE_LINE_WIDTH,
        VK_DYNAMIC_STATE_LINE_STIPPLE_EXT,
        VK_DYNAMIC_STATE_CULL_MODE_EXT,
        VK_DYNAMIC_STATE_FRONT_FACE_EXT,
        VK_DYNAMIC_STATE_PATCH_CONTROL_POINTS_EXT,
        VK_DYNAMIC_STATE_RASTERIZER_DISCARD_ENABLE_EXT,
        VK_DYNAMIC_STATE_DISCARD_RECTANGLE_EXT,
        VK_DYNAMIC_STATE_DEPTH_BIAS,
        VK_DYNAMIC_STATE_DEPTH_BIAS_ENABLE_EXT,
        VK_DYNAMIC_STATE_FRAGMENT_SHADING_RATE_KHR,
#ifndef CTS_USES_VULKANSC
        VK_DYNAMIC_STATE_TESSELLATION_DOMAIN_ORIGIN_EXT,
        VK_DYNAMIC_STATE_DEPTH_CLAMP_ENABLE_EXT,
        VK_DYNAMIC_STATE_POLYGON_MODE_EXT,
        VK_DYNAMIC_STATE_RASTERIZATION_STREAM_EXT,
        VK_DYNAMIC_STATE_PROVOKING_VERTEX_MODE_EXT,
        VK_DYNAMIC_STATE_DEPTH_CLIP_NEGATIVE_ONE_TO_ONE_EXT,
        VK_DYNAMIC_STATE_DEPTH_CLIP_ENABLE_EXT,
        VK_DYNAMIC_STATE_LINE_STIPPLE_ENABLE_EXT,
        VK_DYNAMIC_STATE_LINE_STIPPLE_EXT,
        VK_DYNAMIC_STATE_CONSERVATIVE_RASTERIZATION_MODE_EXT,
        VK_DYNAMIC_STATE_EXTRA_PRIMITIVE_OVERESTIMATION_SIZE_EXT,
        VK_DYNAMIC_STATE_LINE_RASTERIZATION_MODE_EXT,
        VK_DYNAMIC_STATE_VIEWPORT_SWIZZLE_NV,
        VK_DYNAMIC_STATE_SHADING_RATE_IMAGE_ENABLE_NV,
        VK_DYNAMIC_STATE_VIEWPORT_W_SCALING_ENABLE_NV,
        VK_DYNAMIC_STATE_VIEWPORT_W_SCALING_NV,
        VK_DYNAMIC_STATE_VIEWPORT_SHADING_RATE_PALETTE_NV,
        VK_DYNAMIC_STATE_VIEWPORT_COARSE_SAMPLE_ORDER_NV,
        VK_DYNAMIC_STATE_EXCLUSIVE_SCISSOR_NV,
#endif
    };

    static const std::set<VkDynamicState> fragShaderStates{
        VK_DYNAMIC_STATE_DEPTH_BOUNDS,
        VK_DYNAMIC_STATE_DEPTH_TEST_ENABLE_EXT,
        VK_DYNAMIC_STATE_DEPTH_WRITE_ENABLE_EXT,
        VK_DYNAMIC_STATE_DEPTH_COMPARE_OP_EXT,
        VK_DYNAMIC_STATE_DEPTH_BOUNDS_TEST_ENABLE_EXT,
        VK_DYNAMIC_STATE_STENCIL_COMPARE_MASK,
        VK_DYNAMIC_STATE_STENCIL_WRITE_MASK,
        VK_DYNAMIC_STATE_STENCIL_REFERENCE,
        VK_DYNAMIC_STATE_STENCIL_TEST_ENABLE_EXT,
        VK_DYNAMIC_STATE_STENCIL_OP_EXT,
        VK_DYNAMIC_STATE_FRAGMENT_SHADING_RATE_KHR,
        // Needs MSAA info here as well as fragment output state
        VK_DYNAMIC_STATE_SAMPLE_LOCATIONS_EXT,
#ifndef CTS_USES_VULKANSC
        VK_DYNAMIC_STATE_SAMPLE_MASK_EXT,
        VK_DYNAMIC_STATE_ALPHA_TO_COVERAGE_ENABLE_EXT,
        VK_DYNAMIC_STATE_ALPHA_TO_ONE_ENABLE_EXT,
        VK_DYNAMIC_STATE_SAMPLE_LOCATIONS_ENABLE_EXT,
        VK_DYNAMIC_STATE_RASTERIZATION_SAMPLES_EXT,
        VK_DYNAMIC_STATE_COVERAGE_TO_COLOR_ENABLE_NV,
        VK_DYNAMIC_STATE_COVERAGE_TO_COLOR_LOCATION_NV,
        VK_DYNAMIC_STATE_COVERAGE_MODULATION_MODE_NV,
        VK_DYNAMIC_STATE_COVERAGE_MODULATION_TABLE_ENABLE_NV,
        VK_DYNAMIC_STATE_COVERAGE_MODULATION_TABLE_NV,
        VK_DYNAMIC_STATE_COVERAGE_REDUCTION_MODE_NV,
        VK_DYNAMIC_STATE_REPRESENTATIVE_FRAGMENT_TEST_ENABLE_NV,
#endif
    };

    static const std::set<VkDynamicState> fragOutputStates{
        VK_DYNAMIC_STATE_LOGIC_OP_EXT,
        VK_DYNAMIC_STATE_BLEND_CONSTANTS,
        VK_DYNAMIC_STATE_COLOR_WRITE_ENABLE_EXT,
        VK_DYNAMIC_STATE_FRAGMENT_SHADING_RATE_KHR,
        VK_DYNAMIC_STATE_SAMPLE_LOCATIONS_EXT,
#ifndef CTS_USES_VULKANSC
        VK_DYNAMIC_STATE_COLOR_WRITE_MASK_EXT,
        VK_DYNAMIC_STATE_COLOR_BLEND_ENABLE_EXT,
        VK_DYNAMIC_STATE_COLOR_BLEND_ADVANCED_EXT,
        VK_DYNAMIC_STATE_COLOR_BLEND_EQUATION_EXT,
        VK_DYNAMIC_STATE_LOGIC_OP_ENABLE_EXT,
        VK_DYNAMIC_STATE_SAMPLE_MASK_EXT,
        VK_DYNAMIC_STATE_ALPHA_TO_COVERAGE_ENABLE_EXT,
        VK_DYNAMIC_STATE_ALPHA_TO_ONE_ENABLE_EXT,
        VK_DYNAMIC_STATE_SAMPLE_LOCATIONS_ENABLE_EXT,
        VK_DYNAMIC_STATE_RASTERIZATION_SAMPLES_EXT,
        VK_DYNAMIC_STATE_COVERAGE_TO_COLOR_ENABLE_NV,
        VK_DYNAMIC_STATE_COVERAGE_TO_COLOR_LOCATION_NV,
        VK_DYNAMIC_STATE_COVERAGE_MODULATION_MODE_NV,
        VK_DYNAMIC_STATE_COVERAGE_MODULATION_TABLE_ENABLE_NV,
        VK_DYNAMIC_STATE_COVERAGE_MODULATION_TABLE_NV,
        VK_DYNAMIC_STATE_COVERAGE_REDUCTION_MODE_NV,
        VK_DYNAMIC_STATE_REPRESENTATIVE_FRAGMENT_TEST_ENABLE_NV,
        VK_DYNAMIC_STATE_ATTACHMENT_FEEDBACK_LOOP_ENABLE_EXT,
#endif
    };

    const std::set<VkDynamicState> dynamicStates(
        dynamicStateInfo->pDynamicStates, dynamicStateInfo->pDynamicStates + dynamicStateInfo->dynamicStateCount);

    // Verify all passed states are contained in at least one of the vectors above, so they won't get lost.
    for (const auto dynState : dynamicStates)
    {
        DE_UNREF(dynState); // For release builds.
        DE_ASSERT(de::contains(vertexInputStates.begin(), vertexInputStates.end(), dynState) ||
                  de::contains(preRastStates.begin(), preRastStates.end(), dynState) ||
                  de::contains(fragShaderStates.begin(), fragShaderStates.end(), dynState) ||
                  de::contains(fragOutputStates.begin(), fragOutputStates.end(), dynState));
    }

    std::set<VkDynamicState> intersectedStates;

    if (setupState & PSS_VERTEX_INPUT_INTERFACE)
        std::set_intersection(vertexInputStates.begin(), vertexInputStates.end(), dynamicStates.begin(),
                              dynamicStates.end(), std::inserter(intersectedStates, intersectedStates.end()));

    if (setupState & PSS_PRE_RASTERIZATION_SHADERS)
        std::set_intersection(preRastStates.begin(), preRastStates.end(), dynamicStates.begin(), dynamicStates.end(),
                              std::inserter(intersectedStates, intersectedStates.end()));

    if (setupState & PSS_FRAGMENT_SHADER)
        std::set_intersection(fragShaderStates.begin(), fragShaderStates.end(), dynamicStates.begin(),
                              dynamicStates.end(), std::inserter(intersectedStates, intersectedStates.end()));

    if (setupState & PSS_FRAGMENT_OUTPUT_INTERFACE)
        std::set_intersection(fragOutputStates.begin(), fragOutputStates.end(), dynamicStates.begin(),
                              dynamicStates.end(), std::inserter(intersectedStates, intersectedStates.end()));

    const std::vector<VkDynamicState> returnedStates(begin(intersectedStates), end(intersectedStates));

    return returnedStates;
}

GraphicsPipelineWrapper &GraphicsPipelineWrapper::setDefaultTopology(const VkPrimitiveTopology topology)
{
    // topology is needed by vertex input state, make sure vertex input state was not setup yet
    DE_ASSERT(m_internalData && (m_internalData->setupState == PSS_NONE));

    m_internalData->inputAssemblyState.topology = topology;

    return *this;
}

GraphicsPipelineWrapper &GraphicsPipelineWrapper::setDefaultPatchControlPoints(const uint32_t patchControlPoints)
{
    // patchControlPoints are needed by pre-rasterization shader state, make sure pre-rasterization state was not setup yet
    DE_ASSERT(m_internalData && (m_internalData->setupState < PSS_PRE_RASTERIZATION_SHADERS));

    m_internalData->tessellationState.patchControlPoints = patchControlPoints;

    return *this;
}

GraphicsPipelineWrapper &GraphicsPipelineWrapper::setDefaultTessellationDomainOrigin(
    const VkTessellationDomainOrigin domainOrigin, bool forceExtStruct)
{
    // Tessellation domain origin is needed by pre-rasterization shader state, make sure pre-rasterization state was not setup yet
    DE_ASSERT(m_internalData && (m_internalData->setupState < PSS_PRE_RASTERIZATION_SHADERS));

    // We need the extension structure when:
    // - We want to force it.
    // - The domain origin is not the default value.
    // - We have already hooked the extension structure.
    if (forceExtStruct || domainOrigin != VK_TESSELLATION_DOMAIN_ORIGIN_UPPER_LEFT ||
        m_internalData->pTessellationDomainOrigin)
    {
        if (!m_internalData->pTessellationDomainOrigin)
        {
            m_internalData->pTessellationDomainOrigin.reset(
                new VkPipelineTessellationDomainOriginStateCreateInfo(initVulkanStructure()));
            m_internalData->tessellationState.pNext = m_internalData->pTessellationDomainOrigin.get();
        }
        m_internalData->pTessellationDomainOrigin->domainOrigin = domainOrigin;
    }

    return *this;
}

GraphicsPipelineWrapper &GraphicsPipelineWrapper::setDefaultRasterizerDiscardEnable(const bool rasterizerDiscardEnable)
{
    // rasterizerDiscardEnable is used in pre-rasterization shader state, make sure pre-rasterization state was not setup yet
    DE_ASSERT(m_internalData && (m_internalData->setupState < PSS_PRE_RASTERIZATION_SHADERS));

    m_internalData->defaultRasterizationState.rasterizerDiscardEnable = rasterizerDiscardEnable;

    return *this;
}

GraphicsPipelineWrapper &GraphicsPipelineWrapper::setDefaultRasterizationState()
{
    // RasterizationState is used in pre-rasterization shader state, make sure this state was not setup yet
    DE_ASSERT(m_internalData && (m_internalData->setupState < PSS_PRE_RASTERIZATION_SHADERS));

    m_internalData->useDefaultRasterizationState = true;

    return *this;
}

GraphicsPipelineWrapper &GraphicsPipelineWrapper::setDefaultDepthStencilState()
{
    // DepthStencilState is used in fragment shader state, make sure fragment shader state was not setup yet
    DE_ASSERT(m_internalData && (m_internalData->setupState < PSS_FRAGMENT_SHADER));

    m_internalData->useDefaultDepthStencilState = true;

    return *this;
}

GraphicsPipelineWrapper &GraphicsPipelineWrapper::setDefaultColorBlendState()
{
    // ColorBlendState is used in fragment shader state, make sure fragment shader state was not setup yet
    DE_ASSERT(m_internalData && (m_internalData->setupState < PSS_FRAGMENT_SHADER));

    m_internalData->useDefaultColorBlendState = true;

    return *this;
}

GraphicsPipelineWrapper &GraphicsPipelineWrapper::setDefaultMultisampleState()
{
    // MultisampleState is used in fragment shader state, make sure fragment shader state was not setup yet
    DE_ASSERT(m_internalData && (m_internalData->setupState < PSS_FRAGMENT_SHADER));

    m_internalData->useDefaultMultisampleState = true;

    return *this;
}

GraphicsPipelineWrapper &GraphicsPipelineWrapper::setDefaultVertexInputState(const bool useDefaultVertexInputState)
{
    // Make sure vertex input state was not setup yet.
    DE_ASSERT(m_internalData && (m_internalData->setupState == PSS_NONE));

    m_internalData->useDefaultVertexInputState = useDefaultVertexInputState;

    return *this;
}

GraphicsPipelineWrapper &GraphicsPipelineWrapper::setDefaultViewportsCount(uint32_t viewportCount)
{
    // ViewportState is used in pre-rasterization shader state, make sure pre-rasterization state was not setup yet
    DE_ASSERT(m_internalData && (m_internalData->setupState < PSS_PRE_RASTERIZATION_SHADERS));

    m_internalData->viewportState.viewportCount = viewportCount;

    return *this;
}

GraphicsPipelineWrapper &GraphicsPipelineWrapper::setDefaultScissorsCount(uint32_t scissorCount)
{
    // ViewportState is used in pre-rasterization shader state, make sure pre-rasterization state was not setup yet
    DE_ASSERT(m_internalData && (m_internalData->setupState < PSS_PRE_RASTERIZATION_SHADERS));

    m_internalData->viewportState.scissorCount = scissorCount;

    return *this;
}

GraphicsPipelineWrapper &GraphicsPipelineWrapper::setViewportStatePnext(const void *pNext)
{
    // ViewportState is used in pre-rasterization shader state, make sure pre-rasterization state was not setup yet
    DE_ASSERT(m_internalData && (m_internalData->setupState < PSS_PRE_RASTERIZATION_SHADERS));

    m_internalData->viewportState.pNext = pNext;

    return *this;
}

#ifndef CTS_USES_VULKANSC
GraphicsPipelineWrapper &GraphicsPipelineWrapper::setRenderingColorAttachmentsInfo(
    PipelineRenderingCreateInfoWrapper pipelineRenderingCreateInfo)
{
    /* When both graphics pipeline library and dynamic rendering enabled, we just need only viewMask of VkPipelineRenderingCreateInfo
     * on non-fragment stages. But we need the rest info for setting up fragment output states.
     * This method provides a way to verify this condition.
     */
    if (!m_internalData->pRenderingState.ptr || !isConstructionTypeLibrary(m_internalData->pipelineConstructionType))
        return *this;

    DE_ASSERT(m_internalData && (m_internalData->setupState > PSS_VERTEX_INPUT_INTERFACE) &&
              (m_internalData->setupState < PSS_FRAGMENT_OUTPUT_INTERFACE) &&
              (m_internalData->pRenderingState.ptr->viewMask == pipelineRenderingCreateInfo.ptr->viewMask));

    m_internalData->pRenderingState.ptr = pipelineRenderingCreateInfo.ptr;

    return *this;
}
#endif

GraphicsPipelineWrapper &GraphicsPipelineWrapper::disableViewportState(const bool disable)
{
    // ViewportState is used in pre-rasterization shader state, make sure pre-rasterization state was not setup yet
    DE_ASSERT(m_internalData && (m_internalData->setupState < PSS_PRE_RASTERIZATION_SHADERS));

    m_internalData->useViewportState = !disable;

    return *this;
}

GraphicsPipelineWrapper &GraphicsPipelineWrapper::disableShaderModules(const bool disable)
{
    // First shader module is defined in pre-rasterization shader state, make sure pre-rasterization state was not setup yet
    DE_ASSERT(m_internalData && (m_internalData->setupState < PSS_PRE_RASTERIZATION_SHADERS));

    m_internalData->useShaderModules = !disable;

    return *this;
}

GraphicsPipelineWrapper &GraphicsPipelineWrapper::setupVertexInputState(
    const VkPipelineVertexInputStateCreateInfo *vertexInputState,
    const VkPipelineInputAssemblyStateCreateInfo *inputAssemblyState, const VkPipelineCache partPipelineCache,
    PipelineCreationFeedbackCreateInfoWrapper partCreationFeedback, PipelineBinaryInfoWrapper partBinaries,
    const bool useNullPtrs)
{
    // make sure pipeline was not already build
    DE_ASSERT(m_pipelineFinal.get() == VK_NULL_HANDLE);

    // make sure states are set in order - no need to complicate logic to support out of order specification - this state needs to be set first
    DE_ASSERT(m_internalData && (m_internalData->setupState == PSS_NONE));

    // Unreference variables that are not used in Vulkan SC. No need to put this in ifdef.
    DE_UNREF(partPipelineCache);
    DE_UNREF(partCreationFeedback);
    DE_UNREF(partBinaries);

    m_internalData->setupState = PSS_VERTEX_INPUT_INTERFACE;

    const auto pVertexInputState =
        ((vertexInputState || useNullPtrs || !m_internalData->useDefaultVertexInputState) ? vertexInputState :
                                                                                            &defaultVertexInputState);
    const auto pInputAssemblyState =
        ((inputAssemblyState || useNullPtrs) ? inputAssemblyState : &m_internalData->inputAssemblyState);

    if (!isConstructionTypeLibrary(m_internalData->pipelineConstructionType))
    {
        m_internalData->monolithicPipelineCreateInfo.pVertexInputState   = pVertexInputState;
        m_internalData->monolithicPipelineCreateInfo.pInputAssemblyState = pInputAssemblyState;
    }

#ifndef CTS_USES_VULKANSC
    // note we could just use else to if statement above but sinc
    // this section is cut out for Vulkan SC its cleaner with separate if
    if (isConstructionTypeLibrary(m_internalData->pipelineConstructionType))
    {
        auto &libraryCreateInfo = m_internalData->pipelinePartLibraryCreateInfo[0];
        libraryCreateInfo =
            makeGraphicsPipelineLibraryCreateInfo(VK_GRAPHICS_PIPELINE_LIBRARY_VERTEX_INPUT_INTERFACE_BIT_EXT);
        void *firstStructInChain = reinterpret_cast<void *>(&libraryCreateInfo);
        addToChain(&firstStructInChain, partCreationFeedback.ptr);
<<<<<<< HEAD
        addToChain(&firstStructInChain, partBinaries.ptr);
=======
        addToChain(&firstStructInChain, m_internalData->pPipelineRobustnessState.ptr);
>>>>>>> 824d1474

        auto &dynamicStates    = m_internalData->pipelinePartDynamicStates[0];
        auto &dynamicStateInfo = m_internalData->pipelinePartDynamicStateCreateInfo[0];

        if (m_internalData->pDynamicState)
        {
            dynamicStates = getDynamicStates(m_internalData->pDynamicState, m_internalData->setupState);

            dynamicStateInfo.pDynamicStates    = dynamicStates.data();
            dynamicStateInfo.dynamicStateCount = static_cast<uint32_t>(dynamicStates.size());
        }

        auto &pipelinePartCreateInfo = m_internalData->pipelinePartCreateInfo[0];
        pipelinePartCreateInfo       = initVulkanStructure(firstStructInChain);
        pipelinePartCreateInfo.flags =
            (m_internalData->pipelineFlags | VK_PIPELINE_CREATE_LIBRARY_BIT_KHR) & ~VK_PIPELINE_CREATE_DERIVATIVE_BIT;
        pipelinePartCreateInfo.pVertexInputState   = pVertexInputState;
        pipelinePartCreateInfo.pInputAssemblyState = pInputAssemblyState;
        pipelinePartCreateInfo.pDynamicState       = &dynamicStateInfo;

        if (m_internalData->pipelineConstructionType == PIPELINE_CONSTRUCTION_TYPE_LINK_TIME_OPTIMIZED_LIBRARY)
            pipelinePartCreateInfo.flags |= VK_PIPELINE_CREATE_RETAIN_LINK_TIME_OPTIMIZATION_INFO_BIT_EXT;

        if (m_internalData->pipelineFlags2)
        {
            auto &flags2CreateInfo = m_internalData->pipelinePartFlags2CreateInfo[0];
            flags2CreateInfo.flags = m_internalData->pipelineFlags2 | translateCreateFlag(pipelinePartCreateInfo.flags);
            addToChain(&firstStructInChain, &flags2CreateInfo);
            pipelinePartCreateInfo.flags = 0u;
        }

        m_pipelineParts[0] = makeGraphicsPipeline(m_internalData->vk, m_internalData->device, partPipelineCache,
                                                  &pipelinePartCreateInfo);
    }
#endif // CTS_USES_VULKANSC

    return *this;
}

GraphicsPipelineWrapper &GraphicsPipelineWrapper::setupPreRasterizationShaderState(
    const std::vector<VkViewport> &viewports, const std::vector<VkRect2D> &scissors,
    const PipelineLayoutWrapper &layout, const VkRenderPass renderPass, const uint32_t subpass,
    const ShaderWrapper vertexShader, const VkPipelineRasterizationStateCreateInfo *rasterizationState,
    const ShaderWrapper tessellationControlShader, const ShaderWrapper tessellationEvalShader,
    const ShaderWrapper geometryShader, const VkSpecializationInfo *specializationInfo,
    VkPipelineFragmentShadingRateStateCreateInfoKHR *fragmentShadingRateState,
    PipelineRenderingCreateInfoWrapper rendering, const VkPipelineCache partPipelineCache,
    PipelineCreationFeedbackCreateInfoWrapper partCreationFeedback)
{
    return setupPreRasterizationShaderState2(
        viewports, scissors, layout, renderPass, subpass, vertexShader, rasterizationState, tessellationControlShader,
        tessellationEvalShader, geometryShader,
        // Reuse the same specialization info for all stages.
        specializationInfo, specializationInfo, specializationInfo, specializationInfo, fragmentShadingRateState,
        rendering, partPipelineCache, partCreationFeedback);
}

GraphicsPipelineWrapper &GraphicsPipelineWrapper::setupPreRasterizationShaderState2(
    const std::vector<VkViewport> &viewports, const std::vector<VkRect2D> &scissors,
    const PipelineLayoutWrapper &layout, const VkRenderPass renderPass, const uint32_t subpass,
    const ShaderWrapper vertexShader, const VkPipelineRasterizationStateCreateInfo *rasterizationState,
    const ShaderWrapper tessellationControlShader, const ShaderWrapper tessellationEvalShader,
    const ShaderWrapper geometryShader, const VkSpecializationInfo *vertSpecializationInfo,
    const VkSpecializationInfo *tescSpecializationInfo, const VkSpecializationInfo *teseSpecializationInfo,
    const VkSpecializationInfo *geomSpecializationInfo,
    VkPipelineFragmentShadingRateStateCreateInfoKHR *fragmentShadingRateState,
    PipelineRenderingCreateInfoWrapper rendering, const VkPipelineCache partPipelineCache,
    PipelineCreationFeedbackCreateInfoWrapper partCreationFeedback)
{
    return setupPreRasterizationShaderState3(
        viewports, scissors, layout, renderPass, subpass, vertexShader,
        PipelineShaderStageModuleIdentifierCreateInfoWrapper(), rasterizationState, tessellationControlShader,
        PipelineShaderStageModuleIdentifierCreateInfoWrapper(), tessellationEvalShader,
        PipelineShaderStageModuleIdentifierCreateInfoWrapper(), geometryShader,
        PipelineShaderStageModuleIdentifierCreateInfoWrapper(), vertSpecializationInfo, tescSpecializationInfo,
        teseSpecializationInfo, geomSpecializationInfo, fragmentShadingRateState, rendering, partPipelineCache,
        partCreationFeedback);
}

GraphicsPipelineWrapper &GraphicsPipelineWrapper::setupPreRasterizationShaderState3(
    const std::vector<VkViewport> &viewports, const std::vector<VkRect2D> &scissors,
    const PipelineLayoutWrapper &layout, const VkRenderPass renderPass, const uint32_t subpass,
    const ShaderWrapper vertexShader, PipelineShaderStageModuleIdentifierCreateInfoWrapper vertShaderModuleId,
    const VkPipelineRasterizationStateCreateInfo *rasterizationState, const ShaderWrapper tessellationControlShader,
    PipelineShaderStageModuleIdentifierCreateInfoWrapper tescShaderModuleId, const ShaderWrapper tessellationEvalShader,
    PipelineShaderStageModuleIdentifierCreateInfoWrapper teseShaderModuleId, const ShaderWrapper geometryShader,
    PipelineShaderStageModuleIdentifierCreateInfoWrapper geomShaderModuleId,
    const VkSpecializationInfo *vertSpecializationInfo, const VkSpecializationInfo *tescSpecializationInfo,
    const VkSpecializationInfo *teseSpecializationInfo, const VkSpecializationInfo *geomSpecializationInfo,
    VkPipelineFragmentShadingRateStateCreateInfoKHR *fragmentShadingRateState,
    PipelineRenderingCreateInfoWrapper rendering, const VkPipelineCache partPipelineCache,
    PipelineCreationFeedbackCreateInfoWrapper partCreationFeedback, PipelineBinaryInfoWrapper partBinaries)
{
    // make sure pipeline was not already build
    DE_ASSERT(m_pipelineFinal.get() == VK_NULL_HANDLE);

    // make sure states are set in order - no need to complicate logic to support out of order specification - this state needs to be set second
    DE_ASSERT(m_internalData && (m_internalData->setupState == PSS_VERTEX_INPUT_INTERFACE));

    // Unreference variables that are not used in Vulkan SC. No need to put this in ifdef.
    DE_UNREF(partPipelineCache);
    DE_UNREF(partCreationFeedback);
    DE_UNREF(vertShaderModuleId);
    DE_UNREF(tescShaderModuleId);
    DE_UNREF(teseShaderModuleId);
    DE_UNREF(geomShaderModuleId);
    DE_UNREF(partBinaries);

    m_internalData->setupState |= PSS_PRE_RASTERIZATION_SHADERS;
    m_internalData->pFragmentShadingRateState = fragmentShadingRateState;
    m_internalData->pRenderingState.ptr       = rendering.ptr;

    const bool hasTesc = (tessellationControlShader.isSet() || tescShaderModuleId.ptr);
    const bool hasTese = (tessellationEvalShader.isSet() || teseShaderModuleId.ptr);
    const bool hasGeom = (geometryShader.isSet() || geomShaderModuleId.ptr);

    // if patch list topology was set in VertexInputState then tessellation state should be used;
    // we can't use hasTesc for that because pipeline binaries tests don't need to provide shader modules
    auto &pInputAssemblyState = m_internalData->monolithicPipelineCreateInfo.pInputAssemblyState;
    if (isConstructionTypeLibrary(m_internalData->pipelineConstructionType))
        pInputAssemblyState = m_internalData->pipelinePartCreateInfo[0].pInputAssemblyState;
    const bool forceNullTessState =
        m_internalData->tessellationState.patchControlPoints == std::numeric_limits<uint32_t>::max();
    const bool useTessState = !forceNullTessState && pInputAssemblyState &&
                              (pInputAssemblyState->topology == VK_PRIMITIVE_TOPOLOGY_PATCH_LIST);

    const auto pRasterizationState =
        rasterizationState ?
            rasterizationState :
<<<<<<< HEAD
            (m_internalData->useDefaultRasterizationState ? &m_internalData->defaultRasterizationState : DE_NULL);
    const auto pTessellationState = useTessState ? &m_internalData->tessellationState : nullptr;
    const auto pViewportState     = m_internalData->useViewportState ? &m_internalData->viewportState : DE_NULL;
=======
            (m_internalData->useDefaultRasterizationState ? &m_internalData->defaultRasterizationState : nullptr);
    const bool forceNullTessState =
        (m_internalData->tessellationState.patchControlPoints == std::numeric_limits<uint32_t>::max());
    const auto pTessellationState =
        ((hasTesc || hasTese) && !forceNullTessState) ? &m_internalData->tessellationState : nullptr;
    const auto pViewportState = m_internalData->useViewportState ? &m_internalData->viewportState : nullptr;
>>>>>>> 824d1474

    VkPipelineCreateFlags shaderModuleIdFlags = 0u;

    m_internalData->vertexShader = vertexShader;
    m_internalData->vertexShader.setLayoutAndSpecialization(&layout, vertSpecializationInfo);
    if (m_internalData->useShaderModules && !isConstructionTypeShaderObject(m_internalData->pipelineConstructionType))
        m_internalData->vertexShader.createModule();

    // reserve space for all stages including fragment - this is needed when we create monolithic pipeline
    m_internalData->pipelineShaderStages = std::vector<VkPipelineShaderStageCreateInfo>(
        2u + hasTesc + hasTese + hasGeom,
        {
            VK_STRUCTURE_TYPE_PIPELINE_SHADER_STAGE_CREATE_INFO, // VkStructureType                        sType
            nullptr,                                             // const void*                            pNext
            0u,                                                  // VkPipelineShaderStageCreateFlags        flags
            VK_SHADER_STAGE_VERTEX_BIT,                          // VkShaderStageFlagBits                stage
            m_internalData->vertexShader.getModule(),            // VkShaderModule                        module
            "main",                                              // const char*                            pName
            vertSpecializationInfo // const VkSpecializationInfo*            pSpecializationInfo
        });

#ifndef CTS_USES_VULKANSC
    if (vertShaderModuleId.ptr)
    {
        m_internalData->pipelineShaderIdentifiers.emplace_back(
            new PipelineShaderStageModuleIdentifierCreateInfoWrapper(vertShaderModuleId.ptr));
        m_internalData->pipelineShaderStages[0].pNext = m_internalData->pipelineShaderIdentifiers.back().get()->ptr;

        if (!vertexShader.isSet())
            shaderModuleIdFlags |= VK_PIPELINE_CREATE_FAIL_ON_PIPELINE_COMPILE_REQUIRED_BIT;
    }
#endif // CTS_USES_VULKANSC

    std::vector<VkPipelineShaderStageCreateInfo>::iterator currStage = m_internalData->pipelineShaderStages.begin() + 1;

    if (hasTesc)
    {
        m_internalData->tessellationControlShader = tessellationControlShader;
        m_internalData->tessellationControlShader.setLayoutAndSpecialization(&layout, tescSpecializationInfo);
        if (m_internalData->useShaderModules &&
            !isConstructionTypeShaderObject(m_internalData->pipelineConstructionType))
            m_internalData->tessellationControlShader.createModule();

        currStage->stage               = VK_SHADER_STAGE_TESSELLATION_CONTROL_BIT;
        currStage->module              = m_internalData->tessellationControlShader.getModule();
        currStage->pSpecializationInfo = tescSpecializationInfo;

#ifndef CTS_USES_VULKANSC
        if (tescShaderModuleId.ptr)
        {
            m_internalData->pipelineShaderIdentifiers.emplace_back(
                new PipelineShaderStageModuleIdentifierCreateInfoWrapper(tescShaderModuleId.ptr));
            currStage->pNext = m_internalData->pipelineShaderIdentifiers.back().get()->ptr;

            if (!tessellationControlShader.isSet())
                shaderModuleIdFlags |= VK_PIPELINE_CREATE_FAIL_ON_PIPELINE_COMPILE_REQUIRED_BIT;
        }
#endif // CTS_USES_VULKANSC

        ++currStage;
    }

    if (hasTese)
    {
        m_internalData->tessellationEvaluationShader = tessellationEvalShader;
        m_internalData->tessellationEvaluationShader.setLayoutAndSpecialization(&layout, teseSpecializationInfo);
        if (m_internalData->useShaderModules &&
            !isConstructionTypeShaderObject(m_internalData->pipelineConstructionType))
            m_internalData->tessellationEvaluationShader.createModule();

        currStage->stage               = VK_SHADER_STAGE_TESSELLATION_EVALUATION_BIT;
        currStage->module              = m_internalData->tessellationEvaluationShader.getModule();
        currStage->pSpecializationInfo = teseSpecializationInfo;

#ifndef CTS_USES_VULKANSC
        if (teseShaderModuleId.ptr)
        {
            m_internalData->pipelineShaderIdentifiers.emplace_back(
                new PipelineShaderStageModuleIdentifierCreateInfoWrapper(teseShaderModuleId.ptr));
            currStage->pNext = m_internalData->pipelineShaderIdentifiers.back().get()->ptr;

            if (!tessellationEvalShader.isSet())
                shaderModuleIdFlags |= VK_PIPELINE_CREATE_FAIL_ON_PIPELINE_COMPILE_REQUIRED_BIT;
        }
#endif // CTS_USES_VULKANSC

        ++currStage;
    }

    if (hasGeom)
    {
        m_internalData->geometryShader = geometryShader;
        m_internalData->geometryShader.setLayoutAndSpecialization(&layout, geomSpecializationInfo);
        if (m_internalData->useShaderModules &&
            !isConstructionTypeShaderObject(m_internalData->pipelineConstructionType))
            m_internalData->geometryShader.createModule();

        currStage->stage               = VK_SHADER_STAGE_GEOMETRY_BIT;
        currStage->module              = m_internalData->geometryShader.getModule();
        currStage->pSpecializationInfo = geomSpecializationInfo;

#ifndef CTS_USES_VULKANSC
        if (geomShaderModuleId.ptr)
        {
            m_internalData->pipelineShaderIdentifiers.emplace_back(
                new PipelineShaderStageModuleIdentifierCreateInfoWrapper(geomShaderModuleId.ptr));
            currStage->pNext = m_internalData->pipelineShaderIdentifiers.back().get()->ptr;

            if (!geometryShader.isSet())
                shaderModuleIdFlags |= VK_PIPELINE_CREATE_FAIL_ON_PIPELINE_COMPILE_REQUIRED_BIT;
        }
#endif // CTS_USES_VULKANSC
    }

    if (pViewportState)
    {
        if (!viewports.empty())
        {
            pViewportState->viewportCount = (uint32_t)viewports.size();
            pViewportState->pViewports    = &viewports[0];
        }
        if (!scissors.empty())
        {
            pViewportState->scissorCount = (uint32_t)scissors.size();
            pViewportState->pScissors    = &scissors[0];
        }
    }

    // if pipeline layout was not specified with setupMonolithicPipelineLayout
    // then use layout from setupPreRasterizationShaderState for link pipeline
    if (!m_internalData->explicitLinkPipelineLayoutSet)
        m_internalData->monolithicPipelineCreateInfo.layout = *layout;

    if (!isConstructionTypeLibrary(m_internalData->pipelineConstructionType))
    {
        m_internalData->monolithicPipelineCreateInfo.renderPass          = renderPass;
        m_internalData->monolithicPipelineCreateInfo.subpass             = subpass;
        m_internalData->monolithicPipelineCreateInfo.pRasterizationState = pRasterizationState;
        m_internalData->monolithicPipelineCreateInfo.pViewportState      = pViewportState;
        m_internalData->monolithicPipelineCreateInfo.stageCount          = 1u + hasTesc + hasTese + hasGeom;
        m_internalData->monolithicPipelineCreateInfo.pStages             = m_internalData->pipelineShaderStages.data();
        m_internalData->monolithicPipelineCreateInfo.pTessellationState  = pTessellationState;
        m_internalData->monolithicPipelineCreateInfo.flags |= shaderModuleIdFlags;
    }

#ifndef CTS_USES_VULKANSC
    // note we could just use else to if statement above but sinc
    // this section is cut out for Vulkan SC its cleaner with separate if
    if (isConstructionTypeLibrary(m_internalData->pipelineConstructionType))
    {
        auto &libraryCreateInfo = m_internalData->pipelinePartLibraryCreateInfo[1];
        libraryCreateInfo =
            makeGraphicsPipelineLibraryCreateInfo(VK_GRAPHICS_PIPELINE_LIBRARY_PRE_RASTERIZATION_SHADERS_BIT_EXT);
        void *firstStructInChain = reinterpret_cast<void *>(&libraryCreateInfo);
        addToChain(&firstStructInChain, m_internalData->pFragmentShadingRateState);
        addToChain(&firstStructInChain, m_internalData->pRenderingState.ptr);
        addToChain(&firstStructInChain, partCreationFeedback.ptr);
<<<<<<< HEAD
        addToChain(&firstStructInChain, partBinaries.ptr);
=======
        addToChain(&firstStructInChain, m_internalData->pPipelineRobustnessState.ptr);
>>>>>>> 824d1474

        auto &dynamicStates    = m_internalData->pipelinePartDynamicStates[1];
        auto &dynamicStateInfo = m_internalData->pipelinePartDynamicStateCreateInfo[1];

        if (m_internalData->pDynamicState)
        {
            dynamicStates = getDynamicStates(m_internalData->pDynamicState, m_internalData->setupState);

            dynamicStateInfo.pDynamicStates    = dynamicStates.data();
            dynamicStateInfo.dynamicStateCount = static_cast<uint32_t>(dynamicStates.size());
        }

        auto &pipelinePartCreateInfo = m_internalData->pipelinePartCreateInfo[1];
        pipelinePartCreateInfo       = initVulkanStructure(firstStructInChain);
        pipelinePartCreateInfo.flags =
            (m_internalData->pipelineFlags | VK_PIPELINE_CREATE_LIBRARY_BIT_KHR | shaderModuleIdFlags) &
            ~VK_PIPELINE_CREATE_DERIVATIVE_BIT;
        pipelinePartCreateInfo.layout              = *layout;
        pipelinePartCreateInfo.renderPass          = renderPass;
        pipelinePartCreateInfo.subpass             = subpass;
        pipelinePartCreateInfo.pRasterizationState = pRasterizationState;
        pipelinePartCreateInfo.pViewportState      = pViewportState;
        pipelinePartCreateInfo.stageCount          = 1u + hasTesc + hasTese + hasGeom;
        pipelinePartCreateInfo.pStages             = m_internalData->pipelineShaderStages.data();
        pipelinePartCreateInfo.pTessellationState  = pTessellationState;
        pipelinePartCreateInfo.pDynamicState       = &dynamicStateInfo;

        if (m_internalData->pipelineConstructionType == PIPELINE_CONSTRUCTION_TYPE_LINK_TIME_OPTIMIZED_LIBRARY)
            pipelinePartCreateInfo.flags |= VK_PIPELINE_CREATE_RETAIN_LINK_TIME_OPTIMIZATION_INFO_BIT_EXT;

        if ((shaderModuleIdFlags & VK_PIPELINE_CREATE_FAIL_ON_PIPELINE_COMPILE_REQUIRED_BIT) != 0)
            m_internalData->failOnCompileWhenLinking = true;

        if (m_internalData->pipelineFlags2)
        {
            auto &flags2CreateInfo = m_internalData->pipelinePartFlags2CreateInfo[1];
            flags2CreateInfo.flags = m_internalData->pipelineFlags2 | translateCreateFlag(pipelinePartCreateInfo.flags);
            addToChain(&firstStructInChain, &flags2CreateInfo);
            pipelinePartCreateInfo.flags = 0u;
        }

        m_pipelineParts[1] = makeGraphicsPipeline(m_internalData->vk, m_internalData->device, partPipelineCache,
                                                  &pipelinePartCreateInfo);
    }
#endif // CTS_USES_VULKANSC

    return *this;
}

#ifndef CTS_USES_VULKANSC
GraphicsPipelineWrapper &GraphicsPipelineWrapper::setupPreRasterizationMeshShaderState(
    const std::vector<VkViewport> &viewports, const std::vector<VkRect2D> &scissors,
    const PipelineLayoutWrapper &layout, const VkRenderPass renderPass, const uint32_t subpass,
    const ShaderWrapper taskShader, const ShaderWrapper meshShader,
    const VkPipelineRasterizationStateCreateInfo *rasterizationState,
    const VkSpecializationInfo *taskSpecializationInfo, const VkSpecializationInfo *meshSpecializationInfo,
    VkPipelineFragmentShadingRateStateCreateInfoKHR *fragmentShadingRateState,
    PipelineRenderingCreateInfoWrapper rendering, const VkPipelineCache partPipelineCache,
    VkPipelineCreationFeedbackCreateInfoEXT *partCreationFeedback)
{
    // Make sure pipeline was not already built.
    DE_ASSERT(m_pipelineFinal.get() == VK_NULL_HANDLE);

    // Make sure states are set in order - this state needs to be set first or second.
    DE_ASSERT(m_internalData && (m_internalData->setupState < PSS_PRE_RASTERIZATION_SHADERS));

    // The vertex input interface is not needed for mesh shading pipelines, so we're going to mark it as ready here.
    m_internalData->setupState |= (PSS_VERTEX_INPUT_INTERFACE | PSS_PRE_RASTERIZATION_SHADERS);
    m_internalData->pFragmentShadingRateState = fragmentShadingRateState;
    m_internalData->pRenderingState           = rendering;

    const bool hasTask         = (taskShader.isSet());
    const auto taskShaderCount = static_cast<uint32_t>(hasTask);
    const auto pRasterizationState =
        rasterizationState ?
            rasterizationState :
            (m_internalData->useDefaultRasterizationState ? &m_internalData->defaultRasterizationState : nullptr);
    const auto pTessellationState = nullptr;
    const auto pViewportState     = m_internalData->useViewportState ? &m_internalData->viewportState : nullptr;

    // Reserve space for all stages including fragment. This is needed when we create monolithic pipeline.
    m_internalData->pipelineShaderStages = std::vector<VkPipelineShaderStageCreateInfo>(
        2u + taskShaderCount,
        {
            VK_STRUCTURE_TYPE_PIPELINE_SHADER_STAGE_CREATE_INFO, // VkStructureType                        sType
            nullptr,                                             // const void*                            pNext
            0u,                                                  // VkPipelineShaderStageCreateFlags        flags
            VK_SHADER_STAGE_VERTEX_BIT,                          // VkShaderStageFlagBits                stage
            VK_NULL_HANDLE,                                      // VkShaderModule                        module
            "main",                                              // const char*                            pName
            nullptr, // const VkSpecializationInfo*            pSpecializationInfo
        });

    // Mesh shader.
    auto currStage = m_internalData->pipelineShaderStages.begin();
    {
        m_internalData->meshShader = meshShader;
        m_internalData->meshShader.setLayoutAndSpecialization(&layout, meshSpecializationInfo);
        if (m_internalData->useShaderModules &&
            !isConstructionTypeShaderObject(m_internalData->pipelineConstructionType))
            m_internalData->meshShader.createModule();

        auto &stageInfo = *currStage;

        stageInfo.stage               = VK_SHADER_STAGE_MESH_BIT_EXT;
        stageInfo.module              = m_internalData->meshShader.getModule();
        stageInfo.pSpecializationInfo = meshSpecializationInfo;

        ++currStage;
    }

    if (hasTask)
    {
        m_internalData->taskShader = taskShader;
        m_internalData->taskShader.setLayoutAndSpecialization(&layout, taskSpecializationInfo);
        if (m_internalData->useShaderModules &&
            !isConstructionTypeShaderObject(m_internalData->pipelineConstructionType))
            m_internalData->taskShader.createModule();

        auto &stageInfo = *currStage;

        stageInfo.stage               = VK_SHADER_STAGE_TASK_BIT_EXT;
        stageInfo.module              = m_internalData->taskShader.getModule();
        stageInfo.pSpecializationInfo = taskSpecializationInfo;

        ++currStage;
    }

    if (pViewportState)
    {
        if (!viewports.empty())
        {
            pViewportState->viewportCount = (uint32_t)viewports.size();
            pViewportState->pViewports    = &viewports[0];
        }
        if (!scissors.empty())
        {
            pViewportState->scissorCount = (uint32_t)scissors.size();
            pViewportState->pScissors    = &scissors[0];
        }
    }

    // if pipeline layout was not specified with setupMonolithicPipelineLayout
    // then use layout from setupPreRasterizationMeshShaderState for link pipeline
    if (!m_internalData->explicitLinkPipelineLayoutSet)
        m_internalData->monolithicPipelineCreateInfo.layout = *layout;

    if (!isConstructionTypeLibrary(m_internalData->pipelineConstructionType))
    {
        m_internalData->monolithicPipelineCreateInfo.renderPass          = renderPass;
        m_internalData->monolithicPipelineCreateInfo.subpass             = subpass;
        m_internalData->monolithicPipelineCreateInfo.pRasterizationState = pRasterizationState;
        m_internalData->monolithicPipelineCreateInfo.pViewportState      = pViewportState;
        m_internalData->monolithicPipelineCreateInfo.stageCount          = 1u + taskShaderCount;
        m_internalData->monolithicPipelineCreateInfo.pStages             = m_internalData->pipelineShaderStages.data();
        m_internalData->monolithicPipelineCreateInfo.pTessellationState  = pTessellationState;
    }
    else
    {
        auto &libraryCreateInfo = m_internalData->pipelinePartLibraryCreateInfo[1];
        libraryCreateInfo =
            makeGraphicsPipelineLibraryCreateInfo(VK_GRAPHICS_PIPELINE_LIBRARY_PRE_RASTERIZATION_SHADERS_BIT_EXT);
        void *firstStructInChain = reinterpret_cast<void *>(&libraryCreateInfo);
        addToChain(&firstStructInChain, m_internalData->pFragmentShadingRateState);
        addToChain(&firstStructInChain, m_internalData->pRenderingState.ptr);
        addToChain(&firstStructInChain, partCreationFeedback);
        addToChain(&firstStructInChain, m_internalData->pPipelineRobustnessState.ptr);

        auto &dynamicStates    = m_internalData->pipelinePartDynamicStates[1];
        auto &dynamicStateInfo = m_internalData->pipelinePartDynamicStateCreateInfo[1];

        if (m_internalData->pDynamicState)
        {
            dynamicStates = getDynamicStates(m_internalData->pDynamicState, m_internalData->setupState);

            dynamicStateInfo.pDynamicStates    = dynamicStates.data();
            dynamicStateInfo.dynamicStateCount = static_cast<uint32_t>(dynamicStates.size());
        }

        auto &pipelinePartCreateInfo               = m_internalData->pipelinePartCreateInfo[1];
        pipelinePartCreateInfo                     = initVulkanStructure(firstStructInChain);
        pipelinePartCreateInfo.flags               = m_internalData->pipelineFlags | VK_PIPELINE_CREATE_LIBRARY_BIT_KHR;
        pipelinePartCreateInfo.layout              = *layout;
        pipelinePartCreateInfo.renderPass          = renderPass;
        pipelinePartCreateInfo.subpass             = subpass;
        pipelinePartCreateInfo.pRasterizationState = pRasterizationState;
        pipelinePartCreateInfo.pViewportState      = pViewportState;
        pipelinePartCreateInfo.stageCount          = 1u + taskShaderCount;
        pipelinePartCreateInfo.pStages             = m_internalData->pipelineShaderStages.data();
        pipelinePartCreateInfo.pTessellationState  = pTessellationState;
        pipelinePartCreateInfo.pDynamicState       = &dynamicStateInfo;

        if (m_internalData->pipelineConstructionType == PIPELINE_CONSTRUCTION_TYPE_LINK_TIME_OPTIMIZED_LIBRARY)
            pipelinePartCreateInfo.flags |= VK_PIPELINE_CREATE_RETAIN_LINK_TIME_OPTIMIZATION_INFO_BIT_EXT;

        if (m_internalData->pipelineFlags2)
        {
            auto &flags2CreateInfo = m_internalData->pipelinePartFlags2CreateInfo[1];
            flags2CreateInfo.flags = m_internalData->pipelineFlags2 | translateCreateFlag(pipelinePartCreateInfo.flags);
            addToChain(&firstStructInChain, &flags2CreateInfo);
            pipelinePartCreateInfo.flags = 0u;
        }

        m_pipelineParts[1] = createGraphicsPipeline(m_internalData->vk, m_internalData->device, partPipelineCache,
                                                    &pipelinePartCreateInfo);
    }

    return *this;
}
#endif // CTS_USES_VULKANSC

GraphicsPipelineWrapper &GraphicsPipelineWrapper::setupFragmentShaderState(
    const PipelineLayoutWrapper &layout, const VkRenderPass renderPass, const uint32_t subpass,
    const ShaderWrapper fragmentShader, const VkPipelineDepthStencilStateCreateInfo *depthStencilState,
    const VkPipelineMultisampleStateCreateInfo *multisampleState, const VkSpecializationInfo *specializationInfo,
    const VkPipelineCache partPipelineCache, PipelineCreationFeedbackCreateInfoWrapper partCreationFeedback,
    RenderingInputAttachmentIndexInfoWrapper renderingInputAttachmentIndexInfo)
{
    return setupFragmentShaderState2(layout, renderPass, subpass, fragmentShader,
                                     PipelineShaderStageModuleIdentifierCreateInfoWrapper(), depthStencilState,
                                     multisampleState, specializationInfo, partPipelineCache, partCreationFeedback,
                                     renderingInputAttachmentIndexInfo);
}

GraphicsPipelineWrapper &GraphicsPipelineWrapper::setupFragmentShaderState2(
    const PipelineLayoutWrapper &layout, const VkRenderPass renderPass, const uint32_t subpass,
    const ShaderWrapper fragmentShader, PipelineShaderStageModuleIdentifierCreateInfoWrapper fragmentShaderModuleId,
    const VkPipelineDepthStencilStateCreateInfo *depthStencilState,
    const VkPipelineMultisampleStateCreateInfo *multisampleState, const VkSpecializationInfo *specializationInfo,
    const VkPipelineCache partPipelineCache, PipelineCreationFeedbackCreateInfoWrapper partCreationFeedback,
    RenderingInputAttachmentIndexInfoWrapper renderingInputAttachmentIndexInfo, PipelineBinaryInfoWrapper partBinaries)
{
    // make sure pipeline was not already build
    DE_ASSERT(m_pipelineFinal.get() == VK_NULL_HANDLE);

    // make sure states are set in order - no need to complicate logic to support out of order specification - this state needs to be set third
    DE_ASSERT(m_internalData &&
              (m_internalData->setupState == (PSS_VERTEX_INPUT_INTERFACE | PSS_PRE_RASTERIZATION_SHADERS)));

    // Unreference variables that are not used in Vulkan SC. No need to put this in ifdef.
    DE_UNREF(layout);
    DE_UNREF(renderPass);
    DE_UNREF(subpass);
    DE_UNREF(partPipelineCache);
    DE_UNREF(partCreationFeedback);
    DE_UNREF(fragmentShaderModuleId);
    DE_UNREF(partBinaries);

    m_internalData->setupState |= PSS_FRAGMENT_SHADER;
    m_internalData->pRenderingInputAttachmentIndex.ptr = renderingInputAttachmentIndexInfo.ptr;

    const auto pDepthStencilState =
        depthStencilState ? depthStencilState :
                            (m_internalData->useDefaultDepthStencilState ? &defaultDepthStencilState : nullptr);
    const auto pMultisampleState =
        multisampleState ? multisampleState :
                           (m_internalData->useDefaultMultisampleState ? &defaultMultisampleState : nullptr);
    const bool hasFrag = (fragmentShader.isSet() || fragmentShaderModuleId.ptr);

    VkPipelineCreateFlags shaderModuleIdFlags = 0u;

    uint32_t stageIndex = 1;
    if (hasFrag)
    {
        // find free space for fragment shader
        for (; stageIndex < 5; ++stageIndex)
        {
            if (m_internalData->pipelineShaderStages[stageIndex].stage == VK_SHADER_STAGE_VERTEX_BIT)
            {
                m_internalData->fragmentShader = fragmentShader;
                m_internalData->fragmentShader.setLayoutAndSpecialization(&layout, specializationInfo);
                if (m_internalData->useShaderModules &&
                    !isConstructionTypeShaderObject(m_internalData->pipelineConstructionType))
                    m_internalData->fragmentShader.createModule();

                m_internalData->pipelineShaderStages[stageIndex].stage  = VK_SHADER_STAGE_FRAGMENT_BIT;
                m_internalData->pipelineShaderStages[stageIndex].module = m_internalData->fragmentShader.getModule();
                m_internalData->pipelineShaderStages[stageIndex].pSpecializationInfo = specializationInfo;
#ifndef CTS_USES_VULKANSC
                if (fragmentShaderModuleId.ptr)
                {
                    m_internalData->pipelineShaderIdentifiers.emplace_back(
                        new PipelineShaderStageModuleIdentifierCreateInfoWrapper(fragmentShaderModuleId.ptr));
                    m_internalData->pipelineShaderStages[stageIndex].pNext =
                        m_internalData->pipelineShaderIdentifiers.back().get()->ptr;

                    if (!fragmentShader.isSet())
                        shaderModuleIdFlags |= VK_PIPELINE_CREATE_FAIL_ON_PIPELINE_COMPILE_REQUIRED_BIT;
                }
#endif // CTS_USES_VULKANSC
                break;
            }
        }
    }

    if (!isConstructionTypeLibrary(m_internalData->pipelineConstructionType))
    {
        m_internalData->monolithicPipelineCreateInfo.pDepthStencilState = pDepthStencilState;
        m_internalData->monolithicPipelineCreateInfo.pMultisampleState  = pMultisampleState;
        m_internalData->monolithicPipelineCreateInfo.stageCount += (hasFrag ? 1u : 0u);
        m_internalData->monolithicPipelineCreateInfo.flags |= shaderModuleIdFlags;
    }

#ifndef CTS_USES_VULKANSC
    // note we could just use else to if statement above but sinc
    // this section is cut out for Vulkan SC its cleaner with separate if
    if (isConstructionTypeLibrary(m_internalData->pipelineConstructionType))
    {
        auto &libraryCreateInfo = m_internalData->pipelinePartLibraryCreateInfo[2];
        libraryCreateInfo = makeGraphicsPipelineLibraryCreateInfo(VK_GRAPHICS_PIPELINE_LIBRARY_FRAGMENT_SHADER_BIT_EXT);
        void *firstStructInChain = reinterpret_cast<void *>(&libraryCreateInfo);
        addToChain(&firstStructInChain, m_internalData->pFragmentShadingRateState);
        addToChain(&firstStructInChain, m_internalData->pRenderingState.ptr);
        addToChain(&firstStructInChain, m_internalData->pRenderingInputAttachmentIndex.ptr);
        addToChain(&firstStructInChain, partCreationFeedback.ptr);
        addToChain(&firstStructInChain, m_internalData->pRepresentativeFragmentTestState.ptr);
<<<<<<< HEAD
        addToChain(&firstStructInChain, partBinaries.ptr);
=======
        addToChain(&firstStructInChain, m_internalData->pPipelineRobustnessState.ptr);
>>>>>>> 824d1474

        auto &dynamicStates    = m_internalData->pipelinePartDynamicStates[2];
        auto &dynamicStateInfo = m_internalData->pipelinePartDynamicStateCreateInfo[2];

        if (m_internalData->pDynamicState)
        {
            dynamicStates = getDynamicStates(m_internalData->pDynamicState, m_internalData->setupState);

            dynamicStateInfo.pDynamicStates    = dynamicStates.data();
            dynamicStateInfo.dynamicStateCount = static_cast<uint32_t>(dynamicStates.size());
        }

        auto &pipelinePartCreateInfo = m_internalData->pipelinePartCreateInfo[2];
        pipelinePartCreateInfo       = initVulkanStructure(firstStructInChain);
        pipelinePartCreateInfo.flags =
            (m_internalData->pipelineFlags | VK_PIPELINE_CREATE_LIBRARY_BIT_KHR | shaderModuleIdFlags) &
            ~VK_PIPELINE_CREATE_DERIVATIVE_BIT;
        pipelinePartCreateInfo.layout             = *layout;
        pipelinePartCreateInfo.renderPass         = renderPass;
        pipelinePartCreateInfo.subpass            = subpass;
        pipelinePartCreateInfo.pDepthStencilState = pDepthStencilState;
        pipelinePartCreateInfo.pMultisampleState  = pMultisampleState;
        pipelinePartCreateInfo.stageCount         = hasFrag;
<<<<<<< HEAD
        pipelinePartCreateInfo.pStages       = hasFrag ? &m_internalData->pipelineShaderStages[stageIndex] : DE_NULL;
        pipelinePartCreateInfo.pDynamicState = &dynamicStateInfo;
=======
        pipelinePartCreateInfo.pStages       = hasFrag ? &m_internalData->pipelineShaderStages[stageIndex] : nullptr;
        pipelinePartCreateInfo.pDynamicState = &pickedDynamicStateInfo;
>>>>>>> 824d1474

        if (m_internalData->pipelineConstructionType == PIPELINE_CONSTRUCTION_TYPE_LINK_TIME_OPTIMIZED_LIBRARY)
            pipelinePartCreateInfo.flags |= VK_PIPELINE_CREATE_RETAIN_LINK_TIME_OPTIMIZATION_INFO_BIT_EXT;

        if ((shaderModuleIdFlags & VK_PIPELINE_CREATE_FAIL_ON_PIPELINE_COMPILE_REQUIRED_BIT) != 0)
            m_internalData->failOnCompileWhenLinking = true;

        if (m_internalData->pipelineFlags2)
        {
            auto &flags2CreateInfo = m_internalData->pipelinePartFlags2CreateInfo[2];
            flags2CreateInfo.flags = m_internalData->pipelineFlags2 | translateCreateFlag(pipelinePartCreateInfo.flags);
            addToChain(&firstStructInChain, &flags2CreateInfo);
            pipelinePartCreateInfo.flags = 0u;
        }

        m_pipelineParts[2] = makeGraphicsPipeline(m_internalData->vk, m_internalData->device, partPipelineCache,
                                                  &pipelinePartCreateInfo);
    }
#endif // CTS_USES_VULKANSC

    return *this;
}

GraphicsPipelineWrapper &GraphicsPipelineWrapper::setupFragmentOutputState(
    const VkRenderPass renderPass, const uint32_t subpass, const VkPipelineColorBlendStateCreateInfo *colorBlendState,
    const VkPipelineMultisampleStateCreateInfo *multisampleState, const VkPipelineCache partPipelineCache,
    PipelineCreationFeedbackCreateInfoWrapper partCreationFeedback,
    RenderingAttachmentLocationInfoWrapper renderingAttachmentLocationInfo, PipelineBinaryInfoWrapper partBinaries)
{
    // make sure pipeline was not already build
    DE_ASSERT(m_pipelineFinal.get() == VK_NULL_HANDLE);

    // make sure states are set in order - no need to complicate logic to support out of order specification - this state needs to be set last
    DE_ASSERT(m_internalData && (m_internalData->setupState ==
                                 (PSS_VERTEX_INPUT_INTERFACE | PSS_PRE_RASTERIZATION_SHADERS | PSS_FRAGMENT_SHADER)));
    m_internalData->setupState |= PSS_FRAGMENT_OUTPUT_INTERFACE;
    m_internalData->pRenderingAttachmentLocation.ptr = renderingAttachmentLocationInfo.ptr;

    // Unreference variables that are not used in Vulkan SC. No need to put this in ifdef.
    DE_UNREF(renderPass);
    DE_UNREF(subpass);
    DE_UNREF(partPipelineCache);
    DE_UNREF(partCreationFeedback);
    DE_UNREF(partBinaries);

<<<<<<< HEAD
    void *firstStructInChain = m_internalData->pFragmentShadingRateState;
=======
    void *firstStructInChain = nullptr;
    addToChain(&firstStructInChain, m_internalData->pFragmentShadingRateState);
>>>>>>> 824d1474

#ifndef CTS_USES_VULKANSC
    addToChain(&firstStructInChain, m_internalData->pRenderingState.ptr);
#endif // CTS_USES_VULKANSC

    const auto pColorBlendState = colorBlendState ?
                                      colorBlendState :
                                      (m_internalData->useDefaultColorBlendState ? &defaultColorBlendState : nullptr);
    const auto pMultisampleState =
        multisampleState ? multisampleState :
                           (m_internalData->useDefaultMultisampleState ? &defaultMultisampleState : nullptr);

    if (!isConstructionTypeLibrary(m_internalData->pipelineConstructionType))
    {
        void *pNextPtr = &m_internalData->monolithicPipelineCreateInfo;
        addToChain(&pNextPtr, firstStructInChain);
        m_internalData->monolithicPipelineCreateInfo.flags |= m_internalData->pipelineFlags;
        m_internalData->monolithicPipelineCreateInfo.pColorBlendState  = pColorBlendState;
        m_internalData->monolithicPipelineCreateInfo.pMultisampleState = pMultisampleState;
    }

#ifndef CTS_USES_VULKANSC
    // note we could just use else to if statement above but sinc
    // this section is cut out for Vulkan SC its cleaner with separate if
    if (isConstructionTypeLibrary(m_internalData->pipelineConstructionType))
    {
        auto &libraryCreateInfo = m_internalData->pipelinePartLibraryCreateInfo[3];
        libraryCreateInfo =
            makeGraphicsPipelineLibraryCreateInfo(VK_GRAPHICS_PIPELINE_LIBRARY_FRAGMENT_OUTPUT_INTERFACE_BIT_EXT);
        addToChain(&firstStructInChain, &libraryCreateInfo);
        addToChain(&firstStructInChain, partCreationFeedback.ptr);
        addToChain(&firstStructInChain, partBinaries.ptr);
        addToChain(&firstStructInChain, m_internalData->pRenderingAttachmentLocation.ptr);
        addToChain(&firstStructInChain, m_internalData->pPipelineRobustnessState.ptr);

        auto &dynamicStates    = m_internalData->pipelinePartDynamicStates[3];
        auto &dynamicStateInfo = m_internalData->pipelinePartDynamicStateCreateInfo[3];

        if (m_internalData->pDynamicState)
        {
            dynamicStates = getDynamicStates(m_internalData->pDynamicState, m_internalData->setupState);

            dynamicStateInfo.pDynamicStates    = dynamicStates.data();
            dynamicStateInfo.dynamicStateCount = static_cast<uint32_t>(dynamicStates.size());
        }

        auto &pipelinePartCreateInfo = m_internalData->pipelinePartCreateInfo[3];
        pipelinePartCreateInfo       = initVulkanStructure(firstStructInChain);
        pipelinePartCreateInfo.flags =
            (m_internalData->pipelineFlags | VK_PIPELINE_CREATE_LIBRARY_BIT_KHR) & ~VK_PIPELINE_CREATE_DERIVATIVE_BIT;
        pipelinePartCreateInfo.renderPass        = renderPass;
        pipelinePartCreateInfo.subpass           = subpass;
        pipelinePartCreateInfo.pColorBlendState  = pColorBlendState;
        pipelinePartCreateInfo.pMultisampleState = pMultisampleState;
        pipelinePartCreateInfo.pDynamicState     = &dynamicStateInfo;

        if (m_internalData->pipelineConstructionType == PIPELINE_CONSTRUCTION_TYPE_LINK_TIME_OPTIMIZED_LIBRARY)
            pipelinePartCreateInfo.flags |= VK_PIPELINE_CREATE_RETAIN_LINK_TIME_OPTIMIZATION_INFO_BIT_EXT;

        if (m_internalData->pipelineFlags2)
        {
            auto &flags2CreateInfo = m_internalData->pipelinePartFlags2CreateInfo[3];
            flags2CreateInfo.flags = m_internalData->pipelineFlags2 | translateCreateFlag(pipelinePartCreateInfo.flags);
            addToChain(&firstStructInChain, &flags2CreateInfo);
            pipelinePartCreateInfo.flags = 0u;
        }

        m_pipelineParts[3] = makeGraphicsPipeline(m_internalData->vk, m_internalData->device, partPipelineCache,
                                                  &pipelinePartCreateInfo);
    }
#endif // CTS_USES_VULKANSC

    return *this;
}

#ifndef CTS_USES_VULKANSC
vk::VkShaderStageFlags GraphicsPipelineWrapper::getNextStages(vk::VkShaderStageFlagBits shaderStage,
                                                              bool tessellationShaders, bool geometryShaders, bool link)
{
    if (link)
    {
        if (shaderStage == vk::VK_SHADER_STAGE_VERTEX_BIT)
        {
            if (m_internalData->tessellationControlShader.isSet())
                return vk::VK_SHADER_STAGE_TESSELLATION_CONTROL_BIT;
            if (m_internalData->geometryShader.isSet())
                return vk::VK_SHADER_STAGE_GEOMETRY_BIT;
            if (m_internalData->fragmentShader.isSet())
                return vk::VK_SHADER_STAGE_FRAGMENT_BIT;
        }
        if (shaderStage == vk::VK_SHADER_STAGE_TESSELLATION_CONTROL_BIT)
            return vk::VK_SHADER_STAGE_TESSELLATION_EVALUATION_BIT;
        if (shaderStage == vk::VK_SHADER_STAGE_TESSELLATION_EVALUATION_BIT)
        {
            if (m_internalData->geometryShader.isSet())
                return vk::VK_SHADER_STAGE_GEOMETRY_BIT;
            if (m_internalData->fragmentShader.isSet())
                return vk::VK_SHADER_STAGE_FRAGMENT_BIT;
        }
        if (shaderStage == vk::VK_SHADER_STAGE_GEOMETRY_BIT)
        {
            if (m_internalData->fragmentShader.isSet())
                return vk::VK_SHADER_STAGE_FRAGMENT_BIT;
        }
        if (shaderStage == vk::VK_SHADER_STAGE_TASK_BIT_EXT)
        {
            if (m_internalData->meshShader.isSet())
                return vk::VK_SHADER_STAGE_MESH_BIT_EXT;
            if (m_internalData->fragmentShader.isSet())
                return vk::VK_SHADER_STAGE_FRAGMENT_BIT;
        }
        if (shaderStage == vk::VK_SHADER_STAGE_MESH_BIT_EXT)
        {
            if (m_internalData->fragmentShader.isSet())
                return vk::VK_SHADER_STAGE_FRAGMENT_BIT;
        }
    }
    else
    {
        if (shaderStage == vk::VK_SHADER_STAGE_VERTEX_BIT)
        {
            VkShaderStageFlags flags = vk::VK_SHADER_STAGE_FRAGMENT_BIT;
            if (tessellationShaders)
                flags |= vk::VK_SHADER_STAGE_TESSELLATION_CONTROL_BIT;
            if (geometryShaders)
                flags |= vk::VK_SHADER_STAGE_GEOMETRY_BIT;
            return flags;
        }
        else if (shaderStage == vk::VK_SHADER_STAGE_TESSELLATION_CONTROL_BIT)
        {
            return vk::VK_SHADER_STAGE_TESSELLATION_EVALUATION_BIT;
        }
        else if (shaderStage == vk::VK_SHADER_STAGE_TESSELLATION_EVALUATION_BIT)
        {
            VkShaderStageFlags flags = vk::VK_SHADER_STAGE_FRAGMENT_BIT;
            if (geometryShaders)
                flags |= vk::VK_SHADER_STAGE_GEOMETRY_BIT;
            return flags;
        }
        else if (shaderStage == vk::VK_SHADER_STAGE_GEOMETRY_BIT)
        {
            return vk::VK_SHADER_STAGE_FRAGMENT_BIT;
        }
        else if (shaderStage == vk::VK_SHADER_STAGE_TASK_BIT_EXT)
        {
            return vk::VK_SHADER_STAGE_MESH_BIT_EXT;
        }
        else if (shaderStage == vk::VK_SHADER_STAGE_MESH_BIT_EXT)
        {
            return vk::VK_SHADER_STAGE_FRAGMENT_BIT;
        }
    }
    return 0;
}

vk::VkShaderCreateInfoEXT GraphicsPipelineWrapper::makeShaderCreateInfo(VkShaderStageFlagBits stage,
                                                                        ShaderWrapper &shader, bool link, bool binary,
                                                                        ShaderWrapper &other)
{
    if (binary)
        shader.getShaderBinary();

    vk::VkShaderCreateInfoEXT shaderCreateInfo = vk::initVulkanStructure();
    shaderCreateInfo.flags =
        link ? (vk::VkShaderCreateFlagsEXT)vk::VK_SHADER_CREATE_LINK_STAGE_BIT_EXT : (vk::VkShaderCreateFlagsEXT)0u;
    shaderCreateInfo.stage = stage;
    shaderCreateInfo.nextStage =
        getNextStages(stage, m_internalData->tessellationShaderFeature, m_internalData->geometryShaderFeature, link);
    if (binary)
    {
        shaderCreateInfo.codeType = vk::VK_SHADER_CODE_TYPE_BINARY_EXT;
        shaderCreateInfo.codeSize = shader.getShaderBinaryDataSize();
        shaderCreateInfo.pCode    = shader.getShaderBinaryData();
    }
    else
    {
        shaderCreateInfo.codeType = vk::VK_SHADER_CODE_TYPE_SPIRV_EXT;
        shaderCreateInfo.codeSize = shader.getCodeSize();
        shaderCreateInfo.pCode    = shader.getBinary();
    }
    shaderCreateInfo.pName = "main";
    if (shader.getPipelineLayout() != VK_NULL_HANDLE)
    {
        shaderCreateInfo.setLayoutCount         = shader.getPipelineLayout()->getSetLayoutCount();
        shaderCreateInfo.pSetLayouts            = shader.getPipelineLayout()->getSetLayouts();
        shaderCreateInfo.pushConstantRangeCount = shader.getPipelineLayout()->getPushConstantRangeCount();
        shaderCreateInfo.pPushConstantRanges    = shader.getPipelineLayout()->getPushConstantRanges();
    }
    // Pipeline layouts and push constant ranges must match between shaders that are used together
    if (other.isSet() && shaderCreateInfo.setLayoutCount == 0)
    {
        shaderCreateInfo.setLayoutCount = other.getPipelineLayout()->getSetLayoutCount();
        shaderCreateInfo.pSetLayouts    = other.getPipelineLayout()->getSetLayouts();
    }
    if (other.isSet() && shaderCreateInfo.pushConstantRangeCount == 0)
    {
        shaderCreateInfo.pushConstantRangeCount = other.getPipelineLayout()->getPushConstantRangeCount();
        shaderCreateInfo.pPushConstantRanges    = other.getPipelineLayout()->getPushConstantRanges();
    }
    shaderCreateInfo.pSpecializationInfo = shader.getSpecializationInfo();
    return shaderCreateInfo;
}

void GraphicsPipelineWrapper::createShaders(bool linked, bool binary)
{
    std::vector<vk::VkShaderCreateInfoEXT> createInfos;
    if (m_internalData->vertexShader.isSet())
        createInfos.push_back(makeShaderCreateInfo(vk::VK_SHADER_STAGE_VERTEX_BIT, m_internalData->vertexShader, linked,
                                                   binary, m_internalData->fragmentShader));
    if (m_internalData->tessellationControlShader.isSet())
        createInfos.push_back(makeShaderCreateInfo(vk::VK_SHADER_STAGE_TESSELLATION_CONTROL_BIT,
                                                   m_internalData->tessellationControlShader, linked, binary,
                                                   m_internalData->fragmentShader));
    if (m_internalData->tessellationEvaluationShader.isSet())
        createInfos.push_back(makeShaderCreateInfo(vk::VK_SHADER_STAGE_TESSELLATION_EVALUATION_BIT,
                                                   m_internalData->tessellationEvaluationShader, linked, binary,
                                                   m_internalData->fragmentShader));
    if (m_internalData->geometryShader.isSet())
        createInfos.push_back(makeShaderCreateInfo(vk::VK_SHADER_STAGE_GEOMETRY_BIT, m_internalData->geometryShader,
                                                   linked, binary, m_internalData->fragmentShader));
    if (m_internalData->fragmentShader.isSet())
        createInfos.push_back(makeShaderCreateInfo(vk::VK_SHADER_STAGE_FRAGMENT_BIT, m_internalData->fragmentShader,
                                                   linked, binary, m_internalData->vertexShader));
    if (m_internalData->taskShader.isSet())
        createInfos.push_back(makeShaderCreateInfo(vk::VK_SHADER_STAGE_TASK_BIT_EXT, m_internalData->taskShader, linked,
                                                   binary, m_internalData->fragmentShader));
    if (m_internalData->meshShader.isSet())
    {
        createInfos.push_back(makeShaderCreateInfo(vk::VK_SHADER_STAGE_MESH_BIT_EXT, m_internalData->meshShader, linked,
                                                   binary, m_internalData->fragmentShader));
        if (!m_internalData->taskShader.isSet())
            createInfos.back().flags |= vk::VK_SHADER_CREATE_NO_TASK_SHADER_BIT_EXT;
    }

    std::vector<VkShaderEXT> shaders(createInfos.size());
    m_internalData->vk.createShadersEXT(m_internalData->device, (uint32_t)createInfos.size(), createInfos.data(),
                                        nullptr, shaders.data());
    uint32_t shaderIndex = 0;
    if (m_internalData->vertexShader.isSet())
        m_internalData->vertexShader.setShader(
            Move<VkShaderEXT>(check<VkShaderEXT>(shaders[shaderIndex++]),
                              Deleter<VkShaderEXT>(m_internalData->vk, m_internalData->device, nullptr)));
    if (m_internalData->tessellationControlShader.isSet())
        m_internalData->tessellationControlShader.setShader(
            Move<VkShaderEXT>(check<VkShaderEXT>(shaders[shaderIndex++]),
                              Deleter<VkShaderEXT>(m_internalData->vk, m_internalData->device, nullptr)));
    if (m_internalData->tessellationEvaluationShader.isSet())
        m_internalData->tessellationEvaluationShader.setShader(
            Move<VkShaderEXT>(check<VkShaderEXT>(shaders[shaderIndex++]),
                              Deleter<VkShaderEXT>(m_internalData->vk, m_internalData->device, nullptr)));
    if (m_internalData->geometryShader.isSet())
        m_internalData->geometryShader.setShader(
            Move<VkShaderEXT>(check<VkShaderEXT>(shaders[shaderIndex++]),
                              Deleter<VkShaderEXT>(m_internalData->vk, m_internalData->device, nullptr)));
    if (m_internalData->fragmentShader.isSet())
        m_internalData->fragmentShader.setShader(
            Move<VkShaderEXT>(check<VkShaderEXT>(shaders[shaderIndex++]),
                              Deleter<VkShaderEXT>(m_internalData->vk, m_internalData->device, nullptr)));
    if (m_internalData->taskShader.isSet())
        m_internalData->taskShader.setShader(
            Move<VkShaderEXT>(check<VkShaderEXT>(shaders[shaderIndex++]),
                              Deleter<VkShaderEXT>(m_internalData->vk, m_internalData->device, nullptr)));
    if (m_internalData->meshShader.isSet())
        m_internalData->meshShader.setShader(
            Move<VkShaderEXT>(check<VkShaderEXT>(shaders[shaderIndex++]),
                              Deleter<VkShaderEXT>(m_internalData->vk, m_internalData->device, nullptr)));
}
#endif

void GraphicsPipelineWrapper::buildPipeline(const VkPipelineCache pipelineCache, const VkPipeline basePipelineHandle,
                                            const int32_t basePipelineIndex,
                                            PipelineCreationFeedbackCreateInfoWrapper creationFeedback)
{
    // make sure we are not trying to build pipeline second time
    DE_ASSERT(m_pipelineFinal.get() == VK_NULL_HANDLE);

    // make sure all states were set
    DE_ASSERT(m_internalData &&
              (m_internalData->setupState == (PSS_VERTEX_INPUT_INTERFACE | PSS_PRE_RASTERIZATION_SHADERS |
                                              PSS_FRAGMENT_SHADER | PSS_FRAGMENT_OUTPUT_INTERFACE)));

    // Unreference variables that are not used in Vulkan SC. No need to put this in ifdef.
    DE_UNREF(creationFeedback);

    VkGraphicsPipelineCreateInfo *pointerToCreateInfo = &m_internalData->monolithicPipelineCreateInfo;

    if (isConstructionTypeShaderObject(m_internalData->pipelineConstructionType))
    {
#ifndef CTS_USES_VULKANSC
        // Dynamic states that don't require additional extensions
        std::vector<vk::VkDynamicState> dynamicStates = {
            vk::VK_DYNAMIC_STATE_VIEWPORT_WITH_COUNT,
            vk::VK_DYNAMIC_STATE_SCISSOR_WITH_COUNT,
            vk::VK_DYNAMIC_STATE_LINE_WIDTH,
            vk::VK_DYNAMIC_STATE_DEPTH_BIAS,
            vk::VK_DYNAMIC_STATE_BLEND_CONSTANTS,
            vk::VK_DYNAMIC_STATE_DEPTH_BOUNDS,
            vk::VK_DYNAMIC_STATE_STENCIL_COMPARE_MASK,
            vk::VK_DYNAMIC_STATE_STENCIL_WRITE_MASK,
            vk::VK_DYNAMIC_STATE_STENCIL_REFERENCE,
            vk::VK_DYNAMIC_STATE_CULL_MODE_EXT,
            vk::VK_DYNAMIC_STATE_DEPTH_BOUNDS_TEST_ENABLE_EXT,
            vk::VK_DYNAMIC_STATE_DEPTH_COMPARE_OP_EXT,
            vk::VK_DYNAMIC_STATE_DEPTH_TEST_ENABLE_EXT,
            vk::VK_DYNAMIC_STATE_DEPTH_WRITE_ENABLE_EXT,
            vk::VK_DYNAMIC_STATE_FRONT_FACE_EXT,
            vk::VK_DYNAMIC_STATE_PRIMITIVE_TOPOLOGY_EXT,
            vk::VK_DYNAMIC_STATE_STENCIL_OP_EXT,
            vk::VK_DYNAMIC_STATE_STENCIL_TEST_ENABLE_EXT,
            vk::VK_DYNAMIC_STATE_VERTEX_INPUT_BINDING_STRIDE_EXT,
            vk::VK_DYNAMIC_STATE_DEPTH_BIAS_ENABLE_EXT,
            vk::VK_DYNAMIC_STATE_PRIMITIVE_RESTART_ENABLE_EXT,
            vk::VK_DYNAMIC_STATE_RASTERIZER_DISCARD_ENABLE_EXT,
            vk::VK_DYNAMIC_STATE_LOGIC_OP_EXT,
            vk::VK_DYNAMIC_STATE_PATCH_CONTROL_POINTS_EXT,
            vk::VK_DYNAMIC_STATE_TESSELLATION_DOMAIN_ORIGIN_EXT,
            vk::VK_DYNAMIC_STATE_DEPTH_CLAMP_ENABLE_EXT,
            vk::VK_DYNAMIC_STATE_POLYGON_MODE_EXT,
            vk::VK_DYNAMIC_STATE_RASTERIZATION_SAMPLES_EXT,
            vk::VK_DYNAMIC_STATE_SAMPLE_MASK_EXT,
            vk::VK_DYNAMIC_STATE_ALPHA_TO_COVERAGE_ENABLE_EXT,
            vk::VK_DYNAMIC_STATE_ALPHA_TO_ONE_ENABLE_EXT,
            vk::VK_DYNAMIC_STATE_LOGIC_OP_ENABLE_EXT,
            vk::VK_DYNAMIC_STATE_COLOR_BLEND_ENABLE_EXT,
            vk::VK_DYNAMIC_STATE_COLOR_BLEND_EQUATION_EXT,
            vk::VK_DYNAMIC_STATE_COLOR_WRITE_MASK_EXT,
            vk::VK_DYNAMIC_STATE_VERTEX_INPUT_EXT,
        };

        vk::VkPhysicalDeviceMeshShaderFeaturesEXT meshShaderFeatures = initVulkanStructure();
        vk::VkPhysicalDeviceFeatures2 features                       = initVulkanStructure(&meshShaderFeatures);
        m_internalData->vki.getPhysicalDeviceFeatures2(m_internalData->physicalDevice, &features);

        m_internalData->tessellationShaderFeature = features.features.tessellationShader;
        m_internalData->geometryShaderFeature     = features.features.geometryShader;
        m_internalData->taskShaderFeature         = meshShaderFeatures.taskShader;
        m_internalData->meshShaderFeature         = meshShaderFeatures.meshShader;

        DE_ASSERT(m_internalData->extensionEnabled("VK_EXT_shader_object"));

        // Add dynamic states that are required for each enabled extension
        if (m_internalData->extensionEnabled("VK_EXT_transform_feedback"))
            dynamicStates.push_back(vk::VK_DYNAMIC_STATE_RASTERIZATION_STREAM_EXT);
        if (m_internalData->extensionEnabled("VK_EXT_blend_operation_advanced"))
            dynamicStates.push_back(vk::VK_DYNAMIC_STATE_COLOR_BLEND_ADVANCED_EXT);
        if (m_internalData->extensionEnabled("VK_EXT_conservative_rasterization"))
            dynamicStates.push_back(vk::VK_DYNAMIC_STATE_CONSERVATIVE_RASTERIZATION_MODE_EXT);
        if (m_internalData->extensionEnabled("VK_NV_framebuffer_mixed_samples"))
            dynamicStates.push_back(vk::VK_DYNAMIC_STATE_COVERAGE_MODULATION_MODE_NV);
        if (m_internalData->extensionEnabled("VK_NV_framebuffer_mixed_samples"))
            dynamicStates.push_back(vk::VK_DYNAMIC_STATE_COVERAGE_MODULATION_TABLE_ENABLE_NV);
        if (m_internalData->extensionEnabled("VK_NV_framebuffer_mixed_samples"))
            dynamicStates.push_back(vk::VK_DYNAMIC_STATE_COVERAGE_MODULATION_TABLE_NV);
        if (m_internalData->extensionEnabled("VK_NV_coverage_reduction_mode"))
            dynamicStates.push_back(vk::VK_DYNAMIC_STATE_COVERAGE_REDUCTION_MODE_NV);
        if (m_internalData->extensionEnabled("VK_NV_fragment_coverage_to_color"))
            dynamicStates.push_back(vk::VK_DYNAMIC_STATE_COVERAGE_TO_COLOR_ENABLE_NV);
        if (m_internalData->extensionEnabled("VK_NV_fragment_coverage_to_color"))
            dynamicStates.push_back(vk::VK_DYNAMIC_STATE_COVERAGE_TO_COLOR_LOCATION_NV);
        if (m_internalData->extensionEnabled("VK_EXT_depth_clip_enable"))
            dynamicStates.push_back(vk::VK_DYNAMIC_STATE_DEPTH_CLIP_ENABLE_EXT);
        if (m_internalData->extensionEnabled("VK_EXT_depth_clip_control"))
            dynamicStates.push_back(vk::VK_DYNAMIC_STATE_DEPTH_CLIP_NEGATIVE_ONE_TO_ONE_EXT);
        if (m_internalData->extensionEnabled("VK_EXT_color_write_enable"))
            dynamicStates.push_back(vk::VK_DYNAMIC_STATE_COLOR_WRITE_ENABLE_EXT);
        if (m_internalData->extensionEnabled("VK_EXT_conservative_rasterization"))
            dynamicStates.push_back(vk::VK_DYNAMIC_STATE_EXTRA_PRIMITIVE_OVERESTIMATION_SIZE_EXT);
        if (m_internalData->extensionEnabled("VK_KHR_line_rasterization") ||
            m_internalData->extensionEnabled("VK_EXT_line_rasterization"))
            dynamicStates.push_back(vk::VK_DYNAMIC_STATE_LINE_RASTERIZATION_MODE_EXT);
        if (m_internalData->extensionEnabled("VK_KHR_line_rasterization") ||
            m_internalData->extensionEnabled("VK_EXT_line_rasterization"))
            dynamicStates.push_back(vk::VK_DYNAMIC_STATE_LINE_STIPPLE_ENABLE_EXT);
        if (m_internalData->extensionEnabled("VK_KHR_line_rasterization") ||
            m_internalData->extensionEnabled("VK_EXT_line_rasterization"))
            dynamicStates.push_back(vk::VK_DYNAMIC_STATE_LINE_STIPPLE_KHR);
        if (m_internalData->extensionEnabled("VK_EXT_provoking_vertex"))
            dynamicStates.push_back(vk::VK_DYNAMIC_STATE_PROVOKING_VERTEX_MODE_EXT);
        if (m_internalData->extensionEnabled("VK_KHR_fragment_shading_rate"))
            dynamicStates.push_back(vk::VK_DYNAMIC_STATE_FRAGMENT_SHADING_RATE_KHR);
        if (m_internalData->extensionEnabled("VK_NV_representative_fragment_test"))
            dynamicStates.push_back(vk::VK_DYNAMIC_STATE_REPRESENTATIVE_FRAGMENT_TEST_ENABLE_NV);
        if (m_internalData->extensionEnabled("VK_EXT_sample_locations"))
            dynamicStates.push_back(vk::VK_DYNAMIC_STATE_SAMPLE_LOCATIONS_ENABLE_EXT);
        if (m_internalData->extensionEnabled("VK_EXT_sample_locations"))
            dynamicStates.push_back(vk::VK_DYNAMIC_STATE_SAMPLE_LOCATIONS_EXT);
        // Not working with VK_KHR_fragment_shading_rate
        /*if (m_internalData->extensionEnabled("VK_NV_shading_rate_image"))
            dynamicStates.push_back(vk::VK_DYNAMIC_STATE_SHADING_RATE_IMAGE_ENABLE_NV);
        if (m_internalData->extensionEnabled("VK_NV_shading_rate_image"))
            dynamicStates.push_back(vk::VK_DYNAMIC_STATE_VIEWPORT_COARSE_SAMPLE_ORDER_NV);
        if (m_internalData->extensionEnabled("VK_NV_shading_rate_image"))
            dynamicStates.push_back(vk::VK_DYNAMIC_STATE_VIEWPORT_SHADING_RATE_PALETTE_NV);*/
        if (m_internalData->extensionEnabled("VK_NV_viewport_swizzle"))
            dynamicStates.push_back(vk::VK_DYNAMIC_STATE_VIEWPORT_SWIZZLE_NV);
        if (m_internalData->extensionEnabled("VK_NV_clip_space_w_scaling"))
            dynamicStates.push_back(vk::VK_DYNAMIC_STATE_VIEWPORT_W_SCALING_ENABLE_NV);
        if (m_internalData->extensionEnabled("VK_NV_clip_space_w_scaling"))
            dynamicStates.push_back(vk::VK_DYNAMIC_STATE_VIEWPORT_W_SCALING_NV);
        if (m_internalData->extensionEnabled("VK_NV_scissor_exclusive"))
            dynamicStates.push_back(vk::VK_DYNAMIC_STATE_EXCLUSIVE_SCISSOR_ENABLE_NV);
        if (m_internalData->extensionEnabled("VK_NV_scissor_exclusive"))
            dynamicStates.push_back(vk::VK_DYNAMIC_STATE_EXCLUSIVE_SCISSOR_NV);
        if (m_internalData->extensionEnabled("VK_EXT_discard_rectangles"))
            dynamicStates.push_back(vk::VK_DYNAMIC_STATE_DISCARD_RECTANGLE_ENABLE_EXT);
        if (m_internalData->extensionEnabled("VK_EXT_discard_rectangles"))
            dynamicStates.push_back(vk::VK_DYNAMIC_STATE_DISCARD_RECTANGLE_EXT);
        if (m_internalData->extensionEnabled("VK_EXT_discard_rectangles"))
            dynamicStates.push_back(vk::VK_DYNAMIC_STATE_DISCARD_RECTANGLE_MODE_EXT);
        if (m_internalData->extensionEnabled("VK_EXT_attachment_feedback_loop_dynamic_state"))
            dynamicStates.push_back(vk::VK_DYNAMIC_STATE_ATTACHMENT_FEEDBACK_LOOP_ENABLE_EXT);

        // Remove dynamic states that were already set as dynamic for the pipeline
        // These dynamic state will already be set in the tests
        bool depthClampEnableDynamic = false;
        if (pointerToCreateInfo->pDynamicState)
        {
            for (uint32_t i = 0; i < pointerToCreateInfo->pDynamicState->dynamicStateCount; ++i)
            {
                if (pointerToCreateInfo->pDynamicState->pDynamicStates[i] == vk::VK_DYNAMIC_STATE_VIEWPORT)
                    dynamicStates.erase(std::remove(dynamicStates.begin(), dynamicStates.end(),
                                                    vk::VK_DYNAMIC_STATE_VIEWPORT_WITH_COUNT),
                                        dynamicStates.end());
                else if (pointerToCreateInfo->pDynamicState->pDynamicStates[i] == vk::VK_DYNAMIC_STATE_SCISSOR)
                    dynamicStates.erase(std::remove(dynamicStates.begin(), dynamicStates.end(),
                                                    vk::VK_DYNAMIC_STATE_SCISSOR_WITH_COUNT),
                                        dynamicStates.end());
                else if (pointerToCreateInfo->pDynamicState->pDynamicStates[i] ==
                         vk::VK_DYNAMIC_STATE_COLOR_BLEND_ADVANCED_EXT)
                {
                    dynamicStates.erase(std::remove(dynamicStates.begin(), dynamicStates.end(),
                                                    vk::VK_DYNAMIC_STATE_COLOR_BLEND_ADVANCED_EXT),
                                        dynamicStates.end());
                    dynamicStates.erase(std::remove(dynamicStates.begin(), dynamicStates.end(),
                                                    vk::VK_DYNAMIC_STATE_COLOR_BLEND_EQUATION_EXT),
                                        dynamicStates.end());
                }
                else if (pointerToCreateInfo->pDynamicState->pDynamicStates[i] == vk::VK_DYNAMIC_STATE_VERTEX_INPUT_EXT)
                {
                    dynamicStates.erase(
                        std::remove(dynamicStates.begin(), dynamicStates.end(), vk::VK_DYNAMIC_STATE_VERTEX_INPUT_EXT),
                        dynamicStates.end());
                    dynamicStates.erase(std::remove(dynamicStates.begin(), dynamicStates.end(),
                                                    vk::VK_DYNAMIC_STATE_VERTEX_INPUT_BINDING_STRIDE_EXT),
                                        dynamicStates.end());
                }
                else
                    dynamicStates.erase(std::remove(dynamicStates.begin(), dynamicStates.end(),
                                                    pointerToCreateInfo->pDynamicState->pDynamicStates[i]),
                                        dynamicStates.end());

                if (pointerToCreateInfo->pDynamicState->pDynamicStates[i] ==
                    vk::VK_DYNAMIC_STATE_DEPTH_CLAMP_ENABLE_EXT)
                    depthClampEnableDynamic = true;
            }
        }

        m_internalData->shaderObjectDynamicStates = dynamicStates;

        // Save state needed for setting shader object dynamic state
        auto state = &m_internalData->pipelineCreateState;
        if (pointerToCreateInfo->pViewportState)
        {
            if (pointerToCreateInfo->pViewportState->pViewports)
            {
                state->viewports.resize(pointerToCreateInfo->pViewportState->viewportCount);
                for (uint32_t i = 0; i < pointerToCreateInfo->pViewportState->viewportCount; ++i)
                    state->viewports[i] = pointerToCreateInfo->pViewportState->pViewports[i];
            }

            if (pointerToCreateInfo->pViewportState->pScissors)
            {
                state->scissors.resize(pointerToCreateInfo->pViewportState->scissorCount);
                for (uint32_t i = 0; i < pointerToCreateInfo->pViewportState->scissorCount; ++i)
                    state->scissors[i] = pointerToCreateInfo->pViewportState->pScissors[i];
            }

            const auto depthClipControl = findStructure<VkPipelineViewportDepthClipControlCreateInfoEXT>(
                pointerToCreateInfo->pViewportState->pNext);
            if (depthClipControl)
                state->negativeOneToOne = depthClipControl->negativeOneToOne;
            const auto viewportShadingRate = findStructure<VkPipelineViewportShadingRateImageStateCreateInfoNV>(
                pointerToCreateInfo->pViewportState->pNext);
            if (viewportShadingRate)
            {
                state->shadingRateImageEnable  = viewportShadingRate->shadingRateImageEnable;
                state->shadingRatePaletteCount = viewportShadingRate->viewportCount;
                state->shadingRatePalettes.resize(viewportShadingRate->viewportCount);
                state->shadingRatePaletteEntries.resize(viewportShadingRate->viewportCount);
                for (uint32_t i = 0; i < viewportShadingRate->viewportCount; ++i)
                {
                    state->shadingRatePalettes[i] = viewportShadingRate->pShadingRatePalettes[i];
                    state->shadingRatePaletteEntries[i].resize(
                        viewportShadingRate->pShadingRatePalettes[i].shadingRatePaletteEntryCount);
                    for (uint32_t j = 0; j < viewportShadingRate->pShadingRatePalettes[i].shadingRatePaletteEntryCount;
                         ++j)
                        state->shadingRatePaletteEntries[i][j] =
                            viewportShadingRate->pShadingRatePalettes[i].pShadingRatePaletteEntries[j];
                    state->shadingRatePalettes[i].pShadingRatePaletteEntries =
                        state->shadingRatePaletteEntries[i].data();
                }
            }
            const auto viewportSwizzle =
                findStructure<VkPipelineViewportSwizzleStateCreateInfoNV>(pointerToCreateInfo->pViewportState->pNext);
            if (viewportSwizzle)
            {
                state->viewportSwizzles.resize(viewportSwizzle->viewportCount);
                for (uint32_t i = 0; i < viewportSwizzle->viewportCount; ++i)
                    state->viewportSwizzles[i] = viewportSwizzle->pViewportSwizzles[i];
            }
            const auto viewportWScaling =
                findStructure<VkPipelineViewportWScalingStateCreateInfoNV>(pointerToCreateInfo->pViewportState->pNext);
            if (viewportWScaling)
            {
                state->viewportWScalingEnable = viewportWScaling->viewportWScalingEnable;
                state->viewportWScalingCount  = viewportWScaling->viewportCount;
                state->viewportWScalings.resize(viewportWScaling->viewportCount);
                for (uint32_t i = 0; i < viewportWScaling->viewportCount; ++i)
                    state->viewportWScalings[i] = viewportWScaling->pViewportWScalings[i];
            }
            const auto coarseSampleOrder = findStructure<VkPipelineViewportCoarseSampleOrderStateCreateInfoNV>(
                pointerToCreateInfo->pViewportState->pNext);
            if (coarseSampleOrder)
            {
                state->coarseSampleOrderType        = coarseSampleOrder->sampleOrderType;
                state->coarseCustomSampleOrderCount = coarseSampleOrder->customSampleOrderCount;
                state->coarseCustomSampleOrders.resize(coarseSampleOrder->customSampleOrderCount);
                state->coarseSampleLocations.resize(coarseSampleOrder->customSampleOrderCount);
                for (uint32_t i = 0; i < coarseSampleOrder->customSampleOrderCount; ++i)
                {
                    state->coarseCustomSampleOrders[i] = coarseSampleOrder->pCustomSampleOrders[i];
                    state->coarseSampleLocations[i].resize(coarseSampleOrder->pCustomSampleOrders[i].sampleCount);
                    for (uint32_t j = 0; j < coarseSampleOrder->pCustomSampleOrders[i].sampleCount; ++j)
                        state->coarseSampleLocations[i][j] =
                            coarseSampleOrder->pCustomSampleOrders[i].pSampleLocations[j];
                    state->coarseCustomSampleOrders[i].pSampleLocations = state->coarseSampleLocations[i].data();
                }
            }
        }

        if (pointerToCreateInfo->pRasterizationState)
        {
            state->lineWidth               = pointerToCreateInfo->pRasterizationState->lineWidth;
            state->depthBiasConstantFactor = pointerToCreateInfo->pRasterizationState->depthBiasConstantFactor;
            state->depthBiasClamp          = pointerToCreateInfo->pRasterizationState->depthBiasClamp;
            state->depthBiasSlopeFactor    = pointerToCreateInfo->pRasterizationState->depthBiasSlopeFactor;
            state->cullMode                = pointerToCreateInfo->pRasterizationState->cullMode;
            state->frontFace               = pointerToCreateInfo->pRasterizationState->frontFace;
            state->depthBiasEnable         = pointerToCreateInfo->pRasterizationState->depthBiasEnable;
            state->rasterizerDiscardEnable = pointerToCreateInfo->pRasterizationState->rasterizerDiscardEnable;
            const auto conservative        = findStructure<VkPipelineRasterizationConservativeStateCreateInfoEXT>(
                pointerToCreateInfo->pRasterizationState->pNext);
            if (conservative)
            {
                state->conservativeRasterizationMode    = conservative->conservativeRasterizationMode;
                state->extraPrimitiveOverestimationSize = conservative->extraPrimitiveOverestimationSize;
            }
            state->depthClampEnable = pointerToCreateInfo->pRasterizationState->depthClampEnable;
            const auto depthClip    = findStructure<VkPipelineRasterizationDepthClipStateCreateInfoEXT>(
                pointerToCreateInfo->pRasterizationState->pNext);
            if (depthClip)
                state->depthClipEnable = depthClip->depthClipEnable;
            else
                state->depthClipEnable =
                    !pointerToCreateInfo->pRasterizationState->depthClampEnable && !depthClampEnableDynamic;

            const auto rasterizationLine = findStructure<VkPipelineRasterizationLineStateCreateInfoEXT>(
                pointerToCreateInfo->pRasterizationState->pNext);
            if (rasterizationLine)
            {
                state->lineRasterizationMode = rasterizationLine->lineRasterizationMode;
                state->stippledLineEnable    = rasterizationLine->stippledLineEnable;
                state->lineStippleFactor     = rasterizationLine->lineStippleFactor;
                state->lineStipplePattern    = rasterizationLine->lineStipplePattern;
            }
            const auto rasterizationStream = findStructure<VkPipelineRasterizationStateStreamCreateInfoEXT>(
                pointerToCreateInfo->pRasterizationState->pNext);
            if (rasterizationStream)
                state->rasterizationStream = rasterizationStream->rasterizationStream;
            state->polygonMode         = pointerToCreateInfo->pRasterizationState->polygonMode;
            const auto provokingVertex = findStructure<VkPipelineRasterizationProvokingVertexStateCreateInfoEXT>(
                pointerToCreateInfo->pRasterizationState->pNext);
            if (provokingVertex)
                state->provokingVertexMode = provokingVertex->provokingVertexMode;
            const auto depthBiasRepresentationInfo =
                findStructure<VkDepthBiasRepresentationInfoEXT>(pointerToCreateInfo->pRasterizationState->pNext);
            if (depthBiasRepresentationInfo)
            {
                state->depthBiasRepresentation = depthBiasRepresentationInfo->depthBiasRepresentation;
                state->depthBiasExact          = depthBiasRepresentationInfo->depthBiasExact;
            }
        }
        if (pointerToCreateInfo->pColorBlendState)
        {
            memcpy(&state->blendConstants, pointerToCreateInfo->pColorBlendState->blendConstants, sizeof(float) * 4);
            state->logicOp                = pointerToCreateInfo->pColorBlendState->logicOp;
            const auto blendAdvancedState = findStructure<VkPipelineColorBlendAdvancedStateCreateInfoEXT>(
                pointerToCreateInfo->pColorBlendState->pNext);
            if (blendAdvancedState)
            {
                state->colorBlendAdvanced.resize(pointerToCreateInfo->pColorBlendState->attachmentCount);
                for (uint32_t i = 0; i < pointerToCreateInfo->pColorBlendState->attachmentCount; ++i)
                {
                    if (pointerToCreateInfo->pColorBlendState->pAttachments)
                        state->colorBlendAdvanced[i].advancedBlendOp =
                            pointerToCreateInfo->pColorBlendState->pAttachments[i].colorBlendOp;
                    state->colorBlendAdvanced[i].srcPremultiplied = blendAdvancedState->srcPremultiplied;
                    state->colorBlendAdvanced[i].dstPremultiplied = blendAdvancedState->dstPremultiplied;
                    state->colorBlendAdvanced[i].blendOverlap     = blendAdvancedState->blendOverlap;
                    state->colorBlendAdvanced[i].clampResults     = VK_FALSE;
                }
            }
            state->colorBlendEnables.resize(pointerToCreateInfo->pColorBlendState->attachmentCount);
            state->blendEquations.resize(pointerToCreateInfo->pColorBlendState->attachmentCount);
            state->colorWriteMasks.resize(pointerToCreateInfo->pColorBlendState->attachmentCount);
            for (uint32_t i = 0; i < (uint32_t)pointerToCreateInfo->pColorBlendState->attachmentCount; ++i)
            {
                if (pointerToCreateInfo->pColorBlendState->pAttachments)
                {
                    state->colorBlendEnables[i] = pointerToCreateInfo->pColorBlendState->pAttachments[i].blendEnable;
                    state->blendEquations[i].srcColorBlendFactor =
                        pointerToCreateInfo->pColorBlendState->pAttachments[i].srcColorBlendFactor;
                    state->blendEquations[i].dstColorBlendFactor =
                        pointerToCreateInfo->pColorBlendState->pAttachments[i].dstColorBlendFactor;
                    state->blendEquations[i].colorBlendOp =
                        pointerToCreateInfo->pColorBlendState->pAttachments[i].colorBlendOp;
                    state->blendEquations[i].srcAlphaBlendFactor =
                        pointerToCreateInfo->pColorBlendState->pAttachments[i].srcAlphaBlendFactor;
                    state->blendEquations[i].dstAlphaBlendFactor =
                        pointerToCreateInfo->pColorBlendState->pAttachments[i].dstAlphaBlendFactor;
                    state->blendEquations[i].alphaBlendOp =
                        pointerToCreateInfo->pColorBlendState->pAttachments[i].alphaBlendOp;
                    state->colorWriteMasks[i] = pointerToCreateInfo->pColorBlendState->pAttachments[i].colorWriteMask;
                }

                // colorBlendOp and alphaBlendOp must not be advanced blend operations and they will be set with colorBlendAdvanced
                if (blendAdvancedState)
                {
                    state->blendEquations[i].colorBlendOp = vk::VK_BLEND_OP_ADD;
                    state->blendEquations[i].alphaBlendOp = vk::VK_BLEND_OP_ADD;
                }
            }
            state->logicOpEnable = pointerToCreateInfo->pColorBlendState->logicOpEnable;
            const auto colorWrite =
                findStructure<VkPipelineColorWriteCreateInfoEXT>(pointerToCreateInfo->pColorBlendState->pNext);
            if (colorWrite)
            {
                state->colorWriteEnableAttachmentCount = colorWrite->attachmentCount;
                state->colorWriteEnables.resize(colorWrite->attachmentCount);
                for (uint32_t i = 0; i < colorWrite->attachmentCount; ++i)
                    state->colorWriteEnables[i] = colorWrite->pColorWriteEnables[i];
            }
        }
        if (pointerToCreateInfo->pDepthStencilState)
        {
            state->minDepthBounds        = pointerToCreateInfo->pDepthStencilState->minDepthBounds;
            state->maxDepthBounds        = pointerToCreateInfo->pDepthStencilState->maxDepthBounds;
            state->stencilFront          = pointerToCreateInfo->pDepthStencilState->front;
            state->stencilBack           = pointerToCreateInfo->pDepthStencilState->back;
            state->depthBoundsTestEnable = pointerToCreateInfo->pDepthStencilState->depthBoundsTestEnable;
            state->depthCompareOp        = pointerToCreateInfo->pDepthStencilState->depthCompareOp;
            state->depthTestEnable       = pointerToCreateInfo->pDepthStencilState->depthTestEnable;
            state->depthWriteEnable      = pointerToCreateInfo->pDepthStencilState->depthWriteEnable;
            state->stencilTestEnable     = pointerToCreateInfo->pDepthStencilState->stencilTestEnable;
        }
        if (pointerToCreateInfo->pInputAssemblyState)
        {
            state->topology               = pointerToCreateInfo->pInputAssemblyState->topology;
            state->primitiveRestartEnable = pointerToCreateInfo->pInputAssemblyState->primitiveRestartEnable;
        }
        if (pointerToCreateInfo->pVertexInputState)
        {
            state->attributes.resize(pointerToCreateInfo->pVertexInputState->vertexAttributeDescriptionCount);
            state->bindings.resize(pointerToCreateInfo->pVertexInputState->vertexBindingDescriptionCount);
            for (uint32_t i = 0; i < pointerToCreateInfo->pVertexInputState->vertexAttributeDescriptionCount; ++i)
            {
                state->attributes[i] = initVulkanStructure();
                state->attributes[i].location =
                    pointerToCreateInfo->pVertexInputState->pVertexAttributeDescriptions[i].location;
                state->attributes[i].binding =
                    pointerToCreateInfo->pVertexInputState->pVertexAttributeDescriptions[i].binding;
                state->attributes[i].format =
                    pointerToCreateInfo->pVertexInputState->pVertexAttributeDescriptions[i].format;
                state->attributes[i].offset =
                    pointerToCreateInfo->pVertexInputState->pVertexAttributeDescriptions[i].offset;
            }

            const auto divisorInfo = findStructure<VkPipelineVertexInputDivisorStateCreateInfoEXT>(
                pointerToCreateInfo->pVertexInputState->pNext);

            for (uint32_t i = 0; i < pointerToCreateInfo->pVertexInputState->vertexBindingDescriptionCount; ++i)
            {
                state->bindings[i] = initVulkanStructure();
                state->bindings[i].binding =
                    pointerToCreateInfo->pVertexInputState->pVertexBindingDescriptions[i].binding;
                state->bindings[i].stride =
                    pointerToCreateInfo->pVertexInputState->pVertexBindingDescriptions[i].stride;
                state->bindings[i].inputRate =
                    pointerToCreateInfo->pVertexInputState->pVertexBindingDescriptions[i].inputRate;
                state->bindings[i].divisor = 1;
                if (divisorInfo)
                {
                    for (uint32_t j = 0; j < divisorInfo->vertexBindingDivisorCount; ++j)
                    {
                        if (state->bindings[i].binding == divisorInfo->pVertexBindingDivisors[j].binding)
                        {
                            state->bindings[i].divisor = divisorInfo->pVertexBindingDivisors[i].divisor;
                        }
                    }
                }
            }
        }
        if (pointerToCreateInfo->pTessellationState)
        {
            state->patchControlPoints           = pointerToCreateInfo->pTessellationState->patchControlPoints;
            const auto tessellationDomainOrigin = findStructure<VkPipelineTessellationDomainOriginStateCreateInfo>(
                pointerToCreateInfo->pTessellationState->pNext);
            if (tessellationDomainOrigin)
                state->domainOrigin = tessellationDomainOrigin->domainOrigin;
        }
        if (pointerToCreateInfo->pMultisampleState)
        {
            state->alphaToCoverageEnable  = pointerToCreateInfo->pMultisampleState->alphaToCoverageEnable;
            state->alphaToOneEnable       = pointerToCreateInfo->pMultisampleState->alphaToOneEnable;
            const auto coverageModulation = findStructure<VkPipelineCoverageModulationStateCreateInfoNV>(
                pointerToCreateInfo->pMultisampleState->pNext);
            if (coverageModulation)
            {
                state->coverageModulationMode        = coverageModulation->coverageModulationMode;
                state->coverageModulationTableEnable = coverageModulation->coverageModulationTableEnable;
                state->coverageModulationTable.resize(coverageModulation->coverageModulationTableCount);
                for (uint32_t i = 0; i < (uint32_t)coverageModulation->coverageModulationTableCount; ++i)
                    state->coverageModulationTable[i] = coverageModulation->pCoverageModulationTable[i];
            }
            const auto coverageReduction = findStructure<VkPipelineCoverageReductionStateCreateInfoNV>(
                pointerToCreateInfo->pMultisampleState->pNext);
            if (coverageReduction)
                state->coverageReductionMode = coverageReduction->coverageReductionMode;
            const auto coverageToColor = findStructure<VkPipelineCoverageToColorStateCreateInfoNV>(
                pointerToCreateInfo->pMultisampleState->pNext);
            if (coverageToColor)
            {
                state->coverageToColorEnable   = coverageToColor->coverageToColorEnable;
                state->coverageToColorLocation = coverageToColor->coverageToColorLocation;
            }
            state->rasterizationSamples = pointerToCreateInfo->pMultisampleState->rasterizationSamples;
            const auto sampleLocations  = findStructure<VkPipelineSampleLocationsStateCreateInfoEXT>(
                pointerToCreateInfo->pMultisampleState->pNext);
            if (sampleLocations)
            {
                state->sampleLocationsEnable = sampleLocations->sampleLocationsEnable;
                state->sampleLocationsInfo   = sampleLocations->sampleLocationsInfo;
                state->pSampleLocations.resize(sampleLocations->sampleLocationsInfo.sampleLocationsCount);
                for (uint32_t i = 0; i < sampleLocations->sampleLocationsInfo.sampleLocationsCount; ++i)
                    state->pSampleLocations[i] = sampleLocations->sampleLocationsInfo.pSampleLocations[i];
                state->sampleLocationsInfo.pSampleLocations = state->pSampleLocations.data();
            }
            state->rasterizationSamples = pointerToCreateInfo->pMultisampleState->rasterizationSamples;
            uint32_t count =
                (pointerToCreateInfo->pMultisampleState->rasterizationSamples > vk::VK_SAMPLE_COUNT_32_BIT) ? 2 : 1;
            state->sampleMasks.resize(count, 0);
            for (uint32_t i = 0; i < count; ++i)
                if (pointerToCreateInfo->pMultisampleState->pSampleMask)
                    state->sampleMasks[i] = pointerToCreateInfo->pMultisampleState->pSampleMask[i];
                else
                    state->sampleMasks[i] =
                        0xFF; // If pSampleMask is NULL, it is treated as if the mask has all bits set to 1
        }
        const auto representativeFragment =
            findStructure<VkPipelineRepresentativeFragmentTestStateCreateInfoNV>(pointerToCreateInfo->pNext);
        if (representativeFragment)
        {
            state->representativeFragmentTestEnable = representativeFragment->representativeFragmentTestEnable;
        }
        const auto fragmentShadingRate =
            findStructure<VkPipelineFragmentShadingRateStateCreateInfoKHR>(pointerToCreateInfo->pNext);
        if (fragmentShadingRate)
        {
            state->fragmentShadingRateSize = fragmentShadingRate->fragmentSize;
            state->combinerOps[0]          = fragmentShadingRate->combinerOps[0];
            state->combinerOps[1]          = fragmentShadingRate->combinerOps[1];
        }
        const auto exclusiveScissor =
            findStructure<VkPipelineViewportExclusiveScissorStateCreateInfoNV>(pointerToCreateInfo->pNext);
        if (exclusiveScissor)
        {
            state->exclusiveScissorCount = exclusiveScissor->exclusiveScissorCount;
            state->exclussiveScissors.resize(exclusiveScissor->exclusiveScissorCount);
            for (uint32_t i = 0; i < exclusiveScissor->exclusiveScissorCount; ++i)
                state->exclussiveScissors[i] = exclusiveScissor->pExclusiveScissors[i];
        }
        const auto discardRectangle =
            findStructure<VkPipelineDiscardRectangleStateCreateInfoEXT>(pointerToCreateInfo->pNext);
        if (discardRectangle)
        {
            state->discardRectangleEnable = discardRectangle->discardRectangleCount > 0;
            state->discardRectangles.resize(discardRectangle->discardRectangleCount);
            for (uint32_t i = 0; i < discardRectangle->discardRectangleCount; ++i)
                state->discardRectangles[i] = discardRectangle->pDiscardRectangles[i];
            state->discardRectangleMode = discardRectangle->discardRectangleMode;
        }
        if (pointerToCreateInfo->flags & VK_PIPELINE_CREATE_COLOR_ATTACHMENT_FEEDBACK_LOOP_BIT_EXT)
            state->attachmentFeedbackLoopEnable |= VK_IMAGE_ASPECT_COLOR_BIT;
        if (pointerToCreateInfo->flags & VK_PIPELINE_CREATE_DEPTH_STENCIL_ATTACHMENT_FEEDBACK_LOOP_BIT_EXT)
            state->attachmentFeedbackLoopEnable |= VK_IMAGE_ASPECT_DEPTH_BIT | VK_IMAGE_ASPECT_STENCIL_BIT;

        bool linked =
            m_internalData->pipelineConstructionType == PIPELINE_CONSTRUCTION_TYPE_SHADER_OBJECT_LINKED_SPIRV ||
            m_internalData->pipelineConstructionType == PIPELINE_CONSTRUCTION_TYPE_SHADER_OBJECT_LINKED_BINARY;
        bool binary =
            m_internalData->pipelineConstructionType == PIPELINE_CONSTRUCTION_TYPE_SHADER_OBJECT_UNLINKED_BINARY ||
            m_internalData->pipelineConstructionType == PIPELINE_CONSTRUCTION_TYPE_SHADER_OBJECT_LINKED_BINARY;
        createShaders(linked, false);
        if (binary)
        {
            createShaders(linked, true);
        }
#endif
    }
    else
    {
#ifndef CTS_USES_VULKANSC
        VkGraphicsPipelineCreateInfo linkedCreateInfo = initVulkanStructure();
        std::vector<VkPipeline> rawPipelines;
        VkPipelineLibraryCreateInfoKHR linkingInfo{
            VK_STRUCTURE_TYPE_PIPELINE_LIBRARY_CREATE_INFO_KHR, // VkStructureType sType;
            creationFeedback.ptr,                               // const void* pNext;
            0u,                                                 // uint32_t libraryCount;
            nullptr,                                            // const VkPipeline* pLibraries;
        };

        if (isConstructionTypeLibrary(m_internalData->pipelineConstructionType))
        {
            for (const auto &pipelinePtr : m_pipelineParts)
            {
                const auto &pipeline = pipelinePtr.get();
                if (pipeline != VK_NULL_HANDLE)
                    rawPipelines.push_back(pipeline);
            }

            linkingInfo.libraryCount = static_cast<uint32_t>(rawPipelines.size());
            linkingInfo.pLibraries   = de::dataOrNull(rawPipelines);

            // If a test hits the following assert, it's likely missing a call
            // to the setMonolithicPipelineLayout() method. Related VUs:
            //   * VUID-VkGraphicsPipelineCreateInfo-flags-06642
            //   * VUID-VkGraphicsPipelineCreateInfo-None-07826
            //   * VUID-VkGraphicsPipelineCreateInfo-layout-07827
            //   * VUID-VkGraphicsPipelineCreateInfo-flags-06729
            //   * VUID-VkGraphicsPipelineCreateInfo-flags-06730
            DE_ASSERT(m_internalData->monolithicPipelineCreateInfo.layout != VK_NULL_HANDLE);
            linkedCreateInfo.layout = m_internalData->monolithicPipelineCreateInfo.layout;
            linkedCreateInfo.flags  = m_internalData->pipelineFlags;
            linkedCreateInfo.pNext  = &linkingInfo;

            pointerToCreateInfo = &linkedCreateInfo;

            if (m_internalData->pipelineConstructionType == PIPELINE_CONSTRUCTION_TYPE_LINK_TIME_OPTIMIZED_LIBRARY)
                linkedCreateInfo.flags |= VK_PIPELINE_CREATE_LINK_TIME_OPTIMIZATION_BIT_EXT;

            if (m_internalData->failOnCompileWhenLinking)
                linkedCreateInfo.flags |= VK_PIPELINE_CREATE_FAIL_ON_PIPELINE_COMPILE_REQUIRED_BIT;
        }
        else
        {
            // note: there might be other structures in the chain already
            void *firstStructInChain = static_cast<void *>(pointerToCreateInfo);
            addToChain(&firstStructInChain, creationFeedback.ptr);
            addToChain(&firstStructInChain, m_internalData->pRepresentativeFragmentTestState.ptr);
            addToChain(&firstStructInChain, m_internalData->pRenderingInputAttachmentIndex.ptr);
            addToChain(&firstStructInChain, m_internalData->pRenderingAttachmentLocation.ptr);
            addToChain(&firstStructInChain, m_internalData->pPipelineRobustnessState.ptr);
        }

        if (m_internalData->pipelineFlags2)
        {
            void *firstStructInChain = static_cast<void *>(pointerToCreateInfo);
            auto &flags2CreateInfo   = m_internalData->pipelinePartFlags2CreateInfo[0];
            flags2CreateInfo.flags   = m_internalData->pipelineFlags2 | translateCreateFlag(pointerToCreateInfo->flags);
            addToChain(&firstStructInChain, &flags2CreateInfo);
            pointerToCreateInfo->flags = 0u;
        }
#endif // CTS_USES_VULKANSC

        pointerToCreateInfo->basePipelineHandle = basePipelineHandle;
        pointerToCreateInfo->basePipelineIndex  = basePipelineIndex;

        m_pipelineFinal =
            makeGraphicsPipeline(m_internalData->vk, m_internalData->device, pipelineCache, pointerToCreateInfo);
    }
}

bool GraphicsPipelineWrapper::isShaderObjectDynamic(vk::VkDynamicState dynamicState) const
{
    return std::find(m_internalData->shaderObjectDynamicStates.begin(), m_internalData->shaderObjectDynamicStates.end(),
                     dynamicState) != m_internalData->shaderObjectDynamicStates.end();
}

void GraphicsPipelineWrapper::setShaderObjectDynamicStates(vk::VkCommandBuffer cmdBuffer) const
{
    DE_UNREF(cmdBuffer);
#ifndef CTS_USES_VULKANSC
    const auto &vk   = m_internalData->vk;
    const auto state = &m_internalData->pipelineCreateState;

    // Some dynamic state only need to be set when these conditions are met
    const bool meshOrTask        = m_internalData->meshShader.isSet() || m_internalData->taskShader.isSet();
    const bool tese              = m_internalData->tessellationEvaluationShader.isSet();
    const bool topologyPatchList = !isShaderObjectDynamic(vk::VK_DYNAMIC_STATE_PRIMITIVE_TOPOLOGY) ||
                                   state->topology == VK_PRIMITIVE_TOPOLOGY_PATCH_LIST;
    const bool rasterizerDiscardDisabled =
        !isShaderObjectDynamic(vk::VK_DYNAMIC_STATE_RASTERIZER_DISCARD_ENABLE) || !state->rasterizerDiscardEnable;
    const bool polygonModeLine =
        !isShaderObjectDynamic(vk::VK_DYNAMIC_STATE_POLYGON_MODE_EXT) || state->polygonMode == vk::VK_POLYGON_MODE_LINE;
    const bool topologyLine = !isShaderObjectDynamic(vk::VK_DYNAMIC_STATE_PRIMITIVE_TOPOLOGY) ||
                              state->topology == vk::VK_PRIMITIVE_TOPOLOGY_LINE_LIST ||
                              state->topology == vk::VK_PRIMITIVE_TOPOLOGY_LINE_LIST_WITH_ADJACENCY ||
                              state->topology == vk::VK_PRIMITIVE_TOPOLOGY_LINE_STRIP ||
                              state->topology == vk::VK_PRIMITIVE_TOPOLOGY_LINE_STRIP_WITH_ADJACENCY;
    const bool depthTestEnabled =
        !isShaderObjectDynamic(vk::VK_DYNAMIC_STATE_DEPTH_TEST_ENABLE) || state->depthTestEnable;
    const bool depthBoundsTestEnabled =
        !isShaderObjectDynamic(vk::VK_DYNAMIC_STATE_DEPTH_BOUNDS_TEST_ENABLE) || state->depthBoundsTestEnable;
    const bool depthBiasEnabled =
        !isShaderObjectDynamic(vk::VK_DYNAMIC_STATE_DEPTH_BIAS_ENABLE) || state->depthBiasEnable;
    const bool stencilTestEnabled =
        !isShaderObjectDynamic(vk::VK_DYNAMIC_STATE_STENCIL_TEST_ENABLE) || state->stencilTestEnable;
    const bool logicOpEnabled =
        !isShaderObjectDynamic(vk::VK_DYNAMIC_STATE_LOGIC_OP_ENABLE_EXT) || state->logicOpEnable;
    const bool discardRectangle =
        !isShaderObjectDynamic(vk::VK_DYNAMIC_STATE_DISCARD_RECTANGLE_ENABLE_EXT) || state->discardRectangleEnable;
    const bool sampleLocationsEnabled =
        !isShaderObjectDynamic(vk::VK_DYNAMIC_STATE_SAMPLE_LOCATIONS_ENABLE_EXT) || state->sampleLocationsEnable;
    const bool stippledLineEnabled =
        !isShaderObjectDynamic(vk::VK_DYNAMIC_STATE_LINE_STIPPLE_ENABLE_EXT) || state->stippledLineEnable;
    bool blendFactorConstant = !isShaderObjectDynamic(vk::VK_DYNAMIC_STATE_COLOR_BLEND_EQUATION_EXT);
    for (const auto &blend : state->blendEquations)
    {
        if (blend.srcColorBlendFactor == vk::VK_BLEND_FACTOR_CONSTANT_COLOR ||
            blend.srcColorBlendFactor == vk::VK_BLEND_FACTOR_ONE_MINUS_CONSTANT_COLOR ||
            blend.srcColorBlendFactor == vk::VK_BLEND_FACTOR_CONSTANT_ALPHA ||
            blend.srcColorBlendFactor == vk::VK_BLEND_FACTOR_ONE_MINUS_CONSTANT_ALPHA ||
            blend.dstColorBlendFactor == vk::VK_BLEND_FACTOR_CONSTANT_COLOR ||
            blend.dstColorBlendFactor == vk::VK_BLEND_FACTOR_ONE_MINUS_CONSTANT_COLOR ||
            blend.dstColorBlendFactor == vk::VK_BLEND_FACTOR_CONSTANT_ALPHA ||
            blend.dstColorBlendFactor == vk::VK_BLEND_FACTOR_ONE_MINUS_CONSTANT_ALPHA ||
            blend.srcAlphaBlendFactor == vk::VK_BLEND_FACTOR_CONSTANT_COLOR ||
            blend.srcAlphaBlendFactor == vk::VK_BLEND_FACTOR_ONE_MINUS_CONSTANT_COLOR ||
            blend.srcAlphaBlendFactor == vk::VK_BLEND_FACTOR_CONSTANT_ALPHA ||
            blend.srcAlphaBlendFactor == vk::VK_BLEND_FACTOR_ONE_MINUS_CONSTANT_ALPHA ||
            blend.dstAlphaBlendFactor == vk::VK_BLEND_FACTOR_CONSTANT_COLOR ||
            blend.dstAlphaBlendFactor == vk::VK_BLEND_FACTOR_ONE_MINUS_CONSTANT_COLOR ||
            blend.dstAlphaBlendFactor == vk::VK_BLEND_FACTOR_CONSTANT_ALPHA ||
            blend.dstAlphaBlendFactor == vk::VK_BLEND_FACTOR_ONE_MINUS_CONSTANT_ALPHA)

            blendFactorConstant = true;
    }

    for (const auto dynamicState : m_internalData->shaderObjectDynamicStates)
    {
        switch (dynamicState)
        {
        case vk::VK_DYNAMIC_STATE_VIEWPORT_WITH_COUNT_EXT:
            if (!state->viewports.empty())
                vk.cmdSetViewportWithCount(cmdBuffer, (uint32_t)state->viewports.size(), state->viewports.data());
            break;
        case vk::VK_DYNAMIC_STATE_SCISSOR_WITH_COUNT_EXT:
            if (!state->scissors.empty())
                vk.cmdSetScissorWithCount(cmdBuffer, (uint32_t)state->scissors.size(), state->scissors.data());
            break;
        case vk::VK_DYNAMIC_STATE_LINE_WIDTH:
            if (polygonModeLine || topologyLine)
                vk.cmdSetLineWidth(cmdBuffer, state->lineWidth);
            break;
        case vk::VK_DYNAMIC_STATE_DEPTH_BIAS:
            if (rasterizerDiscardDisabled && depthBiasEnabled)
            {
                if (m_internalData->extensionEnabled("VK_EXT_depth_bias_control"))
                {
                    VkDepthBiasRepresentationInfoEXT depthBiasRepresentationInfo = vk::initVulkanStructure();
                    depthBiasRepresentationInfo.depthBiasRepresentation          = state->depthBiasRepresentation;
                    depthBiasRepresentationInfo.depthBiasExact                   = state->depthBiasExact;

                    vk::VkDepthBiasInfoEXT depthBiasInfo  = vk::initVulkanStructure(&depthBiasRepresentationInfo);
                    depthBiasInfo.depthBiasConstantFactor = state->depthBiasConstantFactor;
                    depthBiasInfo.depthBiasClamp          = state->depthBiasClamp;
                    depthBiasInfo.depthBiasSlopeFactor    = state->depthBiasSlopeFactor;
                    vk.cmdSetDepthBias2EXT(cmdBuffer, &depthBiasInfo);
                }
                else
                {
                    vk.cmdSetDepthBias(cmdBuffer, state->depthBiasConstantFactor, state->depthBiasClamp,
                                       state->depthBiasSlopeFactor);
                }
            }
            break;
        case vk::VK_DYNAMIC_STATE_BLEND_CONSTANTS:
            if (rasterizerDiscardDisabled && blendFactorConstant)
                vk.cmdSetBlendConstants(cmdBuffer, state->blendConstants);
            break;
        case vk::VK_DYNAMIC_STATE_DEPTH_BOUNDS:
            if (rasterizerDiscardDisabled && depthBoundsTestEnabled)
                vk.cmdSetDepthBounds(cmdBuffer, state->minDepthBounds, state->maxDepthBounds);
            break;
        case vk::VK_DYNAMIC_STATE_STENCIL_COMPARE_MASK:
        {
            vk.cmdSetStencilCompareMask(cmdBuffer, vk::VK_STENCIL_FACE_FRONT_BIT, state->stencilFront.compareMask);
            vk.cmdSetStencilCompareMask(cmdBuffer, vk::VK_STENCIL_FACE_BACK_BIT, state->stencilBack.compareMask);
        }
        break;
        case vk::VK_DYNAMIC_STATE_STENCIL_WRITE_MASK:
        {
            vk.cmdSetStencilWriteMask(cmdBuffer, vk::VK_STENCIL_FACE_FRONT_BIT, state->stencilFront.writeMask);
            vk.cmdSetStencilWriteMask(cmdBuffer, vk::VK_STENCIL_FACE_BACK_BIT, state->stencilBack.writeMask);
        }
        break;
        case vk::VK_DYNAMIC_STATE_STENCIL_REFERENCE:
        {
            vk.cmdSetStencilReference(cmdBuffer, vk::VK_STENCIL_FACE_FRONT_BIT, state->stencilFront.reference);
            vk.cmdSetStencilReference(cmdBuffer, vk::VK_STENCIL_FACE_BACK_BIT, state->stencilBack.reference);
        }
        break;
        case vk::VK_DYNAMIC_STATE_CULL_MODE_EXT:
            vk.cmdSetCullMode(cmdBuffer, state->cullMode);
            break;
        case vk::VK_DYNAMIC_STATE_DEPTH_BOUNDS_TEST_ENABLE_EXT:
            if (rasterizerDiscardDisabled)
                vk.cmdSetDepthBoundsTestEnable(cmdBuffer, state->depthBoundsTestEnable);
            break;
        case vk::VK_DYNAMIC_STATE_DEPTH_COMPARE_OP_EXT:
            if (rasterizerDiscardDisabled && depthTestEnabled)
                vk.cmdSetDepthCompareOp(cmdBuffer, state->depthCompareOp);
            break;
        case vk::VK_DYNAMIC_STATE_DEPTH_TEST_ENABLE_EXT:
            if (rasterizerDiscardDisabled)
                vk.cmdSetDepthTestEnable(cmdBuffer, state->depthTestEnable);
            break;
        case vk::VK_DYNAMIC_STATE_DEPTH_WRITE_ENABLE_EXT:
            if (rasterizerDiscardDisabled)
                vk.cmdSetDepthWriteEnable(cmdBuffer, state->depthWriteEnable);
            break;
        case vk::VK_DYNAMIC_STATE_FRONT_FACE_EXT:
            vk.cmdSetFrontFace(cmdBuffer, state->frontFace);
            break;
        case vk::VK_DYNAMIC_STATE_PRIMITIVE_TOPOLOGY_EXT:
            if (!meshOrTask)
                vk.cmdSetPrimitiveTopology(cmdBuffer, state->topology);
            break;
        case vk::VK_DYNAMIC_STATE_STENCIL_OP_EXT:
            if (rasterizerDiscardDisabled && stencilTestEnabled)
            {
                vk.cmdSetStencilOp(cmdBuffer, vk::VK_STENCIL_FACE_FRONT_BIT, state->stencilFront.failOp,
                                   state->stencilFront.passOp, state->stencilFront.depthFailOp,
                                   state->stencilFront.compareOp);
                vk.cmdSetStencilOp(cmdBuffer, vk::VK_STENCIL_FACE_BACK_BIT, state->stencilBack.failOp,
                                   state->stencilBack.passOp, state->stencilBack.depthFailOp,
                                   state->stencilBack.compareOp);
            }
            break;
        case vk::VK_DYNAMIC_STATE_STENCIL_TEST_ENABLE_EXT:
            if (rasterizerDiscardDisabled)
                vk.cmdSetStencilTestEnable(cmdBuffer, state->stencilTestEnable);
            break;
        case vk::VK_DYNAMIC_STATE_VERTEX_INPUT_BINDING_STRIDE_EXT:
            if (!meshOrTask)
                vk.cmdSetVertexInputEXT(cmdBuffer, (uint32_t)state->bindings.size(), state->bindings.data(),
                                        (uint32_t)state->attributes.size(), state->attributes.data());
            break;
        case vk::VK_DYNAMIC_STATE_DEPTH_BIAS_ENABLE_EXT:
            if (rasterizerDiscardDisabled)
                vk.cmdSetDepthBiasEnable(cmdBuffer, state->depthBiasEnable);
            break;
        case vk::VK_DYNAMIC_STATE_LOGIC_OP_EXT:
            if (rasterizerDiscardDisabled && logicOpEnabled)
                vk.cmdSetLogicOpEXT(cmdBuffer, state->logicOp);
            break;
        case vk::VK_DYNAMIC_STATE_PATCH_CONTROL_POINTS_EXT:
            if (topologyPatchList && !meshOrTask && tese)
                vk.cmdSetPatchControlPointsEXT(cmdBuffer, state->patchControlPoints);
            break;
        case vk::VK_DYNAMIC_STATE_PRIMITIVE_RESTART_ENABLE_EXT:
            if (!meshOrTask)
                vk.cmdSetPrimitiveRestartEnable(cmdBuffer, state->primitiveRestartEnable);
            break;
        case vk::VK_DYNAMIC_STATE_RASTERIZER_DISCARD_ENABLE_EXT:
            vk.cmdSetRasterizerDiscardEnable(cmdBuffer, state->rasterizerDiscardEnable);
            break;
        case vk::VK_DYNAMIC_STATE_ALPHA_TO_COVERAGE_ENABLE_EXT:
            vk.cmdSetAlphaToCoverageEnableEXT(cmdBuffer, state->alphaToCoverageEnable);
            break;
        case vk::VK_DYNAMIC_STATE_ALPHA_TO_ONE_ENABLE_EXT:
            vk.cmdSetAlphaToOneEnableEXT(cmdBuffer, state->alphaToOneEnable);
            break;
        case vk::VK_DYNAMIC_STATE_COLOR_BLEND_ADVANCED_EXT:
            if (!state->colorBlendAdvanced.empty())
            {
                for (uint32_t i = 0; i < (uint32_t)state->colorBlendAdvanced.size(); ++i)
                    if (!isShaderObjectDynamic(vk::VK_DYNAMIC_STATE_COLOR_BLEND_ENABLE_EXT) ||
                        state->colorBlendEnables[i])
                        vk.cmdSetColorBlendAdvancedEXT(cmdBuffer, i, 1, &state->colorBlendAdvanced[i]);
            }
            break;
        case vk::VK_DYNAMIC_STATE_COLOR_BLEND_ENABLE_EXT:
            if (rasterizerDiscardDisabled)
            {
                if (!state->colorBlendEnables.empty())
                {
                    vk.cmdSetColorBlendEnableEXT(cmdBuffer, 0, (uint32_t)state->colorBlendEnables.size(),
                                                 state->colorBlendEnables.data());
                }
                else
                {
                    VkBool32 disable = VK_FALSE;
                    vk.cmdSetColorBlendEnableEXT(cmdBuffer, 0, 1u, &disable);
                }
            }
            break;
        case vk::VK_DYNAMIC_STATE_COLOR_BLEND_EQUATION_EXT:
            if (rasterizerDiscardDisabled)
            {
                if (!state->blendEquations.empty())
                {
                    vk.cmdSetColorBlendEquationEXT(cmdBuffer, 0, (uint32_t)state->blendEquations.size(),
                                                   state->blendEquations.data());
                }
                else
                {
                    vk::VkColorBlendEquationEXT blendEquation = {
                        VK_BLEND_FACTOR_SRC_ALPHA, // VkBlendFactor srcColorBlendFactor;
                        VK_BLEND_FACTOR_DST_ALPHA, // VkBlendFactor dstColorBlendFactor;
                        VK_BLEND_OP_ADD,           // VkBlendOp colorBlendOp;
                        VK_BLEND_FACTOR_SRC_ALPHA, // VkBlendFactor srcAlphaBlendFactor;
                        VK_BLEND_FACTOR_DST_ALPHA, // VkBlendFactor dstAlphaBlendFactor;
                        VK_BLEND_OP_ADD,           // VkBlendOp alphaBlendOp;
                    };
                    vk.cmdSetColorBlendEquationEXT(cmdBuffer, 0, 1u, &blendEquation);
                }
            }
            break;
        case vk::VK_DYNAMIC_STATE_COLOR_WRITE_MASK_EXT:
            if (rasterizerDiscardDisabled)
            {
                if (!state->colorWriteMasks.empty())
                {
                    vk.cmdSetColorWriteMaskEXT(cmdBuffer, 0, (uint32_t)state->colorWriteMasks.size(),
                                               state->colorWriteMasks.data());
                }
                else
                {
                    VkColorComponentFlags colorWriteMask = 0u;
                    vk.cmdSetColorWriteMaskEXT(cmdBuffer, 0, 1u, &colorWriteMask);
                }
            }
            break;
        case vk::VK_DYNAMIC_STATE_CONSERVATIVE_RASTERIZATION_MODE_EXT:
            vk.cmdSetConservativeRasterizationModeEXT(cmdBuffer, state->conservativeRasterizationMode);
            break;
        case vk::VK_DYNAMIC_STATE_COVERAGE_MODULATION_MODE_NV:
            vk.cmdSetCoverageModulationModeNV(cmdBuffer, state->coverageModulationMode);
            break;
        case vk::VK_DYNAMIC_STATE_COVERAGE_MODULATION_TABLE_ENABLE_NV:
            vk.cmdSetCoverageModulationTableEnableNV(cmdBuffer, state->coverageModulationTableEnable);
            break;
        case vk::VK_DYNAMIC_STATE_COVERAGE_MODULATION_TABLE_NV:
            if (!state->coverageModulationTable.empty())
                vk.cmdSetCoverageModulationTableNV(cmdBuffer, (uint32_t)state->coverageModulationTable.size(),
                                                   state->coverageModulationTable.data());
            break;
        case vk::VK_DYNAMIC_STATE_COVERAGE_REDUCTION_MODE_NV:
            vk.cmdSetCoverageReductionModeNV(cmdBuffer, state->coverageReductionMode);
            break;
        case vk::VK_DYNAMIC_STATE_COVERAGE_TO_COLOR_ENABLE_NV:
            vk.cmdSetCoverageToColorEnableNV(cmdBuffer, state->coverageToColorEnable);
            break;
        case vk::VK_DYNAMIC_STATE_COVERAGE_TO_COLOR_LOCATION_NV:
            vk.cmdSetCoverageToColorLocationNV(cmdBuffer, state->coverageToColorLocation);
            break;
        case vk::VK_DYNAMIC_STATE_DEPTH_CLAMP_ENABLE_EXT:
            if (rasterizerDiscardDisabled)
                vk.cmdSetDepthClampEnableEXT(cmdBuffer, state->depthClampEnable);
            break;
        case vk::VK_DYNAMIC_STATE_DEPTH_CLIP_ENABLE_EXT:
            vk.cmdSetDepthClipEnableEXT(cmdBuffer, state->depthClipEnable);
            break;
        case vk::VK_DYNAMIC_STATE_DEPTH_CLIP_NEGATIVE_ONE_TO_ONE_EXT:
            vk.cmdSetDepthClipNegativeOneToOneEXT(cmdBuffer, state->negativeOneToOne);
            break;
        case vk::VK_DYNAMIC_STATE_COLOR_WRITE_ENABLE_EXT:
            if (state->colorWriteEnableAttachmentCount > 0)
                vk.cmdSetColorWriteEnableEXT(cmdBuffer, state->colorWriteEnableAttachmentCount,
                                             state->colorWriteEnables.data());
            else
            {
                std::vector<VkBool32> enable(state->colorBlendEnables.empty() ? 1u : state->colorBlendEnables.size(),
                                             VK_TRUE);
                vk.cmdSetColorWriteEnableEXT(cmdBuffer, (uint32_t)enable.size(), enable.data());
            }
            break;
        case vk::VK_DYNAMIC_STATE_EXTRA_PRIMITIVE_OVERESTIMATION_SIZE_EXT:
            vk.cmdSetExtraPrimitiveOverestimationSizeEXT(cmdBuffer, state->extraPrimitiveOverestimationSize);
            break;
        case vk::VK_DYNAMIC_STATE_LINE_RASTERIZATION_MODE_EXT:
            vk.cmdSetLineRasterizationModeEXT(cmdBuffer, state->lineRasterizationMode);
            break;
        case vk::VK_DYNAMIC_STATE_LINE_STIPPLE_ENABLE_EXT:
            vk.cmdSetLineStippleEnableEXT(cmdBuffer, state->stippledLineEnable);
            break;
        case vk::VK_DYNAMIC_STATE_LINE_STIPPLE_EXT:
            if (stippledLineEnabled)
                vk.cmdSetLineStippleKHR(cmdBuffer, state->lineStippleFactor, state->lineStipplePattern);
            break;
        case vk::VK_DYNAMIC_STATE_LOGIC_OP_ENABLE_EXT:
            if (rasterizerDiscardDisabled)
                vk.cmdSetLogicOpEnableEXT(cmdBuffer, state->logicOpEnable);
            break;
        case vk::VK_DYNAMIC_STATE_POLYGON_MODE_EXT:
            vk.cmdSetPolygonModeEXT(cmdBuffer, state->polygonMode);
            break;
        case vk::VK_DYNAMIC_STATE_PROVOKING_VERTEX_MODE_EXT:
            vk.cmdSetProvokingVertexModeEXT(cmdBuffer, state->provokingVertexMode);
            break;
        case vk::VK_DYNAMIC_STATE_RASTERIZATION_SAMPLES_EXT:
            vk.cmdSetRasterizationSamplesEXT(cmdBuffer, state->rasterizationSamples);
            break;
        case vk::VK_DYNAMIC_STATE_FRAGMENT_SHADING_RATE_KHR:
            vk.cmdSetFragmentShadingRateKHR(cmdBuffer, &state->fragmentShadingRateSize, state->combinerOps);
            break;
        case vk::VK_DYNAMIC_STATE_RASTERIZATION_STREAM_EXT:
            vk.cmdSetRasterizationStreamEXT(cmdBuffer, state->rasterizationStream);
            break;
        case vk::VK_DYNAMIC_STATE_REPRESENTATIVE_FRAGMENT_TEST_ENABLE_NV:
            vk.cmdSetRepresentativeFragmentTestEnableNV(cmdBuffer, state->representativeFragmentTestEnable);
            break;
        case vk::VK_DYNAMIC_STATE_SAMPLE_LOCATIONS_ENABLE_EXT:
            vk.cmdSetSampleLocationsEnableEXT(cmdBuffer, state->sampleLocationsEnable);
            break;
        case vk::VK_DYNAMIC_STATE_SAMPLE_LOCATIONS_EXT:
            if (sampleLocationsEnabled)
                vk.cmdSetSampleLocationsEXT(cmdBuffer, &state->sampleLocationsInfo);
            break;
        case vk::VK_DYNAMIC_STATE_SAMPLE_MASK_EXT:
            if (!state->sampleMasks.empty())
                vk.cmdSetSampleMaskEXT(cmdBuffer, state->rasterizationSamples, state->sampleMasks.data());
            break;
        case vk::VK_DYNAMIC_STATE_SHADING_RATE_IMAGE_ENABLE_NV:
            vk.cmdSetShadingRateImageEnableNV(cmdBuffer, state->shadingRateImageEnable);
            break;
        case vk::VK_DYNAMIC_STATE_TESSELLATION_DOMAIN_ORIGIN_EXT:
            if (tese)
                vk.cmdSetTessellationDomainOriginEXT(cmdBuffer, state->domainOrigin);
            break;
        case vk::VK_DYNAMIC_STATE_VIEWPORT_SWIZZLE_NV:
            if (!state->viewportSwizzles.empty())
            {
                vk.cmdSetViewportSwizzleNV(cmdBuffer, 0, (uint32_t)state->viewportSwizzles.size(),
                                           state->viewportSwizzles.data());
            }
            else
            {
                std::vector<vk::VkViewportSwizzleNV> idSwizzles(4u);
                for (auto &swizzle : idSwizzles)
                {
                    swizzle = {
                        vk::VK_VIEWPORT_COORDINATE_SWIZZLE_POSITIVE_X_NV,
                        vk::VK_VIEWPORT_COORDINATE_SWIZZLE_POSITIVE_Y_NV,
                        vk::VK_VIEWPORT_COORDINATE_SWIZZLE_POSITIVE_Z_NV,
                        vk::VK_VIEWPORT_COORDINATE_SWIZZLE_POSITIVE_W_NV,
                    };
                }
                vk.cmdSetViewportSwizzleNV(cmdBuffer, 0u, (uint32_t)idSwizzles.size(), idSwizzles.data());
            }
            break;
        case vk::VK_DYNAMIC_STATE_VIEWPORT_W_SCALING_ENABLE_NV:
            vk.cmdSetViewportWScalingEnableNV(cmdBuffer, state->viewportWScalingEnable);
            break;
        case vk::VK_DYNAMIC_STATE_VIEWPORT_W_SCALING_NV:
            if (state->viewportWScalingCount > 0)
                vk.cmdSetViewportWScalingNV(cmdBuffer, 0, state->viewportWScalingCount,
                                            state->viewportWScalings.data());
            break;
        case vk::VK_DYNAMIC_STATE_VERTEX_INPUT_EXT:
            if (!meshOrTask)
                vk.cmdSetVertexInputEXT(cmdBuffer, (uint32_t)state->bindings.size(), state->bindings.data(),
                                        (uint32_t)state->attributes.size(), state->attributes.data());
            break;
        case vk::VK_DYNAMIC_STATE_VIEWPORT_COARSE_SAMPLE_ORDER_NV:
            vk.cmdSetCoarseSampleOrderNV(cmdBuffer, state->coarseSampleOrderType, state->coarseCustomSampleOrderCount,
                                         state->coarseCustomSampleOrders.data());
            break;
        case vk::VK_DYNAMIC_STATE_VIEWPORT_SHADING_RATE_PALETTE_NV:
            if (state->shadingRatePaletteCount > 0)
                vk.cmdSetViewportShadingRatePaletteNV(cmdBuffer, 0, state->shadingRatePaletteCount,
                                                      state->shadingRatePalettes.data());
            break;
        case vk::VK_DYNAMIC_STATE_EXCLUSIVE_SCISSOR_ENABLE_NV:
        {
            if (state->exclusiveScissorCount > 0)
            {
                std::vector<VkBool32> exclusiveScissorEnable(state->exclusiveScissorCount, VK_TRUE);
                vk.cmdSetExclusiveScissorEnableNV(cmdBuffer, 0u, state->exclusiveScissorCount,
                                                  exclusiveScissorEnable.data());
            }
            else
            {
                VkBool32 enable = VK_FALSE;
                vk.cmdSetExclusiveScissorEnableNV(cmdBuffer, 0u, 1u, &enable);
            }
            break;
        }
        case vk::VK_DYNAMIC_STATE_EXCLUSIVE_SCISSOR_NV:
            if (state->exclusiveScissorCount > 0)
                vk.cmdSetExclusiveScissorNV(cmdBuffer, 0u, state->exclusiveScissorCount,
                                            state->exclussiveScissors.data());
            break;
        case vk::VK_DYNAMIC_STATE_DISCARD_RECTANGLE_ENABLE_EXT:
            vk.cmdSetDiscardRectangleEnableEXT(cmdBuffer, state->discardRectangleEnable);
            break;
        case vk::VK_DYNAMIC_STATE_DISCARD_RECTANGLE_EXT:
            if (discardRectangle)
                vk.cmdSetDiscardRectangleEXT(cmdBuffer, 0, (uint32_t)state->discardRectangles.size(),
                                             state->discardRectangles.data());
            break;
        case vk::VK_DYNAMIC_STATE_DISCARD_RECTANGLE_MODE_EXT:
            if (discardRectangle)
                vk.cmdSetDiscardRectangleModeEXT(cmdBuffer, state->discardRectangleMode);
            break;
        case vk::VK_DYNAMIC_STATE_ATTACHMENT_FEEDBACK_LOOP_ENABLE_EXT:
            vk.cmdSetAttachmentFeedbackLoopEnableEXT(cmdBuffer, state->attachmentFeedbackLoopEnable);
            break;
        default:
            break;
        }
    }
#endif // CTS_USES_VULKANSC
}

void GraphicsPipelineWrapper::bind(vk::VkCommandBuffer cmdBuffer) const
{
    const auto &vk = m_internalData->vk;
    if (!isConstructionTypeShaderObject(m_internalData->pipelineConstructionType))
    {
        vk.cmdBindPipeline(cmdBuffer, VK_PIPELINE_BIND_POINT_GRAPHICS, getPipeline());
    }
    else
    {
#ifndef CTS_USES_VULKANSC
        const VkShaderStageFlagBits vertStage = vk::VK_SHADER_STAGE_VERTEX_BIT;
        VkShaderEXT vertShader                = m_internalData->vertexShader.getShader();
        vk.cmdBindShadersEXT(cmdBuffer, 1, &vertStage, &vertShader);
        const VkShaderStageFlagBits tescStage = vk::VK_SHADER_STAGE_TESSELLATION_CONTROL_BIT;
        VkShaderEXT tescShader                = m_internalData->tessellationControlShader.getShader();
        vk.cmdBindShadersEXT(cmdBuffer, 1, &tescStage, &tescShader);
        const VkShaderStageFlagBits teseStage = vk::VK_SHADER_STAGE_TESSELLATION_EVALUATION_BIT;
        VkShaderEXT teseShader                = m_internalData->tessellationEvaluationShader.getShader();
        vk.cmdBindShadersEXT(cmdBuffer, 1, &teseStage, &teseShader);
        const VkShaderStageFlagBits geomStage = vk::VK_SHADER_STAGE_GEOMETRY_BIT;
        VkShaderEXT geomShader                = m_internalData->geometryShader.getShader();
        vk.cmdBindShadersEXT(cmdBuffer, 1, &geomStage, &geomShader);
        const VkShaderStageFlagBits fragStage = vk::VK_SHADER_STAGE_FRAGMENT_BIT;
        VkShaderEXT fragShader                = m_internalData->fragmentShader.getShader();
        vk.cmdBindShadersEXT(cmdBuffer, 1, &fragStage, &fragShader);
        if (m_internalData->meshShaderFeature)
        {
            const VkShaderStageFlagBits meshStage = vk::VK_SHADER_STAGE_MESH_BIT_EXT;
            VkShaderEXT meshShader                = m_internalData->meshShader.getShader();
            vk.cmdBindShadersEXT(cmdBuffer, 1, &meshStage, &meshShader);
        }
        if (m_internalData->taskShaderFeature)
        {
            const VkShaderStageFlagBits taskStage = vk::VK_SHADER_STAGE_TASK_BIT_EXT;
            VkShaderEXT taskShader                = m_internalData->taskShader.getShader();
            vk.cmdBindShadersEXT(cmdBuffer, 1, &taskStage, &taskShader);
        }
        // Set all dynamic state that would otherwise have been set with the pipeline
        setShaderObjectDynamicStates(cmdBuffer);
#endif
    }
}

bool GraphicsPipelineWrapper::wasBuild() const
{
    return !!m_pipelineFinal.get();
}

bool GraphicsPipelineWrapper::wasPipelineOrShaderObjectBuild(void) const
{
    if (!!m_pipelineFinal.get())
        return true;

#ifndef CTS_USES_VULKANSC
    if (!!m_internalData->vertexShader.getShader() || !!m_internalData->tessellationControlShader.getShader() ||
        !!m_internalData->tessellationEvaluationShader.getShader() || !!m_internalData->geometryShader.getShader() ||
        !!m_internalData->fragmentShader.getShader() || !!m_internalData->taskShader.getShader() ||
        !!m_internalData->meshShader.getShader())
        return true;
#endif

    return false;
}

VkPipeline GraphicsPipelineWrapper::getPipeline(void) const
{
    DE_ASSERT(m_pipelineFinal.get() != VK_NULL_HANDLE);
    return m_pipelineFinal.get();
}

vk::VkPipeline GraphicsPipelineWrapper::getPartialPipeline(uint32_t part) const
{
    DE_ASSERT(part < 4u);
    DE_ASSERT(m_pipelineParts[part].get() != DE_NULL);
    return m_pipelineParts[part].get();
}
const VkGraphicsPipelineCreateInfo &GraphicsPipelineWrapper::getPipelineCreateInfo(void) const
{
    DE_ASSERT(m_internalData);
    return m_internalData->monolithicPipelineCreateInfo;
}
const VkGraphicsPipelineCreateInfo &GraphicsPipelineWrapper::getPartialPipelineCreateInfo(uint32_t part) const
{
    DE_ASSERT(part < 4u);
    DE_ASSERT(m_internalData);
    return m_internalData->pipelinePartCreateInfo[part];
}

void GraphicsPipelineWrapper::destroyPipeline(void)
{
    DE_ASSERT(m_pipelineFinal.get() != VK_NULL_HANDLE);

    m_pipelineFinal = Move<VkPipeline>();
}

} // namespace vk<|MERGE_RESOLUTION|>--- conflicted
+++ resolved
@@ -2472,11 +2472,8 @@
             makeGraphicsPipelineLibraryCreateInfo(VK_GRAPHICS_PIPELINE_LIBRARY_VERTEX_INPUT_INTERFACE_BIT_EXT);
         void *firstStructInChain = reinterpret_cast<void *>(&libraryCreateInfo);
         addToChain(&firstStructInChain, partCreationFeedback.ptr);
-<<<<<<< HEAD
         addToChain(&firstStructInChain, partBinaries.ptr);
-=======
         addToChain(&firstStructInChain, m_internalData->pPipelineRobustnessState.ptr);
->>>>>>> 824d1474
 
         auto &dynamicStates    = m_internalData->pipelinePartDynamicStates[0];
         auto &dynamicStateInfo = m_internalData->pipelinePartDynamicStateCreateInfo[0];
@@ -2606,18 +2603,9 @@
     const auto pRasterizationState =
         rasterizationState ?
             rasterizationState :
-<<<<<<< HEAD
-            (m_internalData->useDefaultRasterizationState ? &m_internalData->defaultRasterizationState : DE_NULL);
+            (m_internalData->useDefaultRasterizationState ? &m_internalData->defaultRasterizationState : nullptr);
     const auto pTessellationState = useTessState ? &m_internalData->tessellationState : nullptr;
-    const auto pViewportState     = m_internalData->useViewportState ? &m_internalData->viewportState : DE_NULL;
-=======
-            (m_internalData->useDefaultRasterizationState ? &m_internalData->defaultRasterizationState : nullptr);
-    const bool forceNullTessState =
-        (m_internalData->tessellationState.patchControlPoints == std::numeric_limits<uint32_t>::max());
-    const auto pTessellationState =
-        ((hasTesc || hasTese) && !forceNullTessState) ? &m_internalData->tessellationState : nullptr;
-    const auto pViewportState = m_internalData->useViewportState ? &m_internalData->viewportState : nullptr;
->>>>>>> 824d1474
+    const auto pViewportState     = m_internalData->useViewportState ? &m_internalData->viewportState : nullptr;
 
     VkPipelineCreateFlags shaderModuleIdFlags = 0u;
 
@@ -2775,11 +2763,8 @@
         addToChain(&firstStructInChain, m_internalData->pFragmentShadingRateState);
         addToChain(&firstStructInChain, m_internalData->pRenderingState.ptr);
         addToChain(&firstStructInChain, partCreationFeedback.ptr);
-<<<<<<< HEAD
         addToChain(&firstStructInChain, partBinaries.ptr);
-=======
         addToChain(&firstStructInChain, m_internalData->pPipelineRobustnessState.ptr);
->>>>>>> 824d1474
 
         auto &dynamicStates    = m_internalData->pipelinePartDynamicStates[1];
         auto &dynamicStateInfo = m_internalData->pipelinePartDynamicStateCreateInfo[1];
@@ -3096,11 +3081,8 @@
         addToChain(&firstStructInChain, m_internalData->pRenderingInputAttachmentIndex.ptr);
         addToChain(&firstStructInChain, partCreationFeedback.ptr);
         addToChain(&firstStructInChain, m_internalData->pRepresentativeFragmentTestState.ptr);
-<<<<<<< HEAD
         addToChain(&firstStructInChain, partBinaries.ptr);
-=======
         addToChain(&firstStructInChain, m_internalData->pPipelineRobustnessState.ptr);
->>>>>>> 824d1474
 
         auto &dynamicStates    = m_internalData->pipelinePartDynamicStates[2];
         auto &dynamicStateInfo = m_internalData->pipelinePartDynamicStateCreateInfo[2];
@@ -3124,13 +3106,8 @@
         pipelinePartCreateInfo.pDepthStencilState = pDepthStencilState;
         pipelinePartCreateInfo.pMultisampleState  = pMultisampleState;
         pipelinePartCreateInfo.stageCount         = hasFrag;
-<<<<<<< HEAD
-        pipelinePartCreateInfo.pStages       = hasFrag ? &m_internalData->pipelineShaderStages[stageIndex] : DE_NULL;
+        pipelinePartCreateInfo.pStages       = hasFrag ? &m_internalData->pipelineShaderStages[stageIndex] : nullptr;
         pipelinePartCreateInfo.pDynamicState = &dynamicStateInfo;
-=======
-        pipelinePartCreateInfo.pStages       = hasFrag ? &m_internalData->pipelineShaderStages[stageIndex] : nullptr;
-        pipelinePartCreateInfo.pDynamicState = &pickedDynamicStateInfo;
->>>>>>> 824d1474
 
         if (m_internalData->pipelineConstructionType == PIPELINE_CONSTRUCTION_TYPE_LINK_TIME_OPTIMIZED_LIBRARY)
             pipelinePartCreateInfo.flags |= VK_PIPELINE_CREATE_RETAIN_LINK_TIME_OPTIMIZATION_INFO_BIT_EXT;
@@ -3176,12 +3153,7 @@
     DE_UNREF(partCreationFeedback);
     DE_UNREF(partBinaries);
 
-<<<<<<< HEAD
     void *firstStructInChain = m_internalData->pFragmentShadingRateState;
-=======
-    void *firstStructInChain = nullptr;
-    addToChain(&firstStructInChain, m_internalData->pFragmentShadingRateState);
->>>>>>> 824d1474
 
 #ifndef CTS_USES_VULKANSC
     addToChain(&firstStructInChain, m_internalData->pRenderingState.ptr);
@@ -3453,7 +3425,7 @@
 
 void GraphicsPipelineWrapper::buildPipeline(const VkPipelineCache pipelineCache, const VkPipeline basePipelineHandle,
                                             const int32_t basePipelineIndex,
-                                            PipelineCreationFeedbackCreateInfoWrapper creationFeedback)
+                                            PipelineCreationFeedbackCreateInfoWrapper creationFeedback, void *pNext)
 {
     // make sure we are not trying to build pipeline second time
     DE_ASSERT(m_pipelineFinal.get() == VK_NULL_HANDLE);
@@ -3465,6 +3437,7 @@
 
     // Unreference variables that are not used in Vulkan SC. No need to put this in ifdef.
     DE_UNREF(creationFeedback);
+    DE_UNREF(pNext);
 
     VkGraphicsPipelineCreateInfo *pointerToCreateInfo = &m_internalData->monolithicPipelineCreateInfo;
 
@@ -4054,6 +4027,7 @@
             addToChain(&firstStructInChain, m_internalData->pRenderingInputAttachmentIndex.ptr);
             addToChain(&firstStructInChain, m_internalData->pRenderingAttachmentLocation.ptr);
             addToChain(&firstStructInChain, m_internalData->pPipelineRobustnessState.ptr);
+            addToChain(&firstStructInChain, pNext);
         }
 
         if (m_internalData->pipelineFlags2)
@@ -4591,7 +4565,7 @@
 vk::VkPipeline GraphicsPipelineWrapper::getPartialPipeline(uint32_t part) const
 {
     DE_ASSERT(part < 4u);
-    DE_ASSERT(m_pipelineParts[part].get() != DE_NULL);
+    DE_ASSERT(m_pipelineParts[part].get() != VK_NULL_HANDLE);
     return m_pipelineParts[part].get();
 }
 const VkGraphicsPipelineCreateInfo &GraphicsPipelineWrapper::getPipelineCreateInfo(void) const
