/*------------------------------------------------------------------------
 * Vulkan Conformance Tests
 * ------------------------
 *
 * Copyright (c) 2021 The Khronos Group Inc.
 *
 * Licensed under the Apache License, Version 2.0 (the "License");
 * you may not use this file except in compliance with the License.
 * You may obtain a copy of the License at
 *
 *      http://www.apache.org/licenses/LICENSE-2.0
 *
 * Unless required by applicable law or agreed to in writing, software
 * distributed under the License is distributed on an "AS IS" BASIS,
 * WITHOUT WARRANTIES OR CONDITIONS OF ANY KIND, either express or implied.
 * See the License for the specific language governing permissions and
 * limitations under the License.
 *
 *//*!
 * \file
 * \brief Wrapper that can construct monolithic pipeline or use
          VK_EXT_graphics_pipeline_library for pipeline construction
 *//*--------------------------------------------------------------------*/

#include "vkRefUtil.hpp"
#include "vkQueryUtil.hpp"
#include "deSharedPtr.hpp"
#include "tcuVector.hpp"
#include "tcuVectorType.hpp"
#include "vkPipelineConstructionUtil.hpp"

#include <memory>

namespace vk
{

enum PipelineSetupState
{
	PSS_NONE						= 0x00000000,
	PSS_VERTEX_INPUT_INTERFACE		= 0x00000001,
	PSS_PRE_RASTERIZATION_SHADERS	= 0x00000002,
	PSS_FRAGMENT_SHADER				= 0x00000004,
	PSS_FRAGMENT_OUTPUT_INTERFACE	= 0x00000008,
};

static const VkVertexInputBindingDescription defaultVertexInputBindingDescription
{
	0u,																// deUint32										binding
	sizeof(tcu::Vec4),												// deUint32										stride
	VK_VERTEX_INPUT_RATE_VERTEX,									// VkVertexInputRate							inputRate
};

static const VkVertexInputAttributeDescription defaultVertexInputAttributeDescription
{
	0u,																// deUint32										location
	0u,																// deUint32										binding
	VK_FORMAT_R32G32B32A32_SFLOAT,									// VkFormat										format
	0u																// deUint32										offset
};

static const VkPipelineVertexInputStateCreateInfo defaultVertexInputState
{
	VK_STRUCTURE_TYPE_PIPELINE_VERTEX_INPUT_STATE_CREATE_INFO,		// VkStructureType								sType
	DE_NULL,														// const void*									pNext
	(VkPipelineVertexInputStateCreateFlags)0,						// VkPipelineVertexInputStateCreateFlags		flags
	1u,																// deUint32										vertexBindingDescriptionCount
	&defaultVertexInputBindingDescription,							// const VkVertexInputBindingDescription*		pVertexBindingDescriptions
	1u,																// deUint32										vertexAttributeDescriptionCount
	&defaultVertexInputAttributeDescription							// const VkVertexInputAttributeDescription*		pVertexAttributeDescriptions
};

static const VkStencilOpState defaultStencilOpState
{
	VK_STENCIL_OP_KEEP,												// VkStencilOp									failOp
	VK_STENCIL_OP_KEEP,												// VkStencilOp									passOp
	VK_STENCIL_OP_KEEP,												// VkStencilOp									depthFailOp
	VK_COMPARE_OP_NEVER,											// VkCompareOp									compareOp
	0u,																// deUint32										compareMask
	0u,																// deUint32										writeMask
	0u																// deUint32										reference
};

static const VkPipelineDepthStencilStateCreateInfo defaultDepthStencilState
{
	VK_STRUCTURE_TYPE_PIPELINE_DEPTH_STENCIL_STATE_CREATE_INFO,		// VkStructureType								sType
	DE_NULL,														// const void*									pNext
	0u,																// VkPipelineDepthStencilStateCreateFlags		flags
	VK_FALSE,														// VkBool32										depthTestEnable
	VK_FALSE,														// VkBool32										depthWriteEnable
	VK_COMPARE_OP_LESS_OR_EQUAL,									// VkCompareOp									depthCompareOp
	VK_FALSE,														// VkBool32										depthBoundsTestEnable
	VK_FALSE,														// VkBool32										stencilTestEnable
	defaultStencilOpState,											// VkStencilOpState								front
	defaultStencilOpState,											// VkStencilOpState								back
	0.0f,															// float										minDepthBounds
	1.0f,															// float										maxDepthBounds
};

static const VkPipelineMultisampleStateCreateInfo defaultMultisampleState
{
	VK_STRUCTURE_TYPE_PIPELINE_MULTISAMPLE_STATE_CREATE_INFO,		// VkStructureType								sType
	DE_NULL,														// const void*									pNext
	0u,																// VkPipelineMultisampleStateCreateFlags		flags
	VK_SAMPLE_COUNT_1_BIT,											// VkSampleCountFlagBits						rasterizationSamples
	VK_FALSE,														// VkBool32										sampleShadingEnable
	1.0f,															// float										minSampleShading
	DE_NULL,														// const VkSampleMask*							pSampleMask
	VK_FALSE,														// VkBool32										alphaToCoverageEnable
	VK_FALSE														// VkBool32										alphaToOneEnable
};

static const VkPipelineColorBlendAttachmentState defaultColorBlendAttachmentState
{
	VK_FALSE,														// VkBool32										blendEnable
	VK_BLEND_FACTOR_ZERO,											// VkBlendFactor								srcColorBlendFactor
	VK_BLEND_FACTOR_ZERO,											// VkBlendFactor								dstColorBlendFactor
	VK_BLEND_OP_ADD,												// VkBlendOp									colorBlendOp
	VK_BLEND_FACTOR_ZERO,											// VkBlendFactor								srcAlphaBlendFactor
	VK_BLEND_FACTOR_ZERO,											// VkBlendFactor								dstAlphaBlendFactor
	VK_BLEND_OP_ADD,												// VkBlendOp									alphaBlendOp
	0xf																// VkColorComponentFlags						colorWriteMask
};

static const VkPipelineColorBlendStateCreateInfo defaultColorBlendState
{
	VK_STRUCTURE_TYPE_PIPELINE_COLOR_BLEND_STATE_CREATE_INFO,		// VkStructureType								sType
	DE_NULL,														// const void*									pNext
	0u,																// VkPipelineColorBlendStateCreateFlags			flags
	VK_FALSE,														// VkBool32										logicOpEnable
	VK_LOGIC_OP_CLEAR,												// VkLogicOp									logicOp
	1u,																// deUint32										attachmentCount
	&defaultColorBlendAttachmentState,								// const VkPipelineColorBlendAttachmentState*	pAttachments
	{ 0.0f, 0.0f, 0.0f, 0.0f }										// float										blendConstants[4]
};

namespace
{
#ifndef CTS_USES_VULKANSC
VkGraphicsPipelineLibraryCreateInfoEXT makeGraphicsPipelineLibraryCreateInfo(const VkGraphicsPipelineLibraryFlagsEXT flags)
{
	return
	{
		VK_STRUCTURE_TYPE_GRAPHICS_PIPELINE_LIBRARY_CREATE_INFO_EXT,	// VkStructureType						sType;
		DE_NULL,														// void*								pNext;
		flags,															// VkGraphicsPipelineLibraryFlagsEXT	flags;
	};
}
#endif // CTS_USES_VULKANSC

Move<VkPipeline> makeGraphicsPipeline (const DeviceInterface&				vk,
									   VkDevice								device,
									   VkPipelineCache						pipelineCache,
									   const VkGraphicsPipelineCreateInfo*	pCreateInfo,
									   const VkAllocationCallbacks*			pAllocator = nullptr)
{
	VkPipeline	object					= 0;
	const auto	retcode					= vk.createGraphicsPipelines(device, pipelineCache, 1u, pCreateInfo, pAllocator, &object);

#ifndef CTS_USES_VULKANSC
	const bool	allowCompileRequired	= ((pCreateInfo->flags & VK_PIPELINE_CREATE_FAIL_ON_PIPELINE_COMPILE_REQUIRED_BIT) != 0u);

	if (allowCompileRequired && retcode == VK_PIPELINE_COMPILE_REQUIRED)
		throw PipelineCompileRequiredError("createGraphicsPipelines returned VK_PIPELINE_COMPILE_REQUIRED");
#endif // CTS_USES_VULKANSC

	VK_CHECK(retcode);
	return Move<VkPipeline>(check<VkPipeline>(object), Deleter<VkPipeline>(vk, device, pAllocator));
}

} // anonymous

void checkPipelineLibraryRequirements (const InstanceInterface&		vki,
									   VkPhysicalDevice				physicalDevice,
									   PipelineConstructionType		pipelineConstructionType)
{
	if (pipelineConstructionType == PIPELINE_CONSTRUCTION_TYPE_MONOLITHIC)
		return;

	const auto supportedExtensions = enumerateDeviceExtensionProperties(vki, physicalDevice, DE_NULL);
	if (!isExtensionStructSupported(supportedExtensions, RequiredExtension("VK_EXT_graphics_pipeline_library")))
		TCU_THROW(NotSupportedError, "VK_EXT_graphics_pipeline_library not supported");
}

void addToChain(void** structThatStartsChain, void* structToAddAtTheEnd)
{
	DE_ASSERT(structThatStartsChain);

	if (structToAddAtTheEnd == DE_NULL)
		return;

	// just cast to randomly picked structure that has non const pNext pointer
	auto* structToAddAtTheEndCasted = reinterpret_cast<VkPhysicalDevicePointClippingProperties*>(structToAddAtTheEnd);

	// make sure that pNext pointer of structure that is added to chain is empty;
	// we are construting chains on our own and there are cases that use same
	// structure for multiple instances of GraphicsPipelineWrapper
	structToAddAtTheEndCasted->pNext = DE_NULL;

	deUint32	safetyCouter	= 10u;
	void**		structInChain	= structThatStartsChain;

	do
	{
		// check if this is free spot
		if (*structInChain == DE_NULL)
		{
			// attach new structure at the end
			*structInChain = structToAddAtTheEndCasted;
			return;
		}

		// just cast to randomly picked structure that has non const pNext pointer
		auto* gpl = reinterpret_cast<VkPhysicalDevicePointClippingProperties*>(*structInChain);

		// move structure pointer one position down the pNext chain
		structInChain = &gpl->pNext;
	}
	while (--safetyCouter);

	// probably safetyCouter is to small
	DE_ASSERT(false);
}

namespace {
	using PipelineShaderStageModuleIdPtr = std::unique_ptr<PipelineShaderStageModuleIdentifierCreateInfoWrapper>;
}

// Structure storing *CreateInfo structures that do not need to exist in memory after pipeline was constructed.
struct GraphicsPipelineWrapper::InternalData
{
	const DeviceInterface&								vk;
	VkDevice											device;
	const PipelineConstructionType						pipelineConstructionType;
	const VkPipelineCreateFlags							pipelineFlags;

	// attribute used for making sure pipeline is configured in correct order
	int													setupState;

	std::vector<PipelineShaderStageModuleIdPtr>			pipelineShaderIdentifiers;
	std::vector<VkPipelineShaderStageCreateInfo>		pipelineShaderStages;
	VkPipelineInputAssemblyStateCreateInfo				inputAssemblyState;
	VkPipelineRasterizationStateCreateInfo				defaultRasterizationState;
	VkPipelineViewportStateCreateInfo					viewportState;
	VkPipelineTessellationStateCreateInfo				tessellationState;
	VkPipelineFragmentShadingRateStateCreateInfoKHR*	pFragmentShadingRateState;
	PipelineRenderingCreateInfoWrapper					pRenderingState;
	const VkPipelineDynamicStateCreateInfo*				pDynamicState;

	deBool												useViewportState;
	deBool												useDefaultRasterizationState;
	deBool												useDefaultDepthStencilState;
	deBool												useDefaultColorBlendState;
	deBool												useDefaultMultisampleState;
	bool												failOnCompileWhenLinking;

	VkGraphicsPipelineCreateInfo						monolithicPipelineCreateInfo;

	// initialize with most common values
	InternalData(const DeviceInterface& vkd, VkDevice vkDevice, const PipelineConstructionType constructionType, const VkPipelineCreateFlags pipelineCreateFlags)
		: vk						(vkd)
		, device					(vkDevice)
		, pipelineConstructionType	(constructionType)
		, pipelineFlags				(pipelineCreateFlags)
		, setupState				(PSS_NONE)
		, inputAssemblyState
		{
			VK_STRUCTURE_TYPE_PIPELINE_INPUT_ASSEMBLY_STATE_CREATE_INFO,	// VkStructureType								sType
			DE_NULL,														// const void*									pNext
			0u,																// VkPipelineInputAssemblyStateCreateFlags		flags
			VK_PRIMITIVE_TOPOLOGY_TRIANGLE_LIST,							// VkPrimitiveTopology							topology
			VK_FALSE														// VkBool32										primitiveRestartEnable
		}
		, defaultRasterizationState
		{
			VK_STRUCTURE_TYPE_PIPELINE_RASTERIZATION_STATE_CREATE_INFO,		// VkStructureType								sType
			DE_NULL,														// const void*									pNext
			0u,																// VkPipelineRasterizationStateCreateFlags		flags
			VK_FALSE,														// VkBool32										depthClampEnable
			VK_FALSE,														// VkBool32										rasterizerDiscardEnable
			VK_POLYGON_MODE_FILL,											// VkPolygonMode								polygonMode
			VK_CULL_MODE_NONE,												// VkCullModeFlags								cullMode
			VK_FRONT_FACE_COUNTER_CLOCKWISE,								// VkFrontFace									frontFace
			VK_FALSE,														// VkBool32										depthBiasEnable
			0.0f,															// float										depthBiasConstantFactor
			0.0f,															// float										depthBiasClamp
			0.0f,															// float										depthBiasSlopeFactor
			1.0f															// float										lineWidth
		}
		, viewportState
		{
			VK_STRUCTURE_TYPE_PIPELINE_VIEWPORT_STATE_CREATE_INFO,			// VkStructureType								sType
			DE_NULL,														// const void*									pNext
			(VkPipelineViewportStateCreateFlags)0,							// VkPipelineViewportStateCreateFlags			flags
			1u,																// deUint32										viewportCount
			DE_NULL,														// const VkViewport*							pViewports
			1u,																// deUint32										scissorCount
			DE_NULL															// const VkRect2D*								pScissors
		}
		, tessellationState
		{
			VK_STRUCTURE_TYPE_PIPELINE_TESSELLATION_STATE_CREATE_INFO,		// VkStructureType								sType
			DE_NULL,														// const void*									pNext
			0u,																// VkPipelineTessellationStateCreateFlags		flags
			3u																// deUint32										patchControlPoints
		}
<<<<<<< HEAD
		, pFragmentShadingRateState		(DE_NULL)
=======
		, pFragmentShadingRateState		(nullptr)
>>>>>>> 39111d7a
		, pDynamicState					(DE_NULL)
		, useViewportState				(DE_TRUE)
		, useDefaultRasterizationState	(DE_FALSE)
		, useDefaultDepthStencilState	(DE_FALSE)
		, useDefaultColorBlendState		(DE_FALSE)
		, useDefaultMultisampleState	(DE_FALSE)
		, failOnCompileWhenLinking		(false)
	{
		monolithicPipelineCreateInfo = initVulkanStructure();
	}
};

GraphicsPipelineWrapper::GraphicsPipelineWrapper(const DeviceInterface&				vk,
												 VkDevice							device,
												 const PipelineConstructionType		pipelineConstructionType,
												 const VkPipelineCreateFlags		flags)
	: m_internalData	(new InternalData(vk, device, pipelineConstructionType, flags))
{
}

GraphicsPipelineWrapper::GraphicsPipelineWrapper(GraphicsPipelineWrapper&& pw) noexcept
	: m_pipelineFinal	(pw.m_pipelineFinal)
	, m_internalData	(pw.m_internalData)
{
	std::move(pw.m_pipelineParts, pw.m_pipelineParts + 4, m_pipelineParts);
}

GraphicsPipelineWrapper& GraphicsPipelineWrapper::setMonolithicPipelineLayout(const VkPipelineLayout layout)
{
	// make sure pipeline was not already built
	DE_ASSERT(m_pipelineFinal.get() == DE_NULL);

	m_internalData->monolithicPipelineCreateInfo.layout = layout;

	return *this;
}

GraphicsPipelineWrapper& GraphicsPipelineWrapper::setDynamicState(const VkPipelineDynamicStateCreateInfo* dynamicState)
{
	// make sure states are not yet setup - all pipeline states must know about dynamic state
	DE_ASSERT(m_internalData && m_internalData->setupState == PSS_NONE);

	m_internalData->pDynamicState								= dynamicState;
	m_internalData->monolithicPipelineCreateInfo.pDynamicState	= dynamicState;

	return *this;
}

GraphicsPipelineWrapper& GraphicsPipelineWrapper::setDefaultTopology(const VkPrimitiveTopology topology)
{
	// topology is needed by vertex input state, make sure vertex input state was not setup yet
	DE_ASSERT(m_internalData && (m_internalData->setupState == PSS_NONE));

	m_internalData->inputAssemblyState.topology = topology;

	return *this;
}

GraphicsPipelineWrapper& GraphicsPipelineWrapper::setDefaultPatchControlPoints(const deUint32 patchControlPoints)
{
	// patchControlPoints are needed by pre-rasterization shader state, make sure pre-rasterization state was not setup yet
	DE_ASSERT(m_internalData && (m_internalData->setupState < PSS_PRE_RASTERIZATION_SHADERS));

	m_internalData->tessellationState.patchControlPoints = patchControlPoints;

	return *this;
}

GraphicsPipelineWrapper& GraphicsPipelineWrapper::setDefaultRasterizerDiscardEnable(const deBool rasterizerDiscardEnable)
{
	// rasterizerDiscardEnable is used in pre-rasterization shader state, make sure pre-rasterization state was not setup yet
	DE_ASSERT(m_internalData && (m_internalData->setupState < PSS_PRE_RASTERIZATION_SHADERS));

	m_internalData->defaultRasterizationState.rasterizerDiscardEnable = rasterizerDiscardEnable;

	return *this;
}


GraphicsPipelineWrapper& GraphicsPipelineWrapper::setDefaultRasterizationState()
{
	// RasterizationState is used in pre-rasterization shader state, make sure this state was not setup yet
	DE_ASSERT(m_internalData && (m_internalData->setupState < PSS_PRE_RASTERIZATION_SHADERS));

	m_internalData->useDefaultRasterizationState = DE_TRUE;

	return *this;
}

GraphicsPipelineWrapper& GraphicsPipelineWrapper::setDefaultDepthStencilState()
{
	// DepthStencilState is used in fragment shader state, make sure fragment shader state was not setup yet
	DE_ASSERT(m_internalData && (m_internalData->setupState < PSS_FRAGMENT_SHADER));

	m_internalData->useDefaultDepthStencilState = DE_TRUE;

	return *this;
}

GraphicsPipelineWrapper& GraphicsPipelineWrapper::setDefaultColorBlendState()
{
	// ColorBlendState is used in fragment shader state, make sure fragment shader state was not setup yet
	DE_ASSERT(m_internalData && (m_internalData->setupState < PSS_FRAGMENT_SHADER));

	m_internalData->useDefaultColorBlendState = DE_TRUE;

	return *this;
}

GraphicsPipelineWrapper& GraphicsPipelineWrapper::setDefaultMultisampleState()
{
	// MultisampleState is used in fragment shader state, make sure fragment shader state was not setup yet
	DE_ASSERT(m_internalData && (m_internalData->setupState < PSS_FRAGMENT_SHADER));

	m_internalData->useDefaultMultisampleState = DE_TRUE;

	return *this;
}

GraphicsPipelineWrapper& GraphicsPipelineWrapper::setDefaultViewportsCount(deUint32 viewportCount)
{
	// ViewportState is used in pre-rasterization shader state, make sure pre-rasterization state was not setup yet
	DE_ASSERT(m_internalData && (m_internalData->setupState < PSS_PRE_RASTERIZATION_SHADERS));

	m_internalData->viewportState.viewportCount = viewportCount;

	return *this;
}

GraphicsPipelineWrapper& GraphicsPipelineWrapper::setDefaultScissorsCount(deUint32 scissorCount)
{
	// ViewportState is used in pre-rasterization shader state, make sure pre-rasterization state was not setup yet
	DE_ASSERT(m_internalData && (m_internalData->setupState < PSS_PRE_RASTERIZATION_SHADERS));

	m_internalData->viewportState.scissorCount = scissorCount;

	return *this;
}

GraphicsPipelineWrapper& GraphicsPipelineWrapper::setDepthClipControl(PipelineViewportDepthClipControlCreateInfoWrapper& depthClipControlCreateInfo)
{
	// ViewportState is used in pre-rasterization shader state, make sure pre-rasterization state was not setup yet
	DE_ASSERT(m_internalData && (m_internalData->setupState < PSS_PRE_RASTERIZATION_SHADERS));

	m_internalData->viewportState.pNext = depthClipControlCreateInfo.ptr;

	return *this;
}

GraphicsPipelineWrapper& GraphicsPipelineWrapper::disableViewportState()
{
	// ViewportState is used in pre-rasterization shader state, make sure pre-rasterization state was not setup yet
	DE_ASSERT(m_internalData && (m_internalData->setupState < PSS_PRE_RASTERIZATION_SHADERS));

	m_internalData->useViewportState = DE_FALSE;

	return *this;
}

GraphicsPipelineWrapper& GraphicsPipelineWrapper::setupVertexInputStete(const VkPipelineVertexInputStateCreateInfo*		vertexInputState,
																		const VkPipelineInputAssemblyStateCreateInfo*	inputAssemblyState,
																		const VkPipelineCache							partPipelineCache,
																		PipelineCreationFeedbackCreateInfoWrapper		partCreationFeedback)
{
	// make sure pipeline was not already build
	DE_ASSERT(m_pipelineFinal.get() == DE_NULL);

	// make sure states are set in order - no need to complicate logic to support out of order specification - this state needs to be set first
	DE_ASSERT(m_internalData && (m_internalData->setupState == PSS_NONE));
<<<<<<< HEAD

	// Unreference variables that are not used in Vulkan SC. No need to put this in ifdef.
	DE_UNREF(partPipelineCache);
	DE_UNREF(partCreationFeedback);

=======

	// Unreference variables that are not used in Vulkan SC. No need to put this in ifdef.
	DE_UNREF(partPipelineCache);
	DE_UNREF(partCreationFeedback);

>>>>>>> 39111d7a
	m_internalData->setupState = PSS_VERTEX_INPUT_INTERFACE;

	const auto pVertexInputState = vertexInputState ? vertexInputState : &defaultVertexInputState;
	const auto pInputAssemblyState = inputAssemblyState ? inputAssemblyState : &m_internalData->inputAssemblyState;

	if (m_internalData->pipelineConstructionType == PIPELINE_CONSTRUCTION_TYPE_MONOLITHIC)
	{
		m_internalData->monolithicPipelineCreateInfo.pVertexInputState = pVertexInputState;
		m_internalData->monolithicPipelineCreateInfo.pInputAssemblyState = pInputAssemblyState;
	}

#ifndef CTS_USES_VULKANSC
	// note we could just use else to if statement above but sinc
	// this section is cut out for Vulkan SC its cleaner with separate if
	if (m_internalData->pipelineConstructionType != PIPELINE_CONSTRUCTION_TYPE_MONOLITHIC)
	{
		auto	libraryCreateInfo = makeGraphicsPipelineLibraryCreateInfo(VK_GRAPHICS_PIPELINE_LIBRARY_VERTEX_INPUT_INTERFACE_BIT_EXT);
		void*	firstStructInChain = reinterpret_cast<void*>(&libraryCreateInfo);
		addToChain(&firstStructInChain, partCreationFeedback.ptr);

		VkGraphicsPipelineCreateInfo pipelinePartCreateInfo = initVulkanStructure();
		pipelinePartCreateInfo.pNext						= firstStructInChain;
		pipelinePartCreateInfo.flags						= (m_internalData->pipelineFlags | VK_PIPELINE_CREATE_LIBRARY_BIT_KHR) & ~VK_PIPELINE_CREATE_DERIVATIVE_BIT;
		pipelinePartCreateInfo.pVertexInputState			= pVertexInputState;
		pipelinePartCreateInfo.pInputAssemblyState			= pInputAssemblyState;
		pipelinePartCreateInfo.pDynamicState				= m_internalData->pDynamicState;

		if (m_internalData->pipelineConstructionType == PIPELINE_CONSTRUCTION_TYPE_LINK_TIME_OPTIMIZED_LIBRARY)
			pipelinePartCreateInfo.flags |= VK_PIPELINE_CREATE_RETAIN_LINK_TIME_OPTIMIZATION_INFO_BIT_EXT;

		m_pipelineParts[0] = createGraphicsPipeline(m_internalData->vk, m_internalData->device, partPipelineCache, &pipelinePartCreateInfo);
	}
#endif // CTS_USES_VULKANSC

	return *this;
}

GraphicsPipelineWrapper& GraphicsPipelineWrapper::setupPreRasterizationShaderState(const std::vector<VkViewport>&					viewports,
																				   const std::vector<VkRect2D>&						scissors,
																				   const VkPipelineLayout							layout,
																				   const VkRenderPass								renderPass,
																				   const deUint32									subpass,
																				   const VkShaderModule								vertexShaderModule,
																				   const VkPipelineRasterizationStateCreateInfo*	rasterizationState,
																				   const VkShaderModule								tessellationControlShaderModule,
																				   const VkShaderModule								tessellationEvalShaderModule,
																				   const VkShaderModule								geometryShaderModule,
																				   const VkSpecializationInfo						*specializationInfo,
<<<<<<< HEAD
=======
																				   VkPipelineFragmentShadingRateStateCreateInfoKHR*	fragmentShadingRateState,
>>>>>>> 39111d7a
																				   PipelineRenderingCreateInfoWrapper				rendering,
																				   const VkPipelineCache							partPipelineCache,
																				   PipelineCreationFeedbackCreateInfoWrapper		partCreationFeedback)
{
	return setupPreRasterizationShaderState2(viewports,
											 scissors,
											 layout,
											 renderPass,
											 subpass,
											 vertexShaderModule,
											 rasterizationState,
											 tessellationControlShaderModule,
											 tessellationEvalShaderModule,
											 geometryShaderModule,
											 // Reuse the same specialization info for all stages.
											 specializationInfo,
											 specializationInfo,
											 specializationInfo,
											 specializationInfo,
<<<<<<< HEAD
=======
											 fragmentShadingRateState,
>>>>>>> 39111d7a
											 rendering,
											 partPipelineCache,
											 partCreationFeedback);
}

GraphicsPipelineWrapper& GraphicsPipelineWrapper::setupPreRasterizationShaderState2(const std::vector<VkViewport>&					viewports,
																					const std::vector<VkRect2D>&					scissors,
																					const VkPipelineLayout							layout,
																					const VkRenderPass								renderPass,
																					const deUint32									subpass,
																					const VkShaderModule							vertexShaderModule,
																					const VkPipelineRasterizationStateCreateInfo*	rasterizationState,
																					const VkShaderModule							tessellationControlShaderModule,
																					const VkShaderModule							tessellationEvalShaderModule,
																					const VkShaderModule							geometryShaderModule,
																					const VkSpecializationInfo*						vertSpecializationInfo,
																					const VkSpecializationInfo*						tescSpecializationInfo,
																					const VkSpecializationInfo*						teseSpecializationInfo,
																					const VkSpecializationInfo*						geomSpecializationInfo,
<<<<<<< HEAD
=======
																					VkPipelineFragmentShadingRateStateCreateInfoKHR*fragmentShadingRateState,
>>>>>>> 39111d7a
																					PipelineRenderingCreateInfoWrapper				rendering,
																					const VkPipelineCache							partPipelineCache,
																					PipelineCreationFeedbackCreateInfoWrapper		partCreationFeedback)
{
	return setupPreRasterizationShaderState3(viewports,
											 scissors,
											 layout,
											 renderPass,
											 subpass,
											 vertexShaderModule,
											 PipelineShaderStageModuleIdentifierCreateInfoWrapper(),
											 rasterizationState,
											 tessellationControlShaderModule,
											 PipelineShaderStageModuleIdentifierCreateInfoWrapper(),
											 tessellationEvalShaderModule,
											 PipelineShaderStageModuleIdentifierCreateInfoWrapper(),
											 geometryShaderModule,
											 PipelineShaderStageModuleIdentifierCreateInfoWrapper(),
											 vertSpecializationInfo,
											 tescSpecializationInfo,
											 teseSpecializationInfo,
											 geomSpecializationInfo,
<<<<<<< HEAD
=======
											 fragmentShadingRateState,
>>>>>>> 39111d7a
											 rendering,
											 partPipelineCache,
											 partCreationFeedback);
}

GraphicsPipelineWrapper& GraphicsPipelineWrapper::setupPreRasterizationShaderState3(const std::vector<VkViewport>&								viewports,
																					const std::vector<VkRect2D>&								scissors,
																					const VkPipelineLayout										layout,
																					const VkRenderPass											renderPass,
																					const deUint32												subpass,
																					const VkShaderModule										vertexShaderModule,
																					PipelineShaderStageModuleIdentifierCreateInfoWrapper		vertShaderModuleId,
																					const VkPipelineRasterizationStateCreateInfo*				rasterizationState,
																					const VkShaderModule										tessellationControlShaderModule,
																					PipelineShaderStageModuleIdentifierCreateInfoWrapper		tescShaderModuleId,
																					const VkShaderModule										tessellationEvalShaderModule,
																					PipelineShaderStageModuleIdentifierCreateInfoWrapper		teseShaderModuleId,
																					const VkShaderModule										geometryShaderModule,
																					PipelineShaderStageModuleIdentifierCreateInfoWrapper		geomShaderModuleId,
																					const VkSpecializationInfo*									vertSpecializationInfo,
																					const VkSpecializationInfo*									tescSpecializationInfo,
																					const VkSpecializationInfo*									teseSpecializationInfo,
																					const VkSpecializationInfo*									geomSpecializationInfo,
<<<<<<< HEAD
=======
																					VkPipelineFragmentShadingRateStateCreateInfoKHR*			fragmentShadingRateState,
>>>>>>> 39111d7a
																					PipelineRenderingCreateInfoWrapper							rendering,
																					const VkPipelineCache										partPipelineCache,
																					PipelineCreationFeedbackCreateInfoWrapper					partCreationFeedback)
{
	// make sure pipeline was not already build
	DE_ASSERT(m_pipelineFinal.get() == DE_NULL);

	// make sure states are set in order - no need to complicate logic to support out of order specification - this state needs to be set second
	DE_ASSERT(m_internalData && (m_internalData->setupState == PSS_VERTEX_INPUT_INTERFACE));

	// Unreference variables that are not used in Vulkan SC. No need to put this in ifdef.
	DE_UNREF(partPipelineCache);
	DE_UNREF(partCreationFeedback);
	DE_UNREF(vertShaderModuleId);
	DE_UNREF(tescShaderModuleId);
	DE_UNREF(teseShaderModuleId);
	DE_UNREF(geomShaderModuleId);
<<<<<<< HEAD

	m_internalData->setupState |= PSS_PRE_RASTERIZATION_SHADERS;
	m_internalData->pRenderingState.ptr = rendering.ptr;

=======

	m_internalData->setupState |= PSS_PRE_RASTERIZATION_SHADERS;
	m_internalData->pFragmentShadingRateState = fragmentShadingRateState;
	m_internalData->pRenderingState.ptr = rendering.ptr;

>>>>>>> 39111d7a
	const bool hasTesc = (tessellationControlShaderModule != DE_NULL || tescShaderModuleId.ptr);
	const bool hasTese = (tessellationEvalShaderModule != DE_NULL || teseShaderModuleId.ptr);
	const bool hasGeom = (geometryShaderModule != DE_NULL || geomShaderModuleId.ptr);

	const auto pRasterizationState = rasterizationState ? rasterizationState
														: (m_internalData->useDefaultRasterizationState ? &m_internalData->defaultRasterizationState : DE_NULL);
	const auto pTessellationState	= (hasTesc || hasTese) ? &m_internalData->tessellationState : DE_NULL;
	const auto pViewportState		= m_internalData->useViewportState ? &m_internalData->viewportState : DE_NULL;

	VkPipelineCreateFlags shaderModuleIdFlags = 0u;

	// reserve space for all stages including fragment - this is needed when we create monolithic pipeline
	m_internalData->pipelineShaderStages = std::vector<VkPipelineShaderStageCreateInfo>(2u + hasTesc + hasTese + hasGeom,
	{
		VK_STRUCTURE_TYPE_PIPELINE_SHADER_STAGE_CREATE_INFO,	// VkStructureType						sType
		DE_NULL,												// const void*							pNext
		0u,														// VkPipelineShaderStageCreateFlags		flags
		VK_SHADER_STAGE_VERTEX_BIT,								// VkShaderStageFlagBits				stage
		vertexShaderModule,										// VkShaderModule						module
		"main",													// const char*							pName
		vertSpecializationInfo									// const VkSpecializationInfo*			pSpecializationInfo
	});

#ifndef CTS_USES_VULKANSC
	if (vertShaderModuleId.ptr)
	{
		m_internalData->pipelineShaderIdentifiers.emplace_back(new PipelineShaderStageModuleIdentifierCreateInfoWrapper(vertShaderModuleId.ptr));
		m_internalData->pipelineShaderStages[0].pNext = m_internalData->pipelineShaderIdentifiers.back().get()->ptr;

		if (vertexShaderModule == DE_NULL)
			shaderModuleIdFlags |= VK_PIPELINE_CREATE_FAIL_ON_PIPELINE_COMPILE_REQUIRED_BIT;
	}
#endif // CTS_USES_VULKANSC

	std::vector<VkPipelineShaderStageCreateInfo>::iterator currStage = m_internalData->pipelineShaderStages.begin() + 1;

	if (hasTesc)
	{
		currStage->stage				= VK_SHADER_STAGE_TESSELLATION_CONTROL_BIT;
		currStage->module				= tessellationControlShaderModule;
		currStage->pSpecializationInfo	= tescSpecializationInfo;

#ifndef CTS_USES_VULKANSC
		if (tescShaderModuleId.ptr)
		{
			m_internalData->pipelineShaderIdentifiers.emplace_back(new PipelineShaderStageModuleIdentifierCreateInfoWrapper(tescShaderModuleId.ptr));
			currStage->pNext = m_internalData->pipelineShaderIdentifiers.back().get()->ptr;

			if (tessellationControlShaderModule == DE_NULL)
				shaderModuleIdFlags |= VK_PIPELINE_CREATE_FAIL_ON_PIPELINE_COMPILE_REQUIRED_BIT;
		}
#endif // CTS_USES_VULKANSC

		++currStage;
	}

	if (hasTese)
	{
		currStage->stage				= VK_SHADER_STAGE_TESSELLATION_EVALUATION_BIT;
		currStage->module				= tessellationEvalShaderModule;
		currStage->pSpecializationInfo	= teseSpecializationInfo;

#ifndef CTS_USES_VULKANSC
		if (teseShaderModuleId.ptr)
		{
			m_internalData->pipelineShaderIdentifiers.emplace_back(new PipelineShaderStageModuleIdentifierCreateInfoWrapper(teseShaderModuleId.ptr));
			currStage->pNext = m_internalData->pipelineShaderIdentifiers.back().get()->ptr;

			if (tessellationEvalShaderModule == DE_NULL)
				shaderModuleIdFlags |= VK_PIPELINE_CREATE_FAIL_ON_PIPELINE_COMPILE_REQUIRED_BIT;
		}
#endif // CTS_USES_VULKANSC

		++currStage;
	}

	if (hasGeom)
	{
		currStage->stage				= VK_SHADER_STAGE_GEOMETRY_BIT;
		currStage->module				= geometryShaderModule;
		currStage->pSpecializationInfo	= geomSpecializationInfo;

#ifndef CTS_USES_VULKANSC
		if (geomShaderModuleId.ptr)
		{
			m_internalData->pipelineShaderIdentifiers.emplace_back(new PipelineShaderStageModuleIdentifierCreateInfoWrapper(geomShaderModuleId.ptr));
			currStage->pNext = m_internalData->pipelineShaderIdentifiers.back().get()->ptr;

			if (geometryShaderModule == DE_NULL)
				shaderModuleIdFlags |= VK_PIPELINE_CREATE_FAIL_ON_PIPELINE_COMPILE_REQUIRED_BIT;
		}
#endif // CTS_USES_VULKANSC
	}

	if (pViewportState)
	{
		if (!viewports.empty())
		{
			pViewportState->viewportCount	= (deUint32)viewports.size();
			pViewportState->pViewports		= &viewports[0];
		}
		if (!scissors.empty())
		{
			pViewportState->scissorCount	= (deUint32)scissors.size();
			pViewportState->pScissors		= &scissors[0];
		}
	}

	if (m_internalData->pipelineConstructionType == PIPELINE_CONSTRUCTION_TYPE_MONOLITHIC)
	{
		// make sure we dont overwrite layout specified with setupMonolithicPipelineLayout
		if (m_internalData->monolithicPipelineCreateInfo.layout == 0)
			m_internalData->monolithicPipelineCreateInfo.layout = layout;

		m_internalData->monolithicPipelineCreateInfo.renderPass				= renderPass;
		m_internalData->monolithicPipelineCreateInfo.subpass				= subpass;
		m_internalData->monolithicPipelineCreateInfo.pRasterizationState	= pRasterizationState;
		m_internalData->monolithicPipelineCreateInfo.pViewportState			= pViewportState;
		m_internalData->monolithicPipelineCreateInfo.stageCount				= 1u + hasTesc + hasTese + hasGeom;
		m_internalData->monolithicPipelineCreateInfo.pStages				= m_internalData->pipelineShaderStages.data();
		m_internalData->monolithicPipelineCreateInfo.pTessellationState		= pTessellationState;
		m_internalData->monolithicPipelineCreateInfo.flags					|= shaderModuleIdFlags;
	}

#ifndef CTS_USES_VULKANSC
	// note we could just use else to if statement above but sinc
	// this section is cut out for Vulkan SC its cleaner with separate if
	if (m_internalData->pipelineConstructionType != PIPELINE_CONSTRUCTION_TYPE_MONOLITHIC)
	{
		auto	libraryCreateInfo	= makeGraphicsPipelineLibraryCreateInfo(VK_GRAPHICS_PIPELINE_LIBRARY_PRE_RASTERIZATION_SHADERS_BIT_EXT);
		void*	firstStructInChain	= reinterpret_cast<void*>(&libraryCreateInfo);
<<<<<<< HEAD
=======
		addToChain(&firstStructInChain, m_internalData->pFragmentShadingRateState);
>>>>>>> 39111d7a
		addToChain(&firstStructInChain, m_internalData->pRenderingState.ptr);
		addToChain(&firstStructInChain, partCreationFeedback.ptr);

		VkGraphicsPipelineCreateInfo pipelinePartCreateInfo = initVulkanStructure();
		pipelinePartCreateInfo.pNext				= firstStructInChain;
		pipelinePartCreateInfo.flags				= (m_internalData->pipelineFlags | VK_PIPELINE_CREATE_LIBRARY_BIT_KHR | shaderModuleIdFlags) & ~VK_PIPELINE_CREATE_DERIVATIVE_BIT;
		pipelinePartCreateInfo.layout				= layout;
		pipelinePartCreateInfo.renderPass			= renderPass;
		pipelinePartCreateInfo.subpass				= subpass;
		pipelinePartCreateInfo.pRasterizationState	= pRasterizationState;
		pipelinePartCreateInfo.pViewportState		= pViewportState;
		pipelinePartCreateInfo.stageCount			= 1u + hasTesc + hasTese + hasGeom;
		pipelinePartCreateInfo.pStages				= m_internalData->pipelineShaderStages.data();
		pipelinePartCreateInfo.pTessellationState	= pTessellationState;
		pipelinePartCreateInfo.pDynamicState		= m_internalData->pDynamicState;

		if (m_internalData->pipelineConstructionType == PIPELINE_CONSTRUCTION_TYPE_LINK_TIME_OPTIMIZED_LIBRARY)
			pipelinePartCreateInfo.flags |= VK_PIPELINE_CREATE_RETAIN_LINK_TIME_OPTIMIZATION_INFO_BIT_EXT;

		if ((shaderModuleIdFlags & VK_PIPELINE_CREATE_FAIL_ON_PIPELINE_COMPILE_REQUIRED_BIT) != 0)
			m_internalData->failOnCompileWhenLinking = true;

		m_pipelineParts[1] = makeGraphicsPipeline(m_internalData->vk, m_internalData->device, partPipelineCache, &pipelinePartCreateInfo);
	}
#endif // CTS_USES_VULKANSC

	return *this;
}

GraphicsPipelineWrapper& GraphicsPipelineWrapper::setupFragmentShaderState(const VkPipelineLayout							layout,
																		   const VkRenderPass								renderPass,
																		   const deUint32									subpass,
																		   const VkShaderModule								fragmentShaderModule,
																		   const VkPipelineDepthStencilStateCreateInfo*		depthStencilState,
																		   const VkPipelineMultisampleStateCreateInfo*		multisampleState,
<<<<<<< HEAD
																		   VkPipelineFragmentShadingRateStateCreateInfoKHR*	fragmentShadingRateState,
=======
>>>>>>> 39111d7a
																		   const VkSpecializationInfo*						specializationInfo,
																		   const VkPipelineCache							partPipelineCache,
																		   PipelineCreationFeedbackCreateInfoWrapper				partCreationFeedback)
{
	return setupFragmentShaderState2(layout,
									 renderPass,
									 subpass,
									 fragmentShaderModule,
									 PipelineShaderStageModuleIdentifierCreateInfoWrapper(),
									 depthStencilState,
									 multisampleState,
<<<<<<< HEAD
									 fragmentShadingRateState,
=======
>>>>>>> 39111d7a
									 specializationInfo,
									 partPipelineCache,
									 partCreationFeedback);
}

GraphicsPipelineWrapper& GraphicsPipelineWrapper::setupFragmentShaderState2(const VkPipelineLayout										layout,
																			const VkRenderPass											renderPass,
																			const deUint32												subpass,
																			const VkShaderModule										fragmentShaderModule,
																			PipelineShaderStageModuleIdentifierCreateInfoWrapper		fragmentShaderModuleId,
																			const VkPipelineDepthStencilStateCreateInfo*				depthStencilState,
																			const VkPipelineMultisampleStateCreateInfo*					multisampleState,
<<<<<<< HEAD
																			VkPipelineFragmentShadingRateStateCreateInfoKHR*			fragmentShadingRateState,
=======
>>>>>>> 39111d7a
																			const VkSpecializationInfo*									specializationInfo,
																			const VkPipelineCache										partPipelineCache,
																			PipelineCreationFeedbackCreateInfoWrapper					partCreationFeedback)
{
	// make sure pipeline was not already build
	DE_ASSERT(m_pipelineFinal.get() == DE_NULL);

	// make sure states are set in order - no need to complicate logic to support out of order specification - this state needs to be set third
	DE_ASSERT(m_internalData && (m_internalData->setupState == (PSS_VERTEX_INPUT_INTERFACE | PSS_PRE_RASTERIZATION_SHADERS)));
<<<<<<< HEAD

	// Unreference variables that are not used in Vulkan SC. No need to put this in ifdef.
	DE_UNREF(layout);
	DE_UNREF(renderPass);
	DE_UNREF(subpass);
	DE_UNREF(partPipelineCache);
	DE_UNREF(partCreationFeedback);
	DE_UNREF(fragmentShaderModuleId);

	m_internalData->setupState |= PSS_FRAGMENT_SHADER;
	m_internalData->pFragmentShadingRateState = fragmentShadingRateState;
=======

	// Unreference variables that are not used in Vulkan SC. No need to put this in ifdef.
	DE_UNREF(layout);
	DE_UNREF(renderPass);
	DE_UNREF(subpass);
	DE_UNREF(partPipelineCache);
	DE_UNREF(partCreationFeedback);
	DE_UNREF(fragmentShaderModuleId);

	m_internalData->setupState |= PSS_FRAGMENT_SHADER;
>>>>>>> 39111d7a

	const auto pDepthStencilState	= depthStencilState ? depthStencilState
														: (m_internalData->useDefaultDepthStencilState ? &defaultDepthStencilState : DE_NULL);
	const auto pMultisampleState	= multisampleState ? multisampleState
														: (m_internalData->useDefaultMultisampleState ? &defaultMultisampleState : DE_NULL);
	const bool hasFrag				= (fragmentShaderModule != DE_NULL || fragmentShaderModuleId.ptr);

	VkPipelineCreateFlags shaderModuleIdFlags = 0u;

	deUint32 stageIndex = 1;
	if (hasFrag)
	{
		// find free space for fragment shader
		for (; stageIndex < 5; ++stageIndex)
		{
			if (m_internalData->pipelineShaderStages[stageIndex].stage == VK_SHADER_STAGE_VERTEX_BIT)
			{
				m_internalData->pipelineShaderStages[stageIndex].stage					= VK_SHADER_STAGE_FRAGMENT_BIT;
				m_internalData->pipelineShaderStages[stageIndex].module					= fragmentShaderModule;
				m_internalData->pipelineShaderStages[stageIndex].pSpecializationInfo	= specializationInfo;
#ifndef CTS_USES_VULKANSC
				if (fragmentShaderModuleId.ptr)
				{
					m_internalData->pipelineShaderIdentifiers.emplace_back(new PipelineShaderStageModuleIdentifierCreateInfoWrapper(fragmentShaderModuleId.ptr));
					m_internalData->pipelineShaderStages[stageIndex].pNext = m_internalData->pipelineShaderIdentifiers.back().get()->ptr;

					if (fragmentShaderModule == DE_NULL)
						shaderModuleIdFlags |= VK_PIPELINE_CREATE_FAIL_ON_PIPELINE_COMPILE_REQUIRED_BIT;
				}
#endif // CTS_USES_VULKANSC
				break;
			}
		}
	}

	if (m_internalData->pipelineConstructionType == PIPELINE_CONSTRUCTION_TYPE_MONOLITHIC)
	{
		m_internalData->monolithicPipelineCreateInfo.pDepthStencilState	= pDepthStencilState;
		m_internalData->monolithicPipelineCreateInfo.pMultisampleState	= pMultisampleState;
		m_internalData->monolithicPipelineCreateInfo.stageCount			+= (hasFrag ? 1u : 0u);
		m_internalData->monolithicPipelineCreateInfo.flags				|= shaderModuleIdFlags;
	}

#ifndef CTS_USES_VULKANSC
	// note we could just use else to if statement above but sinc
	// this section is cut out for Vulkan SC its cleaner with separate if
	if (m_internalData->pipelineConstructionType != PIPELINE_CONSTRUCTION_TYPE_MONOLITHIC)
	{
		auto	libraryCreateInfo	= makeGraphicsPipelineLibraryCreateInfo(VK_GRAPHICS_PIPELINE_LIBRARY_FRAGMENT_SHADER_BIT_EXT);
		void*	firstStructInChain	= reinterpret_cast<void*>(&libraryCreateInfo);
		addToChain(&firstStructInChain, m_internalData->pFragmentShadingRateState);
		addToChain(&firstStructInChain, m_internalData->pRenderingState.ptr);
		addToChain(&firstStructInChain, partCreationFeedback.ptr);

		VkGraphicsPipelineCreateInfo pipelinePartCreateInfo = initVulkanStructure();
		pipelinePartCreateInfo.pNext				= firstStructInChain;
<<<<<<< HEAD
		pipelinePartCreateInfo.flags				= (m_internalData->pipelineFlags | VK_PIPELINE_CREATE_LIBRARY_BIT_KHR | shaderModuleIdFlags) &  ~VK_PIPELINE_CREATE_DERIVATIVE_BIT;
=======
		pipelinePartCreateInfo.flags				= (m_internalData->pipelineFlags | VK_PIPELINE_CREATE_LIBRARY_BIT_KHR | shaderModuleIdFlags) & ~VK_PIPELINE_CREATE_DERIVATIVE_BIT;
>>>>>>> 39111d7a
		pipelinePartCreateInfo.layout				= layout;
		pipelinePartCreateInfo.renderPass			= renderPass;
		pipelinePartCreateInfo.subpass				= subpass;
		pipelinePartCreateInfo.pDepthStencilState	= pDepthStencilState;
		pipelinePartCreateInfo.pMultisampleState	= pMultisampleState;
		pipelinePartCreateInfo.stageCount			= hasFrag;
		pipelinePartCreateInfo.pStages				= hasFrag ? &m_internalData->pipelineShaderStages[stageIndex] : DE_NULL;
		pipelinePartCreateInfo.pDynamicState		= m_internalData->pDynamicState;

		if (m_internalData->pipelineConstructionType == PIPELINE_CONSTRUCTION_TYPE_LINK_TIME_OPTIMIZED_LIBRARY)
			pipelinePartCreateInfo.flags |= VK_PIPELINE_CREATE_RETAIN_LINK_TIME_OPTIMIZATION_INFO_BIT_EXT;

		if ((shaderModuleIdFlags & VK_PIPELINE_CREATE_FAIL_ON_PIPELINE_COMPILE_REQUIRED_BIT) != 0)
			m_internalData->failOnCompileWhenLinking = true;

		m_pipelineParts[2] = makeGraphicsPipeline(m_internalData->vk, m_internalData->device, partPipelineCache, &pipelinePartCreateInfo);
	}
#endif // CTS_USES_VULKANSC

	return *this;
}

GraphicsPipelineWrapper& GraphicsPipelineWrapper::setupFragmentOutputState(const VkRenderPass								renderPass,
																		   const deUint32									subpass,
																		   const VkPipelineColorBlendStateCreateInfo*		colorBlendState,
																		   const VkPipelineMultisampleStateCreateInfo*		multisampleState,
																		   const VkPipelineCache							partPipelineCache,
																		   PipelineCreationFeedbackCreateInfoWrapper		partCreationFeedback)
{
	// make sure pipeline was not already build
	DE_ASSERT(m_pipelineFinal.get() == DE_NULL);

	// make sure states are set in order - no need to complicate logic to support out of order specification - this state needs to be set last
	DE_ASSERT(m_internalData && (m_internalData->setupState == (PSS_VERTEX_INPUT_INTERFACE | PSS_PRE_RASTERIZATION_SHADERS | PSS_FRAGMENT_SHADER)));
	m_internalData->setupState |= PSS_FRAGMENT_OUTPUT_INTERFACE;

	// Unreference variables that are not used in Vulkan SC. No need to put this in ifdef.
	DE_UNREF(renderPass);
	DE_UNREF(subpass);
	DE_UNREF(partPipelineCache);
	DE_UNREF(partCreationFeedback);

	void* firstStructInChain = DE_NULL;
	addToChain(&firstStructInChain, m_internalData->pFragmentShadingRateState);

#ifndef CTS_USES_VULKANSC
	addToChain(&firstStructInChain, m_internalData->pRenderingState.ptr);
#endif // CTS_USES_VULKANSC

	const auto pColorBlendState		= colorBlendState ? colorBlendState
														: (m_internalData->useDefaultColorBlendState ? &defaultColorBlendState : DE_NULL);
	const auto pMultisampleState	= multisampleState ? multisampleState
														: (m_internalData->useDefaultMultisampleState ? &defaultMultisampleState : DE_NULL);

	if (m_internalData->pipelineConstructionType == PIPELINE_CONSTRUCTION_TYPE_MONOLITHIC)
	{
		m_internalData->monolithicPipelineCreateInfo.pNext				= firstStructInChain;
		m_internalData->monolithicPipelineCreateInfo.flags				|= m_internalData->pipelineFlags;
		m_internalData->monolithicPipelineCreateInfo.pColorBlendState	= pColorBlendState;
		m_internalData->monolithicPipelineCreateInfo.pMultisampleState	= pMultisampleState;
	}

#ifndef CTS_USES_VULKANSC
	// note we could just use else to if statement above but sinc
	// this section is cut out for Vulkan SC its cleaner with separate if
	if (m_internalData->pipelineConstructionType != PIPELINE_CONSTRUCTION_TYPE_MONOLITHIC)
	{
		auto libraryCreateInfo = makeGraphicsPipelineLibraryCreateInfo(VK_GRAPHICS_PIPELINE_LIBRARY_FRAGMENT_OUTPUT_INTERFACE_BIT_EXT);
		addToChain(&firstStructInChain, &libraryCreateInfo);
		addToChain(&firstStructInChain, partCreationFeedback.ptr);

		VkGraphicsPipelineCreateInfo pipelinePartCreateInfo = initVulkanStructure();
		pipelinePartCreateInfo.pNext				= firstStructInChain;
		pipelinePartCreateInfo.flags				= (m_internalData->pipelineFlags | VK_PIPELINE_CREATE_LIBRARY_BIT_KHR) & ~VK_PIPELINE_CREATE_DERIVATIVE_BIT;
		pipelinePartCreateInfo.renderPass			= renderPass;
		pipelinePartCreateInfo.subpass				= subpass;
		pipelinePartCreateInfo.pColorBlendState		= pColorBlendState;
		pipelinePartCreateInfo.pMultisampleState	= pMultisampleState;
		pipelinePartCreateInfo.pDynamicState		= m_internalData->pDynamicState;

		if (m_internalData->pipelineConstructionType == PIPELINE_CONSTRUCTION_TYPE_LINK_TIME_OPTIMIZED_LIBRARY)
			pipelinePartCreateInfo.flags |= VK_PIPELINE_CREATE_RETAIN_LINK_TIME_OPTIMIZATION_INFO_BIT_EXT;

		m_pipelineParts[3] = createGraphicsPipeline(m_internalData->vk, m_internalData->device, partPipelineCache, &pipelinePartCreateInfo);
	}
#endif // CTS_USES_VULKANSC

	return *this;
}

void GraphicsPipelineWrapper::buildPipeline(const VkPipelineCache						pipelineCache,
											const VkPipeline							basePipelineHandle,
											const deInt32								basePipelineIndex,
											PipelineCreationFeedbackCreateInfoWrapper	creationFeedback)
{
	// make sure we are not trying to build pipeline second time
	DE_ASSERT(m_pipelineFinal.get() == DE_NULL);

	// make sure all states were set
	DE_ASSERT(m_internalData && (m_internalData->setupState == (PSS_VERTEX_INPUT_INTERFACE | PSS_PRE_RASTERIZATION_SHADERS |
																PSS_FRAGMENT_SHADER | PSS_FRAGMENT_OUTPUT_INTERFACE)));

	// Unreference variables that are not used in Vulkan SC. No need to put this in ifdef.
	DE_UNREF(creationFeedback);

	VkGraphicsPipelineCreateInfo* pointerToCreateInfo = &m_internalData->monolithicPipelineCreateInfo;

#ifndef CTS_USES_VULKANSC
	VkGraphicsPipelineCreateInfo	linkedCreateInfo = initVulkanStructure();
	VkPipeline						rawPipelines[4];
	VkPipelineLibraryCreateInfoKHR	linkingInfo
	{
		VK_STRUCTURE_TYPE_PIPELINE_LIBRARY_CREATE_INFO_KHR,		// VkStructureType		sType;
		creationFeedback.ptr,									// const void*			pNext;
		4,														// deUint32				libraryCount;
		rawPipelines											// const VkPipeline*	pLibraries;
	};

	if (m_internalData->pipelineConstructionType != PIPELINE_CONSTRUCTION_TYPE_MONOLITHIC)
	{
		for (deUint32 i = 0; i < 4; ++i)
			rawPipelines[i] = m_pipelineParts[i].get();

		linkedCreateInfo.flags	= m_internalData->pipelineFlags;
		linkedCreateInfo.layout	= m_internalData->monolithicPipelineCreateInfo.layout;
		pointerToCreateInfo		= &linkedCreateInfo;

		linkedCreateInfo.pNext = &linkingInfo;

		if (m_internalData->pipelineConstructionType == PIPELINE_CONSTRUCTION_TYPE_LINK_TIME_OPTIMIZED_LIBRARY)
			linkedCreateInfo.flags |= VK_PIPELINE_CREATE_LINK_TIME_OPTIMIZATION_BIT_EXT;

		if (m_internalData->failOnCompileWhenLinking)
			linkedCreateInfo.flags |= VK_PIPELINE_CREATE_FAIL_ON_PIPELINE_COMPILE_REQUIRED_BIT;
	}
	else
	{
		// note: there might be other structures in the chain already
		void* firstStructInChain = static_cast<void*>(pointerToCreateInfo);
		addToChain(&firstStructInChain, creationFeedback.ptr);
	}
#endif // CTS_USES_VULKANSC

	pointerToCreateInfo->basePipelineHandle	= basePipelineHandle;
	pointerToCreateInfo->basePipelineIndex	= basePipelineIndex;

	m_pipelineFinal = makeGraphicsPipeline(m_internalData->vk, m_internalData->device, pipelineCache, pointerToCreateInfo);

	// pipeline was created - we can free CreateInfo structures
	m_internalData.clear();
}

deBool GraphicsPipelineWrapper::wasBuild() const
{
	return !!m_pipelineFinal.get();
}

VkPipeline GraphicsPipelineWrapper::getPipeline() const
{
	DE_ASSERT(m_pipelineFinal.get() != DE_NULL);
	return m_pipelineFinal.get();
}

void GraphicsPipelineWrapper::destroyPipeline(void)
{
	DE_ASSERT(m_pipelineFinal.get() != DE_NULL);

	m_pipelineFinal = Move<VkPipeline>();
}

} // vk<|MERGE_RESOLUTION|>--- conflicted
+++ resolved
@@ -303,11 +303,7 @@
 			0u,																// VkPipelineTessellationStateCreateFlags		flags
 			3u																// deUint32										patchControlPoints
 		}
-<<<<<<< HEAD
-		, pFragmentShadingRateState		(DE_NULL)
-=======
 		, pFragmentShadingRateState		(nullptr)
->>>>>>> 39111d7a
 		, pDynamicState					(DE_NULL)
 		, useViewportState				(DE_TRUE)
 		, useDefaultRasterizationState	(DE_FALSE)
@@ -477,19 +473,11 @@
 
 	// make sure states are set in order - no need to complicate logic to support out of order specification - this state needs to be set first
 	DE_ASSERT(m_internalData && (m_internalData->setupState == PSS_NONE));
-<<<<<<< HEAD
 
 	// Unreference variables that are not used in Vulkan SC. No need to put this in ifdef.
 	DE_UNREF(partPipelineCache);
 	DE_UNREF(partCreationFeedback);
 
-=======
-
-	// Unreference variables that are not used in Vulkan SC. No need to put this in ifdef.
-	DE_UNREF(partPipelineCache);
-	DE_UNREF(partCreationFeedback);
-
->>>>>>> 39111d7a
 	m_internalData->setupState = PSS_VERTEX_INPUT_INTERFACE;
 
 	const auto pVertexInputState = vertexInputState ? vertexInputState : &defaultVertexInputState;
@@ -538,10 +526,7 @@
 																				   const VkShaderModule								tessellationEvalShaderModule,
 																				   const VkShaderModule								geometryShaderModule,
 																				   const VkSpecializationInfo						*specializationInfo,
-<<<<<<< HEAD
-=======
 																				   VkPipelineFragmentShadingRateStateCreateInfoKHR*	fragmentShadingRateState,
->>>>>>> 39111d7a
 																				   PipelineRenderingCreateInfoWrapper				rendering,
 																				   const VkPipelineCache							partPipelineCache,
 																				   PipelineCreationFeedbackCreateInfoWrapper		partCreationFeedback)
@@ -561,10 +546,7 @@
 											 specializationInfo,
 											 specializationInfo,
 											 specializationInfo,
-<<<<<<< HEAD
-=======
 											 fragmentShadingRateState,
->>>>>>> 39111d7a
 											 rendering,
 											 partPipelineCache,
 											 partCreationFeedback);
@@ -584,10 +566,7 @@
 																					const VkSpecializationInfo*						tescSpecializationInfo,
 																					const VkSpecializationInfo*						teseSpecializationInfo,
 																					const VkSpecializationInfo*						geomSpecializationInfo,
-<<<<<<< HEAD
-=======
 																					VkPipelineFragmentShadingRateStateCreateInfoKHR*fragmentShadingRateState,
->>>>>>> 39111d7a
 																					PipelineRenderingCreateInfoWrapper				rendering,
 																					const VkPipelineCache							partPipelineCache,
 																					PipelineCreationFeedbackCreateInfoWrapper		partCreationFeedback)
@@ -610,10 +589,7 @@
 											 tescSpecializationInfo,
 											 teseSpecializationInfo,
 											 geomSpecializationInfo,
-<<<<<<< HEAD
-=======
 											 fragmentShadingRateState,
->>>>>>> 39111d7a
 											 rendering,
 											 partPipelineCache,
 											 partCreationFeedback);
@@ -637,10 +613,7 @@
 																					const VkSpecializationInfo*									tescSpecializationInfo,
 																					const VkSpecializationInfo*									teseSpecializationInfo,
 																					const VkSpecializationInfo*									geomSpecializationInfo,
-<<<<<<< HEAD
-=======
 																					VkPipelineFragmentShadingRateStateCreateInfoKHR*			fragmentShadingRateState,
->>>>>>> 39111d7a
 																					PipelineRenderingCreateInfoWrapper							rendering,
 																					const VkPipelineCache										partPipelineCache,
 																					PipelineCreationFeedbackCreateInfoWrapper					partCreationFeedback)
@@ -658,18 +631,11 @@
 	DE_UNREF(tescShaderModuleId);
 	DE_UNREF(teseShaderModuleId);
 	DE_UNREF(geomShaderModuleId);
-<<<<<<< HEAD
-
-	m_internalData->setupState |= PSS_PRE_RASTERIZATION_SHADERS;
-	m_internalData->pRenderingState.ptr = rendering.ptr;
-
-=======
 
 	m_internalData->setupState |= PSS_PRE_RASTERIZATION_SHADERS;
 	m_internalData->pFragmentShadingRateState = fragmentShadingRateState;
 	m_internalData->pRenderingState.ptr = rendering.ptr;
 
->>>>>>> 39111d7a
 	const bool hasTesc = (tessellationControlShaderModule != DE_NULL || tescShaderModuleId.ptr);
 	const bool hasTese = (tessellationEvalShaderModule != DE_NULL || teseShaderModuleId.ptr);
 	const bool hasGeom = (geometryShaderModule != DE_NULL || geomShaderModuleId.ptr);
@@ -801,10 +767,7 @@
 	{
 		auto	libraryCreateInfo	= makeGraphicsPipelineLibraryCreateInfo(VK_GRAPHICS_PIPELINE_LIBRARY_PRE_RASTERIZATION_SHADERS_BIT_EXT);
 		void*	firstStructInChain	= reinterpret_cast<void*>(&libraryCreateInfo);
-<<<<<<< HEAD
-=======
 		addToChain(&firstStructInChain, m_internalData->pFragmentShadingRateState);
->>>>>>> 39111d7a
 		addToChain(&firstStructInChain, m_internalData->pRenderingState.ptr);
 		addToChain(&firstStructInChain, partCreationFeedback.ptr);
 
@@ -840,10 +803,6 @@
 																		   const VkShaderModule								fragmentShaderModule,
 																		   const VkPipelineDepthStencilStateCreateInfo*		depthStencilState,
 																		   const VkPipelineMultisampleStateCreateInfo*		multisampleState,
-<<<<<<< HEAD
-																		   VkPipelineFragmentShadingRateStateCreateInfoKHR*	fragmentShadingRateState,
-=======
->>>>>>> 39111d7a
 																		   const VkSpecializationInfo*						specializationInfo,
 																		   const VkPipelineCache							partPipelineCache,
 																		   PipelineCreationFeedbackCreateInfoWrapper				partCreationFeedback)
@@ -855,10 +814,6 @@
 									 PipelineShaderStageModuleIdentifierCreateInfoWrapper(),
 									 depthStencilState,
 									 multisampleState,
-<<<<<<< HEAD
-									 fragmentShadingRateState,
-=======
->>>>>>> 39111d7a
 									 specializationInfo,
 									 partPipelineCache,
 									 partCreationFeedback);
@@ -871,10 +826,6 @@
 																			PipelineShaderStageModuleIdentifierCreateInfoWrapper		fragmentShaderModuleId,
 																			const VkPipelineDepthStencilStateCreateInfo*				depthStencilState,
 																			const VkPipelineMultisampleStateCreateInfo*					multisampleState,
-<<<<<<< HEAD
-																			VkPipelineFragmentShadingRateStateCreateInfoKHR*			fragmentShadingRateState,
-=======
->>>>>>> 39111d7a
 																			const VkSpecializationInfo*									specializationInfo,
 																			const VkPipelineCache										partPipelineCache,
 																			PipelineCreationFeedbackCreateInfoWrapper					partCreationFeedback)
@@ -884,7 +835,6 @@
 
 	// make sure states are set in order - no need to complicate logic to support out of order specification - this state needs to be set third
 	DE_ASSERT(m_internalData && (m_internalData->setupState == (PSS_VERTEX_INPUT_INTERFACE | PSS_PRE_RASTERIZATION_SHADERS)));
-<<<<<<< HEAD
 
 	// Unreference variables that are not used in Vulkan SC. No need to put this in ifdef.
 	DE_UNREF(layout);
@@ -895,19 +845,6 @@
 	DE_UNREF(fragmentShaderModuleId);
 
 	m_internalData->setupState |= PSS_FRAGMENT_SHADER;
-	m_internalData->pFragmentShadingRateState = fragmentShadingRateState;
-=======
-
-	// Unreference variables that are not used in Vulkan SC. No need to put this in ifdef.
-	DE_UNREF(layout);
-	DE_UNREF(renderPass);
-	DE_UNREF(subpass);
-	DE_UNREF(partPipelineCache);
-	DE_UNREF(partCreationFeedback);
-	DE_UNREF(fragmentShaderModuleId);
-
-	m_internalData->setupState |= PSS_FRAGMENT_SHADER;
->>>>>>> 39111d7a
 
 	const auto pDepthStencilState	= depthStencilState ? depthStencilState
 														: (m_internalData->useDefaultDepthStencilState ? &defaultDepthStencilState : DE_NULL);
@@ -964,11 +901,7 @@
 
 		VkGraphicsPipelineCreateInfo pipelinePartCreateInfo = initVulkanStructure();
 		pipelinePartCreateInfo.pNext				= firstStructInChain;
-<<<<<<< HEAD
-		pipelinePartCreateInfo.flags				= (m_internalData->pipelineFlags | VK_PIPELINE_CREATE_LIBRARY_BIT_KHR | shaderModuleIdFlags) &  ~VK_PIPELINE_CREATE_DERIVATIVE_BIT;
-=======
 		pipelinePartCreateInfo.flags				= (m_internalData->pipelineFlags | VK_PIPELINE_CREATE_LIBRARY_BIT_KHR | shaderModuleIdFlags) & ~VK_PIPELINE_CREATE_DERIVATIVE_BIT;
->>>>>>> 39111d7a
 		pipelinePartCreateInfo.layout				= layout;
 		pipelinePartCreateInfo.renderPass			= renderPass;
 		pipelinePartCreateInfo.subpass				= subpass;
