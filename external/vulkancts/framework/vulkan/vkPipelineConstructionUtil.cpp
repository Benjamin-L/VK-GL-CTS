/*------------------------------------------------------------------------
 * Vulkan Conformance Tests
 * ------------------------
 *
 * Copyright (c) 2021 The Khronos Group Inc.
 * Copyright (c) 2023 LunarG, Inc.
 * Copyright (c) 2023 Nintendo
 *
 * Licensed under the Apache License, Version 2.0 (the "License");
 * you may not use this file except in compliance with the License.
 * You may obtain a copy of the License at
 *
 *      http://www.apache.org/licenses/LICENSE-2.0
 *
 * Unless required by applicable law or agreed to in writing, software
 * distributed under the License is distributed on an "AS IS" BASIS,
 * WITHOUT WARRANTIES OR CONDITIONS OF ANY KIND, either express or implied.
 * See the License for the specific language governing permissions and
 * limitations under the License.
 *
 *//*!
 * \file
 * \brief Wrapper that can construct monolithic pipeline or use
          VK_EXT_graphics_pipeline_library for pipeline construction or use
          VK_EXT_shader_object for shader objects.
 *//*--------------------------------------------------------------------*/

#include "vkRefUtil.hpp"
#include "vkQueryUtil.hpp"
#include "deSharedPtr.hpp"
#include "deSTLUtil.hpp"
#include "tcuVector.hpp"
#include "tcuVectorType.hpp"
#include "tcuMaybe.hpp"
#include "vkRefUtil.hpp"
#include "vkCmdUtil.hpp"
#include "vkObjUtil.hpp"
#include "vkTypeUtil.hpp"
#include "tcuTextureUtil.hpp"
#include "vkImageUtil.hpp"
#include "vkPipelineConstructionUtil.hpp"
#include "vkBarrierUtil.hpp"

#include <memory>
#include <set>
#include <map>

namespace vk
{

namespace
{

enum PipelineSetupState
{
    PSS_NONE                      = 0x00000000,
    PSS_VERTEX_INPUT_INTERFACE    = 0x00000001,
    PSS_PRE_RASTERIZATION_SHADERS = 0x00000002,
    PSS_FRAGMENT_SHADER           = 0x00000004,
    PSS_FRAGMENT_OUTPUT_INTERFACE = 0x00000008,
};

using TessellationDomainOriginStatePtr = std::unique_ptr<VkPipelineTessellationDomainOriginStateCreateInfo>;

} // anonymous namespace

static const VkVertexInputBindingDescription defaultVertexInputBindingDescription{
    0u,                          // uint32_t                                        binding
    sizeof(tcu::Vec4),           // uint32_t                                        stride
    VK_VERTEX_INPUT_RATE_VERTEX, // VkVertexInputRate                            inputRate
};

static const VkVertexInputAttributeDescription defaultVertexInputAttributeDescription{
    0u,                            // uint32_t                                        location
    0u,                            // uint32_t                                        binding
    VK_FORMAT_R32G32B32A32_SFLOAT, // VkFormat                                        format
    0u                             // uint32_t                                        offset
};

static const VkPipelineVertexInputStateCreateInfo defaultVertexInputState{
    VK_STRUCTURE_TYPE_PIPELINE_VERTEX_INPUT_STATE_CREATE_INFO, // VkStructureType                                sType
    DE_NULL,                                                   // const void*                                    pNext
    (VkPipelineVertexInputStateCreateFlags)0,                  // VkPipelineVertexInputStateCreateFlags        flags
    1u, // uint32_t                                        vertexBindingDescriptionCount
    &defaultVertexInputBindingDescription, // const VkVertexInputBindingDescription*        pVertexBindingDescriptions
    1u, // uint32_t                                        vertexAttributeDescriptionCount
    &defaultVertexInputAttributeDescription // const VkVertexInputAttributeDescription*        pVertexAttributeDescriptions
};

static const VkStencilOpState defaultStencilOpState{
    VK_STENCIL_OP_KEEP,  // VkStencilOp                                    failOp
    VK_STENCIL_OP_KEEP,  // VkStencilOp                                    passOp
    VK_STENCIL_OP_KEEP,  // VkStencilOp                                    depthFailOp
    VK_COMPARE_OP_NEVER, // VkCompareOp                                    compareOp
    0u,                  // uint32_t                                        compareMask
    0u,                  // uint32_t                                        writeMask
    0u                   // uint32_t                                        reference
};

static const VkPipelineDepthStencilStateCreateInfo defaultDepthStencilState{
    VK_STRUCTURE_TYPE_PIPELINE_DEPTH_STENCIL_STATE_CREATE_INFO, // VkStructureType                                sType
    DE_NULL,                                                    // const void*                                    pNext
    0u,                                                         // VkPipelineDepthStencilStateCreateFlags        flags
    VK_FALSE,                    // VkBool32                                        depthTestEnable
    VK_FALSE,                    // VkBool32                                        depthWriteEnable
    VK_COMPARE_OP_LESS_OR_EQUAL, // VkCompareOp                                    depthCompareOp
    VK_FALSE,                    // VkBool32                                        depthBoundsTestEnable
    VK_FALSE,                    // VkBool32                                        stencilTestEnable
    defaultStencilOpState,       // VkStencilOpState                                front
    defaultStencilOpState,       // VkStencilOpState                                back
    0.0f,                        // float                                        minDepthBounds
    1.0f,                        // float                                        maxDepthBounds
};

static const VkPipelineMultisampleStateCreateInfo defaultMultisampleState{
    VK_STRUCTURE_TYPE_PIPELINE_MULTISAMPLE_STATE_CREATE_INFO, // VkStructureType                                sType
    DE_NULL,                                                  // const void*                                    pNext
    0u,                                                       // VkPipelineMultisampleStateCreateFlags        flags
    VK_SAMPLE_COUNT_1_BIT, // VkSampleCountFlagBits                        rasterizationSamples
    VK_FALSE,              // VkBool32                                        sampleShadingEnable
    1.0f,                  // float                                        minSampleShading
    DE_NULL,               // const VkSampleMask*                            pSampleMask
    VK_FALSE,              // VkBool32                                        alphaToCoverageEnable
    VK_FALSE               // VkBool32                                        alphaToOneEnable
};

static const VkPipelineColorBlendAttachmentState defaultColorBlendAttachmentState{
    VK_FALSE,             // VkBool32                                        blendEnable
    VK_BLEND_FACTOR_ZERO, // VkBlendFactor                                srcColorBlendFactor
    VK_BLEND_FACTOR_ZERO, // VkBlendFactor                                dstColorBlendFactor
    VK_BLEND_OP_ADD,      // VkBlendOp                                    colorBlendOp
    VK_BLEND_FACTOR_ZERO, // VkBlendFactor                                srcAlphaBlendFactor
    VK_BLEND_FACTOR_ZERO, // VkBlendFactor                                dstAlphaBlendFactor
    VK_BLEND_OP_ADD,      // VkBlendOp                                    alphaBlendOp
    0xf                   // VkColorComponentFlags                        colorWriteMask
};

static const VkPipelineColorBlendStateCreateInfo defaultColorBlendState{
    VK_STRUCTURE_TYPE_PIPELINE_COLOR_BLEND_STATE_CREATE_INFO, // VkStructureType                                sType
    DE_NULL,                                                  // const void*                                    pNext
    0u,                                                       // VkPipelineColorBlendStateCreateFlags            flags
    VK_FALSE,                          // VkBool32                                        logicOpEnable
    VK_LOGIC_OP_CLEAR,                 // VkLogicOp                                    logicOp
    1u,                                // uint32_t                                        attachmentCount
    &defaultColorBlendAttachmentState, // const VkPipelineColorBlendAttachmentState*    pAttachments
    {0.0f, 0.0f, 0.0f, 0.0f}           // float                                        blendConstants[4]
};

namespace
{
#ifndef CTS_USES_VULKANSC
VkGraphicsPipelineLibraryCreateInfoEXT makeGraphicsPipelineLibraryCreateInfo(
    const VkGraphicsPipelineLibraryFlagsEXT flags)
{
    return {
        VK_STRUCTURE_TYPE_GRAPHICS_PIPELINE_LIBRARY_CREATE_INFO_EXT, // VkStructureType sType;
        DE_NULL,                                                     // void* pNext;
        flags,                                                       // VkGraphicsPipelineLibraryFlagsEXT flags;
    };
}
#endif // CTS_USES_VULKANSC

Move<VkPipeline> makeGraphicsPipeline(const DeviceInterface &vk, VkDevice device, VkPipelineCache pipelineCache,
                                      const VkGraphicsPipelineCreateInfo *pCreateInfo,
                                      const VkAllocationCallbacks *pAllocator = nullptr)
{
    VkPipeline object  = 0;
    const auto retcode = vk.createGraphicsPipelines(device, pipelineCache, 1u, pCreateInfo, pAllocator, &object);

#ifndef CTS_USES_VULKANSC
    const bool allowCompileRequired =
        ((pCreateInfo->flags & VK_PIPELINE_CREATE_FAIL_ON_PIPELINE_COMPILE_REQUIRED_BIT) != 0u);

    if (allowCompileRequired && retcode == VK_PIPELINE_COMPILE_REQUIRED)
        throw PipelineCompileRequiredError("createGraphicsPipelines returned VK_PIPELINE_COMPILE_REQUIRED");
#endif // CTS_USES_VULKANSC

    VK_CHECK(retcode);
    return Move<VkPipeline>(check<VkPipeline>(object), Deleter<VkPipeline>(vk, device, pAllocator));
}

} // namespace

bool isConstructionTypeLibrary(PipelineConstructionType pipelineConstructionType)
{
    return pipelineConstructionType == PIPELINE_CONSTRUCTION_TYPE_LINK_TIME_OPTIMIZED_LIBRARY ||
           pipelineConstructionType == PIPELINE_CONSTRUCTION_TYPE_FAST_LINKED_LIBRARY;
}

bool isConstructionTypeShaderObject(PipelineConstructionType pipelineConstructionType)
{
    return pipelineConstructionType == PIPELINE_CONSTRUCTION_TYPE_SHADER_OBJECT_UNLINKED_SPIRV ||
           pipelineConstructionType == PIPELINE_CONSTRUCTION_TYPE_SHADER_OBJECT_UNLINKED_BINARY ||
           pipelineConstructionType == PIPELINE_CONSTRUCTION_TYPE_SHADER_OBJECT_LINKED_SPIRV ||
           pipelineConstructionType == PIPELINE_CONSTRUCTION_TYPE_SHADER_OBJECT_LINKED_BINARY;
}

void checkPipelineConstructionRequirements(const InstanceInterface &vki, VkPhysicalDevice physicalDevice,
                                           PipelineConstructionType pipelineConstructionType)
{
    if (pipelineConstructionType == PIPELINE_CONSTRUCTION_TYPE_MONOLITHIC)
        return;

    const auto &supportedExtensions = enumerateCachedDeviceExtensionProperties(vki, physicalDevice);

    if (isConstructionTypeShaderObject(pipelineConstructionType))
    {
        if (!isExtensionStructSupported(supportedExtensions, RequiredExtension("VK_EXT_shader_object")))
            TCU_THROW(NotSupportedError, "VK_EXT_shader_object not supported");
        return;
    }

    if (!isExtensionStructSupported(supportedExtensions, RequiredExtension("VK_EXT_graphics_pipeline_library")))
        TCU_THROW(NotSupportedError, "VK_EXT_graphics_pipeline_library not supported");
}

PipelineCreateFlags2 translateCreateFlag(VkPipelineCreateFlags flagToTranslate)
{
    return (PipelineCreateFlags2)flagToTranslate;
}

void addToChain(void **structThatStartsChain, void *structToAddAtTheEnd)
{
    DE_ASSERT(structThatStartsChain);

    if (structToAddAtTheEnd == DE_NULL)
        return;

    // Cast to the base out structure which has a non-const pNext pointer.
    auto *structToAddAtTheEndCasted = reinterpret_cast<VkBaseOutStructure *>(structToAddAtTheEnd);

    // make sure that pNext pointer of structure that is added to chain is empty;
    // we are construting chains on our own and there are cases that use same
    // structure for multiple instances of GraphicsPipelineWrapper
    structToAddAtTheEndCasted->pNext = DE_NULL;

    uint32_t safetyCouter = 10u;
    void **structInChain  = structThatStartsChain;

    do
    {
        // check if this is free spot
        if (*structInChain == DE_NULL)
        {
            // attach new structure at the end
            *structInChain = structToAddAtTheEndCasted;
            return;
        }

        // Cast to the base out structure which has a non-const pNext pointer.
        auto *gpl = reinterpret_cast<VkBaseOutStructure *>(*structInChain);

        // move structure pointer one position down the pNext chain
        structInChain = reinterpret_cast<void **>(&gpl->pNext);
    } while (--safetyCouter);

    // probably safetyCouter is to small
    DE_ASSERT(false);
}

namespace
{
using PipelineShaderStageModuleIdPtr = std::unique_ptr<PipelineShaderStageModuleIdentifierCreateInfoWrapper>;
}

PipelineLayoutWrapper::PipelineLayoutWrapper(PipelineConstructionType pipelineConstructionType,
                                             const DeviceInterface &vk, VkDevice device,
                                             const std::vector<vk::Move<VkDescriptorSetLayout>> &descriptorSetLayout)
    : m_pipelineConstructionType(pipelineConstructionType)
    , m_vk(&vk)
    , m_device(device)
    , m_flags((VkPipelineLayoutCreateFlags)0u)
    , m_setLayoutCount((uint32_t)descriptorSetLayout.size())
    , m_pushConstantRangeCount(0u)
    , m_pushConstantRanges()
{
#ifndef CTS_USES_VULKANSC
    if (isConstructionTypeShaderObject(pipelineConstructionType))
        m_flags &= ~(VK_PIPELINE_LAYOUT_CREATE_INDEPENDENT_SETS_BIT_EXT);
#endif

    m_setLayouts.resize(m_setLayoutCount);
    for (uint32_t i = 0; i < m_setLayoutCount; ++i)
        m_setLayouts[i] = *descriptorSetLayout[i];

    VkPipelineLayoutCreateInfo createInfo = vk::initVulkanStructure();
    createInfo.flags                      = m_flags;
    createInfo.setLayoutCount             = m_setLayoutCount;
    createInfo.pSetLayouts                = de::dataOrNull(m_setLayouts);
    createInfo.pushConstantRangeCount     = m_pushConstantRangeCount;
    createInfo.pPushConstantRanges        = de::dataOrNull(m_pushConstantRanges);
    m_pipelineLayout                      = createPipelineLayout(vk, device, &createInfo);
}

PipelineLayoutWrapper::PipelineLayoutWrapper(PipelineConstructionType pipelineConstructionType,
                                             const DeviceInterface &vk, VkDevice device, uint32_t setLayoutCount,
                                             const VkDescriptorSetLayout *descriptorSetLayout)
    : m_pipelineConstructionType(pipelineConstructionType)
    , m_vk(&vk)
    , m_device(device)
    , m_flags((VkPipelineLayoutCreateFlags)0u)
    , m_setLayoutCount(setLayoutCount)
    , m_pushConstantRangeCount(0u)
    , m_pushConstantRanges()
{
#ifndef CTS_USES_VULKANSC
    if (isConstructionTypeShaderObject(pipelineConstructionType))
        m_flags &= ~(VK_PIPELINE_LAYOUT_CREATE_INDEPENDENT_SETS_BIT_EXT);
#endif

    m_setLayouts.resize(m_setLayoutCount);
    for (uint32_t i = 0; i < m_setLayoutCount; ++i)
        m_setLayouts[i] = descriptorSetLayout[i];

    VkPipelineLayoutCreateInfo createInfo = vk::initVulkanStructure();
    createInfo.flags                      = m_flags;
    createInfo.setLayoutCount             = m_setLayoutCount;
    createInfo.pSetLayouts                = de::dataOrNull(m_setLayouts);
    createInfo.pushConstantRangeCount     = m_pushConstantRangeCount;
    createInfo.pPushConstantRanges        = de::dataOrNull(m_pushConstantRanges);
    m_pipelineLayout                      = createPipelineLayout(vk, device, &createInfo);
}

PipelineLayoutWrapper::PipelineLayoutWrapper(PipelineConstructionType pipelineConstructionType,
                                             const DeviceInterface &vk, VkDevice device,
                                             const VkDescriptorSetLayout descriptorSetLayout,
                                             const VkPushConstantRange *pushConstantRange)
    : m_pipelineConstructionType(pipelineConstructionType)
    , m_vk(&vk)
    , m_device(device)
    , m_flags((VkPipelineLayoutCreateFlags)0u)
{
#ifndef CTS_USES_VULKANSC
    if (isConstructionTypeShaderObject(pipelineConstructionType))
        m_flags &= ~(VK_PIPELINE_LAYOUT_CREATE_INDEPENDENT_SETS_BIT_EXT);
#endif

    if (descriptorSetLayout == VK_NULL_HANDLE)
    {
        m_setLayoutCount = 0;
    }
    else
    {
        m_setLayoutCount = 1;
        m_setLayouts.resize(1);
        m_setLayouts[0] = descriptorSetLayout;
    }
    if (pushConstantRange == DE_NULL)
    {
        m_pushConstantRangeCount = 0;
    }
    else
    {
        m_pushConstantRangeCount = 1;
        m_pushConstantRanges.resize(1);
        m_pushConstantRanges[0] = *pushConstantRange;
    }

    VkPipelineLayoutCreateInfo createInfo = vk::initVulkanStructure();
    createInfo.flags                      = m_flags;
    createInfo.setLayoutCount             = m_setLayoutCount;
    createInfo.pSetLayouts                = de::dataOrNull(m_setLayouts);
    createInfo.pushConstantRangeCount     = m_pushConstantRangeCount;
    createInfo.pPushConstantRanges        = de::dataOrNull(m_pushConstantRanges);
    m_pipelineLayout                      = createPipelineLayout(vk, device, &createInfo);
}

PipelineLayoutWrapper::PipelineLayoutWrapper(PipelineConstructionType pipelineConstructionType,
                                             const DeviceInterface &vk, VkDevice device,
                                             const VkPipelineLayoutCreateInfo *pCreateInfo,
                                             const VkAllocationCallbacks *)
    : m_pipelineConstructionType(pipelineConstructionType)
    , m_vk(&vk)
    , m_device(device)
    , m_flags(pCreateInfo->flags)
    , m_setLayoutCount(pCreateInfo->setLayoutCount)
    , m_pushConstantRangeCount(pCreateInfo->pushConstantRangeCount)
{
#ifndef CTS_USES_VULKANSC
    if (isConstructionTypeShaderObject(pipelineConstructionType))
        m_flags &= ~(VK_PIPELINE_LAYOUT_CREATE_INDEPENDENT_SETS_BIT_EXT);
#endif

    m_setLayouts.resize(pCreateInfo->setLayoutCount);
    for (uint32_t i = 0; i < pCreateInfo->setLayoutCount; ++i)
        m_setLayouts[i] = pCreateInfo->pSetLayouts[i];
    m_pushConstantRanges.resize(pCreateInfo->pushConstantRangeCount);
    for (uint32_t i = 0; i < pCreateInfo->pushConstantRangeCount; ++i)
        m_pushConstantRanges[i] = pCreateInfo->pPushConstantRanges[i];

    VkPipelineLayoutCreateInfo createInfo = vk::initVulkanStructure();
    createInfo.flags                      = m_flags;
    createInfo.setLayoutCount             = m_setLayoutCount;
    createInfo.pSetLayouts                = m_setLayouts.data();
    createInfo.pushConstantRangeCount     = m_pushConstantRangeCount;
    createInfo.pPushConstantRanges        = m_pushConstantRanges.data();
    m_pipelineLayout                      = createPipelineLayout(vk, device, &createInfo);
}

PipelineLayoutWrapper::PipelineLayoutWrapper(PipelineConstructionType pipelineConstructionType,
                                             const DeviceInterface &vk, const VkDevice device,
                                             const uint32_t setLayoutCount,
                                             const VkDescriptorSetLayout *descriptorSetLayout,
                                             const uint32_t pushConstantRangeCount,
                                             const VkPushConstantRange *pPushConstantRanges,
                                             const VkPipelineLayoutCreateFlags flags)
    : m_pipelineConstructionType(pipelineConstructionType)
    , m_vk(&vk)
    , m_device(device)
    , m_flags(flags)
    , m_setLayoutCount(setLayoutCount)
    , m_pushConstantRangeCount(pushConstantRangeCount)
{
#ifndef CTS_USES_VULKANSC
    if (isConstructionTypeShaderObject(pipelineConstructionType))
        m_flags &= ~(VK_PIPELINE_LAYOUT_CREATE_INDEPENDENT_SETS_BIT_EXT);
#endif

    m_setLayouts.resize(m_setLayoutCount);
    m_pushConstantRanges.resize(m_pushConstantRangeCount);
    for (uint32_t i = 0; i < m_setLayoutCount; ++i)
        m_setLayouts[i] = descriptorSetLayout[i];
    for (uint32_t i = 0; i < m_pushConstantRangeCount; ++i)
        m_pushConstantRanges[i] = pPushConstantRanges[i];

    VkPipelineLayoutCreateInfo createInfo = vk::initVulkanStructure();
    createInfo.flags                      = m_flags;
    createInfo.setLayoutCount             = m_setLayoutCount;
    createInfo.pSetLayouts                = m_setLayouts.data();
    createInfo.pushConstantRangeCount     = m_pushConstantRangeCount;
    createInfo.pPushConstantRanges        = m_pushConstantRanges.data();
    m_pipelineLayout                      = createPipelineLayout(vk, device, &createInfo);
}

PipelineLayoutWrapper::PipelineLayoutWrapper(PipelineLayoutWrapper &&rhs) noexcept
    : m_pipelineConstructionType(rhs.m_pipelineConstructionType)
    , m_vk(rhs.m_vk)
    , m_device(rhs.m_device)
    , m_flags(rhs.m_flags)
    , m_setLayoutCount(rhs.m_setLayoutCount)
    , m_setLayouts(std::move(rhs.m_setLayouts))
    , m_pushConstantRangeCount(rhs.m_pushConstantRangeCount)
    , m_pushConstantRanges(std::move(rhs.m_pushConstantRanges))
    , m_pipelineLayout(rhs.m_pipelineLayout)
{
}

PipelineLayoutWrapper &PipelineLayoutWrapper::operator=(PipelineLayoutWrapper &&rhs)
{
    m_pipelineConstructionType = rhs.m_pipelineConstructionType;
    m_vk                       = rhs.m_vk;
    m_device                   = rhs.m_device;
    m_flags                    = rhs.m_flags;
    m_setLayoutCount           = rhs.m_setLayoutCount;
    m_setLayouts               = std::move(rhs.m_setLayouts);
    m_pushConstantRangeCount   = rhs.m_pushConstantRangeCount;
    m_pushConstantRanges       = std::move(rhs.m_pushConstantRanges);
    m_pipelineLayout           = rhs.m_pipelineLayout;

    return *this;
}

void PipelineLayoutWrapper::bindDescriptorSets(VkCommandBuffer commandBuffer, VkPipelineBindPoint pipelineBindPoint,
                                               uint32_t firstSet, uint32_t descriptorSetCount,
                                               const VkDescriptorSet *pDescriptorSets, uint32_t dynamicOffsetCount,
                                               const uint32_t *pDynamicOffsets) const
{
    if (!isConstructionTypeShaderObject(m_pipelineConstructionType))
    {
        m_vk->cmdBindDescriptorSets(commandBuffer, pipelineBindPoint, *m_pipelineLayout, firstSet, descriptorSetCount,
                                    pDescriptorSets, dynamicOffsetCount, pDynamicOffsets);
    }
    else
    {
        //m_vk->cmdBindDescriptorSets2EXT(commandBuffer, &m_setLayouts[firstSet], vk::VK_SHADER_STAGE_ALL_GRAPHICS, firstSet, descriptorSetCount, pDescriptorSets, dynamicOffsetCount, pDynamicOffsets);
        m_vk->cmdBindDescriptorSets(commandBuffer, pipelineBindPoint, *m_pipelineLayout, firstSet, descriptorSetCount,
                                    pDescriptorSets, dynamicOffsetCount, pDynamicOffsets);
    }
}

#ifndef CTS_USES_VULKANSC
RenderPassWrapper::SubpassDependency::SubpassDependency(const VkSubpassDependency &dependency)
    : srcSubpass(dependency.srcSubpass)
    , dstSubpass(dependency.dstSubpass)
    , srcStageMask(dependency.srcStageMask)
    , dstStageMask(dependency.dstStageMask)
    , srcAccessMask(dependency.srcAccessMask)
    , dstAccessMask(dependency.dstAccessMask)
    , dependencyFlags(dependency.dependencyFlags)
    , sync2(false)
{
}

RenderPassWrapper::SubpassDependency::SubpassDependency(const VkSubpassDependency2 &dependency)
    : srcSubpass(dependency.srcSubpass)
    , dstSubpass(dependency.dstSubpass)
    , srcStageMask(0u)
    , dstStageMask(0u)
    , srcAccessMask(0u)
    , dstAccessMask(0u)
    , dependencyFlags(dependency.dependencyFlags)
    , sync2(false)
{
    DE_ASSERT(dependency.viewOffset == 0);
    const auto memBarrier = findStructure<VkMemoryBarrier2>(dependency.pNext);
    if (memBarrier)
    {
        srcStageMask  = memBarrier->srcStageMask;
        dstStageMask  = memBarrier->dstStageMask;
        srcAccessMask = memBarrier->srcAccessMask;
        dstAccessMask = memBarrier->dstAccessMask;
        sync2         = true;
    }
    else
    {
        srcStageMask  = dependency.srcStageMask;
        dstStageMask  = dependency.dstStageMask;
        srcAccessMask = dependency.srcAccessMask;
        dstAccessMask = dependency.dstAccessMask;
    }
}
#endif // CTS_USES_VULKANSC

RenderPassWrapper::RenderPassWrapper(PipelineConstructionType pipelineConstructionType, const DeviceInterface &vk,
                                     VkDevice device, const VkRenderPassCreateInfo *pCreateInfo)
    : m_isDynamicRendering(vk::isConstructionTypeShaderObject(pipelineConstructionType))
#ifndef CTS_USES_VULKANSC
    , m_renderingInfo()
    , m_secondaryCommandBuffers(false)
#endif
{
    if (!m_isDynamicRendering)
    {
        m_renderPass = vk::createRenderPass(vk, device, pCreateInfo);
    }
    else
    {
#ifndef CTS_USES_VULKANSC
        const auto multiView = findStructure<VkRenderPassMultiviewCreateInfo>(pCreateInfo->pNext);
        if (multiView)
        {
            for (uint32_t i = 0; i < multiView->subpassCount; ++i)
                m_viewMasks.push_back(multiView->pViewMasks[i]);
        }

        m_attachments.resize(pCreateInfo->attachmentCount);
        m_layouts.resize(pCreateInfo->attachmentCount);
        for (uint32_t i = 0; i < pCreateInfo->attachmentCount; ++i)
        {
            m_attachments[i]                = vk::initVulkanStructure();
            m_attachments[i].flags          = pCreateInfo->pAttachments[i].flags;
            m_attachments[i].format         = pCreateInfo->pAttachments[i].format;
            m_attachments[i].samples        = pCreateInfo->pAttachments[i].samples;
            m_attachments[i].loadOp         = pCreateInfo->pAttachments[i].loadOp;
            m_attachments[i].storeOp        = pCreateInfo->pAttachments[i].storeOp;
            m_attachments[i].stencilLoadOp  = pCreateInfo->pAttachments[i].stencilLoadOp;
            m_attachments[i].stencilStoreOp = pCreateInfo->pAttachments[i].stencilStoreOp;
            m_attachments[i].initialLayout  = pCreateInfo->pAttachments[i].initialLayout;
            m_attachments[i].finalLayout    = pCreateInfo->pAttachments[i].finalLayout;
            m_layouts[i]                    = pCreateInfo->pAttachments[i].initialLayout;
        }

        m_subpasses.resize(pCreateInfo->subpassCount);
        for (uint32_t s = 0; s < pCreateInfo->subpassCount; ++s)
        {
            // Input attachments are not supported with dynamic rendering
            DE_ASSERT(pCreateInfo->pSubpasses[s].inputAttachmentCount == 0);
            auto &subpass = m_subpasses[s];
            subpass.m_colorAttachments.resize(pCreateInfo->pSubpasses[s].colorAttachmentCount);

            for (uint32_t i = 0; i < pCreateInfo->pSubpasses[s].colorAttachmentCount; ++i)
            {
                uint32_t j = pCreateInfo->pSubpasses[s].pColorAttachments[i].attachment;
                if (j < pCreateInfo->attachmentCount)
                {
                    subpass.m_colorAttachments[i].attachmentInfo = vk::initVulkanStructure();
                    subpass.m_colorAttachments[i].index          = j;
                    subpass.m_colorAttachments[i].format         = pCreateInfo->pAttachments[j].format;

                    subpass.m_colorAttachments[i].attachmentInfo.imageView = DE_NULL;
                    subpass.m_colorAttachments[i].attachmentInfo.imageLayout =
                        pCreateInfo->pSubpasses[s].pColorAttachments[i].layout;
                    subpass.m_colorAttachments[i].attachmentInfo.resolveMode        = vk::VK_RESOLVE_MODE_NONE;
                    subpass.m_colorAttachments[i].attachmentInfo.resolveImageView   = DE_NULL;
                    subpass.m_colorAttachments[i].attachmentInfo.resolveImageLayout = vk::VK_IMAGE_LAYOUT_UNDEFINED;
                    subpass.m_colorAttachments[i].attachmentInfo.loadOp     = pCreateInfo->pAttachments[j].loadOp;
                    subpass.m_colorAttachments[i].attachmentInfo.storeOp    = pCreateInfo->pAttachments[j].storeOp;
                    subpass.m_colorAttachments[i].attachmentInfo.clearValue = {};
                }
                else
                {
                    subpass.m_colorAttachments[i].index = VK_ATTACHMENT_UNUSED;
                }
            }

            if (pCreateInfo->pSubpasses[s].pDepthStencilAttachment != DE_NULL)
            {
                uint32_t j = pCreateInfo->pSubpasses[s].pDepthStencilAttachment->attachment;
                if (j < pCreateInfo->attachmentCount)
                {
                    subpass.m_depthStencilAttachment.attachmentInfo = vk::initVulkanStructure();
                    subpass.m_depthStencilAttachment.index          = j;
                    subpass.m_depthStencilAttachment.format         = pCreateInfo->pAttachments[j].format;

                    subpass.m_depthStencilAttachment.attachmentInfo.imageView = DE_NULL;
                    subpass.m_depthStencilAttachment.attachmentInfo.imageLayout =
                        pCreateInfo->pSubpasses[s].pDepthStencilAttachment->layout;
                    subpass.m_depthStencilAttachment.attachmentInfo.resolveMode        = vk::VK_RESOLVE_MODE_NONE;
                    subpass.m_depthStencilAttachment.attachmentInfo.resolveImageView   = DE_NULL;
                    subpass.m_depthStencilAttachment.attachmentInfo.resolveImageLayout = vk::VK_IMAGE_LAYOUT_UNDEFINED;
                    subpass.m_depthStencilAttachment.attachmentInfo.loadOp     = pCreateInfo->pAttachments[j].loadOp;
                    subpass.m_depthStencilAttachment.attachmentInfo.storeOp    = pCreateInfo->pAttachments[j].storeOp;
                    subpass.m_depthStencilAttachment.attachmentInfo.clearValue = {};
                    subpass.m_depthStencilAttachment.stencilLoadOp  = pCreateInfo->pAttachments[j].stencilLoadOp;
                    subpass.m_depthStencilAttachment.stencilStoreOp = pCreateInfo->pAttachments[j].stencilStoreOp;
                }
                else
                {
                    subpass.m_depthStencilAttachment.index = VK_ATTACHMENT_UNUSED;
                }
            }

            if (pCreateInfo->pSubpasses[s].pResolveAttachments != DE_NULL)
            {
                subpass.m_resolveAttachments.resize(pCreateInfo->pSubpasses[s].colorAttachmentCount);
                for (uint32_t i = 0; i < pCreateInfo->pSubpasses[s].colorAttachmentCount; ++i)
                {
                    uint32_t j = pCreateInfo->pSubpasses[s].pResolveAttachments[i].attachment;
                    if (j < pCreateInfo->attachmentCount)
                    {
                        subpass.m_resolveAttachments[i].attachmentInfo = vk::initVulkanStructure();
                        subpass.m_resolveAttachments[i].index          = j;
                        subpass.m_resolveAttachments[i].format         = pCreateInfo->pAttachments[j].format;

                        subpass.m_resolveAttachments[i].attachmentInfo.imageView = DE_NULL;
                        subpass.m_resolveAttachments[i].attachmentInfo.imageLayout =
                            pCreateInfo->pSubpasses[s].pResolveAttachments[i].layout;
                        subpass.m_resolveAttachments[i].attachmentInfo.resolveMode      = vk::VK_RESOLVE_MODE_NONE;
                        subpass.m_resolveAttachments[i].attachmentInfo.resolveImageView = DE_NULL;
                        subpass.m_resolveAttachments[i].attachmentInfo.resolveImageLayout =
                            vk::VK_IMAGE_LAYOUT_UNDEFINED;
                        subpass.m_resolveAttachments[i].attachmentInfo.loadOp  = pCreateInfo->pAttachments[j].loadOp;
                        subpass.m_resolveAttachments[i].attachmentInfo.storeOp = pCreateInfo->pAttachments[j].storeOp;
                        subpass.m_resolveAttachments[i].attachmentInfo.clearValue = {};
                    }
                    else
                    {
                        subpass.m_resolveAttachments[i].index = VK_ATTACHMENT_UNUSED;
                    }
                }
            }
        }

        m_dependencies.reserve(pCreateInfo->dependencyCount);
        for (uint32_t depIdx = 0u; depIdx < pCreateInfo->dependencyCount; ++depIdx)
            m_dependencies.emplace_back(pCreateInfo->pDependencies[depIdx]);
#endif
    }
}

RenderPassWrapper::RenderPassWrapper(PipelineConstructionType pipelineConstructionType, const DeviceInterface &vk,
                                     VkDevice device, const VkRenderPassCreateInfo2 *pCreateInfo)
    : RenderPassWrapper(vk, device, pCreateInfo, isConstructionTypeShaderObject(pipelineConstructionType))
{
}

RenderPassWrapper::RenderPassWrapper(const DeviceInterface &vk, VkDevice device,
                                     const VkRenderPassCreateInfo2 *pCreateInfo, bool dynamicRendering)
    : m_isDynamicRendering(dynamicRendering)
#ifndef CTS_USES_VULKANSC
    , m_renderingInfo()
    , m_secondaryCommandBuffers(false)
#endif
{

    if (!m_isDynamicRendering)
    {
        m_renderPass = vk::createRenderPass2(vk, device, pCreateInfo);
    }
    else
    {
#ifndef CTS_USES_VULKANSC
        const auto multiView = findStructure<VkRenderPassMultiviewCreateInfo>(pCreateInfo->pNext);
        if (multiView)
        {
            for (uint32_t i = 0; i < multiView->subpassCount; ++i)
                m_viewMasks.push_back(multiView->pViewMasks[i]);
        }

        m_attachments.resize(pCreateInfo->attachmentCount);
        m_layouts.resize(pCreateInfo->attachmentCount);
        for (uint32_t i = 0; i < pCreateInfo->attachmentCount; ++i)
        {
            m_attachments[i] = pCreateInfo->pAttachments[i];
            m_layouts[i]     = pCreateInfo->pAttachments[i].initialLayout;
        }

        m_subpasses.resize(pCreateInfo->subpassCount);
        for (uint32_t s = 0; s < pCreateInfo->subpassCount; ++s)
        {
            // Input attachments are not supported with dynamic rendering
            DE_ASSERT(pCreateInfo->pSubpasses[s].inputAttachmentCount == 0);
            auto &subpass = m_subpasses[s];
            subpass.m_colorAttachments.resize(pCreateInfo->pSubpasses[s].colorAttachmentCount);

            const auto msrtss =
                findStructure<VkMultisampledRenderToSingleSampledInfoEXT>(pCreateInfo->pSubpasses[s].pNext);
            if (msrtss)
                subpass.m_msrtss = *msrtss;

            const auto dsr = findStructure<VkSubpassDescriptionDepthStencilResolve>(pCreateInfo->pSubpasses[s].pNext);
            if (dsr)
            {
                subpass.m_dsr = *dsr;
                if (dsr->pDepthStencilResolveAttachment)
                {
                    subpass.m_depthStencilResolveAttachment      = *dsr->pDepthStencilResolveAttachment;
                    subpass.m_dsr.pDepthStencilResolveAttachment = &subpass.m_depthStencilResolveAttachment;
                }
            }

            for (uint32_t i = 0; i < pCreateInfo->pSubpasses[s].colorAttachmentCount; ++i)
            {
                uint32_t j = pCreateInfo->pSubpasses[s].pColorAttachments[i].attachment;
                if (j < pCreateInfo->attachmentCount)
                {
                    subpass.m_colorAttachments[i].attachmentInfo = vk::initVulkanStructure();
                    subpass.m_colorAttachments[i].index          = j;
                    subpass.m_colorAttachments[i].format         = pCreateInfo->pAttachments[j].format;

                    subpass.m_colorAttachments[i].attachmentInfo.imageView = DE_NULL;
                    subpass.m_colorAttachments[i].attachmentInfo.imageLayout =
                        pCreateInfo->pSubpasses[s].pColorAttachments[i].layout;
                    subpass.m_colorAttachments[i].attachmentInfo.resolveMode        = vk::VK_RESOLVE_MODE_NONE;
                    subpass.m_colorAttachments[i].attachmentInfo.resolveImageView   = DE_NULL;
                    subpass.m_colorAttachments[i].attachmentInfo.resolveImageLayout = vk::VK_IMAGE_LAYOUT_UNDEFINED;
                    subpass.m_colorAttachments[i].attachmentInfo.loadOp     = pCreateInfo->pAttachments[j].loadOp;
                    subpass.m_colorAttachments[i].attachmentInfo.storeOp    = pCreateInfo->pAttachments[j].storeOp;
                    subpass.m_colorAttachments[i].attachmentInfo.clearValue = {};
                }
                else
                {
                    subpass.m_colorAttachments[i].index = VK_ATTACHMENT_UNUSED;
                }
            }

            if (pCreateInfo->pSubpasses[s].pDepthStencilAttachment != DE_NULL)
            {
                uint32_t j = pCreateInfo->pSubpasses[s].pDepthStencilAttachment->attachment;
                if (j < pCreateInfo->attachmentCount)
                {
                    subpass.m_depthStencilAttachment.attachmentInfo = vk::initVulkanStructure();
                    subpass.m_depthStencilAttachment.index          = j;
                    subpass.m_depthStencilAttachment.format         = pCreateInfo->pAttachments[j].format;

                    subpass.m_depthStencilAttachment.attachmentInfo.imageView = DE_NULL;
                    subpass.m_depthStencilAttachment.attachmentInfo.imageLayout =
                        pCreateInfo->pSubpasses[s].pDepthStencilAttachment->layout;
                    subpass.m_depthStencilAttachment.attachmentInfo.resolveMode        = vk::VK_RESOLVE_MODE_NONE;
                    subpass.m_depthStencilAttachment.attachmentInfo.resolveImageView   = DE_NULL;
                    subpass.m_depthStencilAttachment.attachmentInfo.resolveImageLayout = vk::VK_IMAGE_LAYOUT_UNDEFINED;
                    subpass.m_depthStencilAttachment.attachmentInfo.loadOp     = pCreateInfo->pAttachments[j].loadOp;
                    subpass.m_depthStencilAttachment.attachmentInfo.storeOp    = pCreateInfo->pAttachments[j].storeOp;
                    subpass.m_depthStencilAttachment.attachmentInfo.clearValue = {};
                    subpass.m_depthStencilAttachment.stencilLoadOp  = pCreateInfo->pAttachments[j].stencilLoadOp;
                    subpass.m_depthStencilAttachment.stencilStoreOp = pCreateInfo->pAttachments[j].stencilStoreOp;
                }
                else
                {
                    subpass.m_depthStencilAttachment.index = VK_ATTACHMENT_UNUSED;
                }
            }

            if (pCreateInfo->pSubpasses[s].pResolveAttachments != DE_NULL)
            {
                subpass.m_resolveAttachments.resize(pCreateInfo->pSubpasses[s].colorAttachmentCount);
                for (uint32_t i = 0; i < pCreateInfo->pSubpasses[s].colorAttachmentCount; ++i)
                {
                    uint32_t j = pCreateInfo->pSubpasses[s].pResolveAttachments[i].attachment;
                    if (j < pCreateInfo->attachmentCount)
                    {
                        subpass.m_resolveAttachments[i].attachmentInfo = vk::initVulkanStructure();
                        subpass.m_resolveAttachments[i].index          = j;
                        subpass.m_resolveAttachments[i].format         = pCreateInfo->pAttachments[j].format;

                        subpass.m_resolveAttachments[i].attachmentInfo.imageView = DE_NULL;
                        subpass.m_resolveAttachments[i].attachmentInfo.imageLayout =
                            pCreateInfo->pSubpasses[s].pResolveAttachments[i].layout;
                        subpass.m_resolveAttachments[i].attachmentInfo.resolveMode      = vk::VK_RESOLVE_MODE_NONE;
                        subpass.m_resolveAttachments[i].attachmentInfo.resolveImageView = DE_NULL;
                        subpass.m_resolveAttachments[i].attachmentInfo.resolveImageLayout =
                            vk::VK_IMAGE_LAYOUT_UNDEFINED;
                        subpass.m_resolveAttachments[i].attachmentInfo.loadOp  = pCreateInfo->pAttachments[j].loadOp;
                        subpass.m_resolveAttachments[i].attachmentInfo.storeOp = pCreateInfo->pAttachments[j].storeOp;
                        subpass.m_resolveAttachments[i].attachmentInfo.clearValue = {};
                    }
                    else
                    {
                        subpass.m_resolveAttachments[i].index = VK_ATTACHMENT_UNUSED;
                    }
                }
            }
        }

        m_dependencies.reserve(pCreateInfo->dependencyCount);
        for (uint32_t depIdx = 0u; depIdx < pCreateInfo->dependencyCount; ++depIdx)
            m_dependencies.emplace_back(pCreateInfo->pDependencies[depIdx]);
#endif
    }
}

RenderPassWrapper::RenderPassWrapper(PipelineConstructionType pipelineConstructionType, const DeviceInterface &vk,
                                     const VkDevice device, const VkFormat colorFormat,
                                     const VkFormat depthStencilFormat, const VkAttachmentLoadOp loadOperation,
                                     const VkImageLayout finalLayoutColor, const VkImageLayout finalLayoutDepthStencil,
                                     const VkImageLayout subpassLayoutColor,
                                     const VkImageLayout subpassLayoutDepthStencil,
                                     const VkAllocationCallbacks *const allocationCallbacks)
    : m_isDynamicRendering(isConstructionTypeShaderObject(pipelineConstructionType))
#ifndef CTS_USES_VULKANSC
    , m_renderingInfo()
#endif
{

    if (!m_isDynamicRendering)
    {
        m_renderPass = vk::makeRenderPass(vk, device, colorFormat, depthStencilFormat, loadOperation, finalLayoutColor,
                                          finalLayoutDepthStencil, subpassLayoutColor, subpassLayoutDepthStencil,
                                          allocationCallbacks);
    }
    else
    {
#ifndef CTS_USES_VULKANSC
        const bool hasColor                           = colorFormat != VK_FORMAT_UNDEFINED;
        const bool hasDepthStencil                    = depthStencilFormat != VK_FORMAT_UNDEFINED;
        const VkImageLayout initialLayoutColor        = loadOperation == VK_ATTACHMENT_LOAD_OP_LOAD ?
                                                            VK_IMAGE_LAYOUT_COLOR_ATTACHMENT_OPTIMAL :
                                                            VK_IMAGE_LAYOUT_UNDEFINED;
        const VkImageLayout initialLayoutDepthStencil = loadOperation == VK_ATTACHMENT_LOAD_OP_LOAD ?
                                                            VK_IMAGE_LAYOUT_DEPTH_STENCIL_ATTACHMENT_OPTIMAL :
                                                            VK_IMAGE_LAYOUT_UNDEFINED;

        m_subpasses.resize(1);
        auto &subpass = m_subpasses[0];

        if (hasColor)
        {
            subpass.m_colorAttachments.resize(1);
            subpass.m_colorAttachments[0].attachmentInfo = vk::initVulkanStructure();
            subpass.m_colorAttachments[0].index          = 0u;
            subpass.m_colorAttachments[0].format         = colorFormat;

            subpass.m_colorAttachments[0].attachmentInfo.imageView          = DE_NULL;
            subpass.m_colorAttachments[0].attachmentInfo.imageLayout        = subpassLayoutColor;
            subpass.m_colorAttachments[0].attachmentInfo.resolveMode        = vk::VK_RESOLVE_MODE_NONE;
            subpass.m_colorAttachments[0].attachmentInfo.resolveImageView   = DE_NULL;
            subpass.m_colorAttachments[0].attachmentInfo.resolveImageLayout = vk::VK_IMAGE_LAYOUT_UNDEFINED;
            subpass.m_colorAttachments[0].attachmentInfo.loadOp             = loadOperation;
            subpass.m_colorAttachments[0].attachmentInfo.storeOp            = VK_ATTACHMENT_STORE_OP_STORE;
            subpass.m_colorAttachments[0].attachmentInfo.clearValue         = {};

            const VkAttachmentDescription2 colorAttachmentDescription = {
                VK_STRUCTURE_TYPE_ATTACHMENT_DESCRIPTION_2,
                DE_NULL,
                (VkAttachmentDescriptionFlags)0,  // VkAttachmentDescriptionFlags    flags
                colorFormat,                      // VkFormat                        format
                VK_SAMPLE_COUNT_1_BIT,            // VkSampleCountFlagBits           samples
                loadOperation,                    // VkAttachmentLoadOp              loadOp
                VK_ATTACHMENT_STORE_OP_STORE,     // VkAttachmentStoreOp             storeOp
                VK_ATTACHMENT_LOAD_OP_DONT_CARE,  // VkAttachmentLoadOp              stencilLoadOp
                VK_ATTACHMENT_STORE_OP_DONT_CARE, // VkAttachmentStoreOp             stencilStoreOp
                initialLayoutColor,               // VkImageLayout                   initialLayout
                finalLayoutColor                  // VkImageLayout                   finalLayout
            };
            m_attachments.push_back(colorAttachmentDescription);
            m_layouts.push_back(colorAttachmentDescription.initialLayout);
        }
        if (hasDepthStencil)
        {
            subpass.m_depthStencilAttachment.attachmentInfo = vk::initVulkanStructure();
            subpass.m_depthStencilAttachment.index          = hasColor ? 1u : 0u;
            subpass.m_depthStencilAttachment.format         = depthStencilFormat;

            subpass.m_depthStencilAttachment.attachmentInfo.imageView          = DE_NULL;
            subpass.m_depthStencilAttachment.attachmentInfo.imageLayout        = subpassLayoutDepthStencil;
            subpass.m_depthStencilAttachment.attachmentInfo.resolveMode        = vk::VK_RESOLVE_MODE_NONE;
            subpass.m_depthStencilAttachment.attachmentInfo.resolveImageView   = DE_NULL;
            subpass.m_depthStencilAttachment.attachmentInfo.resolveImageLayout = vk::VK_IMAGE_LAYOUT_UNDEFINED;
            subpass.m_depthStencilAttachment.attachmentInfo.loadOp             = loadOperation;
            subpass.m_depthStencilAttachment.attachmentInfo.storeOp            = VK_ATTACHMENT_STORE_OP_STORE;
            subpass.m_depthStencilAttachment.attachmentInfo.clearValue         = {};
            subpass.m_depthStencilAttachment.stencilLoadOp                     = loadOperation;
            subpass.m_depthStencilAttachment.stencilStoreOp                    = VK_ATTACHMENT_STORE_OP_STORE;

            const VkAttachmentDescription2 depthStencilAttachmentDescription = {
                VK_STRUCTURE_TYPE_ATTACHMENT_DESCRIPTION_2,
                DE_NULL,
                (VkAttachmentDescriptionFlags)0, // VkAttachmentDescriptionFlags    flags
                depthStencilFormat,              // VkFormat                        format
                VK_SAMPLE_COUNT_1_BIT,           // VkSampleCountFlagBits           samples
                loadOperation,                   // VkAttachmentLoadOp              loadOp
                VK_ATTACHMENT_STORE_OP_STORE,    // VkAttachmentStoreOp             storeOp
                loadOperation,                   // VkAttachmentLoadOp              stencilLoadOp
                VK_ATTACHMENT_STORE_OP_STORE,    // VkAttachmentStoreOp             stencilStoreOp
                initialLayoutDepthStencil,       // VkImageLayout                   initialLayout
                finalLayoutDepthStencil          // VkImageLayout                   finalLayout
            };
            m_attachments.push_back(depthStencilAttachmentDescription);
            m_layouts.push_back(depthStencilAttachmentDescription.initialLayout);
        }
#endif
    }
}

RenderPassWrapper::RenderPassWrapper(RenderPassWrapper &&rhs) noexcept
    : m_isDynamicRendering(rhs.m_isDynamicRendering)
    , m_renderPass(rhs.m_renderPass)
    , m_framebuffer(rhs.m_framebuffer)
#ifndef CTS_USES_VULKANSC
    , m_subpasses(std::move(rhs.m_subpasses))
    , m_dependencies(std::move(rhs.m_dependencies))
    , m_attachments(std::move(rhs.m_attachments))
    , m_images(std::move(rhs.m_images))
    , m_imageViews(std::move(rhs.m_imageViews))
    , m_clearValues(std::move(rhs.m_clearValues))
    , m_layouts(std::move(rhs.m_layouts))
    , m_activeSubpass(rhs.m_activeSubpass)
    , m_renderingInfo(rhs.m_renderingInfo)
    , m_layers(rhs.m_layers)
    , m_viewMasks(std::move(rhs.m_viewMasks))
    , m_secondaryCommandBuffers(rhs.m_secondaryCommandBuffers)
#endif
{
}

RenderPassWrapper &RenderPassWrapper::operator=(RenderPassWrapper &&rhs) noexcept
{
    m_isDynamicRendering = rhs.m_isDynamicRendering;
    m_renderPass         = rhs.m_renderPass;
    m_framebuffer        = rhs.m_framebuffer;
#ifndef CTS_USES_VULKANSC
    m_subpasses               = std::move(rhs.m_subpasses);
    m_dependencies            = std::move(rhs.m_dependencies);
    m_attachments             = std::move(rhs.m_attachments);
    m_images                  = std::move(rhs.m_images);
    m_imageViews              = std::move(rhs.m_imageViews);
    m_clearValues             = std::move(rhs.m_clearValues);
    m_layouts                 = std::move(rhs.m_layouts);
    m_activeSubpass           = rhs.m_activeSubpass;
    m_renderingInfo           = rhs.m_renderingInfo;
    m_layers                  = rhs.m_layers;
    m_viewMasks               = std::move(rhs.m_viewMasks);
    m_secondaryCommandBuffers = rhs.m_secondaryCommandBuffers;
#endif
    return *this;
}

#ifndef CTS_USES_VULKANSC

void RenderPassWrapper::clearAttachments(const DeviceInterface &vk, const VkCommandBuffer commandBuffer) const
{
    for (uint32_t i = 0; i < (uint32_t)m_attachments.size() && i < (uint32_t)m_clearValues.size(); ++i)
    {
        const auto tcuFormat  = vk::mapVkFormat(m_attachments[i].format);
        bool hasDepthAspect   = tcu::hasDepthComponent(tcuFormat.order);
        bool hasStencilAspect = tcu::hasStencilComponent(tcuFormat.order);

        if (m_attachments[i].loadOp != vk::VK_ATTACHMENT_LOAD_OP_CLEAR &&
            !(hasStencilAspect && m_attachments[i].stencilLoadOp == vk::VK_ATTACHMENT_LOAD_OP_CLEAR))
            continue;

        vk::VkRenderingInfo renderingInfo = vk::initVulkanStructure();
        renderingInfo.renderArea          = m_renderingInfo.renderArea;
        renderingInfo.layerCount          = m_renderingInfo.layerCount;

        vk::VkRenderingAttachmentInfo attachment = vk::initVulkanStructure();
        attachment.imageView                     = m_imageViews[i];
        attachment.imageLayout                   = m_layouts[i];
        attachment.loadOp                        = vk::VK_ATTACHMENT_LOAD_OP_CLEAR;
        attachment.storeOp                       = vk::VK_ATTACHMENT_STORE_OP_STORE;
        attachment.clearValue                    = m_clearValues[i];

        if (hasDepthAspect || hasStencilAspect)
        {
            renderingInfo.pDepthAttachment   = hasDepthAspect ? &attachment : DE_NULL;
            renderingInfo.pStencilAttachment = hasStencilAspect ? &attachment : DE_NULL;
        }
        else
        {
            renderingInfo.colorAttachmentCount = 1u;
            renderingInfo.pColorAttachments    = &attachment;
        }

        vk.cmdBeginRendering(commandBuffer, &renderingInfo);
        vk.cmdEndRendering(commandBuffer);
    }
}

void RenderPassWrapper::updateLayout(VkImage updatedImage, VkImageLayout newLayout) const
{
    for (uint32_t i = 0; i < (uint32_t)m_images.size(); ++i)
        if (m_images[i] == updatedImage)
            m_layouts[i] = newLayout;
}

namespace
{

void recordImageBarrier(const DeviceInterface &vk, const VkCommandBuffer commandBuffer, const bool sync2,
                        const VkPipelineStageFlags2 srcStageMask, const VkAccessFlags2 srcAccessMask,
                        const VkPipelineStageFlags2 dstStageMask, const VkAccessFlags2 dstAccessMask,
                        const VkImageLayout prevLayout, const VkImageLayout newLayout, const VkImage image,
                        const VkImageSubresourceRange &subresourceRange)
{
    if (sync2)
    {
        const auto barrier = makeImageMemoryBarrier2(srcStageMask, srcAccessMask, dstStageMask, dstAccessMask,
                                                     prevLayout, newLayout, image, subresourceRange);

        const VkDependencyInfo depInfo = {
            VK_STRUCTURE_TYPE_DEPENDENCY_INFO, // VkStructureType sType;
            nullptr,                           // const void* pNext;
            0u,                                // VkDependencyFlags dependencyFlags;
            0u,                                // uint32_t memoryBarrierCount;
            nullptr,                           // const VkMemoryBarrier2* pMemoryBarriers;
            0u,                                // uint32_t bufferMemoryBarrierCount;
            nullptr,                           // const VkBufferMemoryBarrier2* pBufferMemoryBarriers;
            1u,                                // uint32_t imageMemoryBarrierCount;
            &barrier,                          // const VkImageMemoryBarrier2* pImageMemoryBarriers;
        };

        vk.cmdPipelineBarrier2(commandBuffer, &depInfo);
    }
    else
    {
        const auto barrier =
            makeImageMemoryBarrier(static_cast<VkAccessFlags>(srcAccessMask), static_cast<VkAccessFlags>(dstAccessMask),
                                   prevLayout, newLayout, image, subresourceRange);

        vk.cmdPipelineBarrier(commandBuffer, static_cast<VkPipelineStageFlags>(srcStageMask),
                              static_cast<VkPipelineStageFlags>(dstStageMask), 0u, 0u, nullptr, 0u, nullptr, 1u,
                              &barrier);
    }
}

} // anonymous namespace

void RenderPassWrapper::transitionLayouts(const DeviceInterface &vk, const VkCommandBuffer commandBuffer,
                                          const Subpass &subpass, bool renderPassBegin) const
{
    // Use the access and stage flags for dependencies on external subpasses in
    // the initial layout transitions for images.
    VkAccessFlags2 externalAccessFlags       = 0u;
    VkPipelineStageFlags2 externalStageFlags = 0u;
    bool sync2                               = false;

    if (renderPassBegin)
    {
        for (const auto &dep : m_dependencies)
        {
            if (dep.srcSubpass == VK_SUBPASS_EXTERNAL)
            {
                externalAccessFlags |= dep.srcAccessMask;
                externalStageFlags |= dep.srcStageMask;
            }

            if (dep.sync2)
                sync2 = true;
        }
    }

    for (uint32_t i = 0; i < (uint32_t)m_attachments.size(); ++i)
    {
        // renderPassBegin is true when vkCmdBeginRenderPass should be called in a normal renderPass, and it is false when vkCmdNextSupass should be called
        // Every image is transioned from VK_IMAGE_LAYOUT_UNDEFINED to it's first used layout, so that all images can be cleared in the beginning
        if (renderPassBegin && m_layouts[i] != vk::VK_IMAGE_LAYOUT_UNDEFINED)
            continue;

        if (m_images[i] != VK_NULL_HANDLE)
        {
            for (uint32_t j = 0; j < (uint32_t)subpass.m_colorAttachments.size(); ++j)
            {
                if (subpass.m_colorAttachments[j].index == i)
                {
                    const auto subresourceRange = makeImageSubresourceRange(
                        vk::VK_IMAGE_ASPECT_COLOR_BIT, 0u, VK_REMAINING_MIP_LEVELS, 0u, VK_REMAINING_ARRAY_LAYERS);

                    const VkPipelineStageFlags2 srcStageMask =
                        (vk::VK_PIPELINE_STAGE_TOP_OF_PIPE_BIT | externalStageFlags);
                    const VkAccessFlags2 srcAccessMask       = externalAccessFlags;
                    const VkPipelineStageFlags2 dstStageMask = vk::VK_PIPELINE_STAGE_COLOR_ATTACHMENT_OUTPUT_BIT;
                    const VkAccessFlags2 dstAccessMask       = vk::VK_ACCESS_COLOR_ATTACHMENT_WRITE_BIT;
                    const VkImageLayout newLayout            = subpass.m_colorAttachments[j].attachmentInfo.imageLayout;

                    recordImageBarrier(vk, commandBuffer, sync2, srcStageMask, srcAccessMask, dstStageMask,
                                       dstAccessMask, m_layouts[i], newLayout, m_images[i], subresourceRange);

                    updateLayout(m_images[i], newLayout);
                }
            }
            if (subpass.m_depthStencilAttachment.index == i)
            {
                const auto tcuFormat        = vk::mapVkFormat(subpass.m_depthStencilAttachment.format);
                const bool hasDepthAspect   = tcu::hasDepthComponent(tcuFormat.order);
                const bool hasStencilAspect = tcu::hasStencilComponent(tcuFormat.order);

                VkImageAspectFlags aspect = (VkImageAspectFlags)0u;
                if (hasDepthAspect)
                    aspect |= vk::VK_IMAGE_ASPECT_DEPTH_BIT;
                if (hasStencilAspect)
                    aspect |= vk::VK_IMAGE_ASPECT_STENCIL_BIT;

                const auto subresourceRange =
                    makeImageSubresourceRange(aspect, 0u, VK_REMAINING_MIP_LEVELS, 0u, VK_REMAINING_ARRAY_LAYERS);

                const VkPipelineStageFlags2 srcStageMask = (vk::VK_PIPELINE_STAGE_TOP_OF_PIPE_BIT | externalStageFlags);
                const VkAccessFlags2 srcAccessMask       = externalAccessFlags;
                const VkPipelineStageFlags2 dstStageMask =
                    (vk::VK_PIPELINE_STAGE_EARLY_FRAGMENT_TESTS_BIT | vk::VK_PIPELINE_STAGE_LATE_FRAGMENT_TESTS_BIT);
                const VkAccessFlags2 dstAccessMask = (vk::VK_ACCESS_DEPTH_STENCIL_ATTACHMENT_READ_BIT |
                                                      vk::VK_ACCESS_DEPTH_STENCIL_ATTACHMENT_WRITE_BIT);
                const VkImageLayout newLayout      = subpass.m_depthStencilAttachment.attachmentInfo.imageLayout;

                recordImageBarrier(vk, commandBuffer, sync2, srcStageMask, srcAccessMask, dstStageMask, dstAccessMask,
                                   m_layouts[i], newLayout, m_images[i], subresourceRange);

                updateLayout(m_images[i], newLayout);
            }
            for (uint32_t j = 0; j < (uint32_t)subpass.m_resolveAttachments.size(); ++j)
            {
                if (subpass.m_resolveAttachments[j].index == i)
                {
                    const auto subresourceRange = makeImageSubresourceRange(
                        vk::VK_IMAGE_ASPECT_COLOR_BIT, 0u, VK_REMAINING_MIP_LEVELS, 0u, VK_REMAINING_ARRAY_LAYERS);

                    const VkPipelineStageFlags2 srcStageMask =
                        (vk::VK_PIPELINE_STAGE_TOP_OF_PIPE_BIT | externalStageFlags);
                    const VkAccessFlags2 srcAccessMask       = externalAccessFlags;
                    const VkPipelineStageFlags2 dstStageMask = vk::VK_PIPELINE_STAGE_COLOR_ATTACHMENT_OUTPUT_BIT;
                    const VkAccessFlags2 dstAccessMask       = vk::VK_ACCESS_COLOR_ATTACHMENT_WRITE_BIT;
                    const VkImageLayout newLayout = subpass.m_resolveAttachments[j].attachmentInfo.imageLayout;

                    recordImageBarrier(vk, commandBuffer, sync2, srcStageMask, srcAccessMask, dstStageMask,
                                       dstAccessMask, m_layouts[i], newLayout, m_images[i], subresourceRange);

                    updateLayout(m_images[i], newLayout);
                }
            }
            if (subpass.m_dsr.sType == vk::VK_STRUCTURE_TYPE_SUBPASS_DESCRIPTION_DEPTH_STENCIL_RESOLVE)
            {
                if (subpass.m_dsr.pDepthStencilResolveAttachment &&
                    i == subpass.m_dsr.pDepthStencilResolveAttachment->attachment)
                {
                    const auto tcuFormat        = vk::mapVkFormat(subpass.m_depthStencilAttachment.format);
                    const bool hasDepthAspect   = tcu::hasDepthComponent(tcuFormat.order);
                    const bool hasStencilAspect = tcu::hasStencilComponent(tcuFormat.order);

                    VkImageAspectFlags aspect = (VkImageAspectFlags)0u;
                    if (hasDepthAspect)
                        aspect |= vk::VK_IMAGE_ASPECT_DEPTH_BIT;
                    if (hasStencilAspect)
                        aspect |= vk::VK_IMAGE_ASPECT_STENCIL_BIT;

                    const auto subresourceRange =
                        makeImageSubresourceRange(aspect, 0u, VK_REMAINING_MIP_LEVELS, 0u, VK_REMAINING_ARRAY_LAYERS);

                    const VkPipelineStageFlags2 srcStageMask =
                        (vk::VK_PIPELINE_STAGE_TOP_OF_PIPE_BIT | externalStageFlags);
                    const VkAccessFlags2 srcAccessMask       = externalAccessFlags;
                    const VkPipelineStageFlags2 dstStageMask = (vk::VK_PIPELINE_STAGE_EARLY_FRAGMENT_TESTS_BIT |
                                                                vk::VK_PIPELINE_STAGE_LATE_FRAGMENT_TESTS_BIT);
                    const VkAccessFlags2 dstAccessMask       = vk::VK_ACCESS_DEPTH_STENCIL_ATTACHMENT_READ_BIT |
                                                         vk::VK_ACCESS_DEPTH_STENCIL_ATTACHMENT_WRITE_BIT;
                    const VkImageLayout newLayout = subpass.m_dsr.pDepthStencilResolveAttachment->layout;

                    recordImageBarrier(vk, commandBuffer, sync2, srcStageMask, srcAccessMask, dstStageMask,
                                       dstAccessMask, m_layouts[i], newLayout, m_images[i], subresourceRange);

                    updateLayout(m_images[i], newLayout);
                }
            }
        }
    }
}

void RenderPassWrapper::insertDependencies(const DeviceInterface &vk, const VkCommandBuffer commandBuffer,
                                           uint32_t subpassIdx) const
{
    for (const auto &dep : m_dependencies)
    {
        // Subpass self-dependencies should be handled with manual barriers inside the render pass.
        if (dep.dstSubpass != subpassIdx || dep.srcSubpass == subpassIdx)
            continue;

        if (dep.sync2)
        {
            const VkMemoryBarrier2 barrier = {
                VK_STRUCTURE_TYPE_MEMORY_BARRIER, // VkStructureType sType;
                nullptr,                          // const void* pNext;
                dep.srcStageMask,                 // VkPipelineStageFlags2 srcStageMask;
                dep.srcAccessMask,                // VkAccessFlags2 srcAccessMask;
                dep.dstStageMask,                 // VkPipelineStageFlags2 dstStageMask;
                dep.dstAccessMask,                // VkAccessFlags2 dstAccessMask;
            };
            const VkDependencyInfo depInfo = {
                VK_STRUCTURE_TYPE_DEPENDENCY_INFO, // VkStructureType sType;
                nullptr,                           // const void* pNext;
                dep.dependencyFlags,               // VkDependencyFlags dependencyFlags;
                1u,                                // uint32_t memoryBarrierCount;
                &barrier,                          // const VkMemoryBarrier2* pMemoryBarriers;
                0u,                                // uint32_t bufferMemoryBarrierCount;
                nullptr,                           // const VkBufferMemoryBarrier2* pBufferMemoryBarriers;
                0u,                                // uint32_t imageMemoryBarrierCount;
                nullptr,                           // const VkImageMemoryBarrier2* pImageMemoryBarriers;
            };
            vk.cmdPipelineBarrier2(commandBuffer, &depInfo);
        }
        else
        {
            const VkMemoryBarrier barrier = {
                VK_STRUCTURE_TYPE_MEMORY_BARRIER,              // VkStructureType sType;
                nullptr,                                       // const void* pNext;
                static_cast<VkAccessFlags>(dep.srcAccessMask), // VkAccessFlags srcAccessMask;
                static_cast<VkAccessFlags>(dep.dstAccessMask), // VkAccessFlags dstAccessMask;
            };
            vk.cmdPipelineBarrier(commandBuffer, static_cast<VkPipelineStageFlags>(dep.srcStageMask),
                                  static_cast<VkPipelineStageFlags>(dep.dstStageMask), dep.dependencyFlags, 1u,
                                  &barrier, 0u, nullptr, 0u, nullptr);
        }
    }
}

void RenderPassWrapper::fillInheritanceRenderingInfo(
    uint32_t subpassIndex, std::vector<vk::VkFormat> *colorFormats,
    vk::VkCommandBufferInheritanceRenderingInfo *inheritanceRenderingInfo) const
{
    const auto &subpass = m_subpasses[subpassIndex];
    colorFormats->resize(subpass.m_colorAttachments.size());
    for (uint32_t i = 0; i < (uint32_t)subpass.m_colorAttachments.size(); ++i)
        (*colorFormats)[i] = subpass.m_colorAttachments[i].format;

    inheritanceRenderingInfo->colorAttachmentCount    = (uint32_t)subpass.m_colorAttachments.size();
    inheritanceRenderingInfo->pColorAttachmentFormats = colorFormats->data();

    if (subpass.m_depthStencilAttachment.format != vk::VK_FORMAT_UNDEFINED)
    {
        const auto tcuFormat = vk::mapVkFormat(subpass.m_depthStencilAttachment.format);
        if (tcu::hasDepthComponent(tcuFormat.order))
            inheritanceRenderingInfo->depthAttachmentFormat = subpass.m_depthStencilAttachment.format;
        if (tcu::hasStencilComponent(tcuFormat.order))
            inheritanceRenderingInfo->stencilAttachmentFormat = subpass.m_depthStencilAttachment.format;
    }

    if (subpassIndex < (uint32_t)m_viewMasks.size())
        inheritanceRenderingInfo->viewMask = m_viewMasks[subpassIndex];
}

#endif

void RenderPassWrapper::begin(const DeviceInterface &vk, const VkCommandBuffer commandBuffer,
                              const VkRect2D &renderArea, const uint32_t clearValueCount,
                              const VkClearValue *clearValues, const VkSubpassContents contents,
                              const void *pNext) const
{
    if (!m_isDynamicRendering)
    {
        beginRenderPass(vk, commandBuffer, *m_renderPass, *m_framebuffer, renderArea, clearValueCount, clearValues,
                        contents, pNext);
    }
    else
    {
#ifndef CTS_USES_VULKANSC
        m_activeSubpass = 0;

        m_clearValues.resize(clearValueCount);
        for (uint32_t i = 0; i < clearValueCount; ++i)
            m_clearValues[i] = clearValues[i];

        for (uint32_t i = 0; i < (uint32_t)m_subpasses.size(); ++i)
            transitionLayouts(vk, commandBuffer, m_subpasses[i], true);

        insertDependencies(vk, commandBuffer, 0u);

        m_secondaryCommandBuffers = contents == vk::VK_SUBPASS_CONTENTS_SECONDARY_COMMAND_BUFFERS;

        m_renderingInfo            = vk::initVulkanStructure();
        m_renderingInfo.flags      = (vk::VkRenderingFlags)0u;
        m_renderingInfo.renderArea = renderArea;
        m_renderingInfo.layerCount = m_layers;
        m_renderingInfo.viewMask   = 0x0;

        clearAttachments(vk, commandBuffer);

        beginRendering(vk, commandBuffer);
#endif
    }
}

void RenderPassWrapper::begin(const DeviceInterface &vk, const VkCommandBuffer commandBuffer,
                              const VkRect2D &renderArea, const VkClearValue &clearValue,
                              const VkSubpassContents contents) const
{
    begin(vk, commandBuffer, renderArea, 1u, &clearValue, contents);
}

void RenderPassWrapper::begin(const DeviceInterface &vk, const VkCommandBuffer commandBuffer,
                              const VkRect2D &renderArea, const tcu::Vec4 &clearColor,
                              const VkSubpassContents contents) const
{
    const VkClearValue clearValue = makeClearValueColor(clearColor);
    begin(vk, commandBuffer, renderArea, clearValue, contents);
}

void RenderPassWrapper::begin(const DeviceInterface &vk, const VkCommandBuffer commandBuffer,
                              const VkRect2D &renderArea, const tcu::Vec4 &clearColor, const float clearDepth,
                              const uint32_t clearStencil, const VkSubpassContents contents) const
{
    const VkClearValue clearValues[] = {
        makeClearValueColor(clearColor),                      // attachment 0
        makeClearValueDepthStencil(clearDepth, clearStencil), // attachment 1
    };
    begin(vk, commandBuffer, renderArea, 2, clearValues, contents);
}

void RenderPassWrapper::begin(const DeviceInterface &vk, const VkCommandBuffer commandBuffer,
                              const VkRect2D &renderArea, const VkSubpassContents contents) const
{
    begin(vk, commandBuffer, renderArea, 0u, DE_NULL, contents);
}

void RenderPassWrapper::begin(const DeviceInterface &vk, const VkCommandBuffer commandBuffer,
                              const VkRect2D &renderArea, const tcu::UVec4 &clearColor,
                              const VkSubpassContents contents) const
{
    const VkClearValue clearValue =
        makeClearValueColorU32(clearColor.x(), clearColor.y(), clearColor.z(), clearColor.w());

    begin(vk, commandBuffer, renderArea, clearValue, contents);
}

void RenderPassWrapper::end(const DeviceInterface &vk, const VkCommandBuffer commandBuffer) const
{
    if (!m_isDynamicRendering)
    {
        vk.cmdEndRenderPass(commandBuffer);
    }
    else
    {
#ifndef CTS_USES_VULKANSC
        vk.cmdEndRendering(commandBuffer);

        // Use dependencies for external subpasses to extract destination access
        // flags and pipeline stage flags for the final layout transition
        // barriers.
        VkAccessFlags2 externalAccessFlags       = 0u;
        VkPipelineStageFlags2 externalStageFlags = 0u;
        bool sync2                               = false;

        for (const auto &dep : m_dependencies)
        {
            if (dep.dstSubpass == VK_SUBPASS_EXTERNAL)
            {
                externalAccessFlags |= dep.dstAccessMask;
                externalStageFlags |= dep.dstStageMask;
            }
            if (dep.sync2)
                sync2 = true;
        }

        for (uint32_t i = 0; i < (uint32_t)m_attachments.size(); ++i)
        {
            if (m_layouts[i] == m_attachments[i].finalLayout)
                continue;

            const bool color = !vk::isDepthStencilFormat(m_attachments[i].format);
            VkImageAspectFlags aspect =
                color ? (vk::VkImageAspectFlags)vk::VK_IMAGE_ASPECT_COLOR_BIT : (vk::VkImageAspectFlags)0u;

            if (!color)
            {
                const bool hasDepthAspect   = tcu::hasDepthComponent(vk::mapVkFormat(m_attachments[i].format).order);
                const bool hasStencilAspect = tcu::hasStencilComponent(vk::mapVkFormat(m_attachments[i].format).order);

                if (hasDepthAspect)
                    aspect |= vk::VK_IMAGE_ASPECT_DEPTH_BIT;
                if (hasStencilAspect)
                    aspect |= vk::VK_IMAGE_ASPECT_STENCIL_BIT;
            }

            const auto subresourceRange =
                makeImageSubresourceRange(aspect, 0u, VK_REMAINING_MIP_LEVELS, 0u, VK_REMAINING_ARRAY_LAYERS);

            const VkPipelineStageFlags2 srcStageMask = (color ? vk::VK_PIPELINE_STAGE_COLOR_ATTACHMENT_OUTPUT_BIT :
                                                                vk::VK_PIPELINE_STAGE_LATE_FRAGMENT_TESTS_BIT);
            const VkAccessFlags2 srcAccessMask =
                (color ? vk::VK_ACCESS_COLOR_ATTACHMENT_WRITE_BIT : vk::VK_ACCESS_DEPTH_STENCIL_ATTACHMENT_WRITE_BIT);
            const VkPipelineStageFlags2 dstStageMask = (vk::VK_PIPELINE_STAGE_BOTTOM_OF_PIPE_BIT | externalStageFlags);
            const VkAccessFlags2 dstAccessMask       = externalAccessFlags;
            const VkImageLayout newLayout            = m_attachments[i].finalLayout;

            recordImageBarrier(vk, commandBuffer, sync2, srcStageMask, srcAccessMask, dstStageMask, dstAccessMask,
                               m_layouts[i], newLayout, m_images[i], subresourceRange);
        }

        insertDependencies(vk, commandBuffer, VK_SUBPASS_EXTERNAL);
#endif
    }
}

void RenderPassWrapper::beginRendering(const DeviceInterface &vk, const VkCommandBuffer commandBuffer) const
{
    DE_UNREF(vk);
    DE_UNREF(commandBuffer);
#ifndef CTS_USES_VULKANSC
    const auto &subpass = m_subpasses[m_activeSubpass];
    std::vector<vk::VkRenderingAttachmentInfo> colorAttachments;
    for (uint32_t i = 0; i < (uint32_t)subpass.m_colorAttachments.size(); ++i)
    {
        colorAttachments.emplace_back();
        auto &colorAttachment = colorAttachments.back();
        colorAttachment       = vk::initVulkanStructure();
        if (subpass.m_colorAttachments[i].index == VK_ATTACHMENT_UNUSED)
            continue;
        colorAttachment        = subpass.m_colorAttachments[i].attachmentInfo;
        colorAttachment.loadOp = vk::VK_ATTACHMENT_LOAD_OP_LOAD;
        if (!subpass.m_resolveAttachments.empty() && subpass.m_resolveAttachments[i].index != VK_ATTACHMENT_UNUSED)
        {
            if (isUintFormat(subpass.m_resolveAttachments[i].format) ||
                isIntFormat(subpass.m_resolveAttachments[i].format))
                colorAttachment.resolveMode = vk::VK_RESOLVE_MODE_SAMPLE_ZERO_BIT;
            else
                colorAttachment.resolveMode = vk::VK_RESOLVE_MODE_AVERAGE_BIT;
            colorAttachment.resolveImageView   = subpass.m_resolveAttachments[i].attachmentInfo.imageView;
            colorAttachment.resolveImageLayout = subpass.m_resolveAttachments[i].attachmentInfo.imageLayout;
        }
    }

    m_renderingInfo.colorAttachmentCount = (uint32_t)colorAttachments.size();
    m_renderingInfo.pColorAttachments    = colorAttachments.data();

    subpass.m_depthStencilAttachment.attachmentInfo.loadOp = vk::VK_ATTACHMENT_LOAD_OP_LOAD;
    VkRenderingAttachmentInfo depthAttachment              = subpass.m_depthStencilAttachment.attachmentInfo;
    VkRenderingAttachmentInfo stencilAttachment            = subpass.m_depthStencilAttachment.attachmentInfo;
    stencilAttachment.storeOp                              = subpass.m_depthStencilAttachment.stencilStoreOp;

    if (depthAttachment.imageView != VK_NULL_HANDLE)
    {
        const auto tcuFormat               = vk::mapVkFormat(subpass.m_depthStencilAttachment.format);
        bool hasDepthAspect                = tcu::hasDepthComponent(tcuFormat.order);
        bool hasStencilAspect              = tcu::hasStencilComponent(tcuFormat.order);
        m_renderingInfo.pDepthAttachment   = hasDepthAspect ? &depthAttachment : DE_NULL;
        m_renderingInfo.pStencilAttachment = hasStencilAspect ? &stencilAttachment : DE_NULL;
    }
    else
    {
        m_renderingInfo.pDepthAttachment   = DE_NULL;
        m_renderingInfo.pStencilAttachment = DE_NULL;
    }

    if (m_activeSubpass < (uint32_t)m_viewMasks.size())
        m_renderingInfo.viewMask = m_viewMasks[m_activeSubpass];

    m_renderingInfo.pNext = DE_NULL;
    if (subpass.m_msrtss.sType == VK_STRUCTURE_TYPE_MULTISAMPLED_RENDER_TO_SINGLE_SAMPLED_INFO_EXT)
    {
        subpass.m_msrtss.pNext = DE_NULL;
        m_renderingInfo.pNext  = &subpass.m_msrtss;
    }

    if (subpass.m_dsr.sType == VK_STRUCTURE_TYPE_SUBPASS_DESCRIPTION_DEPTH_STENCIL_RESOLVE)
    {
        depthAttachment.resolveMode   = subpass.m_dsr.depthResolveMode;
        stencilAttachment.resolveMode = subpass.m_dsr.stencilResolveMode;
        if (subpass.m_dsr.pDepthStencilResolveAttachment)
        {
            depthAttachment.resolveImageView   = m_imageViews[subpass.m_dsr.pDepthStencilResolveAttachment->attachment];
            depthAttachment.resolveImageLayout = subpass.m_dsr.pDepthStencilResolveAttachment->layout;
            stencilAttachment.resolveImageView = m_imageViews[subpass.m_dsr.pDepthStencilResolveAttachment->attachment];
            stencilAttachment.resolveImageLayout = subpass.m_dsr.pDepthStencilResolveAttachment->layout;
        }
    }

    m_renderingInfo.flags = (VkRenderingFlags)0u;

    if (m_secondaryCommandBuffers)
        m_renderingInfo.flags |= VK_RENDERING_CONTENTS_SECONDARY_COMMAND_BUFFERS_BIT;

    vk.cmdBeginRendering(commandBuffer, &m_renderingInfo);
#endif
}

void RenderPassWrapper::nextSubpass(const DeviceInterface &vk, const VkCommandBuffer commandBuffer,
                                    const VkSubpassContents contents) const
{
    if (!m_isDynamicRendering)
    {
        vk.cmdNextSubpass(commandBuffer, contents);
    }
    else
    {
#ifndef CTS_USES_VULKANSC
        vk.cmdEndRendering(commandBuffer);
        ++m_activeSubpass;
        DE_ASSERT(m_activeSubpass < (uint32_t)m_subpasses.size());

        const auto &subpass = m_subpasses[m_activeSubpass];

        transitionLayouts(vk, commandBuffer, subpass, false);

        insertDependencies(vk, commandBuffer, m_activeSubpass);

        beginRendering(vk, commandBuffer);
#endif
    }
}

void RenderPassWrapper::createFramebuffer(const DeviceInterface &vk, const VkDevice device,
                                          const VkFramebufferCreateInfo *pCreateInfo,
                                          const std::vector<vk::VkImage> &images)
{
    DE_UNREF(images);
    if (!m_isDynamicRendering)
    {
        m_framebuffer = vk::createFramebuffer(vk, device, pCreateInfo);
    }
    else
    {
#ifndef CTS_USES_VULKANSC
        m_images = images;
        m_imageViews.resize(pCreateInfo->attachmentCount);
        for (uint32_t i = 0; i < pCreateInfo->attachmentCount; ++i)
            m_imageViews[i] = pCreateInfo->pAttachments[i];

        for (auto &subpass : m_subpasses)
        {
            for (uint32_t i = 0; i < (uint32_t)subpass.m_colorAttachments.size(); ++i)
            {
                if (subpass.m_colorAttachments[i].index != VK_ATTACHMENT_UNUSED)
                    subpass.m_colorAttachments[i].attachmentInfo.imageView =
                        pCreateInfo->pAttachments[subpass.m_colorAttachments[i].index];
            }

            if (subpass.m_depthStencilAttachment.attachmentInfo.imageLayout != VK_IMAGE_LAYOUT_UNDEFINED)
            {
                if (subpass.m_depthStencilAttachment.index != VK_ATTACHMENT_UNUSED)
                    subpass.m_depthStencilAttachment.attachmentInfo.imageView =
                        pCreateInfo->pAttachments[subpass.m_depthStencilAttachment.index];
            }

            for (uint32_t i = 0; i < (uint32_t)subpass.m_resolveAttachments.size(); ++i)
            {
                if (subpass.m_resolveAttachments[i].index != VK_ATTACHMENT_UNUSED)
                    subpass.m_resolveAttachments[i].attachmentInfo.imageView =
                        pCreateInfo->pAttachments[subpass.m_resolveAttachments[i].index];
            }
        }
        m_layers = pCreateInfo->layers;
#endif
    }
}

void RenderPassWrapper::createFramebuffer(const DeviceInterface &vk, const VkDevice device,
                                          const VkFramebufferCreateInfo *pCreateInfo, vk::VkImage colorImage,
                                          vk::VkImage depthStencilImage)
{
    DE_UNREF(colorImage);
    DE_UNREF(depthStencilImage);
    if (!m_isDynamicRendering)
    {
        m_framebuffer = vk::createFramebuffer(vk, device, pCreateInfo);
    }
    else
    {
#ifndef CTS_USES_VULKANSC
        if (colorImage != VK_NULL_HANDLE)
        {
            m_images.push_back(colorImage);
            DE_ASSERT(pCreateInfo->attachmentCount > 0);
            m_imageViews.push_back(pCreateInfo->pAttachments[0]);
        }
        if (depthStencilImage != VK_NULL_HANDLE)
            m_images.push_back(depthStencilImage);
        for (auto &subpass : m_subpasses)
        {
            DE_ASSERT(subpass.m_colorAttachments.size() <= 1);
            if (pCreateInfo->pAttachments)
            {
                if (!subpass.m_colorAttachments.empty() &&
                    subpass.m_colorAttachments[0].index < pCreateInfo->attachmentCount)
                    subpass.m_colorAttachments[0].attachmentInfo.imageView =
                        pCreateInfo->pAttachments[subpass.m_colorAttachments[0].index];
                if (subpass.m_depthStencilAttachment.index < pCreateInfo->attachmentCount)
                    subpass.m_depthStencilAttachment.attachmentInfo.imageView =
                        pCreateInfo->pAttachments[subpass.m_depthStencilAttachment.index];
            }
        }
#endif
    }
}

void RenderPassWrapper::createFramebuffer(const DeviceInterface &vk, const VkDevice device, const VkImage colorImage,
                                          const VkImageView colorAttachment, const uint32_t width,
                                          const uint32_t height, const uint32_t layers)
{
    DE_UNREF(colorImage);
    if (!m_isDynamicRendering)
    {
        VkFramebufferCreateInfo createInfo = initVulkanStructure();
        createInfo.flags                   = (VkFramebufferCreateFlags)0u;
        createInfo.renderPass              = *m_renderPass;
        createInfo.attachmentCount         = (colorAttachment != VK_NULL_HANDLE) ? 1u : 0u;
        createInfo.pAttachments            = &colorAttachment;
        createInfo.width                   = width;
        createInfo.height                  = height;
        createInfo.layers                  = layers;
        m_framebuffer                      = vk::createFramebuffer(vk, device, &createInfo);
    }
    else
    {
#ifndef CTS_USES_VULKANSC
        m_images.push_back(colorImage);
        m_imageViews.push_back(colorAttachment);
        if (colorImage != VK_NULL_HANDLE)
        {
            for (auto &subpass : m_subpasses)
            {
                DE_ASSERT(subpass.m_colorAttachments.size() == 1);
                subpass.m_colorAttachments[0].attachmentInfo.imageView = colorAttachment;
            }
        }
#endif
    }
}

void RenderPassWrapper::createFramebuffer(const DeviceInterface &vk, const VkDevice device,
                                          const uint32_t attachmentCount, const VkImage *imagesArray,
                                          const VkImageView *attachmentsArray, const uint32_t width,
                                          const uint32_t height, const uint32_t layers)
{
    DE_UNREF(imagesArray);
    if (!m_isDynamicRendering)
    {
        VkFramebufferCreateInfo createInfo = initVulkanStructure();
        createInfo.flags                   = (VkFramebufferCreateFlags)0u;
        createInfo.renderPass              = *m_renderPass;
        createInfo.attachmentCount         = attachmentCount;
        createInfo.pAttachments            = attachmentsArray;
        createInfo.width                   = width;
        createInfo.height                  = height;
        createInfo.layers                  = layers;
        m_framebuffer                      = vk::createFramebuffer(vk, device, &createInfo);
    }
    else
    {
#ifndef CTS_USES_VULKANSC
        for (uint32_t i = 0; i < attachmentCount; ++i)
        {
            m_images.push_back(imagesArray[i]);
            m_imageViews.push_back(attachmentsArray[i]);
        }
        for (auto &subpass : m_subpasses)
        {
            for (uint32_t i = 0; i < (uint32_t)subpass.m_colorAttachments.size(); ++i)
            {
                if (subpass.m_colorAttachments[i].index != VK_ATTACHMENT_UNUSED)
                    subpass.m_colorAttachments[i].attachmentInfo.imageView =
                        attachmentsArray[subpass.m_colorAttachments[i].index];
            }
            if (subpass.m_depthStencilAttachment.attachmentInfo.imageLayout != VK_IMAGE_LAYOUT_UNDEFINED)
            {
                if (subpass.m_depthStencilAttachment.index != VK_ATTACHMENT_UNUSED)
                    subpass.m_depthStencilAttachment.attachmentInfo.imageView =
                        attachmentsArray[subpass.m_depthStencilAttachment.index];
            }
            for (uint32_t i = 0; i < (uint32_t)subpass.m_resolveAttachments.size(); ++i)
            {
                if (subpass.m_resolveAttachments[i].index != VK_ATTACHMENT_UNUSED)
                    subpass.m_resolveAttachments[i].attachmentInfo.imageView =
                        attachmentsArray[subpass.m_resolveAttachments[i].index];
            }
        }
#endif
    }
}

ShaderWrapper::ShaderWrapper()
    : m_vk(DE_NULL)
    , m_device(VK_NULL_HANDLE)
    , m_binary(DE_NULL)
    , m_moduleCreateFlags((VkShaderModuleCreateFlags)0u)
    , m_layout(DE_NULL)
    , m_specializationInfo(DE_NULL)
#ifndef CTS_USES_VULKANSC
    , m_shaderCreateFlags((VkShaderCreateFlagsEXT)0u)
    , m_binaryDataSize(0u)
#endif
{
}

ShaderWrapper::ShaderWrapper(const DeviceInterface &vk, VkDevice device, const vk::ProgramBinary &binary,
                             const vk::VkShaderModuleCreateFlags createFlags)
    : m_vk(&vk)
    , m_device(device)
    , m_binary(&binary)
    , m_moduleCreateFlags(createFlags)
    , m_layout(DE_NULL)
    , m_specializationInfo(DE_NULL)
#ifndef CTS_USES_VULKANSC
    , m_shaderCreateFlags((VkShaderCreateFlagsEXT)0u)
    , m_binaryDataSize(0u)
#endif
{
}

ShaderWrapper::ShaderWrapper(const ShaderWrapper &rhs) noexcept
    : m_vk(rhs.m_vk)
    , m_device(rhs.m_device)
    , m_binary(rhs.m_binary)
    , m_moduleCreateFlags(rhs.m_moduleCreateFlags)
    , m_layout(rhs.m_layout)
    , m_specializationInfo(rhs.m_specializationInfo)
#ifndef CTS_USES_VULKANSC
    , m_shaderCreateFlags(rhs.m_shaderCreateFlags)
    , m_binaryDataSize(rhs.m_binaryDataSize)
    , m_binaryData(rhs.m_binaryData)
#endif
{
}

ShaderWrapper &ShaderWrapper::operator=(const ShaderWrapper &rhs) noexcept
{
    m_vk                 = rhs.m_vk;
    m_device             = rhs.m_device;
    m_binary             = rhs.m_binary;
    m_moduleCreateFlags  = rhs.m_moduleCreateFlags;
    m_layout             = rhs.m_layout;
    m_specializationInfo = rhs.m_specializationInfo;
#ifndef CTS_USES_VULKANSC
    m_shaderCreateFlags = rhs.m_shaderCreateFlags;
    m_binaryDataSize    = rhs.m_binaryDataSize;
    m_binaryData        = rhs.m_binaryData;
#endif

    return *this;
}

vk::VkShaderModule ShaderWrapper::getModule(void) const
{
    if (!m_module)
    {
        if (!m_vk)
            return DE_NULL;
        m_module = createShaderModule(*m_vk, m_device, *m_binary, m_moduleCreateFlags);
    }
    return *m_module;
}

size_t ShaderWrapper::getCodeSize(void) const
{
    return m_binary->getSize();
}

void *ShaderWrapper::getBinary(void) const
{
    return (void *)m_binary->getBinary();
}

void ShaderWrapper::createModule(void)
{
    if (m_vk)
        m_module = createShaderModule(*m_vk, m_device, *m_binary, m_moduleCreateFlags);
}

void ShaderWrapper::setLayoutAndSpecialization(const PipelineLayoutWrapper *layout,
                                               const VkSpecializationInfo *specializationInfo)
{
    m_layout             = layout;
    m_specializationInfo = specializationInfo;
}

#ifndef CTS_USES_VULKANSC
void ShaderWrapper::getShaderBinary(void)
{
    m_vk->getShaderBinaryDataEXT(m_device, *m_shader, &m_binaryDataSize, DE_NULL);
    m_binaryData.resize(m_binaryDataSize);
    m_vk->getShaderBinaryDataEXT(m_device, *m_shader, &m_binaryDataSize, m_binaryData.data());
}
#endif

// Structure storing *CreateInfo structures that do not need to exist in memory after pipeline was constructed.
struct GraphicsPipelineWrapper::InternalData
{
    const InstanceInterface &vki;
    const DeviceInterface &vk;
    VkPhysicalDevice physicalDevice;
    VkDevice device;
    const std::vector<std::string> &deviceExtensions;
    const PipelineConstructionType pipelineConstructionType;
    const VkPipelineCreateFlags pipelineFlags;
    PipelineCreateFlags2 pipelineFlags2;

    // attribute used for making sure pipeline is configured in correct order
    int setupState;

    std::vector<PipelineShaderStageModuleIdPtr> pipelineShaderIdentifiers;
    std::vector<VkPipelineShaderStageCreateInfo> pipelineShaderStages;
    VkPipelineInputAssemblyStateCreateInfo inputAssemblyState;
    VkPipelineRasterizationStateCreateInfo defaultRasterizationState;
    VkPipelineViewportStateCreateInfo viewportState;
    VkPipelineTessellationStateCreateInfo tessellationState;
    VkPipelineFragmentShadingRateStateCreateInfoKHR *pFragmentShadingRateState;
    PipelineRenderingCreateInfoWrapper pRenderingState;
    RenderingAttachmentLocationInfoWrapper pRenderingAttachmentLocation;
    RenderingInputAttachmentIndexInfoWrapper pRenderingInputAttachmentIndex;
    const VkPipelineDynamicStateCreateInfo *pDynamicState;
    PipelineRepresentativeFragmentTestCreateInfoWrapper pRepresentativeFragmentTestState;
    PipelineRobustnessCreateInfoWrapper pPipelineRobustnessState;

    TessellationDomainOriginStatePtr pTessellationDomainOrigin;
    bool useViewportState;
    bool useDefaultRasterizationState;
    bool useDefaultDepthStencilState;
    bool useDefaultColorBlendState;
    bool useDefaultMultisampleState;
    bool useDefaultVertexInputState;
    bool failOnCompileWhenLinking;

    bool explicitLinkPipelineLayoutSet;
    VkGraphicsPipelineCreateInfo monolithicPipelineCreateInfo;

    ShaderWrapper vertexShader;
    ShaderWrapper tessellationControlShader;
    ShaderWrapper tessellationEvaluationShader;
    ShaderWrapper geometryShader;
    ShaderWrapper fragmentShader;

    ShaderWrapper meshShader;
    ShaderWrapper taskShader;

    bool tessellationShaderFeature;
    bool geometryShaderFeature;
    bool taskShaderFeature;
    bool meshShaderFeature;

    // Store all dynamic state that are used with shader objects
    std::vector<vk::VkDynamicState> shaderObjectDynamicStates;

#ifndef CTS_USES_VULKANSC
    // Store the state that a pipeline would be created with, but shader objects have to set dynamically
    struct PipelineCreateState
    {
        std::vector<VkViewport> viewports;
        std::vector<VkRect2D> scissors;
        float lineWidth = 1.0f;
        VkDepthBiasRepresentationEXT depthBiasRepresentation =
            vk::VK_DEPTH_BIAS_REPRESENTATION_LEAST_REPRESENTABLE_VALUE_FORMAT_EXT;
        VkBool32 depthBiasExact       = VK_FALSE;
        float depthBiasConstantFactor = 0.0f;
        float depthBiasClamp          = 0.0f;
        float depthBiasSlopeFactor    = 1.0f;
        float blendConstants[4]       = {0.0f, 0.0f, 0.0f, 0.0f};
        float minDepthBounds          = 0.0f;
        float maxDepthBounds          = 1.0f;
        VkStencilOpState stencilFront = {
            VK_STENCIL_OP_KEEP, VK_STENCIL_OP_KEEP, VK_STENCIL_OP_KEEP, VK_COMPARE_OP_NEVER, 0, 0, 0};
        VkStencilOpState stencilBack = {
            VK_STENCIL_OP_KEEP, VK_STENCIL_OP_KEEP, VK_STENCIL_OP_KEEP, VK_COMPARE_OP_NEVER, 0, 0, 0};
        VkCullModeFlags cullMode     = VK_CULL_MODE_NONE;
        bool depthTestEnable         = VK_FALSE;
        bool depthWriteEnable        = VK_FALSE;
        VkCompareOp depthCompareOp   = VK_COMPARE_OP_NEVER;
        bool depthBoundsTestEnable   = VK_FALSE;
        VkFrontFace frontFace        = VK_FRONT_FACE_COUNTER_CLOCKWISE;
        VkPrimitiveTopology topology = VK_PRIMITIVE_TOPOLOGY_POINT_LIST;
        bool stencilTestEnable       = VK_FALSE;
        std::vector<VkVertexInputAttributeDescription2EXT> attributes;
        std::vector<VkVertexInputBindingDescription2EXT> bindings;
        bool depthBiasEnable         = VK_FALSE;
        VkLogicOp logicOp            = VK_LOGIC_OP_CLEAR;
        uint32_t patchControlPoints  = 1;
        bool primitiveRestartEnable  = VK_FALSE;
        bool rasterizerDiscardEnable = VK_FALSE;
        bool alphaToCoverageEnable   = VK_FALSE;
        bool alphaToOneEnable        = VK_FALSE;
        std::vector<VkColorBlendAdvancedEXT> colorBlendAdvanced;
        std::vector<VkBool32> colorBlendEnables;
        std::vector<VkColorBlendEquationEXT> blendEquations;
        std::vector<VkColorComponentFlags> colorWriteMasks;
        VkConservativeRasterizationModeEXT conservativeRasterizationMode =
            VK_CONSERVATIVE_RASTERIZATION_MODE_DISABLED_EXT;
        VkCoverageModulationModeNV coverageModulationMode = VK_COVERAGE_MODULATION_MODE_NONE_NV;
        bool coverageModulationTableEnable                = VK_FALSE;
        std::vector<float> coverageModulationTable;
        VkCoverageReductionModeNV coverageReductionMode = VK_COVERAGE_REDUCTION_MODE_MERGE_NV;
        bool coverageToColorEnable                      = VK_FALSE;
        uint32_t coverageToColorLocation                = 0;
        bool depthClampEnable                           = VK_FALSE;
        bool depthClipEnable                            = VK_FALSE;
        bool negativeOneToOne                           = VK_FALSE;
        uint32_t colorWriteEnableAttachmentCount        = 0;
        std::vector<VkBool32> colorWriteEnables;
        float extraPrimitiveOverestimationSize            = 0.0f;
        VkLineRasterizationModeEXT lineRasterizationMode  = VK_LINE_RASTERIZATION_MODE_DEFAULT_EXT;
        bool stippledLineEnable                           = VK_FALSE;
        uint32_t lineStippleFactor                        = 1;
        uint16_t lineStipplePattern                       = 0x1;
        bool logicOpEnable                                = VK_FALSE;
        VkPolygonMode polygonMode                         = VK_POLYGON_MODE_FILL;
        VkProvokingVertexModeEXT provokingVertexMode      = VK_PROVOKING_VERTEX_MODE_FIRST_VERTEX_EXT;
        VkSampleCountFlagBits rasterizationSamples        = VK_SAMPLE_COUNT_1_BIT;
        VkExtent2D fragmentShadingRateSize                = {1u, 1u};
        VkFragmentShadingRateCombinerOpKHR combinerOps[2] = {VK_FRAGMENT_SHADING_RATE_COMBINER_OP_KEEP_KHR,
                                                             VK_FRAGMENT_SHADING_RATE_COMBINER_OP_KEEP_KHR};
        uint32_t rasterizationStream                      = 0;
        bool representativeFragmentTestEnable             = VK_FALSE;
        bool sampleLocationsEnable                        = VK_FALSE;
        std::vector<VkSampleLocationEXT> pSampleLocations;
        VkSampleLocationsInfoEXT sampleLocationsInfo = vk::initVulkanStructure();
        std::vector<VkSampleMask> sampleMasks;
        bool shadingRateImageEnable             = VK_FALSE;
        VkTessellationDomainOrigin domainOrigin = VK_TESSELLATION_DOMAIN_ORIGIN_UPPER_LEFT;
        std::vector<VkViewportSwizzleNV> viewportSwizzles;
        bool viewportWScalingEnable    = VK_FALSE;
        uint32_t viewportWScalingCount = 0;
        std::vector<VkViewportWScalingNV> viewportWScalings;
        VkCoarseSampleOrderTypeNV coarseSampleOrderType = VK_COARSE_SAMPLE_ORDER_TYPE_DEFAULT_NV;
        uint32_t coarseCustomSampleOrderCount           = 0;
        std::vector<std::vector<VkCoarseSampleLocationNV>> coarseSampleLocations;
        std::vector<VkCoarseSampleOrderCustomNV> coarseCustomSampleOrders;
        uint32_t shadingRatePaletteCount = 0;
        std::vector<std::vector<VkShadingRatePaletteEntryNV>> shadingRatePaletteEntries;
        std::vector<VkShadingRatePaletteNV> shadingRatePalettes;
        uint32_t exclusiveScissorCount = 0;
        std::vector<VkRect2D> exclussiveScissors;
        bool discardRectangleEnable = VK_FALSE;
        std::vector<VkRect2D> discardRectangles;
        VkDiscardRectangleModeEXT discardRectangleMode  = VK_DISCARD_RECTANGLE_MODE_INCLUSIVE_EXT;
        VkImageAspectFlags attachmentFeedbackLoopEnable = VK_IMAGE_ASPECT_NONE;
    } pipelineCreateState;
#endif

    // initialize with most common values
    InternalData(const InstanceInterface& instanceInterface, const DeviceInterface& vkd, VkPhysicalDevice physDevice, VkDevice vkDevice, const std::vector<std::string>& deviceExts, const PipelineConstructionType constructionType, const VkPipelineCreateFlags pipelineCreateFlags)
        : vki                        (instanceInterface)
        , vk                        (vkd)
        , physicalDevice            (physDevice)
        , device                    (vkDevice)
        , deviceExtensions            (deviceExts)
        , pipelineConstructionType    (constructionType)
        , pipelineFlags                (pipelineCreateFlags)
        , pipelineFlags2            (0u)
        , setupState                (PSS_NONE)
        , inputAssemblyState
        {
            VK_STRUCTURE_TYPE_PIPELINE_INPUT_ASSEMBLY_STATE_CREATE_INFO, // VkStructureType                                sType
            DE_NULL, // const void*                                    pNext
            0u, // VkPipelineInputAssemblyStateCreateFlags        flags
            VK_PRIMITIVE_TOPOLOGY_TRIANGLE_LIST, // VkPrimitiveTopology                            topology
            VK_FALSE                                                        // VkBool32                                        primitiveRestartEnable
        }
        , defaultRasterizationState
        {
            VK_STRUCTURE_TYPE_PIPELINE_RASTERIZATION_STATE_CREATE_INFO, // VkStructureType                                sType
            DE_NULL, // const void*                                    pNext
            0u, // VkPipelineRasterizationStateCreateFlags        flags
            VK_FALSE, // VkBool32                                        depthClampEnable
            VK_FALSE, // VkBool32                                        rasterizerDiscardEnable
            VK_POLYGON_MODE_FILL, // VkPolygonMode                                polygonMode
            VK_CULL_MODE_NONE, // VkCullModeFlags                                cullMode
            VK_FRONT_FACE_COUNTER_CLOCKWISE, // VkFrontFace                                    frontFace
            VK_FALSE, // VkBool32                                        depthBiasEnable
            0.0f, // float                                        depthBiasConstantFactor
            0.0f, // float                                        depthBiasClamp
            0.0f, // float                                        depthBiasSlopeFactor
            1.0f                                                            // float                                        lineWidth
        }
        , viewportState
        {
            VK_STRUCTURE_TYPE_PIPELINE_VIEWPORT_STATE_CREATE_INFO, // VkStructureType                                sType
            DE_NULL, // const void*                                    pNext
            (VkPipelineViewportStateCreateFlags)0, // VkPipelineViewportStateCreateFlags            flags
            1u, // uint32_t                                        viewportCount
            DE_NULL, // const VkViewport*                            pViewports
            1u, // uint32_t                                        scissorCount
            DE_NULL                                                            // const VkRect2D*                                pScissors
        }
        , tessellationState
        {
            VK_STRUCTURE_TYPE_PIPELINE_TESSELLATION_STATE_CREATE_INFO, // VkStructureType                                sType
            DE_NULL, // const void*                                    pNext
            0u, // VkPipelineTessellationStateCreateFlags        flags
            3u                                                                // uint32_t                                        patchControlPoints
        }
        , pFragmentShadingRateState        (nullptr)
        , pDynamicState                    (DE_NULL)
        , pRepresentativeFragmentTestState(nullptr)
        , pPipelineRobustnessState          (nullptr)
        , pTessellationDomainOrigin        ()
        , useViewportState                (true)
        , useDefaultRasterizationState    (false)
        , useDefaultDepthStencilState    (false)
        , useDefaultColorBlendState        (false)
        , useDefaultMultisampleState    (false)
        , useDefaultVertexInputState    (true)
        , failOnCompileWhenLinking        (false)
        , explicitLinkPipelineLayoutSet    (false)
        , tessellationShaderFeature        (false)
        , geometryShaderFeature            (false)
        , taskShaderFeature                (false)
        , meshShaderFeature                (false)
    {
        monolithicPipelineCreateInfo = initVulkanStructure();
    }

    bool extensionEnabled(const std::string &ext) const
    {
        return std::find(deviceExtensions.begin(), deviceExtensions.end(), ext) != deviceExtensions.end();
    }
};

GraphicsPipelineWrapper::GraphicsPipelineWrapper(const InstanceInterface &vki, const DeviceInterface &vk,
                                                 VkPhysicalDevice physicalDevice, VkDevice device,
                                                 const std::vector<std::string> &deviceExtensions,
                                                 const PipelineConstructionType pipelineConstructionType,
                                                 const VkPipelineCreateFlags flags)
    : m_internalData(
          new InternalData(vki, vk, physicalDevice, device, deviceExtensions, pipelineConstructionType, flags))
{
}

GraphicsPipelineWrapper::GraphicsPipelineWrapper(GraphicsPipelineWrapper &&pw) noexcept
    : m_pipelineFinal(pw.m_pipelineFinal)
    , m_internalData(pw.m_internalData)
{
    std::move(pw.m_pipelineParts, pw.m_pipelineParts + de::arrayLength(pw.m_pipelineParts), m_pipelineParts);
}

GraphicsPipelineWrapper &GraphicsPipelineWrapper::setMonolithicPipelineLayout(const PipelineLayoutWrapper &layout)
{
    // make sure pipeline was not already built
    DE_ASSERT(m_pipelineFinal.get() == DE_NULL);

    m_internalData->monolithicPipelineCreateInfo.layout = *layout;
    m_internalData->explicitLinkPipelineLayoutSet       = true;

    return *this;
}

GraphicsPipelineWrapper &GraphicsPipelineWrapper::setDynamicState(const VkPipelineDynamicStateCreateInfo *dynamicState)
{
    // make sure states are not yet setup - all pipeline states must know about dynamic state
    DE_ASSERT(m_internalData && m_internalData->setupState == PSS_NONE);

    m_internalData->pDynamicState                              = dynamicState;
    m_internalData->monolithicPipelineCreateInfo.pDynamicState = dynamicState;

    return *this;
}

GraphicsPipelineWrapper &GraphicsPipelineWrapper::setRepresentativeFragmentTestState(
    PipelineRepresentativeFragmentTestCreateInfoWrapper representativeFragmentTestState)
{
    // Representative fragment test state is needed by the fragment shader state.
    DE_ASSERT(m_internalData && (m_internalData->setupState < PSS_FRAGMENT_SHADER));

    m_internalData->pRepresentativeFragmentTestState = representativeFragmentTestState;
    return *this;
}

GraphicsPipelineWrapper &GraphicsPipelineWrapper::setPipelineCreateFlags2(PipelineCreateFlags2 pipelineFlags2)
{
    // make sure states are not yet setup - all pipeline states must know about createFlags2
    DE_ASSERT(m_internalData && m_internalData->setupState == PSS_NONE);

    m_internalData->pipelineFlags2 = pipelineFlags2;
    return *this;
}

GraphicsPipelineWrapper &GraphicsPipelineWrapper::setPipelineRobustnessState(
    PipelineRobustnessCreateInfoWrapper pipelineRobustnessState)
{
    // pipeline robustness is needed by vertex input state, make sure vertex input state was not setup yet
    DE_ASSERT(m_internalData && (m_internalData->setupState == PSS_NONE));

    m_internalData->pPipelineRobustnessState = pipelineRobustnessState;
    return *this;
}

std::vector<VkDynamicState> getDynamicStates(const VkPipelineDynamicStateCreateInfo *dynamicStateInfo,
                                             uint32_t setupState)
{
    static const std::set<VkDynamicState> vertexInputStates{
        VK_DYNAMIC_STATE_VERTEX_INPUT_BINDING_STRIDE_EXT,
        VK_DYNAMIC_STATE_VERTEX_INPUT_EXT,
        VK_DYNAMIC_STATE_PRIMITIVE_TOPOLOGY_EXT,
        VK_DYNAMIC_STATE_PRIMITIVE_RESTART_ENABLE_EXT,
    };

    static const std::set<VkDynamicState> preRastStates{
        VK_DYNAMIC_STATE_VIEWPORT,
        VK_DYNAMIC_STATE_VIEWPORT_WITH_COUNT_EXT,
        VK_DYNAMIC_STATE_SCISSOR,
        VK_DYNAMIC_STATE_SCISSOR_WITH_COUNT_EXT,
        VK_DYNAMIC_STATE_LINE_WIDTH,
        VK_DYNAMIC_STATE_LINE_STIPPLE_EXT,
        VK_DYNAMIC_STATE_CULL_MODE_EXT,
        VK_DYNAMIC_STATE_FRONT_FACE_EXT,
        VK_DYNAMIC_STATE_PATCH_CONTROL_POINTS_EXT,
        VK_DYNAMIC_STATE_RASTERIZER_DISCARD_ENABLE_EXT,
        VK_DYNAMIC_STATE_DISCARD_RECTANGLE_EXT,
        VK_DYNAMIC_STATE_DEPTH_BIAS,
        VK_DYNAMIC_STATE_DEPTH_BIAS_ENABLE_EXT,
        VK_DYNAMIC_STATE_FRAGMENT_SHADING_RATE_KHR,
#ifndef CTS_USES_VULKANSC
        VK_DYNAMIC_STATE_TESSELLATION_DOMAIN_ORIGIN_EXT,
        VK_DYNAMIC_STATE_DEPTH_CLAMP_ENABLE_EXT,
        VK_DYNAMIC_STATE_POLYGON_MODE_EXT,
        VK_DYNAMIC_STATE_RASTERIZATION_STREAM_EXT,
        VK_DYNAMIC_STATE_PROVOKING_VERTEX_MODE_EXT,
        VK_DYNAMIC_STATE_DEPTH_CLIP_NEGATIVE_ONE_TO_ONE_EXT,
        VK_DYNAMIC_STATE_DEPTH_CLIP_ENABLE_EXT,
        VK_DYNAMIC_STATE_LINE_STIPPLE_ENABLE_EXT,
        VK_DYNAMIC_STATE_LINE_STIPPLE_EXT,
        VK_DYNAMIC_STATE_CONSERVATIVE_RASTERIZATION_MODE_EXT,
        VK_DYNAMIC_STATE_EXTRA_PRIMITIVE_OVERESTIMATION_SIZE_EXT,
        VK_DYNAMIC_STATE_LINE_RASTERIZATION_MODE_EXT,
        VK_DYNAMIC_STATE_VIEWPORT_SWIZZLE_NV,
        VK_DYNAMIC_STATE_SHADING_RATE_IMAGE_ENABLE_NV,
        VK_DYNAMIC_STATE_VIEWPORT_W_SCALING_ENABLE_NV,
        VK_DYNAMIC_STATE_VIEWPORT_W_SCALING_NV,
        VK_DYNAMIC_STATE_VIEWPORT_SHADING_RATE_PALETTE_NV,
        VK_DYNAMIC_STATE_VIEWPORT_COARSE_SAMPLE_ORDER_NV,
        VK_DYNAMIC_STATE_EXCLUSIVE_SCISSOR_NV,
#endif
    };

    static const std::set<VkDynamicState> fragShaderStates{
        VK_DYNAMIC_STATE_DEPTH_BOUNDS,
        VK_DYNAMIC_STATE_DEPTH_TEST_ENABLE_EXT,
        VK_DYNAMIC_STATE_DEPTH_WRITE_ENABLE_EXT,
        VK_DYNAMIC_STATE_DEPTH_COMPARE_OP_EXT,
        VK_DYNAMIC_STATE_DEPTH_BOUNDS_TEST_ENABLE_EXT,
        VK_DYNAMIC_STATE_STENCIL_COMPARE_MASK,
        VK_DYNAMIC_STATE_STENCIL_WRITE_MASK,
        VK_DYNAMIC_STATE_STENCIL_REFERENCE,
        VK_DYNAMIC_STATE_STENCIL_TEST_ENABLE_EXT,
        VK_DYNAMIC_STATE_STENCIL_OP_EXT,
        VK_DYNAMIC_STATE_FRAGMENT_SHADING_RATE_KHR,
        // Needs MSAA info here as well as fragment output state
        VK_DYNAMIC_STATE_SAMPLE_LOCATIONS_EXT,
#ifndef CTS_USES_VULKANSC
        VK_DYNAMIC_STATE_SAMPLE_MASK_EXT,
        VK_DYNAMIC_STATE_ALPHA_TO_COVERAGE_ENABLE_EXT,
        VK_DYNAMIC_STATE_ALPHA_TO_ONE_ENABLE_EXT,
        VK_DYNAMIC_STATE_SAMPLE_LOCATIONS_ENABLE_EXT,
        VK_DYNAMIC_STATE_RASTERIZATION_SAMPLES_EXT,
        VK_DYNAMIC_STATE_COVERAGE_TO_COLOR_ENABLE_NV,
        VK_DYNAMIC_STATE_COVERAGE_TO_COLOR_LOCATION_NV,
        VK_DYNAMIC_STATE_COVERAGE_MODULATION_MODE_NV,
        VK_DYNAMIC_STATE_COVERAGE_MODULATION_TABLE_ENABLE_NV,
        VK_DYNAMIC_STATE_COVERAGE_MODULATION_TABLE_NV,
        VK_DYNAMIC_STATE_COVERAGE_REDUCTION_MODE_NV,
        VK_DYNAMIC_STATE_REPRESENTATIVE_FRAGMENT_TEST_ENABLE_NV,
#endif
    };

    static const std::set<VkDynamicState> fragOutputStates{
        VK_DYNAMIC_STATE_LOGIC_OP_EXT,
        VK_DYNAMIC_STATE_BLEND_CONSTANTS,
        VK_DYNAMIC_STATE_COLOR_WRITE_ENABLE_EXT,
        VK_DYNAMIC_STATE_FRAGMENT_SHADING_RATE_KHR,
        VK_DYNAMIC_STATE_SAMPLE_LOCATIONS_EXT,
#ifndef CTS_USES_VULKANSC
        VK_DYNAMIC_STATE_COLOR_WRITE_MASK_EXT,
        VK_DYNAMIC_STATE_COLOR_BLEND_ENABLE_EXT,
        VK_DYNAMIC_STATE_COLOR_BLEND_ADVANCED_EXT,
        VK_DYNAMIC_STATE_COLOR_BLEND_EQUATION_EXT,
        VK_DYNAMIC_STATE_LOGIC_OP_ENABLE_EXT,
        VK_DYNAMIC_STATE_SAMPLE_MASK_EXT,
        VK_DYNAMIC_STATE_ALPHA_TO_COVERAGE_ENABLE_EXT,
        VK_DYNAMIC_STATE_ALPHA_TO_ONE_ENABLE_EXT,
        VK_DYNAMIC_STATE_SAMPLE_LOCATIONS_ENABLE_EXT,
        VK_DYNAMIC_STATE_RASTERIZATION_SAMPLES_EXT,
        VK_DYNAMIC_STATE_COVERAGE_TO_COLOR_ENABLE_NV,
        VK_DYNAMIC_STATE_COVERAGE_TO_COLOR_LOCATION_NV,
        VK_DYNAMIC_STATE_COVERAGE_MODULATION_MODE_NV,
        VK_DYNAMIC_STATE_COVERAGE_MODULATION_TABLE_ENABLE_NV,
        VK_DYNAMIC_STATE_COVERAGE_MODULATION_TABLE_NV,
        VK_DYNAMIC_STATE_COVERAGE_REDUCTION_MODE_NV,
        VK_DYNAMIC_STATE_REPRESENTATIVE_FRAGMENT_TEST_ENABLE_NV,
        VK_DYNAMIC_STATE_ATTACHMENT_FEEDBACK_LOOP_ENABLE_EXT,
#endif
    };

    const std::set<VkDynamicState> dynamicStates(
        dynamicStateInfo->pDynamicStates, dynamicStateInfo->pDynamicStates + dynamicStateInfo->dynamicStateCount);

    // Verify all passed states are contained in at least one of the vectors above, so they won't get lost.
    for (const auto dynState : dynamicStates)
    {
        DE_UNREF(dynState); // For release builds.
        DE_ASSERT(de::contains(vertexInputStates.begin(), vertexInputStates.end(), dynState) ||
                  de::contains(preRastStates.begin(), preRastStates.end(), dynState) ||
                  de::contains(fragShaderStates.begin(), fragShaderStates.end(), dynState) ||
                  de::contains(fragOutputStates.begin(), fragOutputStates.end(), dynState));
    }

    std::set<VkDynamicState> intersectedStates;

    if (setupState & PSS_VERTEX_INPUT_INTERFACE)
        std::set_intersection(vertexInputStates.begin(), vertexInputStates.end(), dynamicStates.begin(),
                              dynamicStates.end(), std::inserter(intersectedStates, intersectedStates.end()));

    if (setupState & PSS_PRE_RASTERIZATION_SHADERS)
        std::set_intersection(preRastStates.begin(), preRastStates.end(), dynamicStates.begin(), dynamicStates.end(),
                              std::inserter(intersectedStates, intersectedStates.end()));

    if (setupState & PSS_FRAGMENT_SHADER)
        std::set_intersection(fragShaderStates.begin(), fragShaderStates.end(), dynamicStates.begin(),
                              dynamicStates.end(), std::inserter(intersectedStates, intersectedStates.end()));

    if (setupState & PSS_FRAGMENT_OUTPUT_INTERFACE)
        std::set_intersection(fragOutputStates.begin(), fragOutputStates.end(), dynamicStates.begin(),
                              dynamicStates.end(), std::inserter(intersectedStates, intersectedStates.end()));

    const std::vector<VkDynamicState> returnedStates(begin(intersectedStates), end(intersectedStates));

    return returnedStates;
}

GraphicsPipelineWrapper &GraphicsPipelineWrapper::setDefaultTopology(const VkPrimitiveTopology topology)
{
    // topology is needed by vertex input state, make sure vertex input state was not setup yet
    DE_ASSERT(m_internalData && (m_internalData->setupState == PSS_NONE));

    m_internalData->inputAssemblyState.topology = topology;

    return *this;
}

GraphicsPipelineWrapper &GraphicsPipelineWrapper::setDefaultPatchControlPoints(const uint32_t patchControlPoints)
{
    // patchControlPoints are needed by pre-rasterization shader state, make sure pre-rasterization state was not setup yet
    DE_ASSERT(m_internalData && (m_internalData->setupState < PSS_PRE_RASTERIZATION_SHADERS));

    m_internalData->tessellationState.patchControlPoints = patchControlPoints;

    return *this;
}

GraphicsPipelineWrapper &GraphicsPipelineWrapper::setDefaultTessellationDomainOrigin(
    const VkTessellationDomainOrigin domainOrigin, bool forceExtStruct)
{
    // Tessellation domain origin is needed by pre-rasterization shader state, make sure pre-rasterization state was not setup yet
    DE_ASSERT(m_internalData && (m_internalData->setupState < PSS_PRE_RASTERIZATION_SHADERS));

    // We need the extension structure when:
    // - We want to force it.
    // - The domain origin is not the default value.
    // - We have already hooked the extension structure.
    if (forceExtStruct || domainOrigin != VK_TESSELLATION_DOMAIN_ORIGIN_UPPER_LEFT ||
        m_internalData->pTessellationDomainOrigin)
    {
        if (!m_internalData->pTessellationDomainOrigin)
        {
            m_internalData->pTessellationDomainOrigin.reset(
                new VkPipelineTessellationDomainOriginStateCreateInfo(initVulkanStructure()));
            m_internalData->tessellationState.pNext = m_internalData->pTessellationDomainOrigin.get();
        }
        m_internalData->pTessellationDomainOrigin->domainOrigin = domainOrigin;
    }

    return *this;
}

GraphicsPipelineWrapper &GraphicsPipelineWrapper::setDefaultRasterizerDiscardEnable(const bool rasterizerDiscardEnable)
{
    // rasterizerDiscardEnable is used in pre-rasterization shader state, make sure pre-rasterization state was not setup yet
    DE_ASSERT(m_internalData && (m_internalData->setupState < PSS_PRE_RASTERIZATION_SHADERS));

    m_internalData->defaultRasterizationState.rasterizerDiscardEnable = rasterizerDiscardEnable;

    return *this;
}

GraphicsPipelineWrapper &GraphicsPipelineWrapper::setDefaultRasterizationState()
{
    // RasterizationState is used in pre-rasterization shader state, make sure this state was not setup yet
    DE_ASSERT(m_internalData && (m_internalData->setupState < PSS_PRE_RASTERIZATION_SHADERS));

    m_internalData->useDefaultRasterizationState = true;

    return *this;
}

GraphicsPipelineWrapper &GraphicsPipelineWrapper::setDefaultDepthStencilState()
{
    // DepthStencilState is used in fragment shader state, make sure fragment shader state was not setup yet
    DE_ASSERT(m_internalData && (m_internalData->setupState < PSS_FRAGMENT_SHADER));

    m_internalData->useDefaultDepthStencilState = true;

    return *this;
}

GraphicsPipelineWrapper &GraphicsPipelineWrapper::setDefaultColorBlendState()
{
    // ColorBlendState is used in fragment shader state, make sure fragment shader state was not setup yet
    DE_ASSERT(m_internalData && (m_internalData->setupState < PSS_FRAGMENT_SHADER));

    m_internalData->useDefaultColorBlendState = true;

    return *this;
}

GraphicsPipelineWrapper &GraphicsPipelineWrapper::setDefaultMultisampleState()
{
    // MultisampleState is used in fragment shader state, make sure fragment shader state was not setup yet
    DE_ASSERT(m_internalData && (m_internalData->setupState < PSS_FRAGMENT_SHADER));

    m_internalData->useDefaultMultisampleState = true;

    return *this;
}

GraphicsPipelineWrapper &GraphicsPipelineWrapper::setDefaultVertexInputState(const bool useDefaultVertexInputState)
{
    // Make sure vertex input state was not setup yet.
    DE_ASSERT(m_internalData && (m_internalData->setupState == PSS_NONE));

    m_internalData->useDefaultVertexInputState = useDefaultVertexInputState;

    return *this;
}

GraphicsPipelineWrapper &GraphicsPipelineWrapper::setDefaultViewportsCount(uint32_t viewportCount)
{
    // ViewportState is used in pre-rasterization shader state, make sure pre-rasterization state was not setup yet
    DE_ASSERT(m_internalData && (m_internalData->setupState < PSS_PRE_RASTERIZATION_SHADERS));

    m_internalData->viewportState.viewportCount = viewportCount;

    return *this;
}

GraphicsPipelineWrapper &GraphicsPipelineWrapper::setDefaultScissorsCount(uint32_t scissorCount)
{
    // ViewportState is used in pre-rasterization shader state, make sure pre-rasterization state was not setup yet
    DE_ASSERT(m_internalData && (m_internalData->setupState < PSS_PRE_RASTERIZATION_SHADERS));

    m_internalData->viewportState.scissorCount = scissorCount;

    return *this;
}

GraphicsPipelineWrapper &GraphicsPipelineWrapper::setViewportStatePnext(const void *pNext)
{
    // ViewportState is used in pre-rasterization shader state, make sure pre-rasterization state was not setup yet
    DE_ASSERT(m_internalData && (m_internalData->setupState < PSS_PRE_RASTERIZATION_SHADERS));

    m_internalData->viewportState.pNext = pNext;

    return *this;
}

#ifndef CTS_USES_VULKANSC
GraphicsPipelineWrapper &GraphicsPipelineWrapper::setRenderingColorAttachmentsInfo(
    PipelineRenderingCreateInfoWrapper pipelineRenderingCreateInfo)
{
    /* When both graphics pipeline library and dynamic rendering enabled, we just need only viewMask of VkPipelineRenderingCreateInfo
     * on non-fragment stages. But we need the rest info for setting up fragment output states.
     * This method provides a way to verify this condition.
     */
    if (!m_internalData->pRenderingState.ptr || !isConstructionTypeLibrary(m_internalData->pipelineConstructionType))
        return *this;

    DE_ASSERT(m_internalData && (m_internalData->setupState > PSS_VERTEX_INPUT_INTERFACE) &&
              (m_internalData->setupState < PSS_FRAGMENT_OUTPUT_INTERFACE) &&
              (m_internalData->pRenderingState.ptr->viewMask == pipelineRenderingCreateInfo.ptr->viewMask));

    m_internalData->pRenderingState.ptr = pipelineRenderingCreateInfo.ptr;

    return *this;
}
#endif

GraphicsPipelineWrapper &GraphicsPipelineWrapper::disableViewportState(const bool disable)
{
    // ViewportState is used in pre-rasterization shader state, make sure pre-rasterization state was not setup yet
    DE_ASSERT(m_internalData && (m_internalData->setupState < PSS_PRE_RASTERIZATION_SHADERS));

    m_internalData->useViewportState = !disable;

    return *this;
}

GraphicsPipelineWrapper &GraphicsPipelineWrapper::setupVertexInputState(
    const VkPipelineVertexInputStateCreateInfo *vertexInputState,
    const VkPipelineInputAssemblyStateCreateInfo *inputAssemblyState, const VkPipelineCache partPipelineCache,
    PipelineCreationFeedbackCreateInfoWrapper partCreationFeedback, const bool useNullPtrs)
{
    // make sure pipeline was not already build
    DE_ASSERT(m_pipelineFinal.get() == DE_NULL);

    // make sure states are set in order - no need to complicate logic to support out of order specification - this state needs to be set first
    DE_ASSERT(m_internalData && (m_internalData->setupState == PSS_NONE));

    // Unreference variables that are not used in Vulkan SC. No need to put this in ifdef.
    DE_UNREF(partPipelineCache);
    DE_UNREF(partCreationFeedback);

    m_internalData->setupState = PSS_VERTEX_INPUT_INTERFACE;

    const auto pVertexInputState =
        ((vertexInputState || useNullPtrs || !m_internalData->useDefaultVertexInputState) ? vertexInputState :
                                                                                            &defaultVertexInputState);
    const auto pInputAssemblyState =
        ((inputAssemblyState || useNullPtrs) ? inputAssemblyState : &m_internalData->inputAssemblyState);

    if (!isConstructionTypeLibrary(m_internalData->pipelineConstructionType))
    {
        m_internalData->monolithicPipelineCreateInfo.pVertexInputState   = pVertexInputState;
        m_internalData->monolithicPipelineCreateInfo.pInputAssemblyState = pInputAssemblyState;
    }

#ifndef CTS_USES_VULKANSC
    // note we could just use else to if statement above but sinc
    // this section is cut out for Vulkan SC its cleaner with separate if
    if (isConstructionTypeLibrary(m_internalData->pipelineConstructionType))
    {
        auto libraryCreateInfo =
            makeGraphicsPipelineLibraryCreateInfo(VK_GRAPHICS_PIPELINE_LIBRARY_VERTEX_INPUT_INTERFACE_BIT_EXT);
        void *firstStructInChain = reinterpret_cast<void *>(&libraryCreateInfo);
        addToChain(&firstStructInChain, partCreationFeedback.ptr);
        addToChain(&firstStructInChain, m_internalData->pPipelineRobustnessState.ptr);

        VkPipelineDynamicStateCreateInfo pickedDynamicStateInfo = initVulkanStructure();
        std::vector<VkDynamicState> states;

        if (m_internalData->pDynamicState)
        {
            states = getDynamicStates(m_internalData->pDynamicState, m_internalData->setupState);

            pickedDynamicStateInfo.pDynamicStates    = states.data();
            pickedDynamicStateInfo.dynamicStateCount = static_cast<uint32_t>(states.size());
        }

        VkGraphicsPipelineCreateInfo pipelinePartCreateInfo = initVulkanStructure();
        pipelinePartCreateInfo.pNext                        = firstStructInChain;
        pipelinePartCreateInfo.flags =
            (m_internalData->pipelineFlags | VK_PIPELINE_CREATE_LIBRARY_BIT_KHR) & ~VK_PIPELINE_CREATE_DERIVATIVE_BIT;
        pipelinePartCreateInfo.pVertexInputState   = pVertexInputState;
        pipelinePartCreateInfo.pInputAssemblyState = pInputAssemblyState;
        pipelinePartCreateInfo.pDynamicState       = &pickedDynamicStateInfo;

        if (m_internalData->pipelineConstructionType == PIPELINE_CONSTRUCTION_TYPE_LINK_TIME_OPTIMIZED_LIBRARY)
            pipelinePartCreateInfo.flags |= VK_PIPELINE_CREATE_RETAIN_LINK_TIME_OPTIMIZATION_INFO_BIT_EXT;

        VkPipelineCreateFlags2CreateInfoKHR pipelineFlags2CreateInfo = initVulkanStructure();
        if (m_internalData->pipelineFlags2)
        {
            pipelineFlags2CreateInfo.flags =
                m_internalData->pipelineFlags2 | translateCreateFlag(pipelinePartCreateInfo.flags);
            addToChain(&firstStructInChain, &pipelineFlags2CreateInfo);
            pipelinePartCreateInfo.flags = 0u;
        }

        m_pipelineParts[0] = makeGraphicsPipeline(m_internalData->vk, m_internalData->device, partPipelineCache,
                                                  &pipelinePartCreateInfo);
    }
#endif // CTS_USES_VULKANSC

    return *this;
}

GraphicsPipelineWrapper &GraphicsPipelineWrapper::setupPreRasterizationShaderState(
    const std::vector<VkViewport> &viewports, const std::vector<VkRect2D> &scissors,
    const PipelineLayoutWrapper &layout, const VkRenderPass renderPass, const uint32_t subpass,
    const ShaderWrapper vertexShader, const VkPipelineRasterizationStateCreateInfo *rasterizationState,
    const ShaderWrapper tessellationControlShader, const ShaderWrapper tessellationEvalShader,
    const ShaderWrapper geometryShader, const VkSpecializationInfo *specializationInfo,
    VkPipelineFragmentShadingRateStateCreateInfoKHR *fragmentShadingRateState,
    PipelineRenderingCreateInfoWrapper rendering, const VkPipelineCache partPipelineCache,
    PipelineCreationFeedbackCreateInfoWrapper partCreationFeedback)
{
    return setupPreRasterizationShaderState2(
        viewports, scissors, layout, renderPass, subpass, vertexShader, rasterizationState, tessellationControlShader,
        tessellationEvalShader, geometryShader,
        // Reuse the same specialization info for all stages.
        specializationInfo, specializationInfo, specializationInfo, specializationInfo, fragmentShadingRateState,
        rendering, partPipelineCache, partCreationFeedback);
}

GraphicsPipelineWrapper &GraphicsPipelineWrapper::setupPreRasterizationShaderState2(
    const std::vector<VkViewport> &viewports, const std::vector<VkRect2D> &scissors,
    const PipelineLayoutWrapper &layout, const VkRenderPass renderPass, const uint32_t subpass,
    const ShaderWrapper vertexShader, const VkPipelineRasterizationStateCreateInfo *rasterizationState,
    const ShaderWrapper tessellationControlShader, const ShaderWrapper tessellationEvalShader,
    const ShaderWrapper geometryShader, const VkSpecializationInfo *vertSpecializationInfo,
    const VkSpecializationInfo *tescSpecializationInfo, const VkSpecializationInfo *teseSpecializationInfo,
    const VkSpecializationInfo *geomSpecializationInfo,
    VkPipelineFragmentShadingRateStateCreateInfoKHR *fragmentShadingRateState,
    PipelineRenderingCreateInfoWrapper rendering, const VkPipelineCache partPipelineCache,
    PipelineCreationFeedbackCreateInfoWrapper partCreationFeedback)
{
    return setupPreRasterizationShaderState3(
        viewports, scissors, layout, renderPass, subpass, vertexShader,
        PipelineShaderStageModuleIdentifierCreateInfoWrapper(), rasterizationState, tessellationControlShader,
        PipelineShaderStageModuleIdentifierCreateInfoWrapper(), tessellationEvalShader,
        PipelineShaderStageModuleIdentifierCreateInfoWrapper(), geometryShader,
        PipelineShaderStageModuleIdentifierCreateInfoWrapper(), vertSpecializationInfo, tescSpecializationInfo,
        teseSpecializationInfo, geomSpecializationInfo, fragmentShadingRateState, rendering, partPipelineCache,
        partCreationFeedback);
}

GraphicsPipelineWrapper &GraphicsPipelineWrapper::setupPreRasterizationShaderState3(
    const std::vector<VkViewport> &viewports, const std::vector<VkRect2D> &scissors,
    const PipelineLayoutWrapper &layout, const VkRenderPass renderPass, const uint32_t subpass,
    const ShaderWrapper vertexShader, PipelineShaderStageModuleIdentifierCreateInfoWrapper vertShaderModuleId,
    const VkPipelineRasterizationStateCreateInfo *rasterizationState, const ShaderWrapper tessellationControlShader,
    PipelineShaderStageModuleIdentifierCreateInfoWrapper tescShaderModuleId, const ShaderWrapper tessellationEvalShader,
    PipelineShaderStageModuleIdentifierCreateInfoWrapper teseShaderModuleId, const ShaderWrapper geometryShader,
    PipelineShaderStageModuleIdentifierCreateInfoWrapper geomShaderModuleId,
    const VkSpecializationInfo *vertSpecializationInfo, const VkSpecializationInfo *tescSpecializationInfo,
    const VkSpecializationInfo *teseSpecializationInfo, const VkSpecializationInfo *geomSpecializationInfo,
    VkPipelineFragmentShadingRateStateCreateInfoKHR *fragmentShadingRateState,
    PipelineRenderingCreateInfoWrapper rendering, const VkPipelineCache partPipelineCache,
    PipelineCreationFeedbackCreateInfoWrapper partCreationFeedback)
{
    // make sure pipeline was not already build
    DE_ASSERT(m_pipelineFinal.get() == DE_NULL);

    // make sure states are set in order - no need to complicate logic to support out of order specification - this state needs to be set second
    DE_ASSERT(m_internalData && (m_internalData->setupState == PSS_VERTEX_INPUT_INTERFACE));

    // Unreference variables that are not used in Vulkan SC. No need to put this in ifdef.
    DE_UNREF(partPipelineCache);
    DE_UNREF(partCreationFeedback);
    DE_UNREF(vertShaderModuleId);
    DE_UNREF(tescShaderModuleId);
    DE_UNREF(teseShaderModuleId);
    DE_UNREF(geomShaderModuleId);

    m_internalData->setupState |= PSS_PRE_RASTERIZATION_SHADERS;
    m_internalData->pFragmentShadingRateState = fragmentShadingRateState;
    m_internalData->pRenderingState.ptr       = rendering.ptr;

    const bool hasTesc = (tessellationControlShader.isSet() || tescShaderModuleId.ptr);
    const bool hasTese = (tessellationEvalShader.isSet() || teseShaderModuleId.ptr);
    const bool hasGeom = (geometryShader.isSet() || geomShaderModuleId.ptr);

    const auto pRasterizationState =
        rasterizationState ?
            rasterizationState :
            (m_internalData->useDefaultRasterizationState ? &m_internalData->defaultRasterizationState : DE_NULL);
    const bool forceNullTessState =
        (m_internalData->tessellationState.patchControlPoints == std::numeric_limits<uint32_t>::max());
    const auto pTessellationState =
        ((hasTesc || hasTese) && !forceNullTessState) ? &m_internalData->tessellationState : nullptr;
    const auto pViewportState = m_internalData->useViewportState ? &m_internalData->viewportState : DE_NULL;

    VkPipelineCreateFlags shaderModuleIdFlags = 0u;

    m_internalData->vertexShader = vertexShader;
    m_internalData->vertexShader.setLayoutAndSpecialization(&layout, vertSpecializationInfo);
    if (!isConstructionTypeShaderObject(m_internalData->pipelineConstructionType))
        m_internalData->vertexShader.createModule();

    // reserve space for all stages including fragment - this is needed when we create monolithic pipeline
    m_internalData->pipelineShaderStages = std::vector<VkPipelineShaderStageCreateInfo>(
        2u + hasTesc + hasTese + hasGeom,
        {
            VK_STRUCTURE_TYPE_PIPELINE_SHADER_STAGE_CREATE_INFO, // VkStructureType                        sType
            DE_NULL,                                             // const void*                            pNext
            0u,                                                  // VkPipelineShaderStageCreateFlags        flags
            VK_SHADER_STAGE_VERTEX_BIT,                          // VkShaderStageFlagBits                stage
            m_internalData->vertexShader.getModule(),            // VkShaderModule                        module
            "main",                                              // const char*                            pName
            vertSpecializationInfo // const VkSpecializationInfo*            pSpecializationInfo
        });

#ifndef CTS_USES_VULKANSC
    if (vertShaderModuleId.ptr)
    {
        m_internalData->pipelineShaderIdentifiers.emplace_back(
            new PipelineShaderStageModuleIdentifierCreateInfoWrapper(vertShaderModuleId.ptr));
        m_internalData->pipelineShaderStages[0].pNext = m_internalData->pipelineShaderIdentifiers.back().get()->ptr;

        if (!vertexShader.isSet())
            shaderModuleIdFlags |= VK_PIPELINE_CREATE_FAIL_ON_PIPELINE_COMPILE_REQUIRED_BIT;
    }
#endif // CTS_USES_VULKANSC

    std::vector<VkPipelineShaderStageCreateInfo>::iterator currStage = m_internalData->pipelineShaderStages.begin() + 1;

    if (hasTesc)
    {
        m_internalData->tessellationControlShader = tessellationControlShader;
        m_internalData->tessellationControlShader.setLayoutAndSpecialization(&layout, tescSpecializationInfo);
        if (!isConstructionTypeShaderObject(m_internalData->pipelineConstructionType))
            m_internalData->tessellationControlShader.createModule();

        currStage->stage               = VK_SHADER_STAGE_TESSELLATION_CONTROL_BIT;
        currStage->module              = m_internalData->tessellationControlShader.getModule();
        currStage->pSpecializationInfo = tescSpecializationInfo;

#ifndef CTS_USES_VULKANSC
        if (tescShaderModuleId.ptr)
        {
            m_internalData->pipelineShaderIdentifiers.emplace_back(
                new PipelineShaderStageModuleIdentifierCreateInfoWrapper(tescShaderModuleId.ptr));
            currStage->pNext = m_internalData->pipelineShaderIdentifiers.back().get()->ptr;

            if (!tessellationControlShader.isSet())
                shaderModuleIdFlags |= VK_PIPELINE_CREATE_FAIL_ON_PIPELINE_COMPILE_REQUIRED_BIT;
        }
#endif // CTS_USES_VULKANSC

        ++currStage;
    }

    if (hasTese)
    {
        m_internalData->tessellationEvaluationShader = tessellationEvalShader;
        m_internalData->tessellationEvaluationShader.setLayoutAndSpecialization(&layout, teseSpecializationInfo);
        if (!isConstructionTypeShaderObject(m_internalData->pipelineConstructionType))
            m_internalData->tessellationEvaluationShader.createModule();

        currStage->stage               = VK_SHADER_STAGE_TESSELLATION_EVALUATION_BIT;
        currStage->module              = m_internalData->tessellationEvaluationShader.getModule();
        currStage->pSpecializationInfo = teseSpecializationInfo;

#ifndef CTS_USES_VULKANSC
        if (teseShaderModuleId.ptr)
        {
            m_internalData->pipelineShaderIdentifiers.emplace_back(
                new PipelineShaderStageModuleIdentifierCreateInfoWrapper(teseShaderModuleId.ptr));
            currStage->pNext = m_internalData->pipelineShaderIdentifiers.back().get()->ptr;

            if (!tessellationEvalShader.isSet())
                shaderModuleIdFlags |= VK_PIPELINE_CREATE_FAIL_ON_PIPELINE_COMPILE_REQUIRED_BIT;
        }
#endif // CTS_USES_VULKANSC

        ++currStage;
    }

    if (hasGeom)
    {
        m_internalData->geometryShader = geometryShader;
        m_internalData->geometryShader.setLayoutAndSpecialization(&layout, geomSpecializationInfo);
        if (!isConstructionTypeShaderObject(m_internalData->pipelineConstructionType))
            m_internalData->geometryShader.createModule();

        currStage->stage               = VK_SHADER_STAGE_GEOMETRY_BIT;
        currStage->module              = m_internalData->geometryShader.getModule();
        currStage->pSpecializationInfo = geomSpecializationInfo;

#ifndef CTS_USES_VULKANSC
        if (geomShaderModuleId.ptr)
        {
            m_internalData->pipelineShaderIdentifiers.emplace_back(
                new PipelineShaderStageModuleIdentifierCreateInfoWrapper(geomShaderModuleId.ptr));
            currStage->pNext = m_internalData->pipelineShaderIdentifiers.back().get()->ptr;

            if (!geometryShader.isSet())
                shaderModuleIdFlags |= VK_PIPELINE_CREATE_FAIL_ON_PIPELINE_COMPILE_REQUIRED_BIT;
        }
#endif // CTS_USES_VULKANSC
    }

    if (pViewportState)
    {
        if (!viewports.empty())
        {
            pViewportState->viewportCount = (uint32_t)viewports.size();
            pViewportState->pViewports    = &viewports[0];
        }
        if (!scissors.empty())
        {
            pViewportState->scissorCount = (uint32_t)scissors.size();
            pViewportState->pScissors    = &scissors[0];
        }
    }

    // if pipeline layout was not specified with setupMonolithicPipelineLayout
    // then use layout from setupPreRasterizationShaderState for link pipeline
    if (!m_internalData->explicitLinkPipelineLayoutSet)
        m_internalData->monolithicPipelineCreateInfo.layout = *layout;

    if (!isConstructionTypeLibrary(m_internalData->pipelineConstructionType))
    {
        m_internalData->monolithicPipelineCreateInfo.renderPass          = renderPass;
        m_internalData->monolithicPipelineCreateInfo.subpass             = subpass;
        m_internalData->monolithicPipelineCreateInfo.pRasterizationState = pRasterizationState;
        m_internalData->monolithicPipelineCreateInfo.pViewportState      = pViewportState;
        m_internalData->monolithicPipelineCreateInfo.stageCount          = 1u + hasTesc + hasTese + hasGeom;
        m_internalData->monolithicPipelineCreateInfo.pStages             = m_internalData->pipelineShaderStages.data();
        m_internalData->monolithicPipelineCreateInfo.pTessellationState  = pTessellationState;
        m_internalData->monolithicPipelineCreateInfo.flags |= shaderModuleIdFlags;
    }

#ifndef CTS_USES_VULKANSC
    // note we could just use else to if statement above but sinc
    // this section is cut out for Vulkan SC its cleaner with separate if
    if (isConstructionTypeLibrary(m_internalData->pipelineConstructionType))
    {
        auto libraryCreateInfo =
            makeGraphicsPipelineLibraryCreateInfo(VK_GRAPHICS_PIPELINE_LIBRARY_PRE_RASTERIZATION_SHADERS_BIT_EXT);
        void *firstStructInChain = reinterpret_cast<void *>(&libraryCreateInfo);
        addToChain(&firstStructInChain, m_internalData->pFragmentShadingRateState);
        addToChain(&firstStructInChain, m_internalData->pRenderingState.ptr);
        addToChain(&firstStructInChain, partCreationFeedback.ptr);
        addToChain(&firstStructInChain, m_internalData->pPipelineRobustnessState.ptr);

        VkPipelineDynamicStateCreateInfo pickedDynamicStateInfo = initVulkanStructure();
        std::vector<VkDynamicState> states;

        if (m_internalData->pDynamicState)
        {
            states = getDynamicStates(m_internalData->pDynamicState, m_internalData->setupState);

            pickedDynamicStateInfo.pDynamicStates    = states.data();
            pickedDynamicStateInfo.dynamicStateCount = static_cast<uint32_t>(states.size());
        }

        VkGraphicsPipelineCreateInfo pipelinePartCreateInfo = initVulkanStructure();
        pipelinePartCreateInfo.pNext                        = firstStructInChain;
        pipelinePartCreateInfo.flags =
            (m_internalData->pipelineFlags | VK_PIPELINE_CREATE_LIBRARY_BIT_KHR | shaderModuleIdFlags) &
            ~VK_PIPELINE_CREATE_DERIVATIVE_BIT;
        pipelinePartCreateInfo.layout              = *layout;
        pipelinePartCreateInfo.renderPass          = renderPass;
        pipelinePartCreateInfo.subpass             = subpass;
        pipelinePartCreateInfo.pRasterizationState = pRasterizationState;
        pipelinePartCreateInfo.pViewportState      = pViewportState;
        pipelinePartCreateInfo.stageCount          = 1u + hasTesc + hasTese + hasGeom;
        pipelinePartCreateInfo.pStages             = m_internalData->pipelineShaderStages.data();
        pipelinePartCreateInfo.pTessellationState  = pTessellationState;
        pipelinePartCreateInfo.pDynamicState       = &pickedDynamicStateInfo;

        if (m_internalData->pipelineConstructionType == PIPELINE_CONSTRUCTION_TYPE_LINK_TIME_OPTIMIZED_LIBRARY)
            pipelinePartCreateInfo.flags |= VK_PIPELINE_CREATE_RETAIN_LINK_TIME_OPTIMIZATION_INFO_BIT_EXT;

        if ((shaderModuleIdFlags & VK_PIPELINE_CREATE_FAIL_ON_PIPELINE_COMPILE_REQUIRED_BIT) != 0)
            m_internalData->failOnCompileWhenLinking = true;

        VkPipelineCreateFlags2CreateInfoKHR pipelineFlags2CreateInfo = initVulkanStructure();
        if (m_internalData->pipelineFlags2)
        {
            pipelineFlags2CreateInfo.flags =
                m_internalData->pipelineFlags2 | translateCreateFlag(pipelinePartCreateInfo.flags);
            addToChain(&firstStructInChain, &pipelineFlags2CreateInfo);
            pipelinePartCreateInfo.flags = 0u;
        }

        m_pipelineParts[1] = makeGraphicsPipeline(m_internalData->vk, m_internalData->device, partPipelineCache,
                                                  &pipelinePartCreateInfo);
    }
#endif // CTS_USES_VULKANSC

    return *this;
}

#ifndef CTS_USES_VULKANSC
GraphicsPipelineWrapper &GraphicsPipelineWrapper::setupPreRasterizationMeshShaderState(
    const std::vector<VkViewport> &viewports, const std::vector<VkRect2D> &scissors,
    const PipelineLayoutWrapper &layout, const VkRenderPass renderPass, const uint32_t subpass,
    const ShaderWrapper taskShader, const ShaderWrapper meshShader,
    const VkPipelineRasterizationStateCreateInfo *rasterizationState,
    const VkSpecializationInfo *taskSpecializationInfo, const VkSpecializationInfo *meshSpecializationInfo,
    VkPipelineFragmentShadingRateStateCreateInfoKHR *fragmentShadingRateState,
    PipelineRenderingCreateInfoWrapper rendering, const VkPipelineCache partPipelineCache,
    VkPipelineCreationFeedbackCreateInfoEXT *partCreationFeedback)
{
    // Make sure pipeline was not already built.
    DE_ASSERT(m_pipelineFinal.get() == DE_NULL);

    // Make sure states are set in order - this state needs to be set first or second.
    DE_ASSERT(m_internalData && (m_internalData->setupState < PSS_PRE_RASTERIZATION_SHADERS));

    // The vertex input interface is not needed for mesh shading pipelines, so we're going to mark it as ready here.
    m_internalData->setupState |= (PSS_VERTEX_INPUT_INTERFACE | PSS_PRE_RASTERIZATION_SHADERS);
    m_internalData->pFragmentShadingRateState = fragmentShadingRateState;
    m_internalData->pRenderingState           = rendering;

    const bool hasTask         = (taskShader.isSet());
    const auto taskShaderCount = static_cast<uint32_t>(hasTask);
    const auto pRasterizationState =
        rasterizationState ?
            rasterizationState :
            (m_internalData->useDefaultRasterizationState ? &m_internalData->defaultRasterizationState : nullptr);
    const auto pTessellationState = nullptr;
    const auto pViewportState     = m_internalData->useViewportState ? &m_internalData->viewportState : DE_NULL;

    // Reserve space for all stages including fragment. This is needed when we create monolithic pipeline.
    m_internalData->pipelineShaderStages = std::vector<VkPipelineShaderStageCreateInfo>(
        2u + taskShaderCount,
        {
            VK_STRUCTURE_TYPE_PIPELINE_SHADER_STAGE_CREATE_INFO, // VkStructureType                        sType
            nullptr,                                             // const void*                            pNext
            0u,                                                  // VkPipelineShaderStageCreateFlags        flags
            VK_SHADER_STAGE_VERTEX_BIT,                          // VkShaderStageFlagBits                stage
            DE_NULL,                                             // VkShaderModule                        module
            "main",                                              // const char*                            pName
            nullptr, // const VkSpecializationInfo*            pSpecializationInfo
        });

    // Mesh shader.
    auto currStage = m_internalData->pipelineShaderStages.begin();
    {
        m_internalData->meshShader = meshShader;
        m_internalData->meshShader.setLayoutAndSpecialization(&layout, meshSpecializationInfo);
        if (!isConstructionTypeShaderObject(m_internalData->pipelineConstructionType))
            m_internalData->meshShader.createModule();

        auto &stageInfo = *currStage;

        stageInfo.stage               = VK_SHADER_STAGE_MESH_BIT_EXT;
        stageInfo.module              = m_internalData->meshShader.getModule();
        stageInfo.pSpecializationInfo = meshSpecializationInfo;

        ++currStage;
    }

    if (hasTask)
    {
        m_internalData->taskShader = taskShader;
        m_internalData->taskShader.setLayoutAndSpecialization(&layout, taskSpecializationInfo);
        if (!isConstructionTypeShaderObject(m_internalData->pipelineConstructionType))
            m_internalData->taskShader.createModule();

        auto &stageInfo = *currStage;

        stageInfo.stage               = VK_SHADER_STAGE_TASK_BIT_EXT;
        stageInfo.module              = m_internalData->taskShader.getModule();
        stageInfo.pSpecializationInfo = taskSpecializationInfo;

        ++currStage;
    }

    if (pViewportState)
    {
        if (!viewports.empty())
        {
            pViewportState->viewportCount = (uint32_t)viewports.size();
            pViewportState->pViewports    = &viewports[0];
        }
        if (!scissors.empty())
        {
            pViewportState->scissorCount = (uint32_t)scissors.size();
            pViewportState->pScissors    = &scissors[0];
        }
    }

    // if pipeline layout was not specified with setupMonolithicPipelineLayout
    // then use layout from setupPreRasterizationMeshShaderState for link pipeline
    if (!m_internalData->explicitLinkPipelineLayoutSet)
        m_internalData->monolithicPipelineCreateInfo.layout = *layout;

    if (!isConstructionTypeLibrary(m_internalData->pipelineConstructionType))
    {
        m_internalData->monolithicPipelineCreateInfo.renderPass          = renderPass;
        m_internalData->monolithicPipelineCreateInfo.subpass             = subpass;
        m_internalData->monolithicPipelineCreateInfo.pRasterizationState = pRasterizationState;
        m_internalData->monolithicPipelineCreateInfo.pViewportState      = pViewportState;
        m_internalData->monolithicPipelineCreateInfo.stageCount          = 1u + taskShaderCount;
        m_internalData->monolithicPipelineCreateInfo.pStages             = m_internalData->pipelineShaderStages.data();
        m_internalData->monolithicPipelineCreateInfo.pTessellationState  = pTessellationState;
    }
    else
    {
        auto libraryCreateInfo =
            makeGraphicsPipelineLibraryCreateInfo(VK_GRAPHICS_PIPELINE_LIBRARY_PRE_RASTERIZATION_SHADERS_BIT_EXT);
        void *firstStructInChain = reinterpret_cast<void *>(&libraryCreateInfo);
        addToChain(&firstStructInChain, m_internalData->pFragmentShadingRateState);
        addToChain(&firstStructInChain, m_internalData->pRenderingState.ptr);
        addToChain(&firstStructInChain, partCreationFeedback);
        addToChain(&firstStructInChain, m_internalData->pPipelineRobustnessState.ptr);

        VkPipelineDynamicStateCreateInfo pickedDynamicStateInfo = initVulkanStructure();
        std::vector<VkDynamicState> states;

        if (m_internalData->pDynamicState)
        {
            states = getDynamicStates(m_internalData->pDynamicState, m_internalData->setupState);

            pickedDynamicStateInfo.pDynamicStates    = states.data();
            pickedDynamicStateInfo.dynamicStateCount = static_cast<uint32_t>(states.size());
        }

        VkGraphicsPipelineCreateInfo pipelinePartCreateInfo = initVulkanStructure();
        pipelinePartCreateInfo.pNext                        = firstStructInChain;
        pipelinePartCreateInfo.flags               = m_internalData->pipelineFlags | VK_PIPELINE_CREATE_LIBRARY_BIT_KHR;
        pipelinePartCreateInfo.layout              = *layout;
        pipelinePartCreateInfo.renderPass          = renderPass;
        pipelinePartCreateInfo.subpass             = subpass;
        pipelinePartCreateInfo.pRasterizationState = pRasterizationState;
        pipelinePartCreateInfo.pViewportState      = pViewportState;
        pipelinePartCreateInfo.stageCount          = 1u + taskShaderCount;
        pipelinePartCreateInfo.pStages             = m_internalData->pipelineShaderStages.data();
        pipelinePartCreateInfo.pTessellationState  = pTessellationState;
        pipelinePartCreateInfo.pDynamicState       = &pickedDynamicStateInfo;

        if (m_internalData->pipelineConstructionType == PIPELINE_CONSTRUCTION_TYPE_LINK_TIME_OPTIMIZED_LIBRARY)
            pipelinePartCreateInfo.flags |= VK_PIPELINE_CREATE_RETAIN_LINK_TIME_OPTIMIZATION_INFO_BIT_EXT;

        VkPipelineCreateFlags2CreateInfoKHR pipelineFlags2CreateInfo = initVulkanStructure();
        if (m_internalData->pipelineFlags2)
        {
            pipelineFlags2CreateInfo.flags =
                m_internalData->pipelineFlags2 | translateCreateFlag(pipelinePartCreateInfo.flags);
            addToChain(&firstStructInChain, &pipelineFlags2CreateInfo);
            pipelinePartCreateInfo.flags = 0u;
        }

        m_pipelineParts[1] = createGraphicsPipeline(m_internalData->vk, m_internalData->device, partPipelineCache,
                                                    &pipelinePartCreateInfo);
    }

    return *this;
}
#endif // CTS_USES_VULKANSC

GraphicsPipelineWrapper &GraphicsPipelineWrapper::setupFragmentShaderState(
    const PipelineLayoutWrapper &layout, const VkRenderPass renderPass, const uint32_t subpass,
    const ShaderWrapper fragmentShader, const VkPipelineDepthStencilStateCreateInfo *depthStencilState,
    const VkPipelineMultisampleStateCreateInfo *multisampleState, const VkSpecializationInfo *specializationInfo,
    const VkPipelineCache partPipelineCache, PipelineCreationFeedbackCreateInfoWrapper partCreationFeedback,
    RenderingInputAttachmentIndexInfoWrapper renderingInputAttachmentIndexInfo)
{
    return setupFragmentShaderState2(layout, renderPass, subpass, fragmentShader,
                                     PipelineShaderStageModuleIdentifierCreateInfoWrapper(), depthStencilState,
                                     multisampleState, specializationInfo, partPipelineCache, partCreationFeedback,
                                     renderingInputAttachmentIndexInfo);
}

GraphicsPipelineWrapper &GraphicsPipelineWrapper::setupFragmentShaderState2(
    const PipelineLayoutWrapper &layout, const VkRenderPass renderPass, const uint32_t subpass,
    const ShaderWrapper fragmentShader, PipelineShaderStageModuleIdentifierCreateInfoWrapper fragmentShaderModuleId,
    const VkPipelineDepthStencilStateCreateInfo *depthStencilState,
    const VkPipelineMultisampleStateCreateInfo *multisampleState, const VkSpecializationInfo *specializationInfo,
    const VkPipelineCache partPipelineCache, PipelineCreationFeedbackCreateInfoWrapper partCreationFeedback,
    RenderingInputAttachmentIndexInfoWrapper renderingInputAttachmentIndexInfo)
{
    // make sure pipeline was not already build
    DE_ASSERT(m_pipelineFinal.get() == DE_NULL);

    // make sure states are set in order - no need to complicate logic to support out of order specification - this state needs to be set third
    DE_ASSERT(m_internalData &&
              (m_internalData->setupState == (PSS_VERTEX_INPUT_INTERFACE | PSS_PRE_RASTERIZATION_SHADERS)));

    // Unreference variables that are not used in Vulkan SC. No need to put this in ifdef.
    DE_UNREF(layout);
    DE_UNREF(renderPass);
    DE_UNREF(subpass);
    DE_UNREF(partPipelineCache);
    DE_UNREF(partCreationFeedback);
    DE_UNREF(fragmentShaderModuleId);

    m_internalData->setupState |= PSS_FRAGMENT_SHADER;
    m_internalData->pRenderingInputAttachmentIndex.ptr = renderingInputAttachmentIndexInfo.ptr;

    const auto pDepthStencilState =
        depthStencilState ? depthStencilState :
                            (m_internalData->useDefaultDepthStencilState ? &defaultDepthStencilState : DE_NULL);
    const auto pMultisampleState =
        multisampleState ? multisampleState :
                           (m_internalData->useDefaultMultisampleState ? &defaultMultisampleState : DE_NULL);
    const bool hasFrag = (fragmentShader.isSet() || fragmentShaderModuleId.ptr);

    VkPipelineCreateFlags shaderModuleIdFlags = 0u;

    uint32_t stageIndex = 1;
    if (hasFrag)
    {
        // find free space for fragment shader
        for (; stageIndex < 5; ++stageIndex)
        {
            if (m_internalData->pipelineShaderStages[stageIndex].stage == VK_SHADER_STAGE_VERTEX_BIT)
            {
                m_internalData->fragmentShader = fragmentShader;
                m_internalData->fragmentShader.setLayoutAndSpecialization(&layout, specializationInfo);
                if (!isConstructionTypeShaderObject(m_internalData->pipelineConstructionType))
                    m_internalData->fragmentShader.createModule();

                m_internalData->pipelineShaderStages[stageIndex].stage  = VK_SHADER_STAGE_FRAGMENT_BIT;
                m_internalData->pipelineShaderStages[stageIndex].module = m_internalData->fragmentShader.getModule();
                m_internalData->pipelineShaderStages[stageIndex].pSpecializationInfo = specializationInfo;
#ifndef CTS_USES_VULKANSC
                if (fragmentShaderModuleId.ptr)
                {
                    m_internalData->pipelineShaderIdentifiers.emplace_back(
                        new PipelineShaderStageModuleIdentifierCreateInfoWrapper(fragmentShaderModuleId.ptr));
                    m_internalData->pipelineShaderStages[stageIndex].pNext =
                        m_internalData->pipelineShaderIdentifiers.back().get()->ptr;

                    if (!fragmentShader.isSet())
                        shaderModuleIdFlags |= VK_PIPELINE_CREATE_FAIL_ON_PIPELINE_COMPILE_REQUIRED_BIT;
                }
#endif // CTS_USES_VULKANSC
                break;
            }
        }
    }

    if (!isConstructionTypeLibrary(m_internalData->pipelineConstructionType))
    {
        m_internalData->monolithicPipelineCreateInfo.pDepthStencilState = pDepthStencilState;
        m_internalData->monolithicPipelineCreateInfo.pMultisampleState  = pMultisampleState;
        m_internalData->monolithicPipelineCreateInfo.stageCount += (hasFrag ? 1u : 0u);
        m_internalData->monolithicPipelineCreateInfo.flags |= shaderModuleIdFlags;
    }

#ifndef CTS_USES_VULKANSC
    // note we could just use else to if statement above but sinc
    // this section is cut out for Vulkan SC its cleaner with separate if
    if (isConstructionTypeLibrary(m_internalData->pipelineConstructionType))
    {
        auto libraryCreateInfo =
            makeGraphicsPipelineLibraryCreateInfo(VK_GRAPHICS_PIPELINE_LIBRARY_FRAGMENT_SHADER_BIT_EXT);
        void *firstStructInChain = reinterpret_cast<void *>(&libraryCreateInfo);
        addToChain(&firstStructInChain, m_internalData->pFragmentShadingRateState);
        addToChain(&firstStructInChain, m_internalData->pRenderingState.ptr);
        addToChain(&firstStructInChain, m_internalData->pRenderingInputAttachmentIndex.ptr);
        addToChain(&firstStructInChain, partCreationFeedback.ptr);
        addToChain(&firstStructInChain, m_internalData->pRepresentativeFragmentTestState.ptr);
        addToChain(&firstStructInChain, m_internalData->pPipelineRobustnessState.ptr);

        VkPipelineDynamicStateCreateInfo pickedDynamicStateInfo = initVulkanStructure();
        std::vector<VkDynamicState> states;

        if (m_internalData->pDynamicState)
        {
            states = getDynamicStates(m_internalData->pDynamicState, m_internalData->setupState);

            pickedDynamicStateInfo.pDynamicStates    = states.data();
            pickedDynamicStateInfo.dynamicStateCount = static_cast<uint32_t>(states.size());
        }

        VkGraphicsPipelineCreateInfo pipelinePartCreateInfo = initVulkanStructure();
        pipelinePartCreateInfo.pNext                        = firstStructInChain;
        pipelinePartCreateInfo.flags =
            (m_internalData->pipelineFlags | VK_PIPELINE_CREATE_LIBRARY_BIT_KHR | shaderModuleIdFlags) &
            ~VK_PIPELINE_CREATE_DERIVATIVE_BIT;
        pipelinePartCreateInfo.layout             = *layout;
        pipelinePartCreateInfo.renderPass         = renderPass;
        pipelinePartCreateInfo.subpass            = subpass;
        pipelinePartCreateInfo.pDepthStencilState = pDepthStencilState;
        pipelinePartCreateInfo.pMultisampleState  = pMultisampleState;
        pipelinePartCreateInfo.stageCount         = hasFrag;
        pipelinePartCreateInfo.pStages       = hasFrag ? &m_internalData->pipelineShaderStages[stageIndex] : DE_NULL;
        pipelinePartCreateInfo.pDynamicState = &pickedDynamicStateInfo;

        if (m_internalData->pipelineConstructionType == PIPELINE_CONSTRUCTION_TYPE_LINK_TIME_OPTIMIZED_LIBRARY)
            pipelinePartCreateInfo.flags |= VK_PIPELINE_CREATE_RETAIN_LINK_TIME_OPTIMIZATION_INFO_BIT_EXT;

        if ((shaderModuleIdFlags & VK_PIPELINE_CREATE_FAIL_ON_PIPELINE_COMPILE_REQUIRED_BIT) != 0)
            m_internalData->failOnCompileWhenLinking = true;

        VkPipelineCreateFlags2CreateInfoKHR pipelineFlags2CreateInfo = initVulkanStructure();
        if (m_internalData->pipelineFlags2)
        {
            pipelineFlags2CreateInfo.flags =
                m_internalData->pipelineFlags2 | translateCreateFlag(pipelinePartCreateInfo.flags);
            addToChain(&firstStructInChain, &pipelineFlags2CreateInfo);
            pipelinePartCreateInfo.flags = 0u;
        }

        m_pipelineParts[2] = makeGraphicsPipeline(m_internalData->vk, m_internalData->device, partPipelineCache,
                                                  &pipelinePartCreateInfo);
    }
#endif // CTS_USES_VULKANSC

    return *this;
}

GraphicsPipelineWrapper &GraphicsPipelineWrapper::setupFragmentOutputState(
    const VkRenderPass renderPass, const uint32_t subpass, const VkPipelineColorBlendStateCreateInfo *colorBlendState,
    const VkPipelineMultisampleStateCreateInfo *multisampleState, const VkPipelineCache partPipelineCache,
    PipelineCreationFeedbackCreateInfoWrapper partCreationFeedback,
    RenderingAttachmentLocationInfoWrapper renderingAttachmentLocationInfo)
{
    // make sure pipeline was not already build
    DE_ASSERT(m_pipelineFinal.get() == DE_NULL);

    // make sure states are set in order - no need to complicate logic to support out of order specification - this state needs to be set last
    DE_ASSERT(m_internalData && (m_internalData->setupState ==
                                 (PSS_VERTEX_INPUT_INTERFACE | PSS_PRE_RASTERIZATION_SHADERS | PSS_FRAGMENT_SHADER)));
    m_internalData->setupState |= PSS_FRAGMENT_OUTPUT_INTERFACE;
    m_internalData->pRenderingAttachmentLocation.ptr = renderingAttachmentLocationInfo.ptr;

    // Unreference variables that are not used in Vulkan SC. No need to put this in ifdef.
    DE_UNREF(renderPass);
    DE_UNREF(subpass);
    DE_UNREF(partPipelineCache);
    DE_UNREF(partCreationFeedback);

    void *firstStructInChain = DE_NULL;
    addToChain(&firstStructInChain, m_internalData->pFragmentShadingRateState);

#ifndef CTS_USES_VULKANSC
    addToChain(&firstStructInChain, m_internalData->pRenderingState.ptr);
#endif // CTS_USES_VULKANSC

    const auto pColorBlendState = colorBlendState ?
                                      colorBlendState :
                                      (m_internalData->useDefaultColorBlendState ? &defaultColorBlendState : DE_NULL);
    const auto pMultisampleState =
        multisampleState ? multisampleState :
                           (m_internalData->useDefaultMultisampleState ? &defaultMultisampleState : DE_NULL);

    if (!isConstructionTypeLibrary(m_internalData->pipelineConstructionType))
    {
        m_internalData->monolithicPipelineCreateInfo.pNext = firstStructInChain;
        m_internalData->monolithicPipelineCreateInfo.flags |= m_internalData->pipelineFlags;
        m_internalData->monolithicPipelineCreateInfo.pColorBlendState  = pColorBlendState;
        m_internalData->monolithicPipelineCreateInfo.pMultisampleState = pMultisampleState;
    }

#ifndef CTS_USES_VULKANSC
    // note we could just use else to if statement above but sinc
    // this section is cut out for Vulkan SC its cleaner with separate if
    if (isConstructionTypeLibrary(m_internalData->pipelineConstructionType))
    {
        auto libraryCreateInfo =
            makeGraphicsPipelineLibraryCreateInfo(VK_GRAPHICS_PIPELINE_LIBRARY_FRAGMENT_OUTPUT_INTERFACE_BIT_EXT);
        addToChain(&firstStructInChain, &libraryCreateInfo);
        addToChain(&firstStructInChain, partCreationFeedback.ptr);
<<<<<<< HEAD
        addToChain(&firstStructInChain, m_internalData->pRenderingAttachmentLocation.ptr);
=======
        addToChain(&firstStructInChain, m_internalData->pPipelineRobustnessState.ptr);
>>>>>>> 713b64eb

        VkPipelineDynamicStateCreateInfo pickedDynamicStateInfo = initVulkanStructure();
        std::vector<VkDynamicState> states;

        if (m_internalData->pDynamicState)
        {
            states = getDynamicStates(m_internalData->pDynamicState, m_internalData->setupState);

            pickedDynamicStateInfo.pDynamicStates    = states.data();
            pickedDynamicStateInfo.dynamicStateCount = static_cast<uint32_t>(states.size());
        }

        VkGraphicsPipelineCreateInfo pipelinePartCreateInfo = initVulkanStructure();
        pipelinePartCreateInfo.pNext                        = firstStructInChain;
        pipelinePartCreateInfo.flags =
            (m_internalData->pipelineFlags | VK_PIPELINE_CREATE_LIBRARY_BIT_KHR) & ~VK_PIPELINE_CREATE_DERIVATIVE_BIT;
        pipelinePartCreateInfo.renderPass        = renderPass;
        pipelinePartCreateInfo.subpass           = subpass;
        pipelinePartCreateInfo.pColorBlendState  = pColorBlendState;
        pipelinePartCreateInfo.pMultisampleState = pMultisampleState;
        pipelinePartCreateInfo.pDynamicState     = &pickedDynamicStateInfo;

        if (m_internalData->pipelineConstructionType == PIPELINE_CONSTRUCTION_TYPE_LINK_TIME_OPTIMIZED_LIBRARY)
            pipelinePartCreateInfo.flags |= VK_PIPELINE_CREATE_RETAIN_LINK_TIME_OPTIMIZATION_INFO_BIT_EXT;

        VkPipelineCreateFlags2CreateInfoKHR pipelineFlags2CreateInfo = initVulkanStructure();
        if (m_internalData->pipelineFlags2)
        {
            pipelineFlags2CreateInfo.flags =
                m_internalData->pipelineFlags2 | translateCreateFlag(pipelinePartCreateInfo.flags);
            addToChain(&firstStructInChain, &pipelineFlags2CreateInfo);
            pipelinePartCreateInfo.flags = 0u;
        }

        m_pipelineParts[3] = makeGraphicsPipeline(m_internalData->vk, m_internalData->device, partPipelineCache,
                                                  &pipelinePartCreateInfo);
    }
#endif // CTS_USES_VULKANSC

    return *this;
}

#ifndef CTS_USES_VULKANSC
vk::VkShaderStageFlags GraphicsPipelineWrapper::getNextStages(vk::VkShaderStageFlagBits shaderStage,
                                                              bool tessellationShaders, bool geometryShaders, bool link)
{
    if (link)
    {
        if (shaderStage == vk::VK_SHADER_STAGE_VERTEX_BIT)
        {
            if (m_internalData->tessellationControlShader.isSet())
                return vk::VK_SHADER_STAGE_TESSELLATION_CONTROL_BIT;
            if (m_internalData->geometryShader.isSet())
                return vk::VK_SHADER_STAGE_GEOMETRY_BIT;
            if (m_internalData->fragmentShader.isSet())
                return vk::VK_SHADER_STAGE_FRAGMENT_BIT;
        }
        if (shaderStage == vk::VK_SHADER_STAGE_TESSELLATION_CONTROL_BIT)
            return vk::VK_SHADER_STAGE_TESSELLATION_EVALUATION_BIT;
        if (shaderStage == vk::VK_SHADER_STAGE_TESSELLATION_EVALUATION_BIT)
        {
            if (m_internalData->geometryShader.isSet())
                return vk::VK_SHADER_STAGE_GEOMETRY_BIT;
            if (m_internalData->fragmentShader.isSet())
                return vk::VK_SHADER_STAGE_FRAGMENT_BIT;
        }
        if (shaderStage == vk::VK_SHADER_STAGE_GEOMETRY_BIT)
        {
            if (m_internalData->fragmentShader.isSet())
                return vk::VK_SHADER_STAGE_FRAGMENT_BIT;
        }
        if (shaderStage == vk::VK_SHADER_STAGE_TASK_BIT_EXT)
        {
            if (m_internalData->meshShader.isSet())
                return vk::VK_SHADER_STAGE_MESH_BIT_EXT;
            if (m_internalData->fragmentShader.isSet())
                return vk::VK_SHADER_STAGE_FRAGMENT_BIT;
        }
        if (shaderStage == vk::VK_SHADER_STAGE_MESH_BIT_EXT)
        {
            if (m_internalData->fragmentShader.isSet())
                return vk::VK_SHADER_STAGE_FRAGMENT_BIT;
        }
    }
    else
    {
        if (shaderStage == vk::VK_SHADER_STAGE_VERTEX_BIT)
        {
            VkShaderStageFlags flags = vk::VK_SHADER_STAGE_FRAGMENT_BIT;
            if (tessellationShaders)
                flags |= vk::VK_SHADER_STAGE_TESSELLATION_CONTROL_BIT;
            if (geometryShaders)
                flags |= vk::VK_SHADER_STAGE_GEOMETRY_BIT;
            return flags;
        }
        else if (shaderStage == vk::VK_SHADER_STAGE_TESSELLATION_CONTROL_BIT)
        {
            return vk::VK_SHADER_STAGE_TESSELLATION_EVALUATION_BIT;
        }
        else if (shaderStage == vk::VK_SHADER_STAGE_TESSELLATION_EVALUATION_BIT)
        {
            VkShaderStageFlags flags = vk::VK_SHADER_STAGE_FRAGMENT_BIT;
            if (geometryShaders)
                flags |= vk::VK_SHADER_STAGE_GEOMETRY_BIT;
            return flags;
        }
        else if (shaderStage == vk::VK_SHADER_STAGE_GEOMETRY_BIT)
        {
            return vk::VK_SHADER_STAGE_FRAGMENT_BIT;
        }
        else if (shaderStage == vk::VK_SHADER_STAGE_TASK_BIT_EXT)
        {
            return vk::VK_SHADER_STAGE_MESH_BIT_EXT;
        }
        else if (shaderStage == vk::VK_SHADER_STAGE_MESH_BIT_EXT)
        {
            return vk::VK_SHADER_STAGE_FRAGMENT_BIT;
        }
    }
    return 0;
}

vk::VkShaderCreateInfoEXT GraphicsPipelineWrapper::makeShaderCreateInfo(VkShaderStageFlagBits stage,
                                                                        ShaderWrapper &shader, bool link, bool binary,
                                                                        ShaderWrapper &other)
{
    if (binary)
        shader.getShaderBinary();

    vk::VkShaderCreateInfoEXT shaderCreateInfo = vk::initVulkanStructure();
    shaderCreateInfo.flags =
        link ? (vk::VkShaderCreateFlagsEXT)vk::VK_SHADER_CREATE_LINK_STAGE_BIT_EXT : (vk::VkShaderCreateFlagsEXT)0u;
    shaderCreateInfo.stage = stage;
    shaderCreateInfo.nextStage =
        getNextStages(stage, m_internalData->tessellationShaderFeature, m_internalData->geometryShaderFeature, link);
    if (binary)
    {
        shaderCreateInfo.codeType = vk::VK_SHADER_CODE_TYPE_BINARY_EXT;
        shaderCreateInfo.codeSize = shader.getShaderBinaryDataSize();
        shaderCreateInfo.pCode    = shader.getShaderBinaryData();
    }
    else
    {
        shaderCreateInfo.codeType = vk::VK_SHADER_CODE_TYPE_SPIRV_EXT;
        shaderCreateInfo.codeSize = shader.getCodeSize();
        shaderCreateInfo.pCode    = shader.getBinary();
    }
    shaderCreateInfo.pName = "main";
    if (shader.getPipelineLayout() != DE_NULL)
    {
        shaderCreateInfo.setLayoutCount         = shader.getPipelineLayout()->getSetLayoutCount();
        shaderCreateInfo.pSetLayouts            = shader.getPipelineLayout()->getSetLayouts();
        shaderCreateInfo.pushConstantRangeCount = shader.getPipelineLayout()->getPushConstantRangeCount();
        shaderCreateInfo.pPushConstantRanges    = shader.getPipelineLayout()->getPushConstantRanges();
    }
    // Pipeline layouts and push constant ranges must match between shaders that are used together
    if (other.isSet() && shaderCreateInfo.setLayoutCount == 0)
    {
        shaderCreateInfo.setLayoutCount = other.getPipelineLayout()->getSetLayoutCount();
        shaderCreateInfo.pSetLayouts    = other.getPipelineLayout()->getSetLayouts();
    }
    if (other.isSet() && shaderCreateInfo.pushConstantRangeCount == 0)
    {
        shaderCreateInfo.pushConstantRangeCount = other.getPipelineLayout()->getPushConstantRangeCount();
        shaderCreateInfo.pPushConstantRanges    = other.getPipelineLayout()->getPushConstantRanges();
    }
    shaderCreateInfo.pSpecializationInfo = shader.getSpecializationInfo();
    return shaderCreateInfo;
}

void GraphicsPipelineWrapper::createShaders(bool linked, bool binary)
{
    std::vector<vk::VkShaderCreateInfoEXT> createInfos;
    if (m_internalData->vertexShader.isSet())
        createInfos.push_back(makeShaderCreateInfo(vk::VK_SHADER_STAGE_VERTEX_BIT, m_internalData->vertexShader, linked,
                                                   binary, m_internalData->fragmentShader));
    if (m_internalData->tessellationControlShader.isSet())
        createInfos.push_back(makeShaderCreateInfo(vk::VK_SHADER_STAGE_TESSELLATION_CONTROL_BIT,
                                                   m_internalData->tessellationControlShader, linked, binary,
                                                   m_internalData->fragmentShader));
    if (m_internalData->tessellationEvaluationShader.isSet())
        createInfos.push_back(makeShaderCreateInfo(vk::VK_SHADER_STAGE_TESSELLATION_EVALUATION_BIT,
                                                   m_internalData->tessellationEvaluationShader, linked, binary,
                                                   m_internalData->fragmentShader));
    if (m_internalData->geometryShader.isSet())
        createInfos.push_back(makeShaderCreateInfo(vk::VK_SHADER_STAGE_GEOMETRY_BIT, m_internalData->geometryShader,
                                                   linked, binary, m_internalData->fragmentShader));
    if (m_internalData->fragmentShader.isSet())
        createInfos.push_back(makeShaderCreateInfo(vk::VK_SHADER_STAGE_FRAGMENT_BIT, m_internalData->fragmentShader,
                                                   linked, binary, m_internalData->vertexShader));
    if (m_internalData->taskShader.isSet())
        createInfos.push_back(makeShaderCreateInfo(vk::VK_SHADER_STAGE_TASK_BIT_EXT, m_internalData->taskShader, linked,
                                                   binary, m_internalData->fragmentShader));
    if (m_internalData->meshShader.isSet())
    {
        createInfos.push_back(makeShaderCreateInfo(vk::VK_SHADER_STAGE_MESH_BIT_EXT, m_internalData->meshShader, linked,
                                                   binary, m_internalData->fragmentShader));
        if (!m_internalData->taskShader.isSet())
            createInfos.back().flags |= vk::VK_SHADER_CREATE_NO_TASK_SHADER_BIT_EXT;
    }

    std::vector<VkShaderEXT> shaders(createInfos.size());
    m_internalData->vk.createShadersEXT(m_internalData->device, (uint32_t)createInfos.size(), createInfos.data(),
                                        DE_NULL, shaders.data());
    uint32_t shaderIndex = 0;
    if (m_internalData->vertexShader.isSet())
        m_internalData->vertexShader.setShader(
            Move<VkShaderEXT>(check<VkShaderEXT>(shaders[shaderIndex++]),
                              Deleter<VkShaderEXT>(m_internalData->vk, m_internalData->device, DE_NULL)));
    if (m_internalData->tessellationControlShader.isSet())
        m_internalData->tessellationControlShader.setShader(
            Move<VkShaderEXT>(check<VkShaderEXT>(shaders[shaderIndex++]),
                              Deleter<VkShaderEXT>(m_internalData->vk, m_internalData->device, DE_NULL)));
    if (m_internalData->tessellationEvaluationShader.isSet())
        m_internalData->tessellationEvaluationShader.setShader(
            Move<VkShaderEXT>(check<VkShaderEXT>(shaders[shaderIndex++]),
                              Deleter<VkShaderEXT>(m_internalData->vk, m_internalData->device, DE_NULL)));
    if (m_internalData->geometryShader.isSet())
        m_internalData->geometryShader.setShader(
            Move<VkShaderEXT>(check<VkShaderEXT>(shaders[shaderIndex++]),
                              Deleter<VkShaderEXT>(m_internalData->vk, m_internalData->device, DE_NULL)));
    if (m_internalData->fragmentShader.isSet())
        m_internalData->fragmentShader.setShader(
            Move<VkShaderEXT>(check<VkShaderEXT>(shaders[shaderIndex++]),
                              Deleter<VkShaderEXT>(m_internalData->vk, m_internalData->device, DE_NULL)));
    if (m_internalData->taskShader.isSet())
        m_internalData->taskShader.setShader(
            Move<VkShaderEXT>(check<VkShaderEXT>(shaders[shaderIndex++]),
                              Deleter<VkShaderEXT>(m_internalData->vk, m_internalData->device, DE_NULL)));
    if (m_internalData->meshShader.isSet())
        m_internalData->meshShader.setShader(
            Move<VkShaderEXT>(check<VkShaderEXT>(shaders[shaderIndex++]),
                              Deleter<VkShaderEXT>(m_internalData->vk, m_internalData->device, DE_NULL)));
}
#endif

void GraphicsPipelineWrapper::buildPipeline(const VkPipelineCache pipelineCache, const VkPipeline basePipelineHandle,
                                            const int32_t basePipelineIndex,
                                            PipelineCreationFeedbackCreateInfoWrapper creationFeedback)
{
    // make sure we are not trying to build pipeline second time
    DE_ASSERT(m_pipelineFinal.get() == DE_NULL);

    // make sure all states were set
    DE_ASSERT(m_internalData &&
              (m_internalData->setupState == (PSS_VERTEX_INPUT_INTERFACE | PSS_PRE_RASTERIZATION_SHADERS |
                                              PSS_FRAGMENT_SHADER | PSS_FRAGMENT_OUTPUT_INTERFACE)));

    // Unreference variables that are not used in Vulkan SC. No need to put this in ifdef.
    DE_UNREF(creationFeedback);

    VkGraphicsPipelineCreateInfo *pointerToCreateInfo = &m_internalData->monolithicPipelineCreateInfo;

    if (isConstructionTypeShaderObject(m_internalData->pipelineConstructionType))
    {
#ifndef CTS_USES_VULKANSC
        // Dynamic states that don't require additional extensions
        std::vector<vk::VkDynamicState> dynamicStates = {
            vk::VK_DYNAMIC_STATE_VIEWPORT_WITH_COUNT,
            vk::VK_DYNAMIC_STATE_SCISSOR_WITH_COUNT,
            vk::VK_DYNAMIC_STATE_LINE_WIDTH,
            vk::VK_DYNAMIC_STATE_DEPTH_BIAS,
            vk::VK_DYNAMIC_STATE_BLEND_CONSTANTS,
            vk::VK_DYNAMIC_STATE_DEPTH_BOUNDS,
            vk::VK_DYNAMIC_STATE_STENCIL_COMPARE_MASK,
            vk::VK_DYNAMIC_STATE_STENCIL_WRITE_MASK,
            vk::VK_DYNAMIC_STATE_STENCIL_REFERENCE,
            vk::VK_DYNAMIC_STATE_CULL_MODE_EXT,
            vk::VK_DYNAMIC_STATE_DEPTH_BOUNDS_TEST_ENABLE_EXT,
            vk::VK_DYNAMIC_STATE_DEPTH_COMPARE_OP_EXT,
            vk::VK_DYNAMIC_STATE_DEPTH_TEST_ENABLE_EXT,
            vk::VK_DYNAMIC_STATE_DEPTH_WRITE_ENABLE_EXT,
            vk::VK_DYNAMIC_STATE_FRONT_FACE_EXT,
            vk::VK_DYNAMIC_STATE_PRIMITIVE_TOPOLOGY_EXT,
            vk::VK_DYNAMIC_STATE_STENCIL_OP_EXT,
            vk::VK_DYNAMIC_STATE_STENCIL_TEST_ENABLE_EXT,
            vk::VK_DYNAMIC_STATE_VERTEX_INPUT_BINDING_STRIDE_EXT,
            vk::VK_DYNAMIC_STATE_DEPTH_BIAS_ENABLE_EXT,
            vk::VK_DYNAMIC_STATE_PRIMITIVE_RESTART_ENABLE_EXT,
            vk::VK_DYNAMIC_STATE_RASTERIZER_DISCARD_ENABLE_EXT,
            vk::VK_DYNAMIC_STATE_LOGIC_OP_EXT,
            vk::VK_DYNAMIC_STATE_PATCH_CONTROL_POINTS_EXT,
            vk::VK_DYNAMIC_STATE_TESSELLATION_DOMAIN_ORIGIN_EXT,
            vk::VK_DYNAMIC_STATE_DEPTH_CLAMP_ENABLE_EXT,
            vk::VK_DYNAMIC_STATE_POLYGON_MODE_EXT,
            vk::VK_DYNAMIC_STATE_RASTERIZATION_SAMPLES_EXT,
            vk::VK_DYNAMIC_STATE_SAMPLE_MASK_EXT,
            vk::VK_DYNAMIC_STATE_ALPHA_TO_COVERAGE_ENABLE_EXT,
            vk::VK_DYNAMIC_STATE_ALPHA_TO_ONE_ENABLE_EXT,
            vk::VK_DYNAMIC_STATE_LOGIC_OP_ENABLE_EXT,
            vk::VK_DYNAMIC_STATE_COLOR_BLEND_ENABLE_EXT,
            vk::VK_DYNAMIC_STATE_COLOR_BLEND_EQUATION_EXT,
            vk::VK_DYNAMIC_STATE_COLOR_WRITE_MASK_EXT,
            vk::VK_DYNAMIC_STATE_VERTEX_INPUT_EXT,
        };

        vk::VkPhysicalDeviceMeshShaderFeaturesEXT meshShaderFeatures = initVulkanStructure();
        vk::VkPhysicalDeviceFeatures2 features                       = initVulkanStructure(&meshShaderFeatures);
        m_internalData->vki.getPhysicalDeviceFeatures2(m_internalData->physicalDevice, &features);

        m_internalData->tessellationShaderFeature = features.features.tessellationShader;
        m_internalData->geometryShaderFeature     = features.features.geometryShader;
        m_internalData->taskShaderFeature         = meshShaderFeatures.taskShader;
        m_internalData->meshShaderFeature         = meshShaderFeatures.meshShader;

        DE_ASSERT(m_internalData->extensionEnabled("VK_EXT_shader_object"));

        // Add dynamic states that are required for each enabled extension
        if (m_internalData->extensionEnabled("VK_EXT_transform_feedback"))
            dynamicStates.push_back(vk::VK_DYNAMIC_STATE_RASTERIZATION_STREAM_EXT);
        if (m_internalData->extensionEnabled("VK_EXT_blend_operation_advanced"))
            dynamicStates.push_back(vk::VK_DYNAMIC_STATE_COLOR_BLEND_ADVANCED_EXT);
        if (m_internalData->extensionEnabled("VK_EXT_conservative_rasterization"))
            dynamicStates.push_back(vk::VK_DYNAMIC_STATE_CONSERVATIVE_RASTERIZATION_MODE_EXT);
        if (m_internalData->extensionEnabled("VK_NV_framebuffer_mixed_samples"))
            dynamicStates.push_back(vk::VK_DYNAMIC_STATE_COVERAGE_MODULATION_MODE_NV);
        if (m_internalData->extensionEnabled("VK_NV_framebuffer_mixed_samples"))
            dynamicStates.push_back(vk::VK_DYNAMIC_STATE_COVERAGE_MODULATION_TABLE_ENABLE_NV);
        if (m_internalData->extensionEnabled("VK_NV_framebuffer_mixed_samples"))
            dynamicStates.push_back(vk::VK_DYNAMIC_STATE_COVERAGE_MODULATION_TABLE_NV);
        if (m_internalData->extensionEnabled("VK_NV_coverage_reduction_mode"))
            dynamicStates.push_back(vk::VK_DYNAMIC_STATE_COVERAGE_REDUCTION_MODE_NV);
        if (m_internalData->extensionEnabled("VK_NV_fragment_coverage_to_color"))
            dynamicStates.push_back(vk::VK_DYNAMIC_STATE_COVERAGE_TO_COLOR_ENABLE_NV);
        if (m_internalData->extensionEnabled("VK_NV_fragment_coverage_to_color"))
            dynamicStates.push_back(vk::VK_DYNAMIC_STATE_COVERAGE_TO_COLOR_LOCATION_NV);
        if (m_internalData->extensionEnabled("VK_EXT_depth_clip_enable"))
            dynamicStates.push_back(vk::VK_DYNAMIC_STATE_DEPTH_CLIP_ENABLE_EXT);
        if (m_internalData->extensionEnabled("VK_EXT_depth_clip_control"))
            dynamicStates.push_back(vk::VK_DYNAMIC_STATE_DEPTH_CLIP_NEGATIVE_ONE_TO_ONE_EXT);
        if (m_internalData->extensionEnabled("VK_EXT_color_write_enable"))
            dynamicStates.push_back(vk::VK_DYNAMIC_STATE_COLOR_WRITE_ENABLE_EXT);
        if (m_internalData->extensionEnabled("VK_EXT_conservative_rasterization"))
            dynamicStates.push_back(vk::VK_DYNAMIC_STATE_EXTRA_PRIMITIVE_OVERESTIMATION_SIZE_EXT);
        if (m_internalData->extensionEnabled("VK_KHR_line_rasterization") ||
            m_internalData->extensionEnabled("VK_EXT_line_rasterization"))
            dynamicStates.push_back(vk::VK_DYNAMIC_STATE_LINE_RASTERIZATION_MODE_EXT);
        if (m_internalData->extensionEnabled("VK_KHR_line_rasterization") ||
            m_internalData->extensionEnabled("VK_EXT_line_rasterization"))
            dynamicStates.push_back(vk::VK_DYNAMIC_STATE_LINE_STIPPLE_ENABLE_EXT);
        if (m_internalData->extensionEnabled("VK_KHR_line_rasterization") ||
            m_internalData->extensionEnabled("VK_EXT_line_rasterization"))
            dynamicStates.push_back(vk::VK_DYNAMIC_STATE_LINE_STIPPLE_KHR);
        if (m_internalData->extensionEnabled("VK_EXT_provoking_vertex"))
            dynamicStates.push_back(vk::VK_DYNAMIC_STATE_PROVOKING_VERTEX_MODE_EXT);
        if (m_internalData->extensionEnabled("VK_KHR_fragment_shading_rate"))
            dynamicStates.push_back(vk::VK_DYNAMIC_STATE_FRAGMENT_SHADING_RATE_KHR);
        if (m_internalData->extensionEnabled("VK_NV_representative_fragment_test"))
            dynamicStates.push_back(vk::VK_DYNAMIC_STATE_REPRESENTATIVE_FRAGMENT_TEST_ENABLE_NV);
        if (m_internalData->extensionEnabled("VK_EXT_sample_locations"))
            dynamicStates.push_back(vk::VK_DYNAMIC_STATE_SAMPLE_LOCATIONS_ENABLE_EXT);
        if (m_internalData->extensionEnabled("VK_EXT_sample_locations"))
            dynamicStates.push_back(vk::VK_DYNAMIC_STATE_SAMPLE_LOCATIONS_EXT);
        // Not working with VK_KHR_fragment_shading_rate
        /*if (m_internalData->extensionEnabled("VK_NV_shading_rate_image"))
            dynamicStates.push_back(vk::VK_DYNAMIC_STATE_SHADING_RATE_IMAGE_ENABLE_NV);
        if (m_internalData->extensionEnabled("VK_NV_shading_rate_image"))
            dynamicStates.push_back(vk::VK_DYNAMIC_STATE_VIEWPORT_COARSE_SAMPLE_ORDER_NV);
        if (m_internalData->extensionEnabled("VK_NV_shading_rate_image"))
            dynamicStates.push_back(vk::VK_DYNAMIC_STATE_VIEWPORT_SHADING_RATE_PALETTE_NV);*/
        if (m_internalData->extensionEnabled("VK_NV_viewport_swizzle"))
            dynamicStates.push_back(vk::VK_DYNAMIC_STATE_VIEWPORT_SWIZZLE_NV);
        if (m_internalData->extensionEnabled("VK_NV_clip_space_w_scaling"))
            dynamicStates.push_back(vk::VK_DYNAMIC_STATE_VIEWPORT_W_SCALING_ENABLE_NV);
        if (m_internalData->extensionEnabled("VK_NV_clip_space_w_scaling"))
            dynamicStates.push_back(vk::VK_DYNAMIC_STATE_VIEWPORT_W_SCALING_NV);
        if (m_internalData->extensionEnabled("VK_NV_scissor_exclusive"))
            dynamicStates.push_back(vk::VK_DYNAMIC_STATE_EXCLUSIVE_SCISSOR_ENABLE_NV);
        if (m_internalData->extensionEnabled("VK_NV_scissor_exclusive"))
            dynamicStates.push_back(vk::VK_DYNAMIC_STATE_EXCLUSIVE_SCISSOR_NV);
        if (m_internalData->extensionEnabled("VK_EXT_discard_rectangles"))
            dynamicStates.push_back(vk::VK_DYNAMIC_STATE_DISCARD_RECTANGLE_ENABLE_EXT);
        if (m_internalData->extensionEnabled("VK_EXT_discard_rectangles"))
            dynamicStates.push_back(vk::VK_DYNAMIC_STATE_DISCARD_RECTANGLE_EXT);
        if (m_internalData->extensionEnabled("VK_EXT_discard_rectangles"))
            dynamicStates.push_back(vk::VK_DYNAMIC_STATE_DISCARD_RECTANGLE_MODE_EXT);
        if (m_internalData->extensionEnabled("VK_EXT_attachment_feedback_loop_dynamic_state"))
            dynamicStates.push_back(vk::VK_DYNAMIC_STATE_ATTACHMENT_FEEDBACK_LOOP_ENABLE_EXT);

        // Remove dynamic states that were already set as dynamic for the pipeline
        // These dynamic state will already be set in the tests
        bool depthClampEnableDynamic = false;
        if (pointerToCreateInfo->pDynamicState)
        {
            for (uint32_t i = 0; i < pointerToCreateInfo->pDynamicState->dynamicStateCount; ++i)
            {
                if (pointerToCreateInfo->pDynamicState->pDynamicStates[i] == vk::VK_DYNAMIC_STATE_VIEWPORT)
                    dynamicStates.erase(std::remove(dynamicStates.begin(), dynamicStates.end(),
                                                    vk::VK_DYNAMIC_STATE_VIEWPORT_WITH_COUNT),
                                        dynamicStates.end());
                else if (pointerToCreateInfo->pDynamicState->pDynamicStates[i] == vk::VK_DYNAMIC_STATE_SCISSOR)
                    dynamicStates.erase(std::remove(dynamicStates.begin(), dynamicStates.end(),
                                                    vk::VK_DYNAMIC_STATE_SCISSOR_WITH_COUNT),
                                        dynamicStates.end());
                else if (pointerToCreateInfo->pDynamicState->pDynamicStates[i] ==
                         vk::VK_DYNAMIC_STATE_COLOR_BLEND_ADVANCED_EXT)
                {
                    dynamicStates.erase(std::remove(dynamicStates.begin(), dynamicStates.end(),
                                                    vk::VK_DYNAMIC_STATE_COLOR_BLEND_ADVANCED_EXT),
                                        dynamicStates.end());
                    dynamicStates.erase(std::remove(dynamicStates.begin(), dynamicStates.end(),
                                                    vk::VK_DYNAMIC_STATE_COLOR_BLEND_EQUATION_EXT),
                                        dynamicStates.end());
                }
                else if (pointerToCreateInfo->pDynamicState->pDynamicStates[i] == vk::VK_DYNAMIC_STATE_VERTEX_INPUT_EXT)
                {
                    dynamicStates.erase(
                        std::remove(dynamicStates.begin(), dynamicStates.end(), vk::VK_DYNAMIC_STATE_VERTEX_INPUT_EXT),
                        dynamicStates.end());
                    dynamicStates.erase(std::remove(dynamicStates.begin(), dynamicStates.end(),
                                                    vk::VK_DYNAMIC_STATE_VERTEX_INPUT_BINDING_STRIDE_EXT),
                                        dynamicStates.end());
                }
                else
                    dynamicStates.erase(std::remove(dynamicStates.begin(), dynamicStates.end(),
                                                    pointerToCreateInfo->pDynamicState->pDynamicStates[i]),
                                        dynamicStates.end());

                if (pointerToCreateInfo->pDynamicState->pDynamicStates[i] ==
                    vk::VK_DYNAMIC_STATE_DEPTH_CLAMP_ENABLE_EXT)
                    depthClampEnableDynamic = true;
            }
        }

        m_internalData->shaderObjectDynamicStates = dynamicStates;

        // Save state needed for setting shader object dynamic state
        auto state = &m_internalData->pipelineCreateState;
        if (pointerToCreateInfo->pViewportState)
        {
            if (pointerToCreateInfo->pViewportState->pViewports)
            {
                state->viewports.resize(pointerToCreateInfo->pViewportState->viewportCount);
                for (uint32_t i = 0; i < pointerToCreateInfo->pViewportState->viewportCount; ++i)
                    state->viewports[i] = pointerToCreateInfo->pViewportState->pViewports[i];
            }

            if (pointerToCreateInfo->pViewportState->pScissors)
            {
                state->scissors.resize(pointerToCreateInfo->pViewportState->scissorCount);
                for (uint32_t i = 0; i < pointerToCreateInfo->pViewportState->scissorCount; ++i)
                    state->scissors[i] = pointerToCreateInfo->pViewportState->pScissors[i];
            }

            const auto depthClipControl = findStructure<VkPipelineViewportDepthClipControlCreateInfoEXT>(
                pointerToCreateInfo->pViewportState->pNext);
            if (depthClipControl)
                state->negativeOneToOne = depthClipControl->negativeOneToOne;
            const auto viewportShadingRate = findStructure<VkPipelineViewportShadingRateImageStateCreateInfoNV>(
                pointerToCreateInfo->pViewportState->pNext);
            if (viewportShadingRate)
            {
                state->shadingRateImageEnable  = viewportShadingRate->shadingRateImageEnable;
                state->shadingRatePaletteCount = viewportShadingRate->viewportCount;
                state->shadingRatePalettes.resize(viewportShadingRate->viewportCount);
                state->shadingRatePaletteEntries.resize(viewportShadingRate->viewportCount);
                for (uint32_t i = 0; i < viewportShadingRate->viewportCount; ++i)
                {
                    state->shadingRatePalettes[i] = viewportShadingRate->pShadingRatePalettes[i];
                    state->shadingRatePaletteEntries[i].resize(
                        viewportShadingRate->pShadingRatePalettes[i].shadingRatePaletteEntryCount);
                    for (uint32_t j = 0; j < viewportShadingRate->pShadingRatePalettes[i].shadingRatePaletteEntryCount;
                         ++j)
                        state->shadingRatePaletteEntries[i][j] =
                            viewportShadingRate->pShadingRatePalettes[i].pShadingRatePaletteEntries[j];
                    state->shadingRatePalettes[i].pShadingRatePaletteEntries =
                        state->shadingRatePaletteEntries[i].data();
                }
            }
            const auto viewportSwizzle =
                findStructure<VkPipelineViewportSwizzleStateCreateInfoNV>(pointerToCreateInfo->pViewportState->pNext);
            if (viewportSwizzle)
            {
                state->viewportSwizzles.resize(viewportSwizzle->viewportCount);
                for (uint32_t i = 0; i < viewportSwizzle->viewportCount; ++i)
                    state->viewportSwizzles[i] = viewportSwizzle->pViewportSwizzles[i];
            }
            const auto viewportWScaling =
                findStructure<VkPipelineViewportWScalingStateCreateInfoNV>(pointerToCreateInfo->pViewportState->pNext);
            if (viewportWScaling)
            {
                state->viewportWScalingEnable = viewportWScaling->viewportWScalingEnable;
                state->viewportWScalingCount  = viewportWScaling->viewportCount;
                state->viewportWScalings.resize(viewportWScaling->viewportCount);
                for (uint32_t i = 0; i < viewportWScaling->viewportCount; ++i)
                    state->viewportWScalings[i] = viewportWScaling->pViewportWScalings[i];
            }
            const auto coarseSampleOrder = findStructure<VkPipelineViewportCoarseSampleOrderStateCreateInfoNV>(
                pointerToCreateInfo->pViewportState->pNext);
            if (coarseSampleOrder)
            {
                state->coarseSampleOrderType        = coarseSampleOrder->sampleOrderType;
                state->coarseCustomSampleOrderCount = coarseSampleOrder->customSampleOrderCount;
                state->coarseCustomSampleOrders.resize(coarseSampleOrder->customSampleOrderCount);
                state->coarseSampleLocations.resize(coarseSampleOrder->customSampleOrderCount);
                for (uint32_t i = 0; i < coarseSampleOrder->customSampleOrderCount; ++i)
                {
                    state->coarseCustomSampleOrders[i] = coarseSampleOrder->pCustomSampleOrders[i];
                    state->coarseSampleLocations[i].resize(coarseSampleOrder->pCustomSampleOrders[i].sampleCount);
                    for (uint32_t j = 0; j < coarseSampleOrder->pCustomSampleOrders[i].sampleCount; ++j)
                        state->coarseSampleLocations[i][j] =
                            coarseSampleOrder->pCustomSampleOrders[i].pSampleLocations[j];
                    state->coarseCustomSampleOrders[i].pSampleLocations = state->coarseSampleLocations[i].data();
                }
            }
        }

        if (pointerToCreateInfo->pRasterizationState)
        {
            state->lineWidth               = pointerToCreateInfo->pRasterizationState->lineWidth;
            state->depthBiasConstantFactor = pointerToCreateInfo->pRasterizationState->depthBiasConstantFactor;
            state->depthBiasClamp          = pointerToCreateInfo->pRasterizationState->depthBiasClamp;
            state->depthBiasSlopeFactor    = pointerToCreateInfo->pRasterizationState->depthBiasSlopeFactor;
            state->cullMode                = pointerToCreateInfo->pRasterizationState->cullMode;
            state->frontFace               = pointerToCreateInfo->pRasterizationState->frontFace;
            state->depthBiasEnable         = pointerToCreateInfo->pRasterizationState->depthBiasEnable;
            state->rasterizerDiscardEnable = pointerToCreateInfo->pRasterizationState->rasterizerDiscardEnable;
            const auto conservative        = findStructure<VkPipelineRasterizationConservativeStateCreateInfoEXT>(
                pointerToCreateInfo->pRasterizationState->pNext);
            if (conservative)
            {
                state->conservativeRasterizationMode    = conservative->conservativeRasterizationMode;
                state->extraPrimitiveOverestimationSize = conservative->extraPrimitiveOverestimationSize;
            }
            state->depthClampEnable = pointerToCreateInfo->pRasterizationState->depthClampEnable;
            const auto depthClip    = findStructure<VkPipelineRasterizationDepthClipStateCreateInfoEXT>(
                pointerToCreateInfo->pRasterizationState->pNext);
            if (depthClip)
                state->depthClipEnable = depthClip->depthClipEnable;
            else
                state->depthClipEnable =
                    !pointerToCreateInfo->pRasterizationState->depthClampEnable && !depthClampEnableDynamic;

            const auto rasterizationLine = findStructure<VkPipelineRasterizationLineStateCreateInfoEXT>(
                pointerToCreateInfo->pRasterizationState->pNext);
            if (rasterizationLine)
            {
                state->lineRasterizationMode = rasterizationLine->lineRasterizationMode;
                state->stippledLineEnable    = rasterizationLine->stippledLineEnable;
                state->lineStippleFactor     = rasterizationLine->lineStippleFactor;
                state->lineStipplePattern    = rasterizationLine->lineStipplePattern;
            }
            const auto rasterizationStream = findStructure<VkPipelineRasterizationStateStreamCreateInfoEXT>(
                pointerToCreateInfo->pRasterizationState->pNext);
            if (rasterizationStream)
                state->rasterizationStream = rasterizationStream->rasterizationStream;
            state->polygonMode         = pointerToCreateInfo->pRasterizationState->polygonMode;
            const auto provokingVertex = findStructure<VkPipelineRasterizationProvokingVertexStateCreateInfoEXT>(
                pointerToCreateInfo->pRasterizationState->pNext);
            if (provokingVertex)
                state->provokingVertexMode = provokingVertex->provokingVertexMode;
            const auto depthBiasRepresentationInfo =
                findStructure<VkDepthBiasRepresentationInfoEXT>(pointerToCreateInfo->pRasterizationState->pNext);
            if (depthBiasRepresentationInfo)
            {
                state->depthBiasRepresentation = depthBiasRepresentationInfo->depthBiasRepresentation;
                state->depthBiasExact          = depthBiasRepresentationInfo->depthBiasExact;
            }
        }
        if (pointerToCreateInfo->pColorBlendState)
        {
            memcpy(&state->blendConstants, pointerToCreateInfo->pColorBlendState->blendConstants, sizeof(float) * 4);
            state->logicOp                = pointerToCreateInfo->pColorBlendState->logicOp;
            const auto blendAdvancedState = findStructure<VkPipelineColorBlendAdvancedStateCreateInfoEXT>(
                pointerToCreateInfo->pColorBlendState->pNext);
            if (blendAdvancedState)
            {
                state->colorBlendAdvanced.resize(pointerToCreateInfo->pColorBlendState->attachmentCount);
                for (uint32_t i = 0; i < pointerToCreateInfo->pColorBlendState->attachmentCount; ++i)
                {
                    if (pointerToCreateInfo->pColorBlendState->pAttachments)
                        state->colorBlendAdvanced[i].advancedBlendOp =
                            pointerToCreateInfo->pColorBlendState->pAttachments[i].colorBlendOp;
                    state->colorBlendAdvanced[i].srcPremultiplied = blendAdvancedState->srcPremultiplied;
                    state->colorBlendAdvanced[i].dstPremultiplied = blendAdvancedState->dstPremultiplied;
                    state->colorBlendAdvanced[i].blendOverlap     = blendAdvancedState->blendOverlap;
                    state->colorBlendAdvanced[i].clampResults     = VK_FALSE;
                }
            }
            state->colorBlendEnables.resize(pointerToCreateInfo->pColorBlendState->attachmentCount);
            state->blendEquations.resize(pointerToCreateInfo->pColorBlendState->attachmentCount);
            state->colorWriteMasks.resize(pointerToCreateInfo->pColorBlendState->attachmentCount);
            for (uint32_t i = 0; i < (uint32_t)pointerToCreateInfo->pColorBlendState->attachmentCount; ++i)
            {
                if (pointerToCreateInfo->pColorBlendState->pAttachments)
                {
                    state->colorBlendEnables[i] = pointerToCreateInfo->pColorBlendState->pAttachments[i].blendEnable;
                    state->blendEquations[i].srcColorBlendFactor =
                        pointerToCreateInfo->pColorBlendState->pAttachments[i].srcColorBlendFactor;
                    state->blendEquations[i].dstColorBlendFactor =
                        pointerToCreateInfo->pColorBlendState->pAttachments[i].dstColorBlendFactor;
                    state->blendEquations[i].colorBlendOp =
                        pointerToCreateInfo->pColorBlendState->pAttachments[i].colorBlendOp;
                    state->blendEquations[i].srcAlphaBlendFactor =
                        pointerToCreateInfo->pColorBlendState->pAttachments[i].srcAlphaBlendFactor;
                    state->blendEquations[i].dstAlphaBlendFactor =
                        pointerToCreateInfo->pColorBlendState->pAttachments[i].dstAlphaBlendFactor;
                    state->blendEquations[i].alphaBlendOp =
                        pointerToCreateInfo->pColorBlendState->pAttachments[i].alphaBlendOp;
                    state->colorWriteMasks[i] = pointerToCreateInfo->pColorBlendState->pAttachments[i].colorWriteMask;
                }

                // colorBlendOp and alphaBlendOp must not be advanced blend operations and they will be set with colorBlendAdvanced
                if (blendAdvancedState)
                {
                    state->blendEquations[i].colorBlendOp = vk::VK_BLEND_OP_ADD;
                    state->blendEquations[i].alphaBlendOp = vk::VK_BLEND_OP_ADD;
                }
            }
            state->logicOpEnable = pointerToCreateInfo->pColorBlendState->logicOpEnable;
            const auto colorWrite =
                findStructure<VkPipelineColorWriteCreateInfoEXT>(pointerToCreateInfo->pColorBlendState->pNext);
            if (colorWrite)
            {
                state->colorWriteEnableAttachmentCount = colorWrite->attachmentCount;
                state->colorWriteEnables.resize(colorWrite->attachmentCount);
                for (uint32_t i = 0; i < colorWrite->attachmentCount; ++i)
                    state->colorWriteEnables[i] = colorWrite->pColorWriteEnables[i];
            }
        }
        if (pointerToCreateInfo->pDepthStencilState)
        {
            state->minDepthBounds        = pointerToCreateInfo->pDepthStencilState->minDepthBounds;
            state->maxDepthBounds        = pointerToCreateInfo->pDepthStencilState->maxDepthBounds;
            state->stencilFront          = pointerToCreateInfo->pDepthStencilState->front;
            state->stencilBack           = pointerToCreateInfo->pDepthStencilState->back;
            state->depthBoundsTestEnable = pointerToCreateInfo->pDepthStencilState->depthBoundsTestEnable;
            state->depthCompareOp        = pointerToCreateInfo->pDepthStencilState->depthCompareOp;
            state->depthTestEnable       = pointerToCreateInfo->pDepthStencilState->depthTestEnable;
            state->depthWriteEnable      = pointerToCreateInfo->pDepthStencilState->depthWriteEnable;
            state->stencilTestEnable     = pointerToCreateInfo->pDepthStencilState->stencilTestEnable;
        }
        if (pointerToCreateInfo->pInputAssemblyState)
        {
            state->topology               = pointerToCreateInfo->pInputAssemblyState->topology;
            state->primitiveRestartEnable = pointerToCreateInfo->pInputAssemblyState->primitiveRestartEnable;
        }
        if (pointerToCreateInfo->pVertexInputState)
        {
            state->attributes.resize(pointerToCreateInfo->pVertexInputState->vertexAttributeDescriptionCount);
            state->bindings.resize(pointerToCreateInfo->pVertexInputState->vertexBindingDescriptionCount);
            for (uint32_t i = 0; i < pointerToCreateInfo->pVertexInputState->vertexAttributeDescriptionCount; ++i)
            {
                state->attributes[i] = initVulkanStructure();
                state->attributes[i].location =
                    pointerToCreateInfo->pVertexInputState->pVertexAttributeDescriptions[i].location;
                state->attributes[i].binding =
                    pointerToCreateInfo->pVertexInputState->pVertexAttributeDescriptions[i].binding;
                state->attributes[i].format =
                    pointerToCreateInfo->pVertexInputState->pVertexAttributeDescriptions[i].format;
                state->attributes[i].offset =
                    pointerToCreateInfo->pVertexInputState->pVertexAttributeDescriptions[i].offset;
            }

            const auto divisorInfo = findStructure<VkPipelineVertexInputDivisorStateCreateInfoEXT>(
                pointerToCreateInfo->pVertexInputState->pNext);

            for (uint32_t i = 0; i < pointerToCreateInfo->pVertexInputState->vertexBindingDescriptionCount; ++i)
            {
                state->bindings[i] = initVulkanStructure();
                state->bindings[i].binding =
                    pointerToCreateInfo->pVertexInputState->pVertexBindingDescriptions[i].binding;
                state->bindings[i].stride =
                    pointerToCreateInfo->pVertexInputState->pVertexBindingDescriptions[i].stride;
                state->bindings[i].inputRate =
                    pointerToCreateInfo->pVertexInputState->pVertexBindingDescriptions[i].inputRate;
                state->bindings[i].divisor = 1;
                if (divisorInfo)
                {
                    for (uint32_t j = 0; j < divisorInfo->vertexBindingDivisorCount; ++j)
                    {
                        if (state->bindings[i].binding == divisorInfo->pVertexBindingDivisors[j].binding)
                        {
                            state->bindings[i].divisor = divisorInfo->pVertexBindingDivisors[i].divisor;
                        }
                    }
                }
            }
        }
        if (pointerToCreateInfo->pTessellationState)
        {
            state->patchControlPoints           = pointerToCreateInfo->pTessellationState->patchControlPoints;
            const auto tessellationDomainOrigin = findStructure<VkPipelineTessellationDomainOriginStateCreateInfo>(
                pointerToCreateInfo->pTessellationState->pNext);
            if (tessellationDomainOrigin)
                state->domainOrigin = tessellationDomainOrigin->domainOrigin;
        }
        if (pointerToCreateInfo->pMultisampleState)
        {
            state->alphaToCoverageEnable  = pointerToCreateInfo->pMultisampleState->alphaToCoverageEnable;
            state->alphaToOneEnable       = pointerToCreateInfo->pMultisampleState->alphaToOneEnable;
            const auto coverageModulation = findStructure<VkPipelineCoverageModulationStateCreateInfoNV>(
                pointerToCreateInfo->pMultisampleState->pNext);
            if (coverageModulation)
            {
                state->coverageModulationMode        = coverageModulation->coverageModulationMode;
                state->coverageModulationTableEnable = coverageModulation->coverageModulationTableEnable;
                state->coverageModulationTable.resize(coverageModulation->coverageModulationTableCount);
                for (uint32_t i = 0; i < (uint32_t)coverageModulation->coverageModulationTableCount; ++i)
                    state->coverageModulationTable[i] = coverageModulation->pCoverageModulationTable[i];
            }
            const auto coverageReduction = findStructure<VkPipelineCoverageReductionStateCreateInfoNV>(
                pointerToCreateInfo->pMultisampleState->pNext);
            if (coverageReduction)
                state->coverageReductionMode = coverageReduction->coverageReductionMode;
            const auto coverageToColor = findStructure<VkPipelineCoverageToColorStateCreateInfoNV>(
                pointerToCreateInfo->pMultisampleState->pNext);
            if (coverageToColor)
            {
                state->coverageToColorEnable   = coverageToColor->coverageToColorEnable;
                state->coverageToColorLocation = coverageToColor->coverageToColorLocation;
            }
            state->rasterizationSamples = pointerToCreateInfo->pMultisampleState->rasterizationSamples;
            const auto sampleLocations  = findStructure<VkPipelineSampleLocationsStateCreateInfoEXT>(
                pointerToCreateInfo->pMultisampleState->pNext);
            if (sampleLocations)
            {
                state->sampleLocationsEnable = sampleLocations->sampleLocationsEnable;
                state->sampleLocationsInfo   = sampleLocations->sampleLocationsInfo;
                state->pSampleLocations.resize(sampleLocations->sampleLocationsInfo.sampleLocationsCount);
                for (uint32_t i = 0; i < sampleLocations->sampleLocationsInfo.sampleLocationsCount; ++i)
                    state->pSampleLocations[i] = sampleLocations->sampleLocationsInfo.pSampleLocations[i];
                state->sampleLocationsInfo.pSampleLocations = state->pSampleLocations.data();
            }
            state->rasterizationSamples = pointerToCreateInfo->pMultisampleState->rasterizationSamples;
            uint32_t count =
                (pointerToCreateInfo->pMultisampleState->rasterizationSamples > vk::VK_SAMPLE_COUNT_32_BIT) ? 2 : 1;
            state->sampleMasks.resize(count, 0);
            for (uint32_t i = 0; i < count; ++i)
                if (pointerToCreateInfo->pMultisampleState->pSampleMask)
                    state->sampleMasks[i] = pointerToCreateInfo->pMultisampleState->pSampleMask[i];
                else
                    state->sampleMasks[i] =
                        0xFF; // If pSampleMask is NULL, it is treated as if the mask has all bits set to 1
        }
        const auto representativeFragment =
            findStructure<VkPipelineRepresentativeFragmentTestStateCreateInfoNV>(pointerToCreateInfo->pNext);
        if (representativeFragment)
        {
            state->representativeFragmentTestEnable = representativeFragment->representativeFragmentTestEnable;
        }
        const auto fragmentShadingRate =
            findStructure<VkPipelineFragmentShadingRateStateCreateInfoKHR>(pointerToCreateInfo->pNext);
        if (fragmentShadingRate)
        {
            state->fragmentShadingRateSize = fragmentShadingRate->fragmentSize;
            state->combinerOps[0]          = fragmentShadingRate->combinerOps[0];
            state->combinerOps[1]          = fragmentShadingRate->combinerOps[1];
        }
        const auto exclusiveScissor =
            findStructure<VkPipelineViewportExclusiveScissorStateCreateInfoNV>(pointerToCreateInfo->pNext);
        if (exclusiveScissor)
        {
            state->exclusiveScissorCount = exclusiveScissor->exclusiveScissorCount;
            state->exclussiveScissors.resize(exclusiveScissor->exclusiveScissorCount);
            for (uint32_t i = 0; i < exclusiveScissor->exclusiveScissorCount; ++i)
                state->exclussiveScissors[i] = exclusiveScissor->pExclusiveScissors[i];
        }
        const auto discardRectangle =
            findStructure<VkPipelineDiscardRectangleStateCreateInfoEXT>(pointerToCreateInfo->pNext);
        if (discardRectangle)
        {
            state->discardRectangleEnable = discardRectangle->discardRectangleCount > 0;
            state->discardRectangles.resize(discardRectangle->discardRectangleCount);
            for (uint32_t i = 0; i < discardRectangle->discardRectangleCount; ++i)
                state->discardRectangles[i] = discardRectangle->pDiscardRectangles[i];
            state->discardRectangleMode = discardRectangle->discardRectangleMode;
        }
        if (pointerToCreateInfo->flags & VK_PIPELINE_CREATE_COLOR_ATTACHMENT_FEEDBACK_LOOP_BIT_EXT)
            state->attachmentFeedbackLoopEnable |= VK_IMAGE_ASPECT_COLOR_BIT;
        if (pointerToCreateInfo->flags & VK_PIPELINE_CREATE_DEPTH_STENCIL_ATTACHMENT_FEEDBACK_LOOP_BIT_EXT)
            state->attachmentFeedbackLoopEnable |= VK_IMAGE_ASPECT_DEPTH_BIT | VK_IMAGE_ASPECT_STENCIL_BIT;

        bool linked =
            m_internalData->pipelineConstructionType == PIPELINE_CONSTRUCTION_TYPE_SHADER_OBJECT_LINKED_SPIRV ||
            m_internalData->pipelineConstructionType == PIPELINE_CONSTRUCTION_TYPE_SHADER_OBJECT_LINKED_BINARY;
        bool binary =
            m_internalData->pipelineConstructionType == PIPELINE_CONSTRUCTION_TYPE_SHADER_OBJECT_UNLINKED_BINARY ||
            m_internalData->pipelineConstructionType == PIPELINE_CONSTRUCTION_TYPE_SHADER_OBJECT_LINKED_BINARY;
        createShaders(linked, false);
        if (binary)
        {
            createShaders(linked, true);
        }
#endif
    }
    else
    {
#ifndef CTS_USES_VULKANSC
        VkGraphicsPipelineCreateInfo linkedCreateInfo = initVulkanStructure();
        std::vector<VkPipeline> rawPipelines;
        VkPipelineLibraryCreateInfoKHR linkingInfo{
            VK_STRUCTURE_TYPE_PIPELINE_LIBRARY_CREATE_INFO_KHR, // VkStructureType sType;
            creationFeedback.ptr,                               // const void* pNext;
            0u,                                                 // uint32_t libraryCount;
            nullptr,                                            // const VkPipeline* pLibraries;
        };

        if (isConstructionTypeLibrary(m_internalData->pipelineConstructionType))
        {
            for (const auto &pipelinePtr : m_pipelineParts)
            {
                const auto &pipeline = pipelinePtr.get();
                if (pipeline != DE_NULL)
                    rawPipelines.push_back(pipeline);
            }

            linkingInfo.libraryCount = static_cast<uint32_t>(rawPipelines.size());
            linkingInfo.pLibraries   = de::dataOrNull(rawPipelines);

            // If a test hits the following assert, it's likely missing a call
            // to the setMonolithicPipelineLayout() method. Related VUs:
            //   * VUID-VkGraphicsPipelineCreateInfo-flags-06642
            //   * VUID-VkGraphicsPipelineCreateInfo-None-07826
            //   * VUID-VkGraphicsPipelineCreateInfo-layout-07827
            //   * VUID-VkGraphicsPipelineCreateInfo-flags-06729
            //   * VUID-VkGraphicsPipelineCreateInfo-flags-06730
            DE_ASSERT(m_internalData->monolithicPipelineCreateInfo.layout != VK_NULL_HANDLE);
            linkedCreateInfo.layout = m_internalData->monolithicPipelineCreateInfo.layout;
            linkedCreateInfo.flags  = m_internalData->pipelineFlags;
            linkedCreateInfo.pNext  = &linkingInfo;

            pointerToCreateInfo = &linkedCreateInfo;

            if (m_internalData->pipelineConstructionType == PIPELINE_CONSTRUCTION_TYPE_LINK_TIME_OPTIMIZED_LIBRARY)
                linkedCreateInfo.flags |= VK_PIPELINE_CREATE_LINK_TIME_OPTIMIZATION_BIT_EXT;

            if (m_internalData->failOnCompileWhenLinking)
                linkedCreateInfo.flags |= VK_PIPELINE_CREATE_FAIL_ON_PIPELINE_COMPILE_REQUIRED_BIT;
        }
        else
        {
            // note: there might be other structures in the chain already
            void *firstStructInChain = static_cast<void *>(pointerToCreateInfo);
            addToChain(&firstStructInChain, creationFeedback.ptr);
            addToChain(&firstStructInChain, m_internalData->pRepresentativeFragmentTestState.ptr);
<<<<<<< HEAD
            addToChain(&firstStructInChain, m_internalData->pRenderingInputAttachmentIndex.ptr);
            addToChain(&firstStructInChain, m_internalData->pRenderingAttachmentLocation.ptr);
            addToChain(&firstStructInChain, pNext);
=======
            addToChain(&firstStructInChain, m_internalData->pPipelineRobustnessState.ptr);
>>>>>>> 713b64eb
        }

        VkPipelineCreateFlags2CreateInfoKHR pipelineFlags2CreateInfo = initVulkanStructure();
        if (m_internalData->pipelineFlags2)
        {
            void *firstStructInChain = static_cast<void *>(pointerToCreateInfo);
            pipelineFlags2CreateInfo.flags =
                m_internalData->pipelineFlags2 | translateCreateFlag(pointerToCreateInfo->flags);
            addToChain(&firstStructInChain, &pipelineFlags2CreateInfo);
            pointerToCreateInfo->flags = 0u;
        }
#endif // CTS_USES_VULKANSC

        pointerToCreateInfo->basePipelineHandle = basePipelineHandle;
        pointerToCreateInfo->basePipelineIndex  = basePipelineIndex;

        m_pipelineFinal =
            makeGraphicsPipeline(m_internalData->vk, m_internalData->device, pipelineCache, pointerToCreateInfo);
    }
}

bool GraphicsPipelineWrapper::isShaderObjectDynamic(vk::VkDynamicState dynamicState) const
{
    return std::find(m_internalData->shaderObjectDynamicStates.begin(), m_internalData->shaderObjectDynamicStates.end(),
                     dynamicState) != m_internalData->shaderObjectDynamicStates.end();
}

void GraphicsPipelineWrapper::setShaderObjectDynamicStates(vk::VkCommandBuffer cmdBuffer) const
{
    DE_UNREF(cmdBuffer);
#ifndef CTS_USES_VULKANSC
    const auto &vk   = m_internalData->vk;
    const auto state = &m_internalData->pipelineCreateState;

    // Some dynamic state only need to be set when these conditions are met
    const bool meshOrTask        = m_internalData->meshShader.isSet() || m_internalData->taskShader.isSet();
    const bool tese              = m_internalData->tessellationEvaluationShader.isSet();
    const bool topologyPatchList = !isShaderObjectDynamic(vk::VK_DYNAMIC_STATE_PRIMITIVE_TOPOLOGY) ||
                                   state->topology == VK_PRIMITIVE_TOPOLOGY_PATCH_LIST;
    const bool rasterizerDiscardDisabled =
        !isShaderObjectDynamic(vk::VK_DYNAMIC_STATE_RASTERIZER_DISCARD_ENABLE) || !state->rasterizerDiscardEnable;
    const bool polygonModeLine =
        !isShaderObjectDynamic(vk::VK_DYNAMIC_STATE_POLYGON_MODE_EXT) || state->polygonMode == vk::VK_POLYGON_MODE_LINE;
    const bool topologyLine = !isShaderObjectDynamic(vk::VK_DYNAMIC_STATE_PRIMITIVE_TOPOLOGY) ||
                              state->topology == vk::VK_PRIMITIVE_TOPOLOGY_LINE_LIST ||
                              state->topology == vk::VK_PRIMITIVE_TOPOLOGY_LINE_LIST_WITH_ADJACENCY ||
                              state->topology == vk::VK_PRIMITIVE_TOPOLOGY_LINE_STRIP ||
                              state->topology == vk::VK_PRIMITIVE_TOPOLOGY_LINE_STRIP_WITH_ADJACENCY;
    const bool depthTestEnabled =
        !isShaderObjectDynamic(vk::VK_DYNAMIC_STATE_DEPTH_TEST_ENABLE) || state->depthTestEnable;
    const bool depthBoundsTestEnabled =
        !isShaderObjectDynamic(vk::VK_DYNAMIC_STATE_DEPTH_BOUNDS_TEST_ENABLE) || state->depthBoundsTestEnable;
    const bool depthBiasEnabled =
        !isShaderObjectDynamic(vk::VK_DYNAMIC_STATE_DEPTH_BIAS_ENABLE) || state->depthBiasEnable;
    const bool stencilTestEnabled =
        !isShaderObjectDynamic(vk::VK_DYNAMIC_STATE_STENCIL_TEST_ENABLE) || state->stencilTestEnable;
    const bool logicOpEnabled =
        !isShaderObjectDynamic(vk::VK_DYNAMIC_STATE_LOGIC_OP_ENABLE_EXT) || state->logicOpEnable;
    const bool discardRectangle =
        !isShaderObjectDynamic(vk::VK_DYNAMIC_STATE_DISCARD_RECTANGLE_ENABLE_EXT) || state->discardRectangleEnable;
    const bool sampleLocationsEnabled =
        !isShaderObjectDynamic(vk::VK_DYNAMIC_STATE_SAMPLE_LOCATIONS_ENABLE_EXT) || state->sampleLocationsEnable;
    const bool stippledLineEnabled =
        !isShaderObjectDynamic(vk::VK_DYNAMIC_STATE_LINE_STIPPLE_ENABLE_EXT) || state->stippledLineEnable;
    bool blendFactorConstant = !isShaderObjectDynamic(vk::VK_DYNAMIC_STATE_COLOR_BLEND_EQUATION_EXT);
    for (const auto &blend : state->blendEquations)
    {
        if (blend.srcColorBlendFactor == vk::VK_BLEND_FACTOR_CONSTANT_COLOR ||
            blend.srcColorBlendFactor == vk::VK_BLEND_FACTOR_ONE_MINUS_CONSTANT_COLOR ||
            blend.srcColorBlendFactor == vk::VK_BLEND_FACTOR_CONSTANT_ALPHA ||
            blend.srcColorBlendFactor == vk::VK_BLEND_FACTOR_ONE_MINUS_CONSTANT_ALPHA ||
            blend.dstColorBlendFactor == vk::VK_BLEND_FACTOR_CONSTANT_COLOR ||
            blend.dstColorBlendFactor == vk::VK_BLEND_FACTOR_ONE_MINUS_CONSTANT_COLOR ||
            blend.dstColorBlendFactor == vk::VK_BLEND_FACTOR_CONSTANT_ALPHA ||
            blend.dstColorBlendFactor == vk::VK_BLEND_FACTOR_ONE_MINUS_CONSTANT_ALPHA ||
            blend.srcAlphaBlendFactor == vk::VK_BLEND_FACTOR_CONSTANT_COLOR ||
            blend.srcAlphaBlendFactor == vk::VK_BLEND_FACTOR_ONE_MINUS_CONSTANT_COLOR ||
            blend.srcAlphaBlendFactor == vk::VK_BLEND_FACTOR_CONSTANT_ALPHA ||
            blend.srcAlphaBlendFactor == vk::VK_BLEND_FACTOR_ONE_MINUS_CONSTANT_ALPHA ||
            blend.dstAlphaBlendFactor == vk::VK_BLEND_FACTOR_CONSTANT_COLOR ||
            blend.dstAlphaBlendFactor == vk::VK_BLEND_FACTOR_ONE_MINUS_CONSTANT_COLOR ||
            blend.dstAlphaBlendFactor == vk::VK_BLEND_FACTOR_CONSTANT_ALPHA ||
            blend.dstAlphaBlendFactor == vk::VK_BLEND_FACTOR_ONE_MINUS_CONSTANT_ALPHA)

            blendFactorConstant = true;
    }

    for (const auto dynamicState : m_internalData->shaderObjectDynamicStates)
    {
        switch (dynamicState)
        {
        case vk::VK_DYNAMIC_STATE_VIEWPORT_WITH_COUNT_EXT:
            if (!state->viewports.empty())
                vk.cmdSetViewportWithCount(cmdBuffer, (uint32_t)state->viewports.size(), state->viewports.data());
            break;
        case vk::VK_DYNAMIC_STATE_SCISSOR_WITH_COUNT_EXT:
            if (!state->scissors.empty())
                vk.cmdSetScissorWithCount(cmdBuffer, (uint32_t)state->scissors.size(), state->scissors.data());
            break;
        case vk::VK_DYNAMIC_STATE_LINE_WIDTH:
            if (polygonModeLine || topologyLine)
                vk.cmdSetLineWidth(cmdBuffer, state->lineWidth);
            break;
        case vk::VK_DYNAMIC_STATE_DEPTH_BIAS:
            if (rasterizerDiscardDisabled && depthBiasEnabled)
            {
                if (m_internalData->extensionEnabled("VK_EXT_depth_bias_control"))
                {
                    VkDepthBiasRepresentationInfoEXT depthBiasRepresentationInfo = vk::initVulkanStructure();
                    depthBiasRepresentationInfo.depthBiasRepresentation          = state->depthBiasRepresentation;
                    depthBiasRepresentationInfo.depthBiasExact                   = state->depthBiasExact;

                    vk::VkDepthBiasInfoEXT depthBiasInfo  = vk::initVulkanStructure(&depthBiasRepresentationInfo);
                    depthBiasInfo.depthBiasConstantFactor = state->depthBiasConstantFactor;
                    depthBiasInfo.depthBiasClamp          = state->depthBiasClamp;
                    depthBiasInfo.depthBiasSlopeFactor    = state->depthBiasSlopeFactor;
                    vk.cmdSetDepthBias2EXT(cmdBuffer, &depthBiasInfo);
                }
                else
                {
                    vk.cmdSetDepthBias(cmdBuffer, state->depthBiasConstantFactor, state->depthBiasClamp,
                                       state->depthBiasSlopeFactor);
                }
            }
            break;
        case vk::VK_DYNAMIC_STATE_BLEND_CONSTANTS:
            if (rasterizerDiscardDisabled && blendFactorConstant)
                vk.cmdSetBlendConstants(cmdBuffer, state->blendConstants);
            break;
        case vk::VK_DYNAMIC_STATE_DEPTH_BOUNDS:
            if (rasterizerDiscardDisabled && depthBoundsTestEnabled)
                vk.cmdSetDepthBounds(cmdBuffer, state->minDepthBounds, state->maxDepthBounds);
            break;
        case vk::VK_DYNAMIC_STATE_STENCIL_COMPARE_MASK:
        {
            vk.cmdSetStencilCompareMask(cmdBuffer, vk::VK_STENCIL_FACE_FRONT_BIT, state->stencilFront.compareMask);
            vk.cmdSetStencilCompareMask(cmdBuffer, vk::VK_STENCIL_FACE_BACK_BIT, state->stencilBack.compareMask);
        }
        break;
        case vk::VK_DYNAMIC_STATE_STENCIL_WRITE_MASK:
        {
            vk.cmdSetStencilWriteMask(cmdBuffer, vk::VK_STENCIL_FACE_FRONT_BIT, state->stencilFront.writeMask);
            vk.cmdSetStencilWriteMask(cmdBuffer, vk::VK_STENCIL_FACE_BACK_BIT, state->stencilBack.writeMask);
        }
        break;
        case vk::VK_DYNAMIC_STATE_STENCIL_REFERENCE:
        {
            vk.cmdSetStencilReference(cmdBuffer, vk::VK_STENCIL_FACE_FRONT_BIT, state->stencilFront.reference);
            vk.cmdSetStencilReference(cmdBuffer, vk::VK_STENCIL_FACE_BACK_BIT, state->stencilBack.reference);
        }
        break;
        case vk::VK_DYNAMIC_STATE_CULL_MODE_EXT:
            vk.cmdSetCullMode(cmdBuffer, state->cullMode);
            break;
        case vk::VK_DYNAMIC_STATE_DEPTH_BOUNDS_TEST_ENABLE_EXT:
            if (rasterizerDiscardDisabled)
                vk.cmdSetDepthBoundsTestEnable(cmdBuffer, state->depthBoundsTestEnable);
            break;
        case vk::VK_DYNAMIC_STATE_DEPTH_COMPARE_OP_EXT:
            if (rasterizerDiscardDisabled && depthTestEnabled)
                vk.cmdSetDepthCompareOp(cmdBuffer, state->depthCompareOp);
            break;
        case vk::VK_DYNAMIC_STATE_DEPTH_TEST_ENABLE_EXT:
            if (rasterizerDiscardDisabled)
                vk.cmdSetDepthTestEnable(cmdBuffer, state->depthTestEnable);
            break;
        case vk::VK_DYNAMIC_STATE_DEPTH_WRITE_ENABLE_EXT:
            if (rasterizerDiscardDisabled)
                vk.cmdSetDepthWriteEnable(cmdBuffer, state->depthWriteEnable);
            break;
        case vk::VK_DYNAMIC_STATE_FRONT_FACE_EXT:
            vk.cmdSetFrontFace(cmdBuffer, state->frontFace);
            break;
        case vk::VK_DYNAMIC_STATE_PRIMITIVE_TOPOLOGY_EXT:
            if (!meshOrTask)
                vk.cmdSetPrimitiveTopology(cmdBuffer, state->topology);
            break;
        case vk::VK_DYNAMIC_STATE_STENCIL_OP_EXT:
            if (rasterizerDiscardDisabled && stencilTestEnabled)
            {
                vk.cmdSetStencilOp(cmdBuffer, vk::VK_STENCIL_FACE_FRONT_BIT, state->stencilFront.failOp,
                                   state->stencilFront.passOp, state->stencilFront.depthFailOp,
                                   state->stencilFront.compareOp);
                vk.cmdSetStencilOp(cmdBuffer, vk::VK_STENCIL_FACE_BACK_BIT, state->stencilBack.failOp,
                                   state->stencilBack.passOp, state->stencilBack.depthFailOp,
                                   state->stencilBack.compareOp);
            }
            break;
        case vk::VK_DYNAMIC_STATE_STENCIL_TEST_ENABLE_EXT:
            if (rasterizerDiscardDisabled)
                vk.cmdSetStencilTestEnable(cmdBuffer, state->stencilTestEnable);
            break;
        case vk::VK_DYNAMIC_STATE_VERTEX_INPUT_BINDING_STRIDE_EXT:
            if (!meshOrTask)
                vk.cmdSetVertexInputEXT(cmdBuffer, (uint32_t)state->bindings.size(), state->bindings.data(),
                                        (uint32_t)state->attributes.size(), state->attributes.data());
            break;
        case vk::VK_DYNAMIC_STATE_DEPTH_BIAS_ENABLE_EXT:
            if (rasterizerDiscardDisabled)
                vk.cmdSetDepthBiasEnable(cmdBuffer, state->depthBiasEnable);
            break;
        case vk::VK_DYNAMIC_STATE_LOGIC_OP_EXT:
            if (rasterizerDiscardDisabled && logicOpEnabled)
                vk.cmdSetLogicOpEXT(cmdBuffer, state->logicOp);
            break;
        case vk::VK_DYNAMIC_STATE_PATCH_CONTROL_POINTS_EXT:
            if (topologyPatchList && !meshOrTask && tese)
                vk.cmdSetPatchControlPointsEXT(cmdBuffer, state->patchControlPoints);
            break;
        case vk::VK_DYNAMIC_STATE_PRIMITIVE_RESTART_ENABLE_EXT:
            if (!meshOrTask)
                vk.cmdSetPrimitiveRestartEnable(cmdBuffer, state->primitiveRestartEnable);
            break;
        case vk::VK_DYNAMIC_STATE_RASTERIZER_DISCARD_ENABLE_EXT:
            vk.cmdSetRasterizerDiscardEnable(cmdBuffer, state->rasterizerDiscardEnable);
            break;
        case vk::VK_DYNAMIC_STATE_ALPHA_TO_COVERAGE_ENABLE_EXT:
            vk.cmdSetAlphaToCoverageEnableEXT(cmdBuffer, state->alphaToCoverageEnable);
            break;
        case vk::VK_DYNAMIC_STATE_ALPHA_TO_ONE_ENABLE_EXT:
            vk.cmdSetAlphaToOneEnableEXT(cmdBuffer, state->alphaToOneEnable);
            break;
        case vk::VK_DYNAMIC_STATE_COLOR_BLEND_ADVANCED_EXT:
            if (!state->colorBlendAdvanced.empty())
            {
                for (uint32_t i = 0; i < (uint32_t)state->colorBlendAdvanced.size(); ++i)
                    if (!isShaderObjectDynamic(vk::VK_DYNAMIC_STATE_COLOR_BLEND_ENABLE_EXT) ||
                        state->colorBlendEnables[i])
                        vk.cmdSetColorBlendAdvancedEXT(cmdBuffer, i, 1, &state->colorBlendAdvanced[i]);
            }
            break;
        case vk::VK_DYNAMIC_STATE_COLOR_BLEND_ENABLE_EXT:
            if (rasterizerDiscardDisabled)
            {
                if (!state->colorBlendEnables.empty())
                {
                    vk.cmdSetColorBlendEnableEXT(cmdBuffer, 0, (uint32_t)state->colorBlendEnables.size(),
                                                 state->colorBlendEnables.data());
                }
                else
                {
                    VkBool32 disable = VK_FALSE;
                    vk.cmdSetColorBlendEnableEXT(cmdBuffer, 0, 1u, &disable);
                }
            }
            break;
        case vk::VK_DYNAMIC_STATE_COLOR_BLEND_EQUATION_EXT:
            if (rasterizerDiscardDisabled)
            {
                if (!state->blendEquations.empty())
                {
                    vk.cmdSetColorBlendEquationEXT(cmdBuffer, 0, (uint32_t)state->blendEquations.size(),
                                                   state->blendEquations.data());
                }
                else
                {
                    vk::VkColorBlendEquationEXT blendEquation = {
                        VK_BLEND_FACTOR_SRC_ALPHA, // VkBlendFactor srcColorBlendFactor;
                        VK_BLEND_FACTOR_DST_ALPHA, // VkBlendFactor dstColorBlendFactor;
                        VK_BLEND_OP_ADD,           // VkBlendOp colorBlendOp;
                        VK_BLEND_FACTOR_SRC_ALPHA, // VkBlendFactor srcAlphaBlendFactor;
                        VK_BLEND_FACTOR_DST_ALPHA, // VkBlendFactor dstAlphaBlendFactor;
                        VK_BLEND_OP_ADD,           // VkBlendOp alphaBlendOp;
                    };
                    vk.cmdSetColorBlendEquationEXT(cmdBuffer, 0, 1u, &blendEquation);
                }
            }
            break;
        case vk::VK_DYNAMIC_STATE_COLOR_WRITE_MASK_EXT:
            if (rasterizerDiscardDisabled)
            {
                if (!state->colorWriteMasks.empty())
                {
                    vk.cmdSetColorWriteMaskEXT(cmdBuffer, 0, (uint32_t)state->colorWriteMasks.size(),
                                               state->colorWriteMasks.data());
                }
                else
                {
                    VkColorComponentFlags colorWriteMask = 0u;
                    vk.cmdSetColorWriteMaskEXT(cmdBuffer, 0, 1u, &colorWriteMask);
                }
            }
            break;
        case vk::VK_DYNAMIC_STATE_CONSERVATIVE_RASTERIZATION_MODE_EXT:
            vk.cmdSetConservativeRasterizationModeEXT(cmdBuffer, state->conservativeRasterizationMode);
            break;
        case vk::VK_DYNAMIC_STATE_COVERAGE_MODULATION_MODE_NV:
            vk.cmdSetCoverageModulationModeNV(cmdBuffer, state->coverageModulationMode);
            break;
        case vk::VK_DYNAMIC_STATE_COVERAGE_MODULATION_TABLE_ENABLE_NV:
            vk.cmdSetCoverageModulationTableEnableNV(cmdBuffer, state->coverageModulationTableEnable);
            break;
        case vk::VK_DYNAMIC_STATE_COVERAGE_MODULATION_TABLE_NV:
            if (!state->coverageModulationTable.empty())
                vk.cmdSetCoverageModulationTableNV(cmdBuffer, (uint32_t)state->coverageModulationTable.size(),
                                                   state->coverageModulationTable.data());
            break;
        case vk::VK_DYNAMIC_STATE_COVERAGE_REDUCTION_MODE_NV:
            vk.cmdSetCoverageReductionModeNV(cmdBuffer, state->coverageReductionMode);
            break;
        case vk::VK_DYNAMIC_STATE_COVERAGE_TO_COLOR_ENABLE_NV:
            vk.cmdSetCoverageToColorEnableNV(cmdBuffer, state->coverageToColorEnable);
            break;
        case vk::VK_DYNAMIC_STATE_COVERAGE_TO_COLOR_LOCATION_NV:
            vk.cmdSetCoverageToColorLocationNV(cmdBuffer, state->coverageToColorLocation);
            break;
        case vk::VK_DYNAMIC_STATE_DEPTH_CLAMP_ENABLE_EXT:
            if (rasterizerDiscardDisabled)
                vk.cmdSetDepthClampEnableEXT(cmdBuffer, state->depthClampEnable);
            break;
        case vk::VK_DYNAMIC_STATE_DEPTH_CLIP_ENABLE_EXT:
            vk.cmdSetDepthClipEnableEXT(cmdBuffer, state->depthClipEnable);
            break;
        case vk::VK_DYNAMIC_STATE_DEPTH_CLIP_NEGATIVE_ONE_TO_ONE_EXT:
            vk.cmdSetDepthClipNegativeOneToOneEXT(cmdBuffer, state->negativeOneToOne);
            break;
        case vk::VK_DYNAMIC_STATE_COLOR_WRITE_ENABLE_EXT:
            if (state->colorWriteEnableAttachmentCount > 0)
                vk.cmdSetColorWriteEnableEXT(cmdBuffer, state->colorWriteEnableAttachmentCount,
                                             state->colorWriteEnables.data());
            else
            {
                std::vector<VkBool32> enable(state->colorBlendEnables.empty() ? 1u : state->colorBlendEnables.size(),
                                             VK_TRUE);
                vk.cmdSetColorWriteEnableEXT(cmdBuffer, (uint32_t)enable.size(), enable.data());
            }
            break;
        case vk::VK_DYNAMIC_STATE_EXTRA_PRIMITIVE_OVERESTIMATION_SIZE_EXT:
            vk.cmdSetExtraPrimitiveOverestimationSizeEXT(cmdBuffer, state->extraPrimitiveOverestimationSize);
            break;
        case vk::VK_DYNAMIC_STATE_LINE_RASTERIZATION_MODE_EXT:
            vk.cmdSetLineRasterizationModeEXT(cmdBuffer, state->lineRasterizationMode);
            break;
        case vk::VK_DYNAMIC_STATE_LINE_STIPPLE_ENABLE_EXT:
            vk.cmdSetLineStippleEnableEXT(cmdBuffer, state->stippledLineEnable);
            break;
        case vk::VK_DYNAMIC_STATE_LINE_STIPPLE_EXT:
            if (stippledLineEnabled)
                vk.cmdSetLineStippleKHR(cmdBuffer, state->lineStippleFactor, state->lineStipplePattern);
            break;
        case vk::VK_DYNAMIC_STATE_LOGIC_OP_ENABLE_EXT:
            if (rasterizerDiscardDisabled)
                vk.cmdSetLogicOpEnableEXT(cmdBuffer, state->logicOpEnable);
            break;
        case vk::VK_DYNAMIC_STATE_POLYGON_MODE_EXT:
            vk.cmdSetPolygonModeEXT(cmdBuffer, state->polygonMode);
            break;
        case vk::VK_DYNAMIC_STATE_PROVOKING_VERTEX_MODE_EXT:
            vk.cmdSetProvokingVertexModeEXT(cmdBuffer, state->provokingVertexMode);
            break;
        case vk::VK_DYNAMIC_STATE_RASTERIZATION_SAMPLES_EXT:
            vk.cmdSetRasterizationSamplesEXT(cmdBuffer, state->rasterizationSamples);
            break;
        case vk::VK_DYNAMIC_STATE_FRAGMENT_SHADING_RATE_KHR:
            vk.cmdSetFragmentShadingRateKHR(cmdBuffer, &state->fragmentShadingRateSize, state->combinerOps);
            break;
        case vk::VK_DYNAMIC_STATE_RASTERIZATION_STREAM_EXT:
            vk.cmdSetRasterizationStreamEXT(cmdBuffer, state->rasterizationStream);
            break;
        case vk::VK_DYNAMIC_STATE_REPRESENTATIVE_FRAGMENT_TEST_ENABLE_NV:
            vk.cmdSetRepresentativeFragmentTestEnableNV(cmdBuffer, state->representativeFragmentTestEnable);
            break;
        case vk::VK_DYNAMIC_STATE_SAMPLE_LOCATIONS_ENABLE_EXT:
            vk.cmdSetSampleLocationsEnableEXT(cmdBuffer, state->sampleLocationsEnable);
            break;
        case vk::VK_DYNAMIC_STATE_SAMPLE_LOCATIONS_EXT:
            if (sampleLocationsEnabled)
                vk.cmdSetSampleLocationsEXT(cmdBuffer, &state->sampleLocationsInfo);
            break;
        case vk::VK_DYNAMIC_STATE_SAMPLE_MASK_EXT:
            if (!state->sampleMasks.empty())
                vk.cmdSetSampleMaskEXT(cmdBuffer, state->rasterizationSamples, state->sampleMasks.data());
            break;
        case vk::VK_DYNAMIC_STATE_SHADING_RATE_IMAGE_ENABLE_NV:
            vk.cmdSetShadingRateImageEnableNV(cmdBuffer, state->shadingRateImageEnable);
            break;
        case vk::VK_DYNAMIC_STATE_TESSELLATION_DOMAIN_ORIGIN_EXT:
            if (tese)
                vk.cmdSetTessellationDomainOriginEXT(cmdBuffer, state->domainOrigin);
            break;
        case vk::VK_DYNAMIC_STATE_VIEWPORT_SWIZZLE_NV:
            if (!state->viewportSwizzles.empty())
            {
                vk.cmdSetViewportSwizzleNV(cmdBuffer, 0, (uint32_t)state->viewportSwizzles.size(),
                                           state->viewportSwizzles.data());
            }
            else
            {
                std::vector<vk::VkViewportSwizzleNV> idSwizzles(4u);
                for (auto &swizzle : idSwizzles)
                {
                    swizzle = {
                        vk::VK_VIEWPORT_COORDINATE_SWIZZLE_POSITIVE_X_NV,
                        vk::VK_VIEWPORT_COORDINATE_SWIZZLE_POSITIVE_Y_NV,
                        vk::VK_VIEWPORT_COORDINATE_SWIZZLE_POSITIVE_Z_NV,
                        vk::VK_VIEWPORT_COORDINATE_SWIZZLE_POSITIVE_W_NV,
                    };
                }
                vk.cmdSetViewportSwizzleNV(cmdBuffer, 0u, (uint32_t)idSwizzles.size(), idSwizzles.data());
            }
            break;
        case vk::VK_DYNAMIC_STATE_VIEWPORT_W_SCALING_ENABLE_NV:
            vk.cmdSetViewportWScalingEnableNV(cmdBuffer, state->viewportWScalingEnable);
            break;
        case vk::VK_DYNAMIC_STATE_VIEWPORT_W_SCALING_NV:
            if (state->viewportWScalingCount > 0)
                vk.cmdSetViewportWScalingNV(cmdBuffer, 0, state->viewportWScalingCount,
                                            state->viewportWScalings.data());
            break;
        case vk::VK_DYNAMIC_STATE_VERTEX_INPUT_EXT:
            if (!meshOrTask)
                vk.cmdSetVertexInputEXT(cmdBuffer, (uint32_t)state->bindings.size(), state->bindings.data(),
                                        (uint32_t)state->attributes.size(), state->attributes.data());
            break;
        case vk::VK_DYNAMIC_STATE_VIEWPORT_COARSE_SAMPLE_ORDER_NV:
            vk.cmdSetCoarseSampleOrderNV(cmdBuffer, state->coarseSampleOrderType, state->coarseCustomSampleOrderCount,
                                         state->coarseCustomSampleOrders.data());
            break;
        case vk::VK_DYNAMIC_STATE_VIEWPORT_SHADING_RATE_PALETTE_NV:
            if (state->shadingRatePaletteCount > 0)
                vk.cmdSetViewportShadingRatePaletteNV(cmdBuffer, 0, state->shadingRatePaletteCount,
                                                      state->shadingRatePalettes.data());
            break;
        case vk::VK_DYNAMIC_STATE_EXCLUSIVE_SCISSOR_ENABLE_NV:
        {
            if (state->exclusiveScissorCount > 0)
            {
                std::vector<VkBool32> exclusiveScissorEnable(state->exclusiveScissorCount, VK_TRUE);
                vk.cmdSetExclusiveScissorEnableNV(cmdBuffer, 0u, state->exclusiveScissorCount,
                                                  exclusiveScissorEnable.data());
            }
            else
            {
                VkBool32 enable = VK_FALSE;
                vk.cmdSetExclusiveScissorEnableNV(cmdBuffer, 0u, 1u, &enable);
            }
            break;
        }
        case vk::VK_DYNAMIC_STATE_EXCLUSIVE_SCISSOR_NV:
            if (state->exclusiveScissorCount > 0)
                vk.cmdSetExclusiveScissorNV(cmdBuffer, 0u, state->exclusiveScissorCount,
                                            state->exclussiveScissors.data());
            break;
        case vk::VK_DYNAMIC_STATE_DISCARD_RECTANGLE_ENABLE_EXT:
            vk.cmdSetDiscardRectangleEnableEXT(cmdBuffer, state->discardRectangleEnable);
            break;
        case vk::VK_DYNAMIC_STATE_DISCARD_RECTANGLE_EXT:
            if (discardRectangle)
                vk.cmdSetDiscardRectangleEXT(cmdBuffer, 0, (uint32_t)state->discardRectangles.size(),
                                             state->discardRectangles.data());
            break;
        case vk::VK_DYNAMIC_STATE_DISCARD_RECTANGLE_MODE_EXT:
            if (discardRectangle)
                vk.cmdSetDiscardRectangleModeEXT(cmdBuffer, state->discardRectangleMode);
            break;
        case vk::VK_DYNAMIC_STATE_ATTACHMENT_FEEDBACK_LOOP_ENABLE_EXT:
            vk.cmdSetAttachmentFeedbackLoopEnableEXT(cmdBuffer, state->attachmentFeedbackLoopEnable);
            break;
        default:
            break;
        }
    }
#endif // CTS_USES_VULKANSC
}

void GraphicsPipelineWrapper::bind(vk::VkCommandBuffer cmdBuffer) const
{
    const auto &vk = m_internalData->vk;
    if (!isConstructionTypeShaderObject(m_internalData->pipelineConstructionType))
    {
        vk.cmdBindPipeline(cmdBuffer, VK_PIPELINE_BIND_POINT_GRAPHICS, getPipeline());
    }
    else
    {
#ifndef CTS_USES_VULKANSC
        const VkShaderStageFlagBits vertStage = vk::VK_SHADER_STAGE_VERTEX_BIT;
        VkShaderEXT vertShader                = m_internalData->vertexShader.getShader();
        vk.cmdBindShadersEXT(cmdBuffer, 1, &vertStage, &vertShader);
        const VkShaderStageFlagBits tescStage = vk::VK_SHADER_STAGE_TESSELLATION_CONTROL_BIT;
        VkShaderEXT tescShader                = m_internalData->tessellationControlShader.getShader();
        vk.cmdBindShadersEXT(cmdBuffer, 1, &tescStage, &tescShader);
        const VkShaderStageFlagBits teseStage = vk::VK_SHADER_STAGE_TESSELLATION_EVALUATION_BIT;
        VkShaderEXT teseShader                = m_internalData->tessellationEvaluationShader.getShader();
        vk.cmdBindShadersEXT(cmdBuffer, 1, &teseStage, &teseShader);
        const VkShaderStageFlagBits geomStage = vk::VK_SHADER_STAGE_GEOMETRY_BIT;
        VkShaderEXT geomShader                = m_internalData->geometryShader.getShader();
        vk.cmdBindShadersEXT(cmdBuffer, 1, &geomStage, &geomShader);
        const VkShaderStageFlagBits fragStage = vk::VK_SHADER_STAGE_FRAGMENT_BIT;
        VkShaderEXT fragShader                = m_internalData->fragmentShader.getShader();
        vk.cmdBindShadersEXT(cmdBuffer, 1, &fragStage, &fragShader);
        if (m_internalData->meshShaderFeature)
        {
            const VkShaderStageFlagBits meshStage = vk::VK_SHADER_STAGE_MESH_BIT_EXT;
            VkShaderEXT meshShader                = m_internalData->meshShader.getShader();
            vk.cmdBindShadersEXT(cmdBuffer, 1, &meshStage, &meshShader);
        }
        if (m_internalData->taskShaderFeature)
        {
            const VkShaderStageFlagBits taskStage = vk::VK_SHADER_STAGE_TASK_BIT_EXT;
            VkShaderEXT taskShader                = m_internalData->taskShader.getShader();
            vk.cmdBindShadersEXT(cmdBuffer, 1, &taskStage, &taskShader);
        }
        // Set all dynamic state that would otherwise have been set with the pipeline
        setShaderObjectDynamicStates(cmdBuffer);
#endif
    }
}

bool GraphicsPipelineWrapper::wasBuild() const
{
    return !!m_pipelineFinal.get();
}

bool GraphicsPipelineWrapper::wasPipelineOrShaderObjectBuild(void) const
{
    if (!!m_pipelineFinal.get())
        return true;

#ifndef CTS_USES_VULKANSC
    if (!!m_internalData->vertexShader.getShader() || !!m_internalData->tessellationControlShader.getShader() ||
        !!m_internalData->tessellationEvaluationShader.getShader() || !!m_internalData->geometryShader.getShader() ||
        !!m_internalData->fragmentShader.getShader() || !!m_internalData->taskShader.getShader() ||
        !!m_internalData->meshShader.getShader())
        return true;
#endif

    return false;
}

VkPipeline GraphicsPipelineWrapper::getPipeline(void) const
{
    DE_ASSERT(m_pipelineFinal.get() != DE_NULL);
    return m_pipelineFinal.get();
}

void GraphicsPipelineWrapper::destroyPipeline(void)
{
    DE_ASSERT(m_pipelineFinal.get() != DE_NULL);

    m_pipelineFinal = Move<VkPipeline>();
}

} // namespace vk<|MERGE_RESOLUTION|>--- conflicted
+++ resolved
@@ -3127,11 +3127,8 @@
             makeGraphicsPipelineLibraryCreateInfo(VK_GRAPHICS_PIPELINE_LIBRARY_FRAGMENT_OUTPUT_INTERFACE_BIT_EXT);
         addToChain(&firstStructInChain, &libraryCreateInfo);
         addToChain(&firstStructInChain, partCreationFeedback.ptr);
-<<<<<<< HEAD
         addToChain(&firstStructInChain, m_internalData->pRenderingAttachmentLocation.ptr);
-=======
         addToChain(&firstStructInChain, m_internalData->pPipelineRobustnessState.ptr);
->>>>>>> 713b64eb
 
         VkPipelineDynamicStateCreateInfo pickedDynamicStateInfo = initVulkanStructure();
         std::vector<VkDynamicState> states;
@@ -3968,13 +3965,9 @@
             void *firstStructInChain = static_cast<void *>(pointerToCreateInfo);
             addToChain(&firstStructInChain, creationFeedback.ptr);
             addToChain(&firstStructInChain, m_internalData->pRepresentativeFragmentTestState.ptr);
-<<<<<<< HEAD
             addToChain(&firstStructInChain, m_internalData->pRenderingInputAttachmentIndex.ptr);
             addToChain(&firstStructInChain, m_internalData->pRenderingAttachmentLocation.ptr);
-            addToChain(&firstStructInChain, pNext);
-=======
             addToChain(&firstStructInChain, m_internalData->pPipelineRobustnessState.ptr);
->>>>>>> 713b64eb
         }
 
         VkPipelineCreateFlags2CreateInfoKHR pipelineFlags2CreateInfo = initVulkanStructure();
