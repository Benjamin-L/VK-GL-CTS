--- conflicted
+++ resolved
@@ -98,16 +98,11 @@
 typedef PointerWrapper<VkRenderingAttachmentLocationInfoKHR> RenderingAttachmentLocationInfoWrapper;
 typedef PointerWrapper<VkRenderingInputAttachmentIndexInfoKHR> RenderingInputAttachmentIndexInfoWrapper;
 typedef PointerWrapper<VkPipelineCreationFeedbackCreateInfoEXT> PipelineCreationFeedbackCreateInfoWrapper;
-<<<<<<< HEAD
-typedef ConstPointerWrapper<VkPipelineShaderStageModuleIdentifierCreateInfoEXT> PipelineShaderStageModuleIdentifierCreateInfoWrapper;
-typedef PointerWrapper<VkPipelineRepresentativeFragmentTestStateCreateInfoNV> PipelineRepresentativeFragmentTestCreateInfoWrapper;
-typedef PointerWrapper<VkPipelineBinaryInfoKHR> PipelineBinaryInfoWrapper;
-=======
 typedef ConstPointerWrapper<VkPipelineShaderStageModuleIdentifierCreateInfoEXT>
     PipelineShaderStageModuleIdentifierCreateInfoWrapper;
 typedef PointerWrapper<VkPipelineRepresentativeFragmentTestStateCreateInfoNV>
     PipelineRepresentativeFragmentTestCreateInfoWrapper;
->>>>>>> 6296a1c1
+typedef PointerWrapper<VkPipelineBinaryInfoKHR> PipelineBinaryInfoWrapper;
 typedef VkPipelineCreateFlags2KHR PipelineCreateFlags2;
 #else
 typedef PointerWrapper<void> PipelineViewportDepthClipControlCreateInfoWrapper;
@@ -416,74 +411,6 @@
 class GraphicsPipelineWrapper
 {
 public:
-<<<<<<< HEAD
-								GraphicsPipelineWrapper				(const InstanceInterface&			vki,
-																	 const DeviceInterface&				vk,
-																	 VkPhysicalDevice					physicalDevice,
-																	 VkDevice							device,
-																	 const std::vector<std::string>&	deviceExtensions,
-																	 const PipelineConstructionType		pipelineConstructionType,
-																	 const VkPipelineCreateFlags		flags = 0u);
-
-								GraphicsPipelineWrapper				(GraphicsPipelineWrapper&&) noexcept;
-
-								~GraphicsPipelineWrapper			(void) = default;
-
-
-	// By default pipelineLayout used for monotlithic pipeline is taken from layout specified
-	// in setupPreRasterizationShaderState but when there are also descriptor sets needed for fragment
-	// shader bindings then separate pipeline layout for monolithic pipeline must be provided
-	GraphicsPipelineWrapper&	setMonolithicPipelineLayout			(const PipelineLayoutWrapper& layout);
-
-	// When this wrapper is used with functionality provided by VK_KHR_pipeline_binary
-	// then we need to be able to set binaries for individual pipeline parts as well as for monolithic pipeline.
-	GraphicsPipelineWrapper&	setMonolithicPipelineBinaries		(PipelineBinaryInfoWrapper binaries);
-
-	// By default dynamic state has to be specified before specifying other CreateInfo structures
-	GraphicsPipelineWrapper&	setDynamicState						(const VkPipelineDynamicStateCreateInfo* dynamicState);
-
-	// Specify the representative fragment test state.
-	GraphicsPipelineWrapper&	setRepresentativeFragmentTestState	(PipelineRepresentativeFragmentTestCreateInfoWrapper representativeFragmentTestState);
-
-	// Specifying how a pipeline is created using VkPipelineCreateFlags2CreateInfoKHR.
-	GraphicsPipelineWrapper&	setPipelineCreateFlags2				(PipelineCreateFlags2 pipelineFlags2);
-
-
-	// Specify topology that is used by default InputAssemblyState in vertex input state. This needs to be
-	// specified only when there is no custom InputAssemblyState provided in setupVertexInputState and when
-	// topology is diferent then VK_PRIMITIVE_TOPOLOGY_TRIANGLE_LIST which is used by default.
-	GraphicsPipelineWrapper&	setDefaultTopology					(const VkPrimitiveTopology topology);
-
-	// Specify patch control points that is used by default TessellationState in pre-rasterization shader state.
-	// This can to be specified only when there is no custom TessellationState provided in
-	// setupPreRasterizationShaderState and when patchControlPoints is diferent then 3 which is used by default.
-	// A value of std::numeric_limits<uint32_t>::max() forces the tessellation state to be null.
-	GraphicsPipelineWrapper&	setDefaultPatchControlPoints		(const deUint32 patchControlPoints);
-
-	// Specify tesellation domain origin, used by the tessellation state in pre-rasterization shader state.
-	GraphicsPipelineWrapper&	setDefaultTessellationDomainOrigin	(const VkTessellationDomainOrigin domainOrigin, bool forceExtStruct = false);
-
-	// Enable discarding of primitives that is used by default RasterizationState in pre-rasterization shader state.
-	// This can be specified only when there is no custom RasterizationState provided in setupPreRasterizationShaderState.
-	GraphicsPipelineWrapper&	setDefaultRasterizerDiscardEnable	(const deBool rasterizerDiscardEnable = DE_TRUE);
-
-	// When some states are not provided then default structures can be used. This behaviour can be turned on by one of below methods.
-	// Some tests require those states to be NULL so we can't assume using default versions.
-	GraphicsPipelineWrapper&	setDefaultRasterizationState		(void);
-	GraphicsPipelineWrapper&	setDefaultDepthStencilState			(void);
-	GraphicsPipelineWrapper&	setDefaultColorBlendState			(void);
-	GraphicsPipelineWrapper&	setDefaultMultisampleState			(void);
-	GraphicsPipelineWrapper&	setDefaultVertexInputState			(const deBool useDefaultVertexInputState);
-
-	// Pre-rasterization shader state uses provieded viewports and scissors to create ViewportState. By default
-	// number of viewports and scissors is same as number of items in vector but when vectors are empty then by
-	// default count of viewports/scissors is set to 1. This can be changed by below functions.
-	GraphicsPipelineWrapper&	setDefaultViewportsCount			(deUint32 viewportCount = 0u);
-	GraphicsPipelineWrapper&	setDefaultScissorsCount				(deUint32 scissorCount = 0u);
-
-	// Pre-rasterization shader state uses default ViewportState, this method extends the internal structure.
-	GraphicsPipelineWrapper&	setViewportStatePnext				(const void* pNext);
-=======
     GraphicsPipelineWrapper(const InstanceInterface &vki, const DeviceInterface &vk, VkPhysicalDevice physicalDevice,
                             VkDevice device, const std::vector<std::string> &deviceExtensions,
                             const PipelineConstructionType pipelineConstructionType,
@@ -500,6 +427,10 @@
 
     // By default dynamic state has to be specified before specifying other CreateInfo structures
     GraphicsPipelineWrapper &setDynamicState(const VkPipelineDynamicStateCreateInfo *dynamicState);
+
+    // When this wrapper is used with functionality provided by VK_KHR_pipeline_binary
+    // then we need to be able to set binaries for individual pipeline parts as well as for monolithic pipeline.
+    GraphicsPipelineWrapper &setMonolithicPipelineBinaries(PipelineBinaryInfoWrapper binaries);
 
     // Specify the representative fragment test state.
     GraphicsPipelineWrapper &setRepresentativeFragmentTestState(
@@ -543,88 +474,12 @@
 
     // Pre-rasterization shader state uses default ViewportState, this method extends the internal structure.
     GraphicsPipelineWrapper &setViewportStatePnext(const void *pNext);
->>>>>>> 6296a1c1
 
 #ifndef CTS_USES_VULKANSC
     GraphicsPipelineWrapper &setRenderingColorAttachmentsInfo(
         PipelineRenderingCreateInfoWrapper pipelineRenderingCreateInfo);
 #endif
 
-<<<<<<< HEAD
-	// Pre-rasterization shader state uses provieded viewports and scissors to create ViewportState. When disableViewportState
-	// is used then ViewportState won't be constructed and NULL will be used.
-	GraphicsPipelineWrapper&	disableViewportState				(const bool disable = true);
-
-
-	// Setup vertex input state. When VertexInputState or InputAssemblyState are not provided then default structures will be used.
-	GraphicsPipelineWrapper&	setupVertexInputState				(const VkPipelineVertexInputStateCreateInfo*		vertexInputState = nullptr,
-																	 const VkPipelineInputAssemblyStateCreateInfo*		inputAssemblyState = nullptr,
-																	 const VkPipelineCache								partPipelineCache = DE_NULL,
-																	 PipelineCreationFeedbackCreateInfoWrapper			partCreationFeedback = PipelineCreationFeedbackCreateInfoWrapper(),
-																	 PipelineBinaryInfoWrapper							partBinaries = PipelineBinaryInfoWrapper(),
-																	 const bool											useNullPtrs = false);
-
-	// Setup pre-rasterization shader state.
-	GraphicsPipelineWrapper&	setupPreRasterizationShaderState	(const std::vector<VkViewport>&						viewports,
-																	 const std::vector<VkRect2D>&						scissors,
-																	 const PipelineLayoutWrapper&						layout,
-																	 const VkRenderPass									renderPass,
-																	 const deUint32										subpass,
-																	 const ShaderWrapper								vertexShaderModule,
-																	 const VkPipelineRasterizationStateCreateInfo*		rasterizationState = DE_NULL,
-																	 const ShaderWrapper								tessellationControlShader = ShaderWrapper(),
-																	 const ShaderWrapper								tessellationEvalShader = ShaderWrapper(),
-																	 const ShaderWrapper								geometryShader = ShaderWrapper(),
-																	 const VkSpecializationInfo*						specializationInfo = DE_NULL,
-																	 VkPipelineFragmentShadingRateStateCreateInfoKHR*	fragmentShadingRateState = nullptr,
-																	 PipelineRenderingCreateInfoWrapper					rendering = PipelineRenderingCreateInfoWrapper(),
-																	 const VkPipelineCache								partPipelineCache = DE_NULL,
-																	 PipelineCreationFeedbackCreateInfoWrapper			partCreationFeedback = PipelineCreationFeedbackCreateInfoWrapper());
-
-	GraphicsPipelineWrapper&	setupPreRasterizationShaderState2	(const std::vector<VkViewport>&						viewports,
-																	 const std::vector<VkRect2D>&						scissors,
-																	 const PipelineLayoutWrapper&						layout,
-																	 const VkRenderPass									renderPass,
-																	 const deUint32										subpass,
-																	 const ShaderWrapper								vertexShaderModule,
-																	 const VkPipelineRasterizationStateCreateInfo*		rasterizationState = nullptr,
-																	 const ShaderWrapper								tessellationControlShader = ShaderWrapper(),
-																	 const ShaderWrapper								tessellationEvalShader = ShaderWrapper(),
-																	 const ShaderWrapper								geometryShader = ShaderWrapper(),
-																	 const VkSpecializationInfo*						vertSpecializationInfo = nullptr,
-																	 const VkSpecializationInfo*						tescSpecializationInfo = nullptr,
-																	 const VkSpecializationInfo*						teseSpecializationInfo = nullptr,
-																	 const VkSpecializationInfo*						geomSpecializationInfo = nullptr,
-																	 VkPipelineFragmentShadingRateStateCreateInfoKHR*	fragmentShadingRateState = nullptr,
-																	 PipelineRenderingCreateInfoWrapper					rendering = PipelineRenderingCreateInfoWrapper(),
-																	 const VkPipelineCache								partPipelineCache = DE_NULL,
-																	 PipelineCreationFeedbackCreateInfoWrapper			partCreationFeedback = PipelineCreationFeedbackCreateInfoWrapper());
-
-	// Note: VkPipelineShaderStageModuleIdentifierCreateInfoEXT::pIdentifier will not be copied. They need to continue to exist outside this wrapper.
-	GraphicsPipelineWrapper&	setupPreRasterizationShaderState3	(const std::vector<VkViewport>&								viewports,
-																	 const std::vector<VkRect2D>&								scissors,
-																	 const PipelineLayoutWrapper&								layout,
-																	 const VkRenderPass											renderPass,
-																	 const deUint32												subpass,
-																	 const ShaderWrapper										vertexShaderModule,
-																	 PipelineShaderStageModuleIdentifierCreateInfoWrapper		vertShaderModuleId = PipelineShaderStageModuleIdentifierCreateInfoWrapper(),
-																	 const VkPipelineRasterizationStateCreateInfo*				rasterizationState = nullptr,
-																	 const ShaderWrapper										tessellationControlShader = ShaderWrapper(),
-																	 PipelineShaderStageModuleIdentifierCreateInfoWrapper		tescShaderModuleId = PipelineShaderStageModuleIdentifierCreateInfoWrapper(),
-																	 const ShaderWrapper										tessellationEvalShader = ShaderWrapper(),
-																	 PipelineShaderStageModuleIdentifierCreateInfoWrapper		teseShaderModuleId = PipelineShaderStageModuleIdentifierCreateInfoWrapper(),
-																	 const ShaderWrapper										geometryShader = ShaderWrapper(),
-																	 PipelineShaderStageModuleIdentifierCreateInfoWrapper		geomShaderModuleId = PipelineShaderStageModuleIdentifierCreateInfoWrapper(),
-																	 const VkSpecializationInfo*								vertSpecializationInfo = nullptr,
-																	 const VkSpecializationInfo*								tescSpecializationInfo = nullptr,
-																	 const VkSpecializationInfo*								teseSpecializationInfo = nullptr,
-																	 const VkSpecializationInfo*								geomSpecializationInfo = nullptr,
-																	 VkPipelineFragmentShadingRateStateCreateInfoKHR*			fragmentShadingRateState = nullptr,
-																	 PipelineRenderingCreateInfoWrapper							rendering = PipelineRenderingCreateInfoWrapper(),
-																	 const VkPipelineCache										partPipelineCache = DE_NULL,
-																	 PipelineCreationFeedbackCreateInfoWrapper					partCreationFeedback = PipelineCreationFeedbackCreateInfoWrapper(),
-																	 PipelineBinaryInfoWrapper									partBinaries = PipelineBinaryInfoWrapper());
-=======
     // Pre-rasterization shader state uses provieded viewports and scissors to create ViewportState. When disableViewportState
     // is used then ViewportState won't be constructed and NULL will be used.
     GraphicsPipelineWrapper &disableViewportState(const bool disable = true);
@@ -635,7 +490,7 @@
         const VkPipelineInputAssemblyStateCreateInfo *inputAssemblyState = nullptr,
         const VkPipelineCache partPipelineCache                          = DE_NULL,
         PipelineCreationFeedbackCreateInfoWrapper partCreationFeedback   = PipelineCreationFeedbackCreateInfoWrapper(),
-        const bool useNullPtrs                                           = false);
+        PipelineBinaryInfoWrapper partBinaries = PipelineBinaryInfoWrapper(), const bool useNullPtrs = false);
 
     // Setup pre-rasterization shader state.
     GraphicsPipelineWrapper &setupPreRasterizationShaderState(
@@ -692,8 +547,8 @@
         VkPipelineFragmentShadingRateStateCreateInfoKHR *fragmentShadingRateState = nullptr,
         PipelineRenderingCreateInfoWrapper rendering                   = PipelineRenderingCreateInfoWrapper(),
         const VkPipelineCache partPipelineCache                        = DE_NULL,
-        PipelineCreationFeedbackCreateInfoWrapper partCreationFeedback = PipelineCreationFeedbackCreateInfoWrapper());
->>>>>>> 6296a1c1
+        PipelineCreationFeedbackCreateInfoWrapper partCreationFeedback = PipelineCreationFeedbackCreateInfoWrapper(),
+        PipelineBinaryInfoWrapper partBinaries                         = PipelineBinaryInfoWrapper());
 
 #ifndef CTS_USES_VULKANSC
     // Setup pre-rasterization shader state, mesh shading version.
@@ -710,51 +565,6 @@
         VkPipelineCreationFeedbackCreateInfoEXT *partCreationFeedback = nullptr);
 #endif // CTS_USES_VULKANSC
 
-<<<<<<< HEAD
-	// Setup fragment shader state.
-	GraphicsPipelineWrapper&	setupFragmentShaderState			(const PipelineLayoutWrapper&						layout,
-																	 const VkRenderPass									renderPass,
-																	 const deUint32										subpass,
-																	 const ShaderWrapper								fragmentShaderModule,
-																	 const VkPipelineDepthStencilStateCreateInfo*		depthStencilState = DE_NULL,
-																	 const VkPipelineMultisampleStateCreateInfo*		multisampleState = DE_NULL,
-																	 const VkSpecializationInfo*						specializationInfo = DE_NULL,
-																	 const VkPipelineCache								partPipelineCache = DE_NULL,
-																	 PipelineCreationFeedbackCreateInfoWrapper			partCreationFeedback = PipelineCreationFeedbackCreateInfoWrapper(),
-																	 RenderingInputAttachmentIndexInfoWrapper			renderingInputAttachmentIndexInfo = RenderingInputAttachmentIndexInfoWrapper());
-
-	// Note: VkPipelineShaderStageModuleIdentifierCreateInfoEXT::pIdentifier will not be copied. They need to continue to exist outside this wrapper.
-	GraphicsPipelineWrapper&	setupFragmentShaderState2			(const PipelineLayoutWrapper&								layout,
-																	 const VkRenderPass											renderPass,
-																	 const deUint32												subpass,
-																	 const ShaderWrapper										fragmentShaderModule,
-																	 PipelineShaderStageModuleIdentifierCreateInfoWrapper		fragmentShaderModuleId = PipelineShaderStageModuleIdentifierCreateInfoWrapper(),
-																	 const VkPipelineDepthStencilStateCreateInfo*				depthStencilState = nullptr,
-																	 const VkPipelineMultisampleStateCreateInfo*				multisampleState = nullptr,
-																	 const VkSpecializationInfo*								specializationInfo = nullptr,
-																	 const VkPipelineCache										partPipelineCache = DE_NULL,
-																	 PipelineCreationFeedbackCreateInfoWrapper					partCreationFeedback = PipelineCreationFeedbackCreateInfoWrapper(),
-																	 RenderingInputAttachmentIndexInfoWrapper					renderingInputAttachmentIndexInfo = RenderingInputAttachmentIndexInfoWrapper(),
-																	 PipelineBinaryInfoWrapper									partBinaries = PipelineBinaryInfoWrapper());
-
-	// Setup fragment output state.
-	GraphicsPipelineWrapper&	setupFragmentOutputState			(const VkRenderPass									renderPass,
-																	 const deUint32										subpass = 0u,
-																	 const VkPipelineColorBlendStateCreateInfo*			colorBlendState = DE_NULL,
-																	 const VkPipelineMultisampleStateCreateInfo*		multisampleState = DE_NULL,
-																	 const VkPipelineCache								partPipelineCache = DE_NULL,
-																	 PipelineCreationFeedbackCreateInfoWrapper			partCreationFeedback = PipelineCreationFeedbackCreateInfoWrapper(),
-																	 RenderingAttachmentLocationInfoWrapper				renderingAttachmentLocationInfo = RenderingAttachmentLocationInfoWrapper(),
-																	 PipelineBinaryInfoWrapper							partBinaries = PipelineBinaryInfoWrapper());
-
-	// Build pipeline object out of provided state.
-	void						buildPipeline						(const VkPipelineCache								pipelineCache = DE_NULL,
-																	 const VkPipeline									basePipelineHandle = DE_NULL,
-																	 const deInt32										basePipelineIndex = 0,
-																	 PipelineCreationFeedbackCreateInfoWrapper			creationFeedback = PipelineCreationFeedbackCreateInfoWrapper(),
-																	 void*												pNext = DE_NULL);
-	// Create shader objects if used
-=======
     // Setup fragment shader state.
     GraphicsPipelineWrapper &setupFragmentShaderState(
         const PipelineLayoutWrapper &layout, const VkRenderPass renderPass, const uint32_t subpass,
@@ -777,7 +587,8 @@
         const VkSpecializationInfo *specializationInfo = nullptr, const VkPipelineCache partPipelineCache = DE_NULL,
         PipelineCreationFeedbackCreateInfoWrapper partCreationFeedback = PipelineCreationFeedbackCreateInfoWrapper(),
         RenderingInputAttachmentIndexInfoWrapper renderingInputAttachmentIndexInfo =
-            RenderingInputAttachmentIndexInfoWrapper());
+            RenderingInputAttachmentIndexInfoWrapper(),
+        PipelineBinaryInfoWrapper partBinaries = PipelineBinaryInfoWrapper());
 
     // Setup fragment output state.
     GraphicsPipelineWrapper &setupFragmentOutputState(
@@ -787,7 +598,8 @@
         const VkPipelineCache partPipelineCache                        = DE_NULL,
         PipelineCreationFeedbackCreateInfoWrapper partCreationFeedback = PipelineCreationFeedbackCreateInfoWrapper(),
         RenderingAttachmentLocationInfoWrapper renderingAttachmentLocationInfo =
-            RenderingAttachmentLocationInfoWrapper());
+            RenderingAttachmentLocationInfoWrapper(),
+        PipelineBinaryInfoWrapper partBinaries = PipelineBinaryInfoWrapper());
 
     // Build pipeline object out of provided state.
     void buildPipeline(
@@ -796,7 +608,6 @@
         PipelineCreationFeedbackCreateInfoWrapper creationFeedback = PipelineCreationFeedbackCreateInfoWrapper(),
         void *pNext                                                = DE_NULL);
     // Create shader objects if used
->>>>>>> 6296a1c1
 #ifndef CTS_USES_VULKANSC
     vk::VkShaderStageFlags getNextStages(vk::VkShaderStageFlagBits shaderStage, bool tessellationShaders,
                                          bool geometryShaders, bool link);
@@ -816,22 +627,17 @@
     // Get compleate pipeline. GraphicsPipelineWrapper preserves ovnership and will destroy pipeline in its destructor.
     vk::VkPipeline getPipeline(void) const;
 
-<<<<<<< HEAD
-	// Get partial pipeline. GraphicsPipelineWrapper preserves ovnership and will desroy pipeline in its destructor.
-	vk::VkPipeline							getPartialPipeline(deUint32 part) const;
-
-	// Get compleate pipeline create info.
-	const VkGraphicsPipelineCreateInfo&		getPipelineCreateInfo(void) const;
-
-	// Get partial pipeline create info.
-	const VkGraphicsPipelineCreateInfo&		getPartialPipelineCreateInfo(deUint32 part) const;
-
-	// Destroy compleate pipeline - pipeline parts are not destroyed.
-	void									destroyPipeline(void);
-=======
+    // Get partial pipeline. GraphicsPipelineWrapper preserves ovnership and will desroy pipeline in its destructor.
+    vk::VkPipeline getPartialPipeline(uint32_t part) const;
+
+    // Get compleate pipeline create info.
+    const VkGraphicsPipelineCreateInfo &getPipelineCreateInfo(void) const;
+
+    // Get partial pipeline create info.
+    const VkGraphicsPipelineCreateInfo &getPartialPipelineCreateInfo(uint32_t part) const;
+
     // Destroy compleate pipeline - pipeline parts are not destroyed.
     void destroyPipeline(void);
->>>>>>> 6296a1c1
 
 protected:
     // No default constructor - use parametrized constructor or emplace_back in case of vectors.
