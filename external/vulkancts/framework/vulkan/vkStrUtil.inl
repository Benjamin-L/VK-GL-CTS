/* WARNING: This is auto-generated file. Do not modify, since changes will
 * be lost! Modify the generating script instead.
 */
const char*	getPipelineCacheHeaderVersionName						(VkPipelineCacheHeaderVersion value);
const char*	getResultName											(VkResult value);
const char*	getStructureTypeName									(VkStructureType value);
const char*	getSystemAllocationScopeName							(VkSystemAllocationScope value);
const char*	getInternalAllocationTypeName							(VkInternalAllocationType value);
const char*	getFormatName											(VkFormat value);
const char*	getImageTypeName										(VkImageType value);
const char*	getImageTilingName										(VkImageTiling value);
const char*	getPhysicalDeviceTypeName								(VkPhysicalDeviceType value);
const char*	getQueryTypeName										(VkQueryType value);
const char*	getSharingModeName										(VkSharingMode value);
const char*	getImageLayoutName										(VkImageLayout value);
const char*	getImageViewTypeName									(VkImageViewType value);
const char*	getComponentSwizzleName									(VkComponentSwizzle value);
const char*	getVertexInputRateName									(VkVertexInputRate value);
const char*	getPrimitiveTopologyName								(VkPrimitiveTopology value);
const char*	getPolygonModeName										(VkPolygonMode value);
const char*	getFrontFaceName										(VkFrontFace value);
const char*	getCompareOpName										(VkCompareOp value);
const char*	getStencilOpName										(VkStencilOp value);
const char*	getLogicOpName											(VkLogicOp value);
const char*	getBlendFactorName										(VkBlendFactor value);
const char*	getBlendOpName											(VkBlendOp value);
const char*	getDynamicStateName										(VkDynamicState value);
const char*	getFilterName											(VkFilter value);
const char*	getSamplerMipmapModeName								(VkSamplerMipmapMode value);
const char*	getSamplerAddressModeName								(VkSamplerAddressMode value);
const char*	getBorderColorName										(VkBorderColor value);
const char*	getDescriptorTypeName									(VkDescriptorType value);
const char*	getAttachmentLoadOpName									(VkAttachmentLoadOp value);
const char*	getAttachmentStoreOpName								(VkAttachmentStoreOp value);
const char*	getPipelineBindPointName								(VkPipelineBindPoint value);
const char*	getCommandBufferLevelName								(VkCommandBufferLevel value);
const char*	getIndexTypeName										(VkIndexType value);
const char*	getSubpassContentsName									(VkSubpassContents value);
const char*	getObjectTypeName										(VkObjectType value);
const char*	getVendorIdName											(VkVendorId value);
const char*	getPointClippingBehaviorName							(VkPointClippingBehavior value);
const char*	getTessellationDomainOriginName							(VkTessellationDomainOrigin value);
const char*	getSamplerYcbcrModelConversionName						(VkSamplerYcbcrModelConversion value);
const char*	getSamplerYcbcrRangeName								(VkSamplerYcbcrRange value);
const char*	getChromaLocationName									(VkChromaLocation value);
const char*	getDescriptorUpdateTemplateTypeName						(VkDescriptorUpdateTemplateType value);
const char*	getDriverIdName											(VkDriverId value);
const char*	getShaderFloatControlsIndependenceName					(VkShaderFloatControlsIndependence value);
const char*	getSamplerReductionModeName								(VkSamplerReductionMode value);
const char*	getSemaphoreTypeName									(VkSemaphoreType value);
const char*	getColorSpaceKHRName									(VkColorSpaceKHR value);
const char*	getPresentModeKHRName									(VkPresentModeKHR value);
const char*	getPerformanceCounterUnitKHRName						(VkPerformanceCounterUnitKHR value);
const char*	getPerformanceCounterScopeKHRName						(VkPerformanceCounterScopeKHR value);
const char*	getPerformanceCounterStorageKHRName						(VkPerformanceCounterStorageKHR value);
<<<<<<< HEAD
const char*	getDriverIdKHRName										(VkDriverIdKHR value);
const char*	getShaderFloatControlsIndependenceKHRName				(VkShaderFloatControlsIndependenceKHR value);
=======
>>>>>>> 945743f4
const char*	getPipelineExecutableStatisticFormatKHRName				(VkPipelineExecutableStatisticFormatKHR value);
const char*	getDebugReportObjectTypeEXTName							(VkDebugReportObjectTypeEXT value);
const char*	getRasterizationOrderAMDName							(VkRasterizationOrderAMD value);
const char*	getShaderInfoTypeAMDName								(VkShaderInfoTypeAMD value);
const char*	getValidationCheckEXTName								(VkValidationCheckEXT value);
const char*	getIndirectCommandsTokenTypeNVXName						(VkIndirectCommandsTokenTypeNVX value);
const char*	getObjectEntryTypeNVXName								(VkObjectEntryTypeNVX value);
const char*	getDisplayPowerStateEXTName								(VkDisplayPowerStateEXT value);
const char*	getDeviceEventTypeEXTName								(VkDeviceEventTypeEXT value);
const char*	getDisplayEventTypeEXTName								(VkDisplayEventTypeEXT value);
const char*	getViewportCoordinateSwizzleNVName						(VkViewportCoordinateSwizzleNV value);
const char*	getDiscardRectangleModeEXTName							(VkDiscardRectangleModeEXT value);
const char*	getConservativeRasterizationModeEXTName					(VkConservativeRasterizationModeEXT value);
const char*	getBlendOverlapEXTName									(VkBlendOverlapEXT value);
const char*	getCoverageModulationModeNVName							(VkCoverageModulationModeNV value);
const char*	getValidationCacheHeaderVersionEXTName					(VkValidationCacheHeaderVersionEXT value);
const char*	getShadingRatePaletteEntryNVName						(VkShadingRatePaletteEntryNV value);
const char*	getCoarseSampleOrderTypeNVName							(VkCoarseSampleOrderTypeNV value);
const char*	getAccelerationStructureTypeNVName						(VkAccelerationStructureTypeNV value);
const char*	getRayTracingShaderGroupTypeNVName						(VkRayTracingShaderGroupTypeNV value);
const char*	getGeometryTypeNVName									(VkGeometryTypeNV value);
const char*	getCopyAccelerationStructureModeNVName					(VkCopyAccelerationStructureModeNV value);
const char*	getAccelerationStructureMemoryRequirementsTypeNVName	(VkAccelerationStructureMemoryRequirementsTypeNV value);
const char*	getQueueGlobalPriorityEXTName							(VkQueueGlobalPriorityEXT value);
const char*	getTimeDomainEXTName									(VkTimeDomainEXT value);
const char*	getMemoryOverallocationBehaviorAMDName					(VkMemoryOverallocationBehaviorAMD value);
const char*	getPerformanceConfigurationTypeINTELName				(VkPerformanceConfigurationTypeINTEL value);
const char*	getQueryPoolSamplingModeINTELName						(VkQueryPoolSamplingModeINTEL value);
const char*	getPerformanceOverrideTypeINTELName						(VkPerformanceOverrideTypeINTEL value);
const char*	getPerformanceParameterTypeINTELName					(VkPerformanceParameterTypeINTEL value);
const char*	getPerformanceValueTypeINTELName						(VkPerformanceValueTypeINTEL value);
const char*	getValidationFeatureEnableEXTName						(VkValidationFeatureEnableEXT value);
const char*	getValidationFeatureDisableEXTName						(VkValidationFeatureDisableEXT value);
const char*	getComponentTypeNVName									(VkComponentTypeNV value);
const char*	getScopeNVName											(VkScopeNV value);
const char*	getCoverageReductionModeNVName							(VkCoverageReductionModeNV value);
const char*	getLineRasterizationModeEXTName							(VkLineRasterizationModeEXT value);
const char*	getFullScreenExclusiveEXTName							(VkFullScreenExclusiveEXT value);

inline tcu::Format::Enum<VkPipelineCacheHeaderVersion>						getPipelineCacheHeaderVersionStr					(VkPipelineCacheHeaderVersion value)					{ return tcu::Format::Enum<VkPipelineCacheHeaderVersion>(getPipelineCacheHeaderVersionName, value);											}
inline tcu::Format::Enum<VkResult>											getResultStr										(VkResult value)										{ return tcu::Format::Enum<VkResult>(getResultName, value);																					}
inline tcu::Format::Enum<VkStructureType>									getStructureTypeStr									(VkStructureType value)									{ return tcu::Format::Enum<VkStructureType>(getStructureTypeName, value);																	}
inline tcu::Format::Enum<VkSystemAllocationScope>							getSystemAllocationScopeStr							(VkSystemAllocationScope value)							{ return tcu::Format::Enum<VkSystemAllocationScope>(getSystemAllocationScopeName, value);													}
inline tcu::Format::Enum<VkInternalAllocationType>							getInternalAllocationTypeStr						(VkInternalAllocationType value)						{ return tcu::Format::Enum<VkInternalAllocationType>(getInternalAllocationTypeName, value);													}
inline tcu::Format::Enum<VkFormat>											getFormatStr										(VkFormat value)										{ return tcu::Format::Enum<VkFormat>(getFormatName, value);																					}
inline tcu::Format::Enum<VkImageType>										getImageTypeStr										(VkImageType value)										{ return tcu::Format::Enum<VkImageType>(getImageTypeName, value);																			}
inline tcu::Format::Enum<VkImageTiling>										getImageTilingStr									(VkImageTiling value)									{ return tcu::Format::Enum<VkImageTiling>(getImageTilingName, value);																		}
inline tcu::Format::Enum<VkPhysicalDeviceType>								getPhysicalDeviceTypeStr							(VkPhysicalDeviceType value)							{ return tcu::Format::Enum<VkPhysicalDeviceType>(getPhysicalDeviceTypeName, value);															}
inline tcu::Format::Enum<VkQueryType>										getQueryTypeStr										(VkQueryType value)										{ return tcu::Format::Enum<VkQueryType>(getQueryTypeName, value);																			}
inline tcu::Format::Enum<VkSharingMode>										getSharingModeStr									(VkSharingMode value)									{ return tcu::Format::Enum<VkSharingMode>(getSharingModeName, value);																		}
inline tcu::Format::Enum<VkImageLayout>										getImageLayoutStr									(VkImageLayout value)									{ return tcu::Format::Enum<VkImageLayout>(getImageLayoutName, value);																		}
inline tcu::Format::Enum<VkImageViewType>									getImageViewTypeStr									(VkImageViewType value)									{ return tcu::Format::Enum<VkImageViewType>(getImageViewTypeName, value);																	}
inline tcu::Format::Enum<VkComponentSwizzle>								getComponentSwizzleStr								(VkComponentSwizzle value)								{ return tcu::Format::Enum<VkComponentSwizzle>(getComponentSwizzleName, value);																}
inline tcu::Format::Enum<VkVertexInputRate>									getVertexInputRateStr								(VkVertexInputRate value)								{ return tcu::Format::Enum<VkVertexInputRate>(getVertexInputRateName, value);																}
inline tcu::Format::Enum<VkPrimitiveTopology>								getPrimitiveTopologyStr								(VkPrimitiveTopology value)								{ return tcu::Format::Enum<VkPrimitiveTopology>(getPrimitiveTopologyName, value);															}
inline tcu::Format::Enum<VkPolygonMode>										getPolygonModeStr									(VkPolygonMode value)									{ return tcu::Format::Enum<VkPolygonMode>(getPolygonModeName, value);																		}
inline tcu::Format::Enum<VkFrontFace>										getFrontFaceStr										(VkFrontFace value)										{ return tcu::Format::Enum<VkFrontFace>(getFrontFaceName, value);																			}
inline tcu::Format::Enum<VkCompareOp>										getCompareOpStr										(VkCompareOp value)										{ return tcu::Format::Enum<VkCompareOp>(getCompareOpName, value);																			}
inline tcu::Format::Enum<VkStencilOp>										getStencilOpStr										(VkStencilOp value)										{ return tcu::Format::Enum<VkStencilOp>(getStencilOpName, value);																			}
inline tcu::Format::Enum<VkLogicOp>											getLogicOpStr										(VkLogicOp value)										{ return tcu::Format::Enum<VkLogicOp>(getLogicOpName, value);																				}
inline tcu::Format::Enum<VkBlendFactor>										getBlendFactorStr									(VkBlendFactor value)									{ return tcu::Format::Enum<VkBlendFactor>(getBlendFactorName, value);																		}
inline tcu::Format::Enum<VkBlendOp>											getBlendOpStr										(VkBlendOp value)										{ return tcu::Format::Enum<VkBlendOp>(getBlendOpName, value);																				}
inline tcu::Format::Enum<VkDynamicState>									getDynamicStateStr									(VkDynamicState value)									{ return tcu::Format::Enum<VkDynamicState>(getDynamicStateName, value);																		}
inline tcu::Format::Enum<VkFilter>											getFilterStr										(VkFilter value)										{ return tcu::Format::Enum<VkFilter>(getFilterName, value);																					}
inline tcu::Format::Enum<VkSamplerMipmapMode>								getSamplerMipmapModeStr								(VkSamplerMipmapMode value)								{ return tcu::Format::Enum<VkSamplerMipmapMode>(getSamplerMipmapModeName, value);															}
inline tcu::Format::Enum<VkSamplerAddressMode>								getSamplerAddressModeStr							(VkSamplerAddressMode value)							{ return tcu::Format::Enum<VkSamplerAddressMode>(getSamplerAddressModeName, value);															}
inline tcu::Format::Enum<VkBorderColor>										getBorderColorStr									(VkBorderColor value)									{ return tcu::Format::Enum<VkBorderColor>(getBorderColorName, value);																		}
inline tcu::Format::Enum<VkDescriptorType>									getDescriptorTypeStr								(VkDescriptorType value)								{ return tcu::Format::Enum<VkDescriptorType>(getDescriptorTypeName, value);																	}
inline tcu::Format::Enum<VkAttachmentLoadOp>								getAttachmentLoadOpStr								(VkAttachmentLoadOp value)								{ return tcu::Format::Enum<VkAttachmentLoadOp>(getAttachmentLoadOpName, value);																}
inline tcu::Format::Enum<VkAttachmentStoreOp>								getAttachmentStoreOpStr								(VkAttachmentStoreOp value)								{ return tcu::Format::Enum<VkAttachmentStoreOp>(getAttachmentStoreOpName, value);															}
inline tcu::Format::Enum<VkPipelineBindPoint>								getPipelineBindPointStr								(VkPipelineBindPoint value)								{ return tcu::Format::Enum<VkPipelineBindPoint>(getPipelineBindPointName, value);															}
inline tcu::Format::Enum<VkCommandBufferLevel>								getCommandBufferLevelStr							(VkCommandBufferLevel value)							{ return tcu::Format::Enum<VkCommandBufferLevel>(getCommandBufferLevelName, value);															}
inline tcu::Format::Enum<VkIndexType>										getIndexTypeStr										(VkIndexType value)										{ return tcu::Format::Enum<VkIndexType>(getIndexTypeName, value);																			}
inline tcu::Format::Enum<VkSubpassContents>									getSubpassContentsStr								(VkSubpassContents value)								{ return tcu::Format::Enum<VkSubpassContents>(getSubpassContentsName, value);																}
inline tcu::Format::Enum<VkObjectType>										getObjectTypeStr									(VkObjectType value)									{ return tcu::Format::Enum<VkObjectType>(getObjectTypeName, value);																			}
inline tcu::Format::Enum<VkVendorId>										getVendorIdStr										(VkVendorId value)										{ return tcu::Format::Enum<VkVendorId>(getVendorIdName, value);																				}
inline tcu::Format::Enum<VkPointClippingBehavior>							getPointClippingBehaviorStr							(VkPointClippingBehavior value)							{ return tcu::Format::Enum<VkPointClippingBehavior>(getPointClippingBehaviorName, value);													}
inline tcu::Format::Enum<VkTessellationDomainOrigin>						getTessellationDomainOriginStr						(VkTessellationDomainOrigin value)						{ return tcu::Format::Enum<VkTessellationDomainOrigin>(getTessellationDomainOriginName, value);												}
inline tcu::Format::Enum<VkSamplerYcbcrModelConversion>						getSamplerYcbcrModelConversionStr					(VkSamplerYcbcrModelConversion value)					{ return tcu::Format::Enum<VkSamplerYcbcrModelConversion>(getSamplerYcbcrModelConversionName, value);										}
inline tcu::Format::Enum<VkSamplerYcbcrRange>								getSamplerYcbcrRangeStr								(VkSamplerYcbcrRange value)								{ return tcu::Format::Enum<VkSamplerYcbcrRange>(getSamplerYcbcrRangeName, value);															}
inline tcu::Format::Enum<VkChromaLocation>									getChromaLocationStr								(VkChromaLocation value)								{ return tcu::Format::Enum<VkChromaLocation>(getChromaLocationName, value);																	}
inline tcu::Format::Enum<VkDescriptorUpdateTemplateType>					getDescriptorUpdateTemplateTypeStr					(VkDescriptorUpdateTemplateType value)					{ return tcu::Format::Enum<VkDescriptorUpdateTemplateType>(getDescriptorUpdateTemplateTypeName, value);										}
inline tcu::Format::Enum<VkDriverId>										getDriverIdStr										(VkDriverId value)										{ return tcu::Format::Enum<VkDriverId>(getDriverIdName, value);																				}
inline tcu::Format::Enum<VkShaderFloatControlsIndependence>					getShaderFloatControlsIndependenceStr				(VkShaderFloatControlsIndependence value)				{ return tcu::Format::Enum<VkShaderFloatControlsIndependence>(getShaderFloatControlsIndependenceName, value);								}
inline tcu::Format::Enum<VkSamplerReductionMode>							getSamplerReductionModeStr							(VkSamplerReductionMode value)							{ return tcu::Format::Enum<VkSamplerReductionMode>(getSamplerReductionModeName, value);														}
inline tcu::Format::Enum<VkSemaphoreType>									getSemaphoreTypeStr									(VkSemaphoreType value)									{ return tcu::Format::Enum<VkSemaphoreType>(getSemaphoreTypeName, value);																	}
inline tcu::Format::Enum<VkColorSpaceKHR>									getColorSpaceKHRStr									(VkColorSpaceKHR value)									{ return tcu::Format::Enum<VkColorSpaceKHR>(getColorSpaceKHRName, value);																	}
inline tcu::Format::Enum<VkPresentModeKHR>									getPresentModeKHRStr								(VkPresentModeKHR value)								{ return tcu::Format::Enum<VkPresentModeKHR>(getPresentModeKHRName, value);																	}
inline tcu::Format::Enum<VkPerformanceCounterUnitKHR>						getPerformanceCounterUnitKHRStr						(VkPerformanceCounterUnitKHR value)						{ return tcu::Format::Enum<VkPerformanceCounterUnitKHR>(getPerformanceCounterUnitKHRName, value);											}
inline tcu::Format::Enum<VkPerformanceCounterScopeKHR>						getPerformanceCounterScopeKHRStr					(VkPerformanceCounterScopeKHR value)					{ return tcu::Format::Enum<VkPerformanceCounterScopeKHR>(getPerformanceCounterScopeKHRName, value);											}
inline tcu::Format::Enum<VkPerformanceCounterStorageKHR>					getPerformanceCounterStorageKHRStr					(VkPerformanceCounterStorageKHR value)					{ return tcu::Format::Enum<VkPerformanceCounterStorageKHR>(getPerformanceCounterStorageKHRName, value);										}
<<<<<<< HEAD
inline tcu::Format::Enum<VkDriverIdKHR>										getDriverIdKHRStr									(VkDriverIdKHR value)									{ return tcu::Format::Enum<VkDriverIdKHR>(getDriverIdKHRName, value);																		}
inline tcu::Format::Enum<VkShaderFloatControlsIndependenceKHR>				getShaderFloatControlsIndependenceKHRStr			(VkShaderFloatControlsIndependenceKHR value)			{ return tcu::Format::Enum<VkShaderFloatControlsIndependenceKHR>(getShaderFloatControlsIndependenceKHRName, value);							}
=======
>>>>>>> 945743f4
inline tcu::Format::Enum<VkPipelineExecutableStatisticFormatKHR>			getPipelineExecutableStatisticFormatKHRStr			(VkPipelineExecutableStatisticFormatKHR value)			{ return tcu::Format::Enum<VkPipelineExecutableStatisticFormatKHR>(getPipelineExecutableStatisticFormatKHRName, value);						}
inline tcu::Format::Enum<VkDebugReportObjectTypeEXT>						getDebugReportObjectTypeEXTStr						(VkDebugReportObjectTypeEXT value)						{ return tcu::Format::Enum<VkDebugReportObjectTypeEXT>(getDebugReportObjectTypeEXTName, value);												}
inline tcu::Format::Enum<VkRasterizationOrderAMD>							getRasterizationOrderAMDStr							(VkRasterizationOrderAMD value)							{ return tcu::Format::Enum<VkRasterizationOrderAMD>(getRasterizationOrderAMDName, value);													}
inline tcu::Format::Enum<VkShaderInfoTypeAMD>								getShaderInfoTypeAMDStr								(VkShaderInfoTypeAMD value)								{ return tcu::Format::Enum<VkShaderInfoTypeAMD>(getShaderInfoTypeAMDName, value);															}
inline tcu::Format::Enum<VkValidationCheckEXT>								getValidationCheckEXTStr							(VkValidationCheckEXT value)							{ return tcu::Format::Enum<VkValidationCheckEXT>(getValidationCheckEXTName, value);															}
inline tcu::Format::Enum<VkIndirectCommandsTokenTypeNVX>					getIndirectCommandsTokenTypeNVXStr					(VkIndirectCommandsTokenTypeNVX value)					{ return tcu::Format::Enum<VkIndirectCommandsTokenTypeNVX>(getIndirectCommandsTokenTypeNVXName, value);										}
inline tcu::Format::Enum<VkObjectEntryTypeNVX>								getObjectEntryTypeNVXStr							(VkObjectEntryTypeNVX value)							{ return tcu::Format::Enum<VkObjectEntryTypeNVX>(getObjectEntryTypeNVXName, value);															}
inline tcu::Format::Enum<VkDisplayPowerStateEXT>							getDisplayPowerStateEXTStr							(VkDisplayPowerStateEXT value)							{ return tcu::Format::Enum<VkDisplayPowerStateEXT>(getDisplayPowerStateEXTName, value);														}
inline tcu::Format::Enum<VkDeviceEventTypeEXT>								getDeviceEventTypeEXTStr							(VkDeviceEventTypeEXT value)							{ return tcu::Format::Enum<VkDeviceEventTypeEXT>(getDeviceEventTypeEXTName, value);															}
inline tcu::Format::Enum<VkDisplayEventTypeEXT>								getDisplayEventTypeEXTStr							(VkDisplayEventTypeEXT value)							{ return tcu::Format::Enum<VkDisplayEventTypeEXT>(getDisplayEventTypeEXTName, value);														}
inline tcu::Format::Enum<VkViewportCoordinateSwizzleNV>						getViewportCoordinateSwizzleNVStr					(VkViewportCoordinateSwizzleNV value)					{ return tcu::Format::Enum<VkViewportCoordinateSwizzleNV>(getViewportCoordinateSwizzleNVName, value);										}
inline tcu::Format::Enum<VkDiscardRectangleModeEXT>							getDiscardRectangleModeEXTStr						(VkDiscardRectangleModeEXT value)						{ return tcu::Format::Enum<VkDiscardRectangleModeEXT>(getDiscardRectangleModeEXTName, value);												}
inline tcu::Format::Enum<VkConservativeRasterizationModeEXT>				getConservativeRasterizationModeEXTStr				(VkConservativeRasterizationModeEXT value)				{ return tcu::Format::Enum<VkConservativeRasterizationModeEXT>(getConservativeRasterizationModeEXTName, value);								}
inline tcu::Format::Enum<VkBlendOverlapEXT>									getBlendOverlapEXTStr								(VkBlendOverlapEXT value)								{ return tcu::Format::Enum<VkBlendOverlapEXT>(getBlendOverlapEXTName, value);																}
inline tcu::Format::Enum<VkCoverageModulationModeNV>						getCoverageModulationModeNVStr						(VkCoverageModulationModeNV value)						{ return tcu::Format::Enum<VkCoverageModulationModeNV>(getCoverageModulationModeNVName, value);												}
inline tcu::Format::Enum<VkValidationCacheHeaderVersionEXT>					getValidationCacheHeaderVersionEXTStr				(VkValidationCacheHeaderVersionEXT value)				{ return tcu::Format::Enum<VkValidationCacheHeaderVersionEXT>(getValidationCacheHeaderVersionEXTName, value);								}
inline tcu::Format::Enum<VkShadingRatePaletteEntryNV>						getShadingRatePaletteEntryNVStr						(VkShadingRatePaletteEntryNV value)						{ return tcu::Format::Enum<VkShadingRatePaletteEntryNV>(getShadingRatePaletteEntryNVName, value);											}
inline tcu::Format::Enum<VkCoarseSampleOrderTypeNV>							getCoarseSampleOrderTypeNVStr						(VkCoarseSampleOrderTypeNV value)						{ return tcu::Format::Enum<VkCoarseSampleOrderTypeNV>(getCoarseSampleOrderTypeNVName, value);												}
inline tcu::Format::Enum<VkAccelerationStructureTypeNV>						getAccelerationStructureTypeNVStr					(VkAccelerationStructureTypeNV value)					{ return tcu::Format::Enum<VkAccelerationStructureTypeNV>(getAccelerationStructureTypeNVName, value);										}
inline tcu::Format::Enum<VkRayTracingShaderGroupTypeNV>						getRayTracingShaderGroupTypeNVStr					(VkRayTracingShaderGroupTypeNV value)					{ return tcu::Format::Enum<VkRayTracingShaderGroupTypeNV>(getRayTracingShaderGroupTypeNVName, value);										}
inline tcu::Format::Enum<VkGeometryTypeNV>									getGeometryTypeNVStr								(VkGeometryTypeNV value)								{ return tcu::Format::Enum<VkGeometryTypeNV>(getGeometryTypeNVName, value);																	}
inline tcu::Format::Enum<VkCopyAccelerationStructureModeNV>					getCopyAccelerationStructureModeNVStr				(VkCopyAccelerationStructureModeNV value)				{ return tcu::Format::Enum<VkCopyAccelerationStructureModeNV>(getCopyAccelerationStructureModeNVName, value);								}
inline tcu::Format::Enum<VkAccelerationStructureMemoryRequirementsTypeNV>	getAccelerationStructureMemoryRequirementsTypeNVStr	(VkAccelerationStructureMemoryRequirementsTypeNV value)	{ return tcu::Format::Enum<VkAccelerationStructureMemoryRequirementsTypeNV>(getAccelerationStructureMemoryRequirementsTypeNVName, value);	}
inline tcu::Format::Enum<VkQueueGlobalPriorityEXT>							getQueueGlobalPriorityEXTStr						(VkQueueGlobalPriorityEXT value)						{ return tcu::Format::Enum<VkQueueGlobalPriorityEXT>(getQueueGlobalPriorityEXTName, value);													}
inline tcu::Format::Enum<VkTimeDomainEXT>									getTimeDomainEXTStr									(VkTimeDomainEXT value)									{ return tcu::Format::Enum<VkTimeDomainEXT>(getTimeDomainEXTName, value);																	}
inline tcu::Format::Enum<VkMemoryOverallocationBehaviorAMD>					getMemoryOverallocationBehaviorAMDStr				(VkMemoryOverallocationBehaviorAMD value)				{ return tcu::Format::Enum<VkMemoryOverallocationBehaviorAMD>(getMemoryOverallocationBehaviorAMDName, value);								}
inline tcu::Format::Enum<VkPerformanceConfigurationTypeINTEL>				getPerformanceConfigurationTypeINTELStr				(VkPerformanceConfigurationTypeINTEL value)				{ return tcu::Format::Enum<VkPerformanceConfigurationTypeINTEL>(getPerformanceConfigurationTypeINTELName, value);							}
inline tcu::Format::Enum<VkQueryPoolSamplingModeINTEL>						getQueryPoolSamplingModeINTELStr					(VkQueryPoolSamplingModeINTEL value)					{ return tcu::Format::Enum<VkQueryPoolSamplingModeINTEL>(getQueryPoolSamplingModeINTELName, value);											}
inline tcu::Format::Enum<VkPerformanceOverrideTypeINTEL>					getPerformanceOverrideTypeINTELStr					(VkPerformanceOverrideTypeINTEL value)					{ return tcu::Format::Enum<VkPerformanceOverrideTypeINTEL>(getPerformanceOverrideTypeINTELName, value);										}
inline tcu::Format::Enum<VkPerformanceParameterTypeINTEL>					getPerformanceParameterTypeINTELStr					(VkPerformanceParameterTypeINTEL value)					{ return tcu::Format::Enum<VkPerformanceParameterTypeINTEL>(getPerformanceParameterTypeINTELName, value);									}
inline tcu::Format::Enum<VkPerformanceValueTypeINTEL>						getPerformanceValueTypeINTELStr						(VkPerformanceValueTypeINTEL value)						{ return tcu::Format::Enum<VkPerformanceValueTypeINTEL>(getPerformanceValueTypeINTELName, value);											}
inline tcu::Format::Enum<VkValidationFeatureEnableEXT>						getValidationFeatureEnableEXTStr					(VkValidationFeatureEnableEXT value)					{ return tcu::Format::Enum<VkValidationFeatureEnableEXT>(getValidationFeatureEnableEXTName, value);											}
inline tcu::Format::Enum<VkValidationFeatureDisableEXT>						getValidationFeatureDisableEXTStr					(VkValidationFeatureDisableEXT value)					{ return tcu::Format::Enum<VkValidationFeatureDisableEXT>(getValidationFeatureDisableEXTName, value);										}
inline tcu::Format::Enum<VkComponentTypeNV>									getComponentTypeNVStr								(VkComponentTypeNV value)								{ return tcu::Format::Enum<VkComponentTypeNV>(getComponentTypeNVName, value);																}
inline tcu::Format::Enum<VkScopeNV>											getScopeNVStr										(VkScopeNV value)										{ return tcu::Format::Enum<VkScopeNV>(getScopeNVName, value);																				}
inline tcu::Format::Enum<VkCoverageReductionModeNV>							getCoverageReductionModeNVStr						(VkCoverageReductionModeNV value)						{ return tcu::Format::Enum<VkCoverageReductionModeNV>(getCoverageReductionModeNVName, value);												}
inline tcu::Format::Enum<VkLineRasterizationModeEXT>						getLineRasterizationModeEXTStr						(VkLineRasterizationModeEXT value)						{ return tcu::Format::Enum<VkLineRasterizationModeEXT>(getLineRasterizationModeEXTName, value);												}
inline tcu::Format::Enum<VkFullScreenExclusiveEXT>							getFullScreenExclusiveEXTStr						(VkFullScreenExclusiveEXT value)						{ return tcu::Format::Enum<VkFullScreenExclusiveEXT>(getFullScreenExclusiveEXTName, value);													}

inline std::ostream&	operator<<	(std::ostream& s, VkPipelineCacheHeaderVersion value)						{ return s << getPipelineCacheHeaderVersionStr(value);						}
inline std::ostream&	operator<<	(std::ostream& s, VkResult value)											{ return s << getResultStr(value);											}
inline std::ostream&	operator<<	(std::ostream& s, VkStructureType value)									{ return s << getStructureTypeStr(value);									}
inline std::ostream&	operator<<	(std::ostream& s, VkSystemAllocationScope value)							{ return s << getSystemAllocationScopeStr(value);							}
inline std::ostream&	operator<<	(std::ostream& s, VkInternalAllocationType value)							{ return s << getInternalAllocationTypeStr(value);							}
inline std::ostream&	operator<<	(std::ostream& s, VkFormat value)											{ return s << getFormatStr(value);											}
inline std::ostream&	operator<<	(std::ostream& s, VkImageType value)										{ return s << getImageTypeStr(value);										}
inline std::ostream&	operator<<	(std::ostream& s, VkImageTiling value)										{ return s << getImageTilingStr(value);										}
inline std::ostream&	operator<<	(std::ostream& s, VkPhysicalDeviceType value)								{ return s << getPhysicalDeviceTypeStr(value);								}
inline std::ostream&	operator<<	(std::ostream& s, VkQueryType value)										{ return s << getQueryTypeStr(value);										}
inline std::ostream&	operator<<	(std::ostream& s, VkSharingMode value)										{ return s << getSharingModeStr(value);										}
inline std::ostream&	operator<<	(std::ostream& s, VkImageLayout value)										{ return s << getImageLayoutStr(value);										}
inline std::ostream&	operator<<	(std::ostream& s, VkImageViewType value)									{ return s << getImageViewTypeStr(value);									}
inline std::ostream&	operator<<	(std::ostream& s, VkComponentSwizzle value)									{ return s << getComponentSwizzleStr(value);								}
inline std::ostream&	operator<<	(std::ostream& s, VkVertexInputRate value)									{ return s << getVertexInputRateStr(value);									}
inline std::ostream&	operator<<	(std::ostream& s, VkPrimitiveTopology value)								{ return s << getPrimitiveTopologyStr(value);								}
inline std::ostream&	operator<<	(std::ostream& s, VkPolygonMode value)										{ return s << getPolygonModeStr(value);										}
inline std::ostream&	operator<<	(std::ostream& s, VkFrontFace value)										{ return s << getFrontFaceStr(value);										}
inline std::ostream&	operator<<	(std::ostream& s, VkCompareOp value)										{ return s << getCompareOpStr(value);										}
inline std::ostream&	operator<<	(std::ostream& s, VkStencilOp value)										{ return s << getStencilOpStr(value);										}
inline std::ostream&	operator<<	(std::ostream& s, VkLogicOp value)											{ return s << getLogicOpStr(value);											}
inline std::ostream&	operator<<	(std::ostream& s, VkBlendFactor value)										{ return s << getBlendFactorStr(value);										}
inline std::ostream&	operator<<	(std::ostream& s, VkBlendOp value)											{ return s << getBlendOpStr(value);											}
inline std::ostream&	operator<<	(std::ostream& s, VkDynamicState value)										{ return s << getDynamicStateStr(value);									}
inline std::ostream&	operator<<	(std::ostream& s, VkFilter value)											{ return s << getFilterStr(value);											}
inline std::ostream&	operator<<	(std::ostream& s, VkSamplerMipmapMode value)								{ return s << getSamplerMipmapModeStr(value);								}
inline std::ostream&	operator<<	(std::ostream& s, VkSamplerAddressMode value)								{ return s << getSamplerAddressModeStr(value);								}
inline std::ostream&	operator<<	(std::ostream& s, VkBorderColor value)										{ return s << getBorderColorStr(value);										}
inline std::ostream&	operator<<	(std::ostream& s, VkDescriptorType value)									{ return s << getDescriptorTypeStr(value);									}
inline std::ostream&	operator<<	(std::ostream& s, VkAttachmentLoadOp value)									{ return s << getAttachmentLoadOpStr(value);								}
inline std::ostream&	operator<<	(std::ostream& s, VkAttachmentStoreOp value)								{ return s << getAttachmentStoreOpStr(value);								}
inline std::ostream&	operator<<	(std::ostream& s, VkPipelineBindPoint value)								{ return s << getPipelineBindPointStr(value);								}
inline std::ostream&	operator<<	(std::ostream& s, VkCommandBufferLevel value)								{ return s << getCommandBufferLevelStr(value);								}
inline std::ostream&	operator<<	(std::ostream& s, VkIndexType value)										{ return s << getIndexTypeStr(value);										}
inline std::ostream&	operator<<	(std::ostream& s, VkSubpassContents value)									{ return s << getSubpassContentsStr(value);									}
inline std::ostream&	operator<<	(std::ostream& s, VkObjectType value)										{ return s << getObjectTypeStr(value);										}
inline std::ostream&	operator<<	(std::ostream& s, VkVendorId value)											{ return s << getVendorIdStr(value);										}
inline std::ostream&	operator<<	(std::ostream& s, VkPointClippingBehavior value)							{ return s << getPointClippingBehaviorStr(value);							}
inline std::ostream&	operator<<	(std::ostream& s, VkTessellationDomainOrigin value)							{ return s << getTessellationDomainOriginStr(value);						}
inline std::ostream&	operator<<	(std::ostream& s, VkSamplerYcbcrModelConversion value)						{ return s << getSamplerYcbcrModelConversionStr(value);						}
inline std::ostream&	operator<<	(std::ostream& s, VkSamplerYcbcrRange value)								{ return s << getSamplerYcbcrRangeStr(value);								}
inline std::ostream&	operator<<	(std::ostream& s, VkChromaLocation value)									{ return s << getChromaLocationStr(value);									}
inline std::ostream&	operator<<	(std::ostream& s, VkDescriptorUpdateTemplateType value)						{ return s << getDescriptorUpdateTemplateTypeStr(value);					}
inline std::ostream&	operator<<	(std::ostream& s, VkDriverId value)											{ return s << getDriverIdStr(value);										}
inline std::ostream&	operator<<	(std::ostream& s, VkShaderFloatControlsIndependence value)					{ return s << getShaderFloatControlsIndependenceStr(value);					}
inline std::ostream&	operator<<	(std::ostream& s, VkSamplerReductionMode value)								{ return s << getSamplerReductionModeStr(value);							}
inline std::ostream&	operator<<	(std::ostream& s, VkSemaphoreType value)									{ return s << getSemaphoreTypeStr(value);									}
inline std::ostream&	operator<<	(std::ostream& s, VkColorSpaceKHR value)									{ return s << getColorSpaceKHRStr(value);									}
inline std::ostream&	operator<<	(std::ostream& s, VkPresentModeKHR value)									{ return s << getPresentModeKHRStr(value);									}
inline std::ostream&	operator<<	(std::ostream& s, VkPerformanceCounterUnitKHR value)						{ return s << getPerformanceCounterUnitKHRStr(value);						}
inline std::ostream&	operator<<	(std::ostream& s, VkPerformanceCounterScopeKHR value)						{ return s << getPerformanceCounterScopeKHRStr(value);						}
inline std::ostream&	operator<<	(std::ostream& s, VkPerformanceCounterStorageKHR value)						{ return s << getPerformanceCounterStorageKHRStr(value);					}
<<<<<<< HEAD
inline std::ostream&	operator<<	(std::ostream& s, VkDriverIdKHR value)										{ return s << getDriverIdKHRStr(value);										}
inline std::ostream&	operator<<	(std::ostream& s, VkShaderFloatControlsIndependenceKHR value)				{ return s << getShaderFloatControlsIndependenceKHRStr(value);				}
=======
>>>>>>> 945743f4
inline std::ostream&	operator<<	(std::ostream& s, VkPipelineExecutableStatisticFormatKHR value)				{ return s << getPipelineExecutableStatisticFormatKHRStr(value);			}
inline std::ostream&	operator<<	(std::ostream& s, VkDebugReportObjectTypeEXT value)							{ return s << getDebugReportObjectTypeEXTStr(value);						}
inline std::ostream&	operator<<	(std::ostream& s, VkRasterizationOrderAMD value)							{ return s << getRasterizationOrderAMDStr(value);							}
inline std::ostream&	operator<<	(std::ostream& s, VkShaderInfoTypeAMD value)								{ return s << getShaderInfoTypeAMDStr(value);								}
inline std::ostream&	operator<<	(std::ostream& s, VkValidationCheckEXT value)								{ return s << getValidationCheckEXTStr(value);								}
inline std::ostream&	operator<<	(std::ostream& s, VkIndirectCommandsTokenTypeNVX value)						{ return s << getIndirectCommandsTokenTypeNVXStr(value);					}
inline std::ostream&	operator<<	(std::ostream& s, VkObjectEntryTypeNVX value)								{ return s << getObjectEntryTypeNVXStr(value);								}
inline std::ostream&	operator<<	(std::ostream& s, VkDisplayPowerStateEXT value)								{ return s << getDisplayPowerStateEXTStr(value);							}
inline std::ostream&	operator<<	(std::ostream& s, VkDeviceEventTypeEXT value)								{ return s << getDeviceEventTypeEXTStr(value);								}
inline std::ostream&	operator<<	(std::ostream& s, VkDisplayEventTypeEXT value)								{ return s << getDisplayEventTypeEXTStr(value);								}
inline std::ostream&	operator<<	(std::ostream& s, VkViewportCoordinateSwizzleNV value)						{ return s << getViewportCoordinateSwizzleNVStr(value);						}
inline std::ostream&	operator<<	(std::ostream& s, VkDiscardRectangleModeEXT value)							{ return s << getDiscardRectangleModeEXTStr(value);							}
inline std::ostream&	operator<<	(std::ostream& s, VkConservativeRasterizationModeEXT value)					{ return s << getConservativeRasterizationModeEXTStr(value);				}
inline std::ostream&	operator<<	(std::ostream& s, VkBlendOverlapEXT value)									{ return s << getBlendOverlapEXTStr(value);									}
inline std::ostream&	operator<<	(std::ostream& s, VkCoverageModulationModeNV value)							{ return s << getCoverageModulationModeNVStr(value);						}
inline std::ostream&	operator<<	(std::ostream& s, VkValidationCacheHeaderVersionEXT value)					{ return s << getValidationCacheHeaderVersionEXTStr(value);					}
inline std::ostream&	operator<<	(std::ostream& s, VkShadingRatePaletteEntryNV value)						{ return s << getShadingRatePaletteEntryNVStr(value);						}
inline std::ostream&	operator<<	(std::ostream& s, VkCoarseSampleOrderTypeNV value)							{ return s << getCoarseSampleOrderTypeNVStr(value);							}
inline std::ostream&	operator<<	(std::ostream& s, VkAccelerationStructureTypeNV value)						{ return s << getAccelerationStructureTypeNVStr(value);						}
inline std::ostream&	operator<<	(std::ostream& s, VkRayTracingShaderGroupTypeNV value)						{ return s << getRayTracingShaderGroupTypeNVStr(value);						}
inline std::ostream&	operator<<	(std::ostream& s, VkGeometryTypeNV value)									{ return s << getGeometryTypeNVStr(value);									}
inline std::ostream&	operator<<	(std::ostream& s, VkCopyAccelerationStructureModeNV value)					{ return s << getCopyAccelerationStructureModeNVStr(value);					}
inline std::ostream&	operator<<	(std::ostream& s, VkAccelerationStructureMemoryRequirementsTypeNV value)	{ return s << getAccelerationStructureMemoryRequirementsTypeNVStr(value);	}
inline std::ostream&	operator<<	(std::ostream& s, VkQueueGlobalPriorityEXT value)							{ return s << getQueueGlobalPriorityEXTStr(value);							}
inline std::ostream&	operator<<	(std::ostream& s, VkTimeDomainEXT value)									{ return s << getTimeDomainEXTStr(value);									}
inline std::ostream&	operator<<	(std::ostream& s, VkMemoryOverallocationBehaviorAMD value)					{ return s << getMemoryOverallocationBehaviorAMDStr(value);					}
inline std::ostream&	operator<<	(std::ostream& s, VkPerformanceConfigurationTypeINTEL value)				{ return s << getPerformanceConfigurationTypeINTELStr(value);				}
inline std::ostream&	operator<<	(std::ostream& s, VkQueryPoolSamplingModeINTEL value)						{ return s << getQueryPoolSamplingModeINTELStr(value);						}
inline std::ostream&	operator<<	(std::ostream& s, VkPerformanceOverrideTypeINTEL value)						{ return s << getPerformanceOverrideTypeINTELStr(value);					}
inline std::ostream&	operator<<	(std::ostream& s, VkPerformanceParameterTypeINTEL value)					{ return s << getPerformanceParameterTypeINTELStr(value);					}
inline std::ostream&	operator<<	(std::ostream& s, VkPerformanceValueTypeINTEL value)						{ return s << getPerformanceValueTypeINTELStr(value);						}
inline std::ostream&	operator<<	(std::ostream& s, VkValidationFeatureEnableEXT value)						{ return s << getValidationFeatureEnableEXTStr(value);						}
inline std::ostream&	operator<<	(std::ostream& s, VkValidationFeatureDisableEXT value)						{ return s << getValidationFeatureDisableEXTStr(value);						}
inline std::ostream&	operator<<	(std::ostream& s, VkComponentTypeNV value)									{ return s << getComponentTypeNVStr(value);									}
inline std::ostream&	operator<<	(std::ostream& s, VkScopeNV value)											{ return s << getScopeNVStr(value);											}
inline std::ostream&	operator<<	(std::ostream& s, VkCoverageReductionModeNV value)							{ return s << getCoverageReductionModeNVStr(value);							}
inline std::ostream&	operator<<	(std::ostream& s, VkLineRasterizationModeEXT value)							{ return s << getLineRasterizationModeEXTStr(value);						}
inline std::ostream&	operator<<	(std::ostream& s, VkFullScreenExclusiveEXT value)							{ return s << getFullScreenExclusiveEXTStr(value);							}

tcu::Format::Bitfield<32>	getFormatFeatureFlagsStr									(VkFormatFeatureFlags value);
tcu::Format::Bitfield<32>	getImageUsageFlagsStr										(VkImageUsageFlags value);
tcu::Format::Bitfield<32>	getImageCreateFlagsStr										(VkImageCreateFlags value);
tcu::Format::Bitfield<32>	getSampleCountFlagsStr										(VkSampleCountFlags value);
tcu::Format::Bitfield<32>	getQueueFlagsStr											(VkQueueFlags value);
tcu::Format::Bitfield<32>	getMemoryPropertyFlagsStr									(VkMemoryPropertyFlags value);
tcu::Format::Bitfield<32>	getMemoryHeapFlagsStr										(VkMemoryHeapFlags value);
tcu::Format::Bitfield<32>	getDeviceQueueCreateFlagsStr								(VkDeviceQueueCreateFlags value);
tcu::Format::Bitfield<32>	getPipelineStageFlagsStr									(VkPipelineStageFlags value);
tcu::Format::Bitfield<32>	getImageAspectFlagsStr										(VkImageAspectFlags value);
tcu::Format::Bitfield<32>	getSparseImageFormatFlagsStr								(VkSparseImageFormatFlags value);
tcu::Format::Bitfield<32>	getSparseMemoryBindFlagsStr									(VkSparseMemoryBindFlags value);
tcu::Format::Bitfield<32>	getFenceCreateFlagsStr										(VkFenceCreateFlags value);
tcu::Format::Bitfield<32>	getQueryPipelineStatisticFlagsStr							(VkQueryPipelineStatisticFlags value);
tcu::Format::Bitfield<32>	getQueryResultFlagsStr										(VkQueryResultFlags value);
tcu::Format::Bitfield<32>	getBufferCreateFlagsStr										(VkBufferCreateFlags value);
tcu::Format::Bitfield<32>	getBufferUsageFlagsStr										(VkBufferUsageFlags value);
tcu::Format::Bitfield<32>	getImageViewCreateFlagsStr									(VkImageViewCreateFlags value);
tcu::Format::Bitfield<32>	getShaderModuleCreateFlagsStr								(VkShaderModuleCreateFlags value);
tcu::Format::Bitfield<32>	getPipelineCreateFlagsStr									(VkPipelineCreateFlags value);
tcu::Format::Bitfield<32>	getPipelineShaderStageCreateFlagsStr						(VkPipelineShaderStageCreateFlags value);
tcu::Format::Bitfield<32>	getShaderStageFlagsStr										(VkShaderStageFlags value);
tcu::Format::Bitfield<32>	getCullModeFlagsStr											(VkCullModeFlags value);
tcu::Format::Bitfield<32>	getColorComponentFlagsStr									(VkColorComponentFlags value);
tcu::Format::Bitfield<32>	getSamplerCreateFlagsStr									(VkSamplerCreateFlags value);
tcu::Format::Bitfield<32>	getDescriptorSetLayoutCreateFlagsStr						(VkDescriptorSetLayoutCreateFlags value);
tcu::Format::Bitfield<32>	getDescriptorPoolCreateFlagsStr								(VkDescriptorPoolCreateFlags value);
tcu::Format::Bitfield<32>	getFramebufferCreateFlagsStr								(VkFramebufferCreateFlags value);
tcu::Format::Bitfield<32>	getRenderPassCreateFlagsStr									(VkRenderPassCreateFlags value);
tcu::Format::Bitfield<32>	getAttachmentDescriptionFlagsStr							(VkAttachmentDescriptionFlags value);
tcu::Format::Bitfield<32>	getSubpassDescriptionFlagsStr								(VkSubpassDescriptionFlags value);
tcu::Format::Bitfield<32>	getAccessFlagsStr											(VkAccessFlags value);
tcu::Format::Bitfield<32>	getDependencyFlagsStr										(VkDependencyFlags value);
tcu::Format::Bitfield<32>	getCommandPoolCreateFlagsStr								(VkCommandPoolCreateFlags value);
tcu::Format::Bitfield<32>	getCommandPoolResetFlagsStr									(VkCommandPoolResetFlags value);
tcu::Format::Bitfield<32>	getCommandBufferUsageFlagsStr								(VkCommandBufferUsageFlags value);
tcu::Format::Bitfield<32>	getQueryControlFlagsStr										(VkQueryControlFlags value);
tcu::Format::Bitfield<32>	getCommandBufferResetFlagsStr								(VkCommandBufferResetFlags value);
tcu::Format::Bitfield<32>	getStencilFaceFlagsStr										(VkStencilFaceFlags value);
tcu::Format::Bitfield<32>	getSubgroupFeatureFlagsStr									(VkSubgroupFeatureFlags value);
tcu::Format::Bitfield<32>	getPeerMemoryFeatureFlagsStr								(VkPeerMemoryFeatureFlags value);
tcu::Format::Bitfield<32>	getMemoryAllocateFlagsStr									(VkMemoryAllocateFlags value);
tcu::Format::Bitfield<32>	getExternalMemoryHandleTypeFlagsStr							(VkExternalMemoryHandleTypeFlags value);
tcu::Format::Bitfield<32>	getExternalMemoryFeatureFlagsStr							(VkExternalMemoryFeatureFlags value);
tcu::Format::Bitfield<32>	getExternalFenceHandleTypeFlagsStr							(VkExternalFenceHandleTypeFlags value);
tcu::Format::Bitfield<32>	getExternalFenceFeatureFlagsStr								(VkExternalFenceFeatureFlags value);
tcu::Format::Bitfield<32>	getFenceImportFlagsStr										(VkFenceImportFlags value);
tcu::Format::Bitfield<32>	getSemaphoreImportFlagsStr									(VkSemaphoreImportFlags value);
tcu::Format::Bitfield<32>	getExternalSemaphoreHandleTypeFlagsStr						(VkExternalSemaphoreHandleTypeFlags value);
tcu::Format::Bitfield<32>	getExternalSemaphoreFeatureFlagsStr							(VkExternalSemaphoreFeatureFlags value);
tcu::Format::Bitfield<32>	getResolveModeFlagsStr										(VkResolveModeFlags value);
tcu::Format::Bitfield<32>	getDescriptorBindingFlagsStr								(VkDescriptorBindingFlags value);
tcu::Format::Bitfield<32>	getSemaphoreWaitFlagsStr									(VkSemaphoreWaitFlags value);
tcu::Format::Bitfield<32>	getSurfaceTransformFlagsKHRStr								(VkSurfaceTransformFlagsKHR value);
tcu::Format::Bitfield<32>	getCompositeAlphaFlagsKHRStr								(VkCompositeAlphaFlagsKHR value);
tcu::Format::Bitfield<32>	getSwapchainCreateFlagsKHRStr								(VkSwapchainCreateFlagsKHR value);
tcu::Format::Bitfield<32>	getDeviceGroupPresentModeFlagsKHRStr						(VkDeviceGroupPresentModeFlagsKHR value);
tcu::Format::Bitfield<32>	getDisplayPlaneAlphaFlagsKHRStr								(VkDisplayPlaneAlphaFlagsKHR value);
tcu::Format::Bitfield<32>	getPerformanceCounterDescriptionFlagsKHRStr					(VkPerformanceCounterDescriptionFlagsKHR value);
tcu::Format::Bitfield<32>	getDebugReportFlagsEXTStr									(VkDebugReportFlagsEXT value);
tcu::Format::Bitfield<32>	getExternalMemoryHandleTypeFlagsNVStr						(VkExternalMemoryHandleTypeFlagsNV value);
tcu::Format::Bitfield<32>	getExternalMemoryFeatureFlagsNVStr							(VkExternalMemoryFeatureFlagsNV value);
tcu::Format::Bitfield<32>	getConditionalRenderingFlagsEXTStr							(VkConditionalRenderingFlagsEXT value);
tcu::Format::Bitfield<32>	getIndirectCommandsLayoutUsageFlagsNVXStr					(VkIndirectCommandsLayoutUsageFlagsNVX value);
tcu::Format::Bitfield<32>	getObjectEntryUsageFlagsNVXStr								(VkObjectEntryUsageFlagsNVX value);
tcu::Format::Bitfield<32>	getSurfaceCounterFlagsEXTStr								(VkSurfaceCounterFlagsEXT value);
tcu::Format::Bitfield<32>	getDebugUtilsMessageSeverityFlagsEXTStr						(VkDebugUtilsMessageSeverityFlagsEXT value);
tcu::Format::Bitfield<32>	getDebugUtilsMessageTypeFlagsEXTStr							(VkDebugUtilsMessageTypeFlagsEXT value);
tcu::Format::Bitfield<32>	getGeometryFlagsNVStr										(VkGeometryFlagsNV value);
tcu::Format::Bitfield<32>	getGeometryInstanceFlagsNVStr								(VkGeometryInstanceFlagsNV value);
tcu::Format::Bitfield<32>	getBuildAccelerationStructureFlagsNVStr						(VkBuildAccelerationStructureFlagsNV value);
tcu::Format::Bitfield<32>	getPipelineCompilerControlFlagsAMDStr						(VkPipelineCompilerControlFlagsAMD value);
tcu::Format::Bitfield<32>	getPipelineCreationFeedbackFlagsEXTStr						(VkPipelineCreationFeedbackFlagsEXT value);
tcu::Format::Bitfield<32>	getShaderCorePropertiesFlagsAMDStr							(VkShaderCorePropertiesFlagsAMD value);
tcu::Format::Bitfield<32>	getInstanceCreateFlagsStr									(VkInstanceCreateFlags value);
tcu::Format::Bitfield<32>	getDeviceCreateFlagsStr										(VkDeviceCreateFlags value);
tcu::Format::Bitfield<32>	getMemoryMapFlagsStr										(VkMemoryMapFlags value);
tcu::Format::Bitfield<32>	getSemaphoreCreateFlagsStr									(VkSemaphoreCreateFlags value);
tcu::Format::Bitfield<32>	getEventCreateFlagsStr										(VkEventCreateFlags value);
tcu::Format::Bitfield<32>	getQueryPoolCreateFlagsStr									(VkQueryPoolCreateFlags value);
tcu::Format::Bitfield<32>	getBufferViewCreateFlagsStr									(VkBufferViewCreateFlags value);
tcu::Format::Bitfield<32>	getPipelineCacheCreateFlagsStr								(VkPipelineCacheCreateFlags value);
tcu::Format::Bitfield<32>	getPipelineVertexInputStateCreateFlagsStr					(VkPipelineVertexInputStateCreateFlags value);
tcu::Format::Bitfield<32>	getPipelineInputAssemblyStateCreateFlagsStr					(VkPipelineInputAssemblyStateCreateFlags value);
tcu::Format::Bitfield<32>	getPipelineTessellationStateCreateFlagsStr					(VkPipelineTessellationStateCreateFlags value);
tcu::Format::Bitfield<32>	getPipelineViewportStateCreateFlagsStr						(VkPipelineViewportStateCreateFlags value);
tcu::Format::Bitfield<32>	getPipelineRasterizationStateCreateFlagsStr					(VkPipelineRasterizationStateCreateFlags value);
tcu::Format::Bitfield<32>	getPipelineMultisampleStateCreateFlagsStr					(VkPipelineMultisampleStateCreateFlags value);
tcu::Format::Bitfield<32>	getPipelineDepthStencilStateCreateFlagsStr					(VkPipelineDepthStencilStateCreateFlags value);
tcu::Format::Bitfield<32>	getPipelineColorBlendStateCreateFlagsStr					(VkPipelineColorBlendStateCreateFlags value);
tcu::Format::Bitfield<32>	getPipelineDynamicStateCreateFlagsStr						(VkPipelineDynamicStateCreateFlags value);
tcu::Format::Bitfield<32>	getPipelineLayoutCreateFlagsStr								(VkPipelineLayoutCreateFlags value);
tcu::Format::Bitfield<32>	getDescriptorPoolResetFlagsStr								(VkDescriptorPoolResetFlags value);
tcu::Format::Bitfield<32>	getCommandPoolTrimFlagsStr									(VkCommandPoolTrimFlags value);
tcu::Format::Bitfield<32>	getDescriptorUpdateTemplateCreateFlagsStr					(VkDescriptorUpdateTemplateCreateFlags value);
tcu::Format::Bitfield<32>	getDisplayModeCreateFlagsKHRStr								(VkDisplayModeCreateFlagsKHR value);
tcu::Format::Bitfield<32>	getDisplaySurfaceCreateFlagsKHRStr							(VkDisplaySurfaceCreateFlagsKHR value);
tcu::Format::Bitfield<32>	getAcquireProfilingLockFlagsKHRStr							(VkAcquireProfilingLockFlagsKHR value);
tcu::Format::Bitfield<32>	getPipelineRasterizationStateStreamCreateFlagsEXTStr		(VkPipelineRasterizationStateStreamCreateFlagsEXT value);
tcu::Format::Bitfield<32>	getPipelineViewportSwizzleStateCreateFlagsNVStr				(VkPipelineViewportSwizzleStateCreateFlagsNV value);
tcu::Format::Bitfield<32>	getPipelineDiscardRectangleStateCreateFlagsEXTStr			(VkPipelineDiscardRectangleStateCreateFlagsEXT value);
tcu::Format::Bitfield<32>	getPipelineRasterizationConservativeStateCreateFlagsEXTStr	(VkPipelineRasterizationConservativeStateCreateFlagsEXT value);
tcu::Format::Bitfield<32>	getPipelineRasterizationDepthClipStateCreateFlagsEXTStr		(VkPipelineRasterizationDepthClipStateCreateFlagsEXT value);
tcu::Format::Bitfield<32>	getDebugUtilsMessengerCallbackDataFlagsEXTStr				(VkDebugUtilsMessengerCallbackDataFlagsEXT value);
tcu::Format::Bitfield<32>	getDebugUtilsMessengerCreateFlagsEXTStr						(VkDebugUtilsMessengerCreateFlagsEXT value);
tcu::Format::Bitfield<32>	getPipelineCoverageToColorStateCreateFlagsNVStr				(VkPipelineCoverageToColorStateCreateFlagsNV value);
tcu::Format::Bitfield<32>	getPipelineCoverageModulationStateCreateFlagsNVStr			(VkPipelineCoverageModulationStateCreateFlagsNV value);
tcu::Format::Bitfield<32>	getValidationCacheCreateFlagsEXTStr							(VkValidationCacheCreateFlagsEXT value);
tcu::Format::Bitfield<32>	getPipelineCoverageReductionStateCreateFlagsNVStr			(VkPipelineCoverageReductionStateCreateFlagsNV value);
tcu::Format::Bitfield<32>	getHeadlessSurfaceCreateFlagsEXTStr							(VkHeadlessSurfaceCreateFlagsEXT value);
tcu::Format::Bitfield<32>	getAndroidSurfaceCreateFlagsKHRStr							(VkAndroidSurfaceCreateFlagsKHR value);
tcu::Format::Bitfield<32>	getImagePipeSurfaceCreateFlagsFUCHSIAStr					(VkImagePipeSurfaceCreateFlagsFUCHSIA value);
tcu::Format::Bitfield<32>	getStreamDescriptorSurfaceCreateFlagsGGPStr					(VkStreamDescriptorSurfaceCreateFlagsGGP value);
tcu::Format::Bitfield<32>	getIOSSurfaceCreateFlagsMVKStr								(VkIOSSurfaceCreateFlagsMVK value);
tcu::Format::Bitfield<32>	getMacOSSurfaceCreateFlagsMVKStr							(VkMacOSSurfaceCreateFlagsMVK value);
tcu::Format::Bitfield<32>	getMetalSurfaceCreateFlagsEXTStr							(VkMetalSurfaceCreateFlagsEXT value);
tcu::Format::Bitfield<32>	getViSurfaceCreateFlagsNNStr								(VkViSurfaceCreateFlagsNN value);
tcu::Format::Bitfield<32>	getWaylandSurfaceCreateFlagsKHRStr							(VkWaylandSurfaceCreateFlagsKHR value);
tcu::Format::Bitfield<32>	getWin32SurfaceCreateFlagsKHRStr							(VkWin32SurfaceCreateFlagsKHR value);
tcu::Format::Bitfield<32>	getXcbSurfaceCreateFlagsKHRStr								(VkXcbSurfaceCreateFlagsKHR value);
tcu::Format::Bitfield<32>	getXlibSurfaceCreateFlagsKHRStr								(VkXlibSurfaceCreateFlagsKHR value);

std::ostream&	operator<<	(std::ostream& s, const VkApplicationInfo& value);
std::ostream&	operator<<	(std::ostream& s, const VkInstanceCreateInfo& value);
std::ostream&	operator<<	(std::ostream& s, const VkAllocationCallbacks& value);
std::ostream&	operator<<	(std::ostream& s, const VkPhysicalDeviceFeatures& value);
std::ostream&	operator<<	(std::ostream& s, const VkFormatProperties& value);
std::ostream&	operator<<	(std::ostream& s, const VkExtent3D& value);
std::ostream&	operator<<	(std::ostream& s, const VkImageFormatProperties& value);
std::ostream&	operator<<	(std::ostream& s, const VkPhysicalDeviceLimits& value);
std::ostream&	operator<<	(std::ostream& s, const VkPhysicalDeviceSparseProperties& value);
std::ostream&	operator<<	(std::ostream& s, const VkPhysicalDeviceProperties& value);
std::ostream&	operator<<	(std::ostream& s, const VkQueueFamilyProperties& value);
std::ostream&	operator<<	(std::ostream& s, const VkMemoryType& value);
std::ostream&	operator<<	(std::ostream& s, const VkMemoryHeap& value);
std::ostream&	operator<<	(std::ostream& s, const VkPhysicalDeviceMemoryProperties& value);
std::ostream&	operator<<	(std::ostream& s, const VkDeviceQueueCreateInfo& value);
std::ostream&	operator<<	(std::ostream& s, const VkDeviceCreateInfo& value);
std::ostream&	operator<<	(std::ostream& s, const VkExtensionProperties& value);
std::ostream&	operator<<	(std::ostream& s, const VkLayerProperties& value);
std::ostream&	operator<<	(std::ostream& s, const VkSubmitInfo& value);
std::ostream&	operator<<	(std::ostream& s, const VkMemoryAllocateInfo& value);
std::ostream&	operator<<	(std::ostream& s, const VkMappedMemoryRange& value);
std::ostream&	operator<<	(std::ostream& s, const VkMemoryRequirements& value);
std::ostream&	operator<<	(std::ostream& s, const VkSparseImageFormatProperties& value);
std::ostream&	operator<<	(std::ostream& s, const VkSparseImageMemoryRequirements& value);
std::ostream&	operator<<	(std::ostream& s, const VkSparseMemoryBind& value);
std::ostream&	operator<<	(std::ostream& s, const VkSparseBufferMemoryBindInfo& value);
std::ostream&	operator<<	(std::ostream& s, const VkSparseImageOpaqueMemoryBindInfo& value);
std::ostream&	operator<<	(std::ostream& s, const VkImageSubresource& value);
std::ostream&	operator<<	(std::ostream& s, const VkOffset3D& value);
std::ostream&	operator<<	(std::ostream& s, const VkSparseImageMemoryBind& value);
std::ostream&	operator<<	(std::ostream& s, const VkSparseImageMemoryBindInfo& value);
std::ostream&	operator<<	(std::ostream& s, const VkBindSparseInfo& value);
std::ostream&	operator<<	(std::ostream& s, const VkFenceCreateInfo& value);
std::ostream&	operator<<	(std::ostream& s, const VkSemaphoreCreateInfo& value);
std::ostream&	operator<<	(std::ostream& s, const VkEventCreateInfo& value);
std::ostream&	operator<<	(std::ostream& s, const VkQueryPoolCreateInfo& value);
std::ostream&	operator<<	(std::ostream& s, const VkBufferCreateInfo& value);
std::ostream&	operator<<	(std::ostream& s, const VkBufferViewCreateInfo& value);
std::ostream&	operator<<	(std::ostream& s, const VkImageCreateInfo& value);
std::ostream&	operator<<	(std::ostream& s, const VkSubresourceLayout& value);
std::ostream&	operator<<	(std::ostream& s, const VkComponentMapping& value);
std::ostream&	operator<<	(std::ostream& s, const VkImageSubresourceRange& value);
std::ostream&	operator<<	(std::ostream& s, const VkImageViewCreateInfo& value);
std::ostream&	operator<<	(std::ostream& s, const VkShaderModuleCreateInfo& value);
std::ostream&	operator<<	(std::ostream& s, const VkPipelineCacheCreateInfo& value);
std::ostream&	operator<<	(std::ostream& s, const VkSpecializationMapEntry& value);
std::ostream&	operator<<	(std::ostream& s, const VkSpecializationInfo& value);
std::ostream&	operator<<	(std::ostream& s, const VkPipelineShaderStageCreateInfo& value);
std::ostream&	operator<<	(std::ostream& s, const VkVertexInputBindingDescription& value);
std::ostream&	operator<<	(std::ostream& s, const VkVertexInputAttributeDescription& value);
std::ostream&	operator<<	(std::ostream& s, const VkPipelineVertexInputStateCreateInfo& value);
std::ostream&	operator<<	(std::ostream& s, const VkPipelineInputAssemblyStateCreateInfo& value);
std::ostream&	operator<<	(std::ostream& s, const VkPipelineTessellationStateCreateInfo& value);
std::ostream&	operator<<	(std::ostream& s, const VkViewport& value);
std::ostream&	operator<<	(std::ostream& s, const VkOffset2D& value);
std::ostream&	operator<<	(std::ostream& s, const VkExtent2D& value);
std::ostream&	operator<<	(std::ostream& s, const VkRect2D& value);
std::ostream&	operator<<	(std::ostream& s, const VkPipelineViewportStateCreateInfo& value);
std::ostream&	operator<<	(std::ostream& s, const VkPipelineRasterizationStateCreateInfo& value);
std::ostream&	operator<<	(std::ostream& s, const VkPipelineMultisampleStateCreateInfo& value);
std::ostream&	operator<<	(std::ostream& s, const VkStencilOpState& value);
std::ostream&	operator<<	(std::ostream& s, const VkPipelineDepthStencilStateCreateInfo& value);
std::ostream&	operator<<	(std::ostream& s, const VkPipelineColorBlendAttachmentState& value);
std::ostream&	operator<<	(std::ostream& s, const VkPipelineColorBlendStateCreateInfo& value);
std::ostream&	operator<<	(std::ostream& s, const VkPipelineDynamicStateCreateInfo& value);
std::ostream&	operator<<	(std::ostream& s, const VkGraphicsPipelineCreateInfo& value);
std::ostream&	operator<<	(std::ostream& s, const VkComputePipelineCreateInfo& value);
std::ostream&	operator<<	(std::ostream& s, const VkPushConstantRange& value);
std::ostream&	operator<<	(std::ostream& s, const VkPipelineLayoutCreateInfo& value);
std::ostream&	operator<<	(std::ostream& s, const VkSamplerCreateInfo& value);
std::ostream&	operator<<	(std::ostream& s, const VkDescriptorSetLayoutBinding& value);
std::ostream&	operator<<	(std::ostream& s, const VkDescriptorSetLayoutCreateInfo& value);
std::ostream&	operator<<	(std::ostream& s, const VkDescriptorPoolSize& value);
std::ostream&	operator<<	(std::ostream& s, const VkDescriptorPoolCreateInfo& value);
std::ostream&	operator<<	(std::ostream& s, const VkDescriptorSetAllocateInfo& value);
std::ostream&	operator<<	(std::ostream& s, const VkDescriptorImageInfo& value);
std::ostream&	operator<<	(std::ostream& s, const VkDescriptorBufferInfo& value);
std::ostream&	operator<<	(std::ostream& s, const VkWriteDescriptorSet& value);
std::ostream&	operator<<	(std::ostream& s, const VkCopyDescriptorSet& value);
std::ostream&	operator<<	(std::ostream& s, const VkFramebufferCreateInfo& value);
std::ostream&	operator<<	(std::ostream& s, const VkAttachmentDescription& value);
std::ostream&	operator<<	(std::ostream& s, const VkAttachmentReference& value);
std::ostream&	operator<<	(std::ostream& s, const VkSubpassDescription& value);
std::ostream&	operator<<	(std::ostream& s, const VkSubpassDependency& value);
std::ostream&	operator<<	(std::ostream& s, const VkRenderPassCreateInfo& value);
std::ostream&	operator<<	(std::ostream& s, const VkCommandPoolCreateInfo& value);
std::ostream&	operator<<	(std::ostream& s, const VkCommandBufferAllocateInfo& value);
std::ostream&	operator<<	(std::ostream& s, const VkCommandBufferInheritanceInfo& value);
std::ostream&	operator<<	(std::ostream& s, const VkCommandBufferBeginInfo& value);
std::ostream&	operator<<	(std::ostream& s, const VkBufferCopy& value);
std::ostream&	operator<<	(std::ostream& s, const VkImageSubresourceLayers& value);
std::ostream&	operator<<	(std::ostream& s, const VkImageCopy& value);
std::ostream&	operator<<	(std::ostream& s, const VkImageBlit& value);
std::ostream&	operator<<	(std::ostream& s, const VkBufferImageCopy& value);
std::ostream&	operator<<	(std::ostream& s, const VkClearColorValue& value);
std::ostream&	operator<<	(std::ostream& s, const VkClearDepthStencilValue& value);
std::ostream&	operator<<	(std::ostream& s, const VkClearValue& value);
std::ostream&	operator<<	(std::ostream& s, const VkClearAttachment& value);
std::ostream&	operator<<	(std::ostream& s, const VkClearRect& value);
std::ostream&	operator<<	(std::ostream& s, const VkImageResolve& value);
std::ostream&	operator<<	(std::ostream& s, const VkMemoryBarrier& value);
std::ostream&	operator<<	(std::ostream& s, const VkBufferMemoryBarrier& value);
std::ostream&	operator<<	(std::ostream& s, const VkImageMemoryBarrier& value);
std::ostream&	operator<<	(std::ostream& s, const VkRenderPassBeginInfo& value);
std::ostream&	operator<<	(std::ostream& s, const VkDispatchIndirectCommand& value);
std::ostream&	operator<<	(std::ostream& s, const VkDrawIndexedIndirectCommand& value);
std::ostream&	operator<<	(std::ostream& s, const VkDrawIndirectCommand& value);
std::ostream&	operator<<	(std::ostream& s, const VkBaseOutStructure& value);
std::ostream&	operator<<	(std::ostream& s, const VkBaseInStructure& value);
std::ostream&	operator<<	(std::ostream& s, const VkPhysicalDeviceSubgroupProperties& value);
std::ostream&	operator<<	(std::ostream& s, const VkBindBufferMemoryInfo& value);
std::ostream&	operator<<	(std::ostream& s, const VkBindImageMemoryInfo& value);
std::ostream&	operator<<	(std::ostream& s, const VkPhysicalDevice16BitStorageFeatures& value);
std::ostream&	operator<<	(std::ostream& s, const VkMemoryDedicatedRequirements& value);
std::ostream&	operator<<	(std::ostream& s, const VkMemoryDedicatedAllocateInfo& value);
std::ostream&	operator<<	(std::ostream& s, const VkMemoryAllocateFlagsInfo& value);
std::ostream&	operator<<	(std::ostream& s, const VkDeviceGroupRenderPassBeginInfo& value);
std::ostream&	operator<<	(std::ostream& s, const VkDeviceGroupCommandBufferBeginInfo& value);
std::ostream&	operator<<	(std::ostream& s, const VkDeviceGroupSubmitInfo& value);
std::ostream&	operator<<	(std::ostream& s, const VkDeviceGroupBindSparseInfo& value);
std::ostream&	operator<<	(std::ostream& s, const VkBindBufferMemoryDeviceGroupInfo& value);
std::ostream&	operator<<	(std::ostream& s, const VkBindImageMemoryDeviceGroupInfo& value);
std::ostream&	operator<<	(std::ostream& s, const VkPhysicalDeviceGroupProperties& value);
std::ostream&	operator<<	(std::ostream& s, const VkDeviceGroupDeviceCreateInfo& value);
std::ostream&	operator<<	(std::ostream& s, const VkBufferMemoryRequirementsInfo2& value);
std::ostream&	operator<<	(std::ostream& s, const VkImageMemoryRequirementsInfo2& value);
std::ostream&	operator<<	(std::ostream& s, const VkImageSparseMemoryRequirementsInfo2& value);
std::ostream&	operator<<	(std::ostream& s, const VkMemoryRequirements2& value);
std::ostream&	operator<<	(std::ostream& s, const VkSparseImageMemoryRequirements2& value);
std::ostream&	operator<<	(std::ostream& s, const VkPhysicalDeviceFeatures2& value);
std::ostream&	operator<<	(std::ostream& s, const VkPhysicalDeviceProperties2& value);
std::ostream&	operator<<	(std::ostream& s, const VkFormatProperties2& value);
std::ostream&	operator<<	(std::ostream& s, const VkImageFormatProperties2& value);
std::ostream&	operator<<	(std::ostream& s, const VkPhysicalDeviceImageFormatInfo2& value);
std::ostream&	operator<<	(std::ostream& s, const VkQueueFamilyProperties2& value);
std::ostream&	operator<<	(std::ostream& s, const VkPhysicalDeviceMemoryProperties2& value);
std::ostream&	operator<<	(std::ostream& s, const VkSparseImageFormatProperties2& value);
std::ostream&	operator<<	(std::ostream& s, const VkPhysicalDeviceSparseImageFormatInfo2& value);
std::ostream&	operator<<	(std::ostream& s, const VkPhysicalDevicePointClippingProperties& value);
std::ostream&	operator<<	(std::ostream& s, const VkInputAttachmentAspectReference& value);
std::ostream&	operator<<	(std::ostream& s, const VkRenderPassInputAttachmentAspectCreateInfo& value);
std::ostream&	operator<<	(std::ostream& s, const VkImageViewUsageCreateInfo& value);
std::ostream&	operator<<	(std::ostream& s, const VkPipelineTessellationDomainOriginStateCreateInfo& value);
std::ostream&	operator<<	(std::ostream& s, const VkRenderPassMultiviewCreateInfo& value);
std::ostream&	operator<<	(std::ostream& s, const VkPhysicalDeviceMultiviewFeatures& value);
std::ostream&	operator<<	(std::ostream& s, const VkPhysicalDeviceMultiviewProperties& value);
std::ostream&	operator<<	(std::ostream& s, const VkPhysicalDeviceVariablePointersFeatures& value);
std::ostream&	operator<<	(std::ostream& s, const VkPhysicalDeviceProtectedMemoryFeatures& value);
std::ostream&	operator<<	(std::ostream& s, const VkPhysicalDeviceProtectedMemoryProperties& value);
std::ostream&	operator<<	(std::ostream& s, const VkDeviceQueueInfo2& value);
std::ostream&	operator<<	(std::ostream& s, const VkProtectedSubmitInfo& value);
std::ostream&	operator<<	(std::ostream& s, const VkSamplerYcbcrConversionCreateInfo& value);
std::ostream&	operator<<	(std::ostream& s, const VkSamplerYcbcrConversionInfo& value);
std::ostream&	operator<<	(std::ostream& s, const VkBindImagePlaneMemoryInfo& value);
std::ostream&	operator<<	(std::ostream& s, const VkImagePlaneMemoryRequirementsInfo& value);
std::ostream&	operator<<	(std::ostream& s, const VkPhysicalDeviceSamplerYcbcrConversionFeatures& value);
std::ostream&	operator<<	(std::ostream& s, const VkSamplerYcbcrConversionImageFormatProperties& value);
std::ostream&	operator<<	(std::ostream& s, const VkDescriptorUpdateTemplateEntry& value);
std::ostream&	operator<<	(std::ostream& s, const VkDescriptorUpdateTemplateCreateInfo& value);
std::ostream&	operator<<	(std::ostream& s, const VkExternalMemoryProperties& value);
std::ostream&	operator<<	(std::ostream& s, const VkPhysicalDeviceExternalImageFormatInfo& value);
std::ostream&	operator<<	(std::ostream& s, const VkExternalImageFormatProperties& value);
std::ostream&	operator<<	(std::ostream& s, const VkPhysicalDeviceExternalBufferInfo& value);
std::ostream&	operator<<	(std::ostream& s, const VkExternalBufferProperties& value);
std::ostream&	operator<<	(std::ostream& s, const VkPhysicalDeviceIDProperties& value);
std::ostream&	operator<<	(std::ostream& s, const VkExternalMemoryImageCreateInfo& value);
std::ostream&	operator<<	(std::ostream& s, const VkExternalMemoryBufferCreateInfo& value);
std::ostream&	operator<<	(std::ostream& s, const VkExportMemoryAllocateInfo& value);
std::ostream&	operator<<	(std::ostream& s, const VkPhysicalDeviceExternalFenceInfo& value);
std::ostream&	operator<<	(std::ostream& s, const VkExternalFenceProperties& value);
std::ostream&	operator<<	(std::ostream& s, const VkExportFenceCreateInfo& value);
std::ostream&	operator<<	(std::ostream& s, const VkExportSemaphoreCreateInfo& value);
std::ostream&	operator<<	(std::ostream& s, const VkPhysicalDeviceExternalSemaphoreInfo& value);
std::ostream&	operator<<	(std::ostream& s, const VkExternalSemaphoreProperties& value);
std::ostream&	operator<<	(std::ostream& s, const VkPhysicalDeviceMaintenance3Properties& value);
std::ostream&	operator<<	(std::ostream& s, const VkDescriptorSetLayoutSupport& value);
std::ostream&	operator<<	(std::ostream& s, const VkPhysicalDeviceShaderDrawParametersFeatures& value);
std::ostream&	operator<<	(std::ostream& s, const VkPhysicalDeviceVulkan11Features& value);
std::ostream&	operator<<	(std::ostream& s, const VkPhysicalDeviceVulkan11Properties& value);
std::ostream&	operator<<	(std::ostream& s, const VkPhysicalDeviceVulkan12Features& value);
std::ostream&	operator<<	(std::ostream& s, const VkConformanceVersion& value);
std::ostream&	operator<<	(std::ostream& s, const VkPhysicalDeviceVulkan12Properties& value);
std::ostream&	operator<<	(std::ostream& s, const VkImageFormatListCreateInfo& value);
std::ostream&	operator<<	(std::ostream& s, const VkAttachmentDescription2& value);
std::ostream&	operator<<	(std::ostream& s, const VkAttachmentReference2& value);
std::ostream&	operator<<	(std::ostream& s, const VkSubpassDescription2& value);
std::ostream&	operator<<	(std::ostream& s, const VkSubpassDependency2& value);
std::ostream&	operator<<	(std::ostream& s, const VkRenderPassCreateInfo2& value);
std::ostream&	operator<<	(std::ostream& s, const VkSubpassBeginInfo& value);
std::ostream&	operator<<	(std::ostream& s, const VkSubpassEndInfo& value);
std::ostream&	operator<<	(std::ostream& s, const VkPhysicalDevice8BitStorageFeatures& value);
std::ostream&	operator<<	(std::ostream& s, const VkPhysicalDeviceDriverProperties& value);
std::ostream&	operator<<	(std::ostream& s, const VkPhysicalDeviceShaderAtomicInt64Features& value);
std::ostream&	operator<<	(std::ostream& s, const VkPhysicalDeviceShaderFloat16Int8Features& value);
std::ostream&	operator<<	(std::ostream& s, const VkPhysicalDeviceFloatControlsProperties& value);
std::ostream&	operator<<	(std::ostream& s, const VkDescriptorSetLayoutBindingFlagsCreateInfo& value);
std::ostream&	operator<<	(std::ostream& s, const VkPhysicalDeviceDescriptorIndexingFeatures& value);
std::ostream&	operator<<	(std::ostream& s, const VkPhysicalDeviceDescriptorIndexingProperties& value);
std::ostream&	operator<<	(std::ostream& s, const VkDescriptorSetVariableDescriptorCountAllocateInfo& value);
std::ostream&	operator<<	(std::ostream& s, const VkDescriptorSetVariableDescriptorCountLayoutSupport& value);
std::ostream&	operator<<	(std::ostream& s, const VkSubpassDescriptionDepthStencilResolve& value);
std::ostream&	operator<<	(std::ostream& s, const VkPhysicalDeviceDepthStencilResolveProperties& value);
std::ostream&	operator<<	(std::ostream& s, const VkPhysicalDeviceScalarBlockLayoutFeatures& value);
std::ostream&	operator<<	(std::ostream& s, const VkImageStencilUsageCreateInfo& value);
std::ostream&	operator<<	(std::ostream& s, const VkSamplerReductionModeCreateInfo& value);
std::ostream&	operator<<	(std::ostream& s, const VkPhysicalDeviceSamplerFilterMinmaxProperties& value);
std::ostream&	operator<<	(std::ostream& s, const VkPhysicalDeviceVulkanMemoryModelFeatures& value);
std::ostream&	operator<<	(std::ostream& s, const VkPhysicalDeviceImagelessFramebufferFeatures& value);
std::ostream&	operator<<	(std::ostream& s, const VkFramebufferAttachmentImageInfo& value);
std::ostream&	operator<<	(std::ostream& s, const VkFramebufferAttachmentsCreateInfo& value);
std::ostream&	operator<<	(std::ostream& s, const VkRenderPassAttachmentBeginInfo& value);
std::ostream&	operator<<	(std::ostream& s, const VkPhysicalDeviceUniformBufferStandardLayoutFeatures& value);
std::ostream&	operator<<	(std::ostream& s, const VkPhysicalDeviceShaderSubgroupExtendedTypesFeatures& value);
std::ostream&	operator<<	(std::ostream& s, const VkPhysicalDeviceSeparateDepthStencilLayoutsFeatures& value);
std::ostream&	operator<<	(std::ostream& s, const VkAttachmentReferenceStencilLayout& value);
std::ostream&	operator<<	(std::ostream& s, const VkAttachmentDescriptionStencilLayout& value);
std::ostream&	operator<<	(std::ostream& s, const VkPhysicalDeviceHostQueryResetFeatures& value);
std::ostream&	operator<<	(std::ostream& s, const VkPhysicalDeviceTimelineSemaphoreFeatures& value);
std::ostream&	operator<<	(std::ostream& s, const VkPhysicalDeviceTimelineSemaphoreProperties& value);
std::ostream&	operator<<	(std::ostream& s, const VkSemaphoreTypeCreateInfo& value);
std::ostream&	operator<<	(std::ostream& s, const VkTimelineSemaphoreSubmitInfo& value);
std::ostream&	operator<<	(std::ostream& s, const VkSemaphoreWaitInfo& value);
std::ostream&	operator<<	(std::ostream& s, const VkSemaphoreSignalInfo& value);
std::ostream&	operator<<	(std::ostream& s, const VkPhysicalDeviceBufferDeviceAddressFeatures& value);
std::ostream&	operator<<	(std::ostream& s, const VkBufferDeviceAddressInfo& value);
std::ostream&	operator<<	(std::ostream& s, const VkBufferOpaqueCaptureAddressCreateInfo& value);
std::ostream&	operator<<	(std::ostream& s, const VkMemoryOpaqueCaptureAddressAllocateInfo& value);
std::ostream&	operator<<	(std::ostream& s, const VkDeviceMemoryOpaqueCaptureAddressInfo& value);
std::ostream&	operator<<	(std::ostream& s, const VkSurfaceCapabilitiesKHR& value);
std::ostream&	operator<<	(std::ostream& s, const VkSurfaceFormatKHR& value);
std::ostream&	operator<<	(std::ostream& s, const VkSwapchainCreateInfoKHR& value);
std::ostream&	operator<<	(std::ostream& s, const VkPresentInfoKHR& value);
std::ostream&	operator<<	(std::ostream& s, const VkImageSwapchainCreateInfoKHR& value);
std::ostream&	operator<<	(std::ostream& s, const VkBindImageMemorySwapchainInfoKHR& value);
std::ostream&	operator<<	(std::ostream& s, const VkAcquireNextImageInfoKHR& value);
std::ostream&	operator<<	(std::ostream& s, const VkDeviceGroupPresentCapabilitiesKHR& value);
std::ostream&	operator<<	(std::ostream& s, const VkDeviceGroupPresentInfoKHR& value);
std::ostream&	operator<<	(std::ostream& s, const VkDeviceGroupSwapchainCreateInfoKHR& value);
std::ostream&	operator<<	(std::ostream& s, const VkDisplayPropertiesKHR& value);
std::ostream&	operator<<	(std::ostream& s, const VkDisplayModeParametersKHR& value);
std::ostream&	operator<<	(std::ostream& s, const VkDisplayModePropertiesKHR& value);
std::ostream&	operator<<	(std::ostream& s, const VkDisplayModeCreateInfoKHR& value);
std::ostream&	operator<<	(std::ostream& s, const VkDisplayPlaneCapabilitiesKHR& value);
std::ostream&	operator<<	(std::ostream& s, const VkDisplayPlanePropertiesKHR& value);
std::ostream&	operator<<	(std::ostream& s, const VkDisplaySurfaceCreateInfoKHR& value);
std::ostream&	operator<<	(std::ostream& s, const VkDisplayPresentInfoKHR& value);
std::ostream&	operator<<	(std::ostream& s, const VkImportMemoryFdInfoKHR& value);
std::ostream&	operator<<	(std::ostream& s, const VkMemoryFdPropertiesKHR& value);
std::ostream&	operator<<	(std::ostream& s, const VkMemoryGetFdInfoKHR& value);
std::ostream&	operator<<	(std::ostream& s, const VkImportSemaphoreFdInfoKHR& value);
std::ostream&	operator<<	(std::ostream& s, const VkSemaphoreGetFdInfoKHR& value);
std::ostream&	operator<<	(std::ostream& s, const VkPhysicalDevicePushDescriptorPropertiesKHR& value);
std::ostream&	operator<<	(std::ostream& s, const VkRectLayerKHR& value);
std::ostream&	operator<<	(std::ostream& s, const VkPresentRegionKHR& value);
std::ostream&	operator<<	(std::ostream& s, const VkPresentRegionsKHR& value);
std::ostream&	operator<<	(std::ostream& s, const VkSharedPresentSurfaceCapabilitiesKHR& value);
std::ostream&	operator<<	(std::ostream& s, const VkImportFenceFdInfoKHR& value);
std::ostream&	operator<<	(std::ostream& s, const VkFenceGetFdInfoKHR& value);
std::ostream&	operator<<	(std::ostream& s, const VkPhysicalDevicePerformanceCounterFeaturesKHR& value);
std::ostream&	operator<<	(std::ostream& s, const VkPhysicalDevicePerformanceCounterPropertiesKHR& value);
std::ostream&	operator<<	(std::ostream& s, const VkPerformanceCounterKHR& value);
std::ostream&	operator<<	(std::ostream& s, const VkPerformanceCounterDescriptionKHR& value);
std::ostream&	operator<<	(std::ostream& s, const VkPerformanceQueryCreateInfoKHR& value);
std::ostream&	operator<<	(std::ostream& s, const VkPerformanceCounterResultKHR& value);
std::ostream&	operator<<	(std::ostream& s, const VkAcquireProfilingLockInfoKHR& value);
std::ostream&	operator<<	(std::ostream& s, const VkPerformanceQuerySubmitInfoKHR& value);
std::ostream&	operator<<	(std::ostream& s, const VkPhysicalDeviceSurfaceInfo2KHR& value);
std::ostream&	operator<<	(std::ostream& s, const VkSurfaceCapabilities2KHR& value);
std::ostream&	operator<<	(std::ostream& s, const VkSurfaceFormat2KHR& value);
std::ostream&	operator<<	(std::ostream& s, const VkDisplayProperties2KHR& value);
std::ostream&	operator<<	(std::ostream& s, const VkDisplayPlaneProperties2KHR& value);
std::ostream&	operator<<	(std::ostream& s, const VkDisplayModeProperties2KHR& value);
std::ostream&	operator<<	(std::ostream& s, const VkDisplayPlaneInfo2KHR& value);
std::ostream&	operator<<	(std::ostream& s, const VkDisplayPlaneCapabilities2KHR& value);
std::ostream&	operator<<	(std::ostream& s, const VkSurfaceProtectedCapabilitiesKHR& value);
<<<<<<< HEAD
std::ostream&	operator<<	(std::ostream& s, const VkPhysicalDeviceSeparateDepthStencilLayoutsFeaturesKHR& value);
std::ostream&	operator<<	(std::ostream& s, const VkAttachmentReferenceStencilLayoutKHR& value);
std::ostream&	operator<<	(std::ostream& s, const VkAttachmentDescriptionStencilLayoutKHR& value);
std::ostream&	operator<<	(std::ostream& s, const VkPhysicalDeviceUniformBufferStandardLayoutFeaturesKHR& value);
=======
>>>>>>> 945743f4
std::ostream&	operator<<	(std::ostream& s, const VkPhysicalDevicePipelineExecutablePropertiesFeaturesKHR& value);
std::ostream&	operator<<	(std::ostream& s, const VkPipelineInfoKHR& value);
std::ostream&	operator<<	(std::ostream& s, const VkPipelineExecutablePropertiesKHR& value);
std::ostream&	operator<<	(std::ostream& s, const VkPipelineExecutableInfoKHR& value);
std::ostream&	operator<<	(std::ostream& s, const VkPipelineExecutableStatisticValueKHR& value);
std::ostream&	operator<<	(std::ostream& s, const VkPipelineExecutableStatisticKHR& value);
std::ostream&	operator<<	(std::ostream& s, const VkPipelineExecutableInternalRepresentationKHR& value);
std::ostream&	operator<<	(std::ostream& s, const VkDebugReportCallbackCreateInfoEXT& value);
std::ostream&	operator<<	(std::ostream& s, const VkPipelineRasterizationStateRasterizationOrderAMD& value);
std::ostream&	operator<<	(std::ostream& s, const VkDebugMarkerObjectNameInfoEXT& value);
std::ostream&	operator<<	(std::ostream& s, const VkDebugMarkerObjectTagInfoEXT& value);
std::ostream&	operator<<	(std::ostream& s, const VkDebugMarkerMarkerInfoEXT& value);
std::ostream&	operator<<	(std::ostream& s, const VkDedicatedAllocationImageCreateInfoNV& value);
std::ostream&	operator<<	(std::ostream& s, const VkDedicatedAllocationBufferCreateInfoNV& value);
std::ostream&	operator<<	(std::ostream& s, const VkDedicatedAllocationMemoryAllocateInfoNV& value);
std::ostream&	operator<<	(std::ostream& s, const VkPhysicalDeviceTransformFeedbackFeaturesEXT& value);
std::ostream&	operator<<	(std::ostream& s, const VkPhysicalDeviceTransformFeedbackPropertiesEXT& value);
std::ostream&	operator<<	(std::ostream& s, const VkPipelineRasterizationStateStreamCreateInfoEXT& value);
std::ostream&	operator<<	(std::ostream& s, const VkImageViewHandleInfoNVX& value);
std::ostream&	operator<<	(std::ostream& s, const VkTextureLODGatherFormatPropertiesAMD& value);
std::ostream&	operator<<	(std::ostream& s, const VkShaderResourceUsageAMD& value);
std::ostream&	operator<<	(std::ostream& s, const VkShaderStatisticsInfoAMD& value);
std::ostream&	operator<<	(std::ostream& s, const VkPhysicalDeviceCornerSampledImageFeaturesNV& value);
std::ostream&	operator<<	(std::ostream& s, const VkExternalImageFormatPropertiesNV& value);
std::ostream&	operator<<	(std::ostream& s, const VkExternalMemoryImageCreateInfoNV& value);
std::ostream&	operator<<	(std::ostream& s, const VkExportMemoryAllocateInfoNV& value);
std::ostream&	operator<<	(std::ostream& s, const VkValidationFlagsEXT& value);
std::ostream&	operator<<	(std::ostream& s, const VkPhysicalDeviceTextureCompressionASTCHDRFeaturesEXT& value);
std::ostream&	operator<<	(std::ostream& s, const VkImageViewASTCDecodeModeEXT& value);
std::ostream&	operator<<	(std::ostream& s, const VkPhysicalDeviceASTCDecodeFeaturesEXT& value);
std::ostream&	operator<<	(std::ostream& s, const VkConditionalRenderingBeginInfoEXT& value);
std::ostream&	operator<<	(std::ostream& s, const VkPhysicalDeviceConditionalRenderingFeaturesEXT& value);
std::ostream&	operator<<	(std::ostream& s, const VkCommandBufferInheritanceConditionalRenderingInfoEXT& value);
std::ostream&	operator<<	(std::ostream& s, const VkDeviceGeneratedCommandsFeaturesNVX& value);
std::ostream&	operator<<	(std::ostream& s, const VkDeviceGeneratedCommandsLimitsNVX& value);
std::ostream&	operator<<	(std::ostream& s, const VkIndirectCommandsTokenNVX& value);
std::ostream&	operator<<	(std::ostream& s, const VkIndirectCommandsLayoutTokenNVX& value);
std::ostream&	operator<<	(std::ostream& s, const VkIndirectCommandsLayoutCreateInfoNVX& value);
std::ostream&	operator<<	(std::ostream& s, const VkCmdProcessCommandsInfoNVX& value);
std::ostream&	operator<<	(std::ostream& s, const VkCmdReserveSpaceForCommandsInfoNVX& value);
std::ostream&	operator<<	(std::ostream& s, const VkObjectTableCreateInfoNVX& value);
std::ostream&	operator<<	(std::ostream& s, const VkObjectTableEntryNVX& value);
std::ostream&	operator<<	(std::ostream& s, const VkObjectTablePipelineEntryNVX& value);
std::ostream&	operator<<	(std::ostream& s, const VkObjectTableDescriptorSetEntryNVX& value);
std::ostream&	operator<<	(std::ostream& s, const VkObjectTableVertexBufferEntryNVX& value);
std::ostream&	operator<<	(std::ostream& s, const VkObjectTableIndexBufferEntryNVX& value);
std::ostream&	operator<<	(std::ostream& s, const VkObjectTablePushConstantEntryNVX& value);
std::ostream&	operator<<	(std::ostream& s, const VkViewportWScalingNV& value);
std::ostream&	operator<<	(std::ostream& s, const VkPipelineViewportWScalingStateCreateInfoNV& value);
std::ostream&	operator<<	(std::ostream& s, const VkSurfaceCapabilities2EXT& value);
std::ostream&	operator<<	(std::ostream& s, const VkDisplayPowerInfoEXT& value);
std::ostream&	operator<<	(std::ostream& s, const VkDeviceEventInfoEXT& value);
std::ostream&	operator<<	(std::ostream& s, const VkDisplayEventInfoEXT& value);
std::ostream&	operator<<	(std::ostream& s, const VkSwapchainCounterCreateInfoEXT& value);
std::ostream&	operator<<	(std::ostream& s, const VkRefreshCycleDurationGOOGLE& value);
std::ostream&	operator<<	(std::ostream& s, const VkPastPresentationTimingGOOGLE& value);
std::ostream&	operator<<	(std::ostream& s, const VkPresentTimeGOOGLE& value);
std::ostream&	operator<<	(std::ostream& s, const VkPresentTimesInfoGOOGLE& value);
std::ostream&	operator<<	(std::ostream& s, const VkPhysicalDeviceMultiviewPerViewAttributesPropertiesNVX& value);
std::ostream&	operator<<	(std::ostream& s, const VkViewportSwizzleNV& value);
std::ostream&	operator<<	(std::ostream& s, const VkPipelineViewportSwizzleStateCreateInfoNV& value);
std::ostream&	operator<<	(std::ostream& s, const VkPhysicalDeviceDiscardRectanglePropertiesEXT& value);
std::ostream&	operator<<	(std::ostream& s, const VkPipelineDiscardRectangleStateCreateInfoEXT& value);
std::ostream&	operator<<	(std::ostream& s, const VkPhysicalDeviceConservativeRasterizationPropertiesEXT& value);
std::ostream&	operator<<	(std::ostream& s, const VkPipelineRasterizationConservativeStateCreateInfoEXT& value);
std::ostream&	operator<<	(std::ostream& s, const VkPhysicalDeviceDepthClipEnableFeaturesEXT& value);
std::ostream&	operator<<	(std::ostream& s, const VkPipelineRasterizationDepthClipStateCreateInfoEXT& value);
std::ostream&	operator<<	(std::ostream& s, const VkXYColorEXT& value);
std::ostream&	operator<<	(std::ostream& s, const VkHdrMetadataEXT& value);
std::ostream&	operator<<	(std::ostream& s, const VkDebugUtilsObjectNameInfoEXT& value);
std::ostream&	operator<<	(std::ostream& s, const VkDebugUtilsObjectTagInfoEXT& value);
std::ostream&	operator<<	(std::ostream& s, const VkDebugUtilsLabelEXT& value);
std::ostream&	operator<<	(std::ostream& s, const VkDebugUtilsMessengerCallbackDataEXT& value);
std::ostream&	operator<<	(std::ostream& s, const VkDebugUtilsMessengerCreateInfoEXT& value);
std::ostream&	operator<<	(std::ostream& s, const VkPhysicalDeviceInlineUniformBlockFeaturesEXT& value);
std::ostream&	operator<<	(std::ostream& s, const VkPhysicalDeviceInlineUniformBlockPropertiesEXT& value);
std::ostream&	operator<<	(std::ostream& s, const VkWriteDescriptorSetInlineUniformBlockEXT& value);
std::ostream&	operator<<	(std::ostream& s, const VkDescriptorPoolInlineUniformBlockCreateInfoEXT& value);
std::ostream&	operator<<	(std::ostream& s, const VkSampleLocationEXT& value);
std::ostream&	operator<<	(std::ostream& s, const VkSampleLocationsInfoEXT& value);
std::ostream&	operator<<	(std::ostream& s, const VkAttachmentSampleLocationsEXT& value);
std::ostream&	operator<<	(std::ostream& s, const VkSubpassSampleLocationsEXT& value);
std::ostream&	operator<<	(std::ostream& s, const VkRenderPassSampleLocationsBeginInfoEXT& value);
std::ostream&	operator<<	(std::ostream& s, const VkPipelineSampleLocationsStateCreateInfoEXT& value);
std::ostream&	operator<<	(std::ostream& s, const VkPhysicalDeviceSampleLocationsPropertiesEXT& value);
std::ostream&	operator<<	(std::ostream& s, const VkMultisamplePropertiesEXT& value);
std::ostream&	operator<<	(std::ostream& s, const VkPhysicalDeviceBlendOperationAdvancedFeaturesEXT& value);
std::ostream&	operator<<	(std::ostream& s, const VkPhysicalDeviceBlendOperationAdvancedPropertiesEXT& value);
std::ostream&	operator<<	(std::ostream& s, const VkPipelineColorBlendAdvancedStateCreateInfoEXT& value);
std::ostream&	operator<<	(std::ostream& s, const VkPipelineCoverageToColorStateCreateInfoNV& value);
std::ostream&	operator<<	(std::ostream& s, const VkPipelineCoverageModulationStateCreateInfoNV& value);
std::ostream&	operator<<	(std::ostream& s, const VkPhysicalDeviceShaderSMBuiltinsPropertiesNV& value);
std::ostream&	operator<<	(std::ostream& s, const VkPhysicalDeviceShaderSMBuiltinsFeaturesNV& value);
std::ostream&	operator<<	(std::ostream& s, const VkDrmFormatModifierPropertiesEXT& value);
std::ostream&	operator<<	(std::ostream& s, const VkDrmFormatModifierPropertiesListEXT& value);
std::ostream&	operator<<	(std::ostream& s, const VkPhysicalDeviceImageDrmFormatModifierInfoEXT& value);
std::ostream&	operator<<	(std::ostream& s, const VkImageDrmFormatModifierListCreateInfoEXT& value);
std::ostream&	operator<<	(std::ostream& s, const VkImageDrmFormatModifierExplicitCreateInfoEXT& value);
std::ostream&	operator<<	(std::ostream& s, const VkImageDrmFormatModifierPropertiesEXT& value);
std::ostream&	operator<<	(std::ostream& s, const VkValidationCacheCreateInfoEXT& value);
std::ostream&	operator<<	(std::ostream& s, const VkShaderModuleValidationCacheCreateInfoEXT& value);
std::ostream&	operator<<	(std::ostream& s, const VkShadingRatePaletteNV& value);
std::ostream&	operator<<	(std::ostream& s, const VkPipelineViewportShadingRateImageStateCreateInfoNV& value);
std::ostream&	operator<<	(std::ostream& s, const VkPhysicalDeviceShadingRateImageFeaturesNV& value);
std::ostream&	operator<<	(std::ostream& s, const VkPhysicalDeviceShadingRateImagePropertiesNV& value);
std::ostream&	operator<<	(std::ostream& s, const VkCoarseSampleLocationNV& value);
std::ostream&	operator<<	(std::ostream& s, const VkCoarseSampleOrderCustomNV& value);
std::ostream&	operator<<	(std::ostream& s, const VkPipelineViewportCoarseSampleOrderStateCreateInfoNV& value);
std::ostream&	operator<<	(std::ostream& s, const VkRayTracingShaderGroupCreateInfoNV& value);
std::ostream&	operator<<	(std::ostream& s, const VkRayTracingPipelineCreateInfoNV& value);
std::ostream&	operator<<	(std::ostream& s, const VkGeometryTrianglesNV& value);
std::ostream&	operator<<	(std::ostream& s, const VkGeometryAABBNV& value);
std::ostream&	operator<<	(std::ostream& s, const VkGeometryDataNV& value);
std::ostream&	operator<<	(std::ostream& s, const VkGeometryNV& value);
std::ostream&	operator<<	(std::ostream& s, const VkAccelerationStructureInfoNV& value);
std::ostream&	operator<<	(std::ostream& s, const VkAccelerationStructureCreateInfoNV& value);
std::ostream&	operator<<	(std::ostream& s, const VkBindAccelerationStructureMemoryInfoNV& value);
std::ostream&	operator<<	(std::ostream& s, const VkWriteDescriptorSetAccelerationStructureNV& value);
std::ostream&	operator<<	(std::ostream& s, const VkAccelerationStructureMemoryRequirementsInfoNV& value);
std::ostream&	operator<<	(std::ostream& s, const VkPhysicalDeviceRayTracingPropertiesNV& value);
std::ostream&	operator<<	(std::ostream& s, const VkPhysicalDeviceRepresentativeFragmentTestFeaturesNV& value);
std::ostream&	operator<<	(std::ostream& s, const VkPipelineRepresentativeFragmentTestStateCreateInfoNV& value);
std::ostream&	operator<<	(std::ostream& s, const VkPhysicalDeviceImageViewImageFormatInfoEXT& value);
std::ostream&	operator<<	(std::ostream& s, const VkFilterCubicImageViewImageFormatPropertiesEXT& value);
std::ostream&	operator<<	(std::ostream& s, const VkDeviceQueueGlobalPriorityCreateInfoEXT& value);
std::ostream&	operator<<	(std::ostream& s, const VkImportMemoryHostPointerInfoEXT& value);
std::ostream&	operator<<	(std::ostream& s, const VkMemoryHostPointerPropertiesEXT& value);
std::ostream&	operator<<	(std::ostream& s, const VkPhysicalDeviceExternalMemoryHostPropertiesEXT& value);
std::ostream&	operator<<	(std::ostream& s, const VkPipelineCompilerControlCreateInfoAMD& value);
std::ostream&	operator<<	(std::ostream& s, const VkCalibratedTimestampInfoEXT& value);
std::ostream&	operator<<	(std::ostream& s, const VkPhysicalDeviceShaderCorePropertiesAMD& value);
std::ostream&	operator<<	(std::ostream& s, const VkDeviceMemoryOverallocationCreateInfoAMD& value);
std::ostream&	operator<<	(std::ostream& s, const VkPhysicalDeviceVertexAttributeDivisorPropertiesEXT& value);
std::ostream&	operator<<	(std::ostream& s, const VkVertexInputBindingDivisorDescriptionEXT& value);
std::ostream&	operator<<	(std::ostream& s, const VkPipelineVertexInputDivisorStateCreateInfoEXT& value);
std::ostream&	operator<<	(std::ostream& s, const VkPhysicalDeviceVertexAttributeDivisorFeaturesEXT& value);
std::ostream&	operator<<	(std::ostream& s, const VkPipelineCreationFeedbackEXT& value);
std::ostream&	operator<<	(std::ostream& s, const VkPipelineCreationFeedbackCreateInfoEXT& value);
std::ostream&	operator<<	(std::ostream& s, const VkPhysicalDeviceComputeShaderDerivativesFeaturesNV& value);
std::ostream&	operator<<	(std::ostream& s, const VkPhysicalDeviceMeshShaderFeaturesNV& value);
std::ostream&	operator<<	(std::ostream& s, const VkPhysicalDeviceMeshShaderPropertiesNV& value);
std::ostream&	operator<<	(std::ostream& s, const VkDrawMeshTasksIndirectCommandNV& value);
std::ostream&	operator<<	(std::ostream& s, const VkPhysicalDeviceFragmentShaderBarycentricFeaturesNV& value);
std::ostream&	operator<<	(std::ostream& s, const VkPhysicalDeviceShaderImageFootprintFeaturesNV& value);
std::ostream&	operator<<	(std::ostream& s, const VkPipelineViewportExclusiveScissorStateCreateInfoNV& value);
std::ostream&	operator<<	(std::ostream& s, const VkPhysicalDeviceExclusiveScissorFeaturesNV& value);
std::ostream&	operator<<	(std::ostream& s, const VkQueueFamilyCheckpointPropertiesNV& value);
std::ostream&	operator<<	(std::ostream& s, const VkCheckpointDataNV& value);
std::ostream&	operator<<	(std::ostream& s, const VkPhysicalDeviceShaderIntegerFunctions2FeaturesINTEL& value);
std::ostream&	operator<<	(std::ostream& s, const VkPerformanceValueDataINTEL& value);
std::ostream&	operator<<	(std::ostream& s, const VkPerformanceValueINTEL& value);
std::ostream&	operator<<	(std::ostream& s, const VkInitializePerformanceApiInfoINTEL& value);
std::ostream&	operator<<	(std::ostream& s, const VkQueryPoolCreateInfoINTEL& value);
std::ostream&	operator<<	(std::ostream& s, const VkPerformanceMarkerInfoINTEL& value);
std::ostream&	operator<<	(std::ostream& s, const VkPerformanceStreamMarkerInfoINTEL& value);
std::ostream&	operator<<	(std::ostream& s, const VkPerformanceOverrideInfoINTEL& value);
std::ostream&	operator<<	(std::ostream& s, const VkPerformanceConfigurationAcquireInfoINTEL& value);
std::ostream&	operator<<	(std::ostream& s, const VkPhysicalDevicePCIBusInfoPropertiesEXT& value);
std::ostream&	operator<<	(std::ostream& s, const VkDisplayNativeHdrSurfaceCapabilitiesAMD& value);
std::ostream&	operator<<	(std::ostream& s, const VkSwapchainDisplayNativeHdrCreateInfoAMD& value);
std::ostream&	operator<<	(std::ostream& s, const VkPhysicalDeviceFragmentDensityMapFeaturesEXT& value);
std::ostream&	operator<<	(std::ostream& s, const VkPhysicalDeviceFragmentDensityMapPropertiesEXT& value);
std::ostream&	operator<<	(std::ostream& s, const VkRenderPassFragmentDensityMapCreateInfoEXT& value);
std::ostream&	operator<<	(std::ostream& s, const VkPhysicalDeviceSubgroupSizeControlFeaturesEXT& value);
std::ostream&	operator<<	(std::ostream& s, const VkPhysicalDeviceSubgroupSizeControlPropertiesEXT& value);
std::ostream&	operator<<	(std::ostream& s, const VkPipelineShaderStageRequiredSubgroupSizeCreateInfoEXT& value);
std::ostream&	operator<<	(std::ostream& s, const VkPhysicalDeviceShaderCoreProperties2AMD& value);
std::ostream&	operator<<	(std::ostream& s, const VkPhysicalDeviceMemoryBudgetPropertiesEXT& value);
std::ostream&	operator<<	(std::ostream& s, const VkPhysicalDeviceMemoryPriorityFeaturesEXT& value);
std::ostream&	operator<<	(std::ostream& s, const VkMemoryPriorityAllocateInfoEXT& value);
std::ostream&	operator<<	(std::ostream& s, const VkPhysicalDeviceDedicatedAllocationImageAliasingFeaturesNV& value);
std::ostream&	operator<<	(std::ostream& s, const VkPhysicalDeviceBufferDeviceAddressFeaturesEXT& value);
std::ostream&	operator<<	(std::ostream& s, const VkBufferDeviceAddressCreateInfoEXT& value);
std::ostream&	operator<<	(std::ostream& s, const VkValidationFeaturesEXT& value);
std::ostream&	operator<<	(std::ostream& s, const VkCooperativeMatrixPropertiesNV& value);
std::ostream&	operator<<	(std::ostream& s, const VkPhysicalDeviceCooperativeMatrixFeaturesNV& value);
std::ostream&	operator<<	(std::ostream& s, const VkPhysicalDeviceCooperativeMatrixPropertiesNV& value);
std::ostream&	operator<<	(std::ostream& s, const VkPhysicalDeviceCoverageReductionModeFeaturesNV& value);
std::ostream&	operator<<	(std::ostream& s, const VkPipelineCoverageReductionStateCreateInfoNV& value);
std::ostream&	operator<<	(std::ostream& s, const VkFramebufferMixedSamplesCombinationNV& value);
std::ostream&	operator<<	(std::ostream& s, const VkPhysicalDeviceFragmentShaderInterlockFeaturesEXT& value);
std::ostream&	operator<<	(std::ostream& s, const VkPhysicalDeviceYcbcrImageArraysFeaturesEXT& value);
std::ostream&	operator<<	(std::ostream& s, const VkHeadlessSurfaceCreateInfoEXT& value);
std::ostream&	operator<<	(std::ostream& s, const VkPhysicalDeviceLineRasterizationFeaturesEXT& value);
std::ostream&	operator<<	(std::ostream& s, const VkPhysicalDeviceLineRasterizationPropertiesEXT& value);
std::ostream&	operator<<	(std::ostream& s, const VkPipelineRasterizationLineStateCreateInfoEXT& value);
std::ostream&	operator<<	(std::ostream& s, const VkPhysicalDeviceIndexTypeUint8FeaturesEXT& value);
std::ostream&	operator<<	(std::ostream& s, const VkPhysicalDeviceShaderDemoteToHelperInvocationFeaturesEXT& value);
std::ostream&	operator<<	(std::ostream& s, const VkPhysicalDeviceTexelBufferAlignmentFeaturesEXT& value);
std::ostream&	operator<<	(std::ostream& s, const VkPhysicalDeviceTexelBufferAlignmentPropertiesEXT& value);
std::ostream&	operator<<	(std::ostream& s, const VkAndroidSurfaceCreateInfoKHR& value);
std::ostream&	operator<<	(std::ostream& s, const VkAndroidHardwareBufferUsageANDROID& value);
std::ostream&	operator<<	(std::ostream& s, const VkAndroidHardwareBufferPropertiesANDROID& value);
std::ostream&	operator<<	(std::ostream& s, const VkAndroidHardwareBufferFormatPropertiesANDROID& value);
std::ostream&	operator<<	(std::ostream& s, const VkImportAndroidHardwareBufferInfoANDROID& value);
std::ostream&	operator<<	(std::ostream& s, const VkMemoryGetAndroidHardwareBufferInfoANDROID& value);
std::ostream&	operator<<	(std::ostream& s, const VkExternalFormatANDROID& value);
std::ostream&	operator<<	(std::ostream& s, const VkImagePipeSurfaceCreateInfoFUCHSIA& value);
std::ostream&	operator<<	(std::ostream& s, const VkStreamDescriptorSurfaceCreateInfoGGP& value);
std::ostream&	operator<<	(std::ostream& s, const VkPresentFrameTokenGGP& value);
std::ostream&	operator<<	(std::ostream& s, const VkIOSSurfaceCreateInfoMVK& value);
std::ostream&	operator<<	(std::ostream& s, const VkMacOSSurfaceCreateInfoMVK& value);
std::ostream&	operator<<	(std::ostream& s, const VkMetalSurfaceCreateInfoEXT& value);
std::ostream&	operator<<	(std::ostream& s, const VkViSurfaceCreateInfoNN& value);
std::ostream&	operator<<	(std::ostream& s, const VkWaylandSurfaceCreateInfoKHR& value);
std::ostream&	operator<<	(std::ostream& s, const VkWin32SurfaceCreateInfoKHR& value);
std::ostream&	operator<<	(std::ostream& s, const VkImportMemoryWin32HandleInfoKHR& value);
std::ostream&	operator<<	(std::ostream& s, const VkExportMemoryWin32HandleInfoKHR& value);
std::ostream&	operator<<	(std::ostream& s, const VkMemoryWin32HandlePropertiesKHR& value);
std::ostream&	operator<<	(std::ostream& s, const VkMemoryGetWin32HandleInfoKHR& value);
std::ostream&	operator<<	(std::ostream& s, const VkWin32KeyedMutexAcquireReleaseInfoKHR& value);
std::ostream&	operator<<	(std::ostream& s, const VkImportSemaphoreWin32HandleInfoKHR& value);
std::ostream&	operator<<	(std::ostream& s, const VkExportSemaphoreWin32HandleInfoKHR& value);
std::ostream&	operator<<	(std::ostream& s, const VkD3D12FenceSubmitInfoKHR& value);
std::ostream&	operator<<	(std::ostream& s, const VkSemaphoreGetWin32HandleInfoKHR& value);
std::ostream&	operator<<	(std::ostream& s, const VkImportFenceWin32HandleInfoKHR& value);
std::ostream&	operator<<	(std::ostream& s, const VkExportFenceWin32HandleInfoKHR& value);
std::ostream&	operator<<	(std::ostream& s, const VkFenceGetWin32HandleInfoKHR& value);
std::ostream&	operator<<	(std::ostream& s, const VkImportMemoryWin32HandleInfoNV& value);
std::ostream&	operator<<	(std::ostream& s, const VkExportMemoryWin32HandleInfoNV& value);
std::ostream&	operator<<	(std::ostream& s, const VkWin32KeyedMutexAcquireReleaseInfoNV& value);
std::ostream&	operator<<	(std::ostream& s, const VkSurfaceFullScreenExclusiveInfoEXT& value);
std::ostream&	operator<<	(std::ostream& s, const VkSurfaceCapabilitiesFullScreenExclusiveEXT& value);
std::ostream&	operator<<	(std::ostream& s, const VkSurfaceFullScreenExclusiveWin32InfoEXT& value);
std::ostream&	operator<<	(std::ostream& s, const VkXcbSurfaceCreateInfoKHR& value);
std::ostream&	operator<<	(std::ostream& s, const VkXlibSurfaceCreateInfoKHR& value);<|MERGE_RESOLUTION|>--- conflicted
+++ resolved
@@ -53,11 +53,6 @@
 const char*	getPerformanceCounterUnitKHRName						(VkPerformanceCounterUnitKHR value);
 const char*	getPerformanceCounterScopeKHRName						(VkPerformanceCounterScopeKHR value);
 const char*	getPerformanceCounterStorageKHRName						(VkPerformanceCounterStorageKHR value);
-<<<<<<< HEAD
-const char*	getDriverIdKHRName										(VkDriverIdKHR value);
-const char*	getShaderFloatControlsIndependenceKHRName				(VkShaderFloatControlsIndependenceKHR value);
-=======
->>>>>>> 945743f4
 const char*	getPipelineExecutableStatisticFormatKHRName				(VkPipelineExecutableStatisticFormatKHR value);
 const char*	getDebugReportObjectTypeEXTName							(VkDebugReportObjectTypeEXT value);
 const char*	getRasterizationOrderAMDName							(VkRasterizationOrderAMD value);
@@ -149,11 +144,6 @@
 inline tcu::Format::Enum<VkPerformanceCounterUnitKHR>						getPerformanceCounterUnitKHRStr						(VkPerformanceCounterUnitKHR value)						{ return tcu::Format::Enum<VkPerformanceCounterUnitKHR>(getPerformanceCounterUnitKHRName, value);											}
 inline tcu::Format::Enum<VkPerformanceCounterScopeKHR>						getPerformanceCounterScopeKHRStr					(VkPerformanceCounterScopeKHR value)					{ return tcu::Format::Enum<VkPerformanceCounterScopeKHR>(getPerformanceCounterScopeKHRName, value);											}
 inline tcu::Format::Enum<VkPerformanceCounterStorageKHR>					getPerformanceCounterStorageKHRStr					(VkPerformanceCounterStorageKHR value)					{ return tcu::Format::Enum<VkPerformanceCounterStorageKHR>(getPerformanceCounterStorageKHRName, value);										}
-<<<<<<< HEAD
-inline tcu::Format::Enum<VkDriverIdKHR>										getDriverIdKHRStr									(VkDriverIdKHR value)									{ return tcu::Format::Enum<VkDriverIdKHR>(getDriverIdKHRName, value);																		}
-inline tcu::Format::Enum<VkShaderFloatControlsIndependenceKHR>				getShaderFloatControlsIndependenceKHRStr			(VkShaderFloatControlsIndependenceKHR value)			{ return tcu::Format::Enum<VkShaderFloatControlsIndependenceKHR>(getShaderFloatControlsIndependenceKHRName, value);							}
-=======
->>>>>>> 945743f4
 inline tcu::Format::Enum<VkPipelineExecutableStatisticFormatKHR>			getPipelineExecutableStatisticFormatKHRStr			(VkPipelineExecutableStatisticFormatKHR value)			{ return tcu::Format::Enum<VkPipelineExecutableStatisticFormatKHR>(getPipelineExecutableStatisticFormatKHRName, value);						}
 inline tcu::Format::Enum<VkDebugReportObjectTypeEXT>						getDebugReportObjectTypeEXTStr						(VkDebugReportObjectTypeEXT value)						{ return tcu::Format::Enum<VkDebugReportObjectTypeEXT>(getDebugReportObjectTypeEXTName, value);												}
 inline tcu::Format::Enum<VkRasterizationOrderAMD>							getRasterizationOrderAMDStr							(VkRasterizationOrderAMD value)							{ return tcu::Format::Enum<VkRasterizationOrderAMD>(getRasterizationOrderAMDName, value);													}
@@ -245,11 +235,6 @@
 inline std::ostream&	operator<<	(std::ostream& s, VkPerformanceCounterUnitKHR value)						{ return s << getPerformanceCounterUnitKHRStr(value);						}
 inline std::ostream&	operator<<	(std::ostream& s, VkPerformanceCounterScopeKHR value)						{ return s << getPerformanceCounterScopeKHRStr(value);						}
 inline std::ostream&	operator<<	(std::ostream& s, VkPerformanceCounterStorageKHR value)						{ return s << getPerformanceCounterStorageKHRStr(value);					}
-<<<<<<< HEAD
-inline std::ostream&	operator<<	(std::ostream& s, VkDriverIdKHR value)										{ return s << getDriverIdKHRStr(value);										}
-inline std::ostream&	operator<<	(std::ostream& s, VkShaderFloatControlsIndependenceKHR value)				{ return s << getShaderFloatControlsIndependenceKHRStr(value);				}
-=======
->>>>>>> 945743f4
 inline std::ostream&	operator<<	(std::ostream& s, VkPipelineExecutableStatisticFormatKHR value)				{ return s << getPipelineExecutableStatisticFormatKHRStr(value);			}
 inline std::ostream&	operator<<	(std::ostream& s, VkDebugReportObjectTypeEXT value)							{ return s << getDebugReportObjectTypeEXTStr(value);						}
 inline std::ostream&	operator<<	(std::ostream& s, VkRasterizationOrderAMD value)							{ return s << getRasterizationOrderAMDStr(value);							}
@@ -686,13 +671,6 @@
 std::ostream&	operator<<	(std::ostream& s, const VkDisplayPlaneInfo2KHR& value);
 std::ostream&	operator<<	(std::ostream& s, const VkDisplayPlaneCapabilities2KHR& value);
 std::ostream&	operator<<	(std::ostream& s, const VkSurfaceProtectedCapabilitiesKHR& value);
-<<<<<<< HEAD
-std::ostream&	operator<<	(std::ostream& s, const VkPhysicalDeviceSeparateDepthStencilLayoutsFeaturesKHR& value);
-std::ostream&	operator<<	(std::ostream& s, const VkAttachmentReferenceStencilLayoutKHR& value);
-std::ostream&	operator<<	(std::ostream& s, const VkAttachmentDescriptionStencilLayoutKHR& value);
-std::ostream&	operator<<	(std::ostream& s, const VkPhysicalDeviceUniformBufferStandardLayoutFeaturesKHR& value);
-=======
->>>>>>> 945743f4
 std::ostream&	operator<<	(std::ostream& s, const VkPhysicalDevicePipelineExecutablePropertiesFeaturesKHR& value);
 std::ostream&	operator<<	(std::ostream& s, const VkPipelineInfoKHR& value);
 std::ostream&	operator<<	(std::ostream& s, const VkPipelineExecutablePropertiesKHR& value);
