--- conflicted
+++ resolved
@@ -50,14 +50,9 @@
 const char*	getSemaphoreTypeName									(VkSemaphoreType value);
 const char*	getColorSpaceKHRName									(VkColorSpaceKHR value);
 const char*	getPresentModeKHRName									(VkPresentModeKHR value);
-<<<<<<< HEAD
 const char*	getPerformanceCounterUnitKHRName						(VkPerformanceCounterUnitKHR value);
 const char*	getPerformanceCounterScopeKHRName						(VkPerformanceCounterScopeKHR value);
 const char*	getPerformanceCounterStorageKHRName						(VkPerformanceCounterStorageKHR value);
-=======
-const char*	getDriverIdKHRName										(VkDriverIdKHR value);
-const char*	getShaderFloatControlsIndependenceKHRName				(VkShaderFloatControlsIndependenceKHR value);
->>>>>>> 91b49439
 const char*	getPipelineExecutableStatisticFormatKHRName				(VkPipelineExecutableStatisticFormatKHR value);
 const char*	getDebugReportObjectTypeEXTName							(VkDebugReportObjectTypeEXT value);
 const char*	getRasterizationOrderAMDName							(VkRasterizationOrderAMD value);
@@ -146,14 +141,9 @@
 inline tcu::Format::Enum<VkSemaphoreType>									getSemaphoreTypeStr									(VkSemaphoreType value)									{ return tcu::Format::Enum<VkSemaphoreType>(getSemaphoreTypeName, value);																	}
 inline tcu::Format::Enum<VkColorSpaceKHR>									getColorSpaceKHRStr									(VkColorSpaceKHR value)									{ return tcu::Format::Enum<VkColorSpaceKHR>(getColorSpaceKHRName, value);																	}
 inline tcu::Format::Enum<VkPresentModeKHR>									getPresentModeKHRStr								(VkPresentModeKHR value)								{ return tcu::Format::Enum<VkPresentModeKHR>(getPresentModeKHRName, value);																	}
-<<<<<<< HEAD
 inline tcu::Format::Enum<VkPerformanceCounterUnitKHR>						getPerformanceCounterUnitKHRStr						(VkPerformanceCounterUnitKHR value)						{ return tcu::Format::Enum<VkPerformanceCounterUnitKHR>(getPerformanceCounterUnitKHRName, value);											}
 inline tcu::Format::Enum<VkPerformanceCounterScopeKHR>						getPerformanceCounterScopeKHRStr					(VkPerformanceCounterScopeKHR value)					{ return tcu::Format::Enum<VkPerformanceCounterScopeKHR>(getPerformanceCounterScopeKHRName, value);											}
 inline tcu::Format::Enum<VkPerformanceCounterStorageKHR>					getPerformanceCounterStorageKHRStr					(VkPerformanceCounterStorageKHR value)					{ return tcu::Format::Enum<VkPerformanceCounterStorageKHR>(getPerformanceCounterStorageKHRName, value);										}
-=======
-inline tcu::Format::Enum<VkDriverIdKHR>										getDriverIdKHRStr									(VkDriverIdKHR value)									{ return tcu::Format::Enum<VkDriverIdKHR>(getDriverIdKHRName, value);																		}
-inline tcu::Format::Enum<VkShaderFloatControlsIndependenceKHR>				getShaderFloatControlsIndependenceKHRStr			(VkShaderFloatControlsIndependenceKHR value)			{ return tcu::Format::Enum<VkShaderFloatControlsIndependenceKHR>(getShaderFloatControlsIndependenceKHRName, value);							}
->>>>>>> 91b49439
 inline tcu::Format::Enum<VkPipelineExecutableStatisticFormatKHR>			getPipelineExecutableStatisticFormatKHRStr			(VkPipelineExecutableStatisticFormatKHR value)			{ return tcu::Format::Enum<VkPipelineExecutableStatisticFormatKHR>(getPipelineExecutableStatisticFormatKHRName, value);						}
 inline tcu::Format::Enum<VkDebugReportObjectTypeEXT>						getDebugReportObjectTypeEXTStr						(VkDebugReportObjectTypeEXT value)						{ return tcu::Format::Enum<VkDebugReportObjectTypeEXT>(getDebugReportObjectTypeEXTName, value);												}
 inline tcu::Format::Enum<VkRasterizationOrderAMD>							getRasterizationOrderAMDStr							(VkRasterizationOrderAMD value)							{ return tcu::Format::Enum<VkRasterizationOrderAMD>(getRasterizationOrderAMDName, value);													}
@@ -242,14 +232,9 @@
 inline std::ostream&	operator<<	(std::ostream& s, VkSemaphoreType value)									{ return s << getSemaphoreTypeStr(value);									}
 inline std::ostream&	operator<<	(std::ostream& s, VkColorSpaceKHR value)									{ return s << getColorSpaceKHRStr(value);									}
 inline std::ostream&	operator<<	(std::ostream& s, VkPresentModeKHR value)									{ return s << getPresentModeKHRStr(value);									}
-<<<<<<< HEAD
 inline std::ostream&	operator<<	(std::ostream& s, VkPerformanceCounterUnitKHR value)						{ return s << getPerformanceCounterUnitKHRStr(value);						}
 inline std::ostream&	operator<<	(std::ostream& s, VkPerformanceCounterScopeKHR value)						{ return s << getPerformanceCounterScopeKHRStr(value);						}
 inline std::ostream&	operator<<	(std::ostream& s, VkPerformanceCounterStorageKHR value)						{ return s << getPerformanceCounterStorageKHRStr(value);					}
-=======
-inline std::ostream&	operator<<	(std::ostream& s, VkDriverIdKHR value)										{ return s << getDriverIdKHRStr(value);										}
-inline std::ostream&	operator<<	(std::ostream& s, VkShaderFloatControlsIndependenceKHR value)				{ return s << getShaderFloatControlsIndependenceKHRStr(value);				}
->>>>>>> 91b49439
 inline std::ostream&	operator<<	(std::ostream& s, VkPipelineExecutableStatisticFormatKHR value)				{ return s << getPipelineExecutableStatisticFormatKHRStr(value);			}
 inline std::ostream&	operator<<	(std::ostream& s, VkDebugReportObjectTypeEXT value)							{ return s << getDebugReportObjectTypeEXTStr(value);						}
 inline std::ostream&	operator<<	(std::ostream& s, VkRasterizationOrderAMD value)							{ return s << getRasterizationOrderAMDStr(value);							}
@@ -663,10 +648,6 @@
 std::ostream&	operator<<	(std::ostream& s, const VkImportSemaphoreFdInfoKHR& value);
 std::ostream&	operator<<	(std::ostream& s, const VkSemaphoreGetFdInfoKHR& value);
 std::ostream&	operator<<	(std::ostream& s, const VkPhysicalDevicePushDescriptorPropertiesKHR& value);
-<<<<<<< HEAD
-=======
-std::ostream&	operator<<	(std::ostream& s, const VkPhysicalDeviceShaderFloat16Int8FeaturesKHR& value);
->>>>>>> 91b49439
 std::ostream&	operator<<	(std::ostream& s, const VkRectLayerKHR& value);
 std::ostream&	operator<<	(std::ostream& s, const VkPresentRegionKHR& value);
 std::ostream&	operator<<	(std::ostream& s, const VkPresentRegionsKHR& value);
@@ -783,10 +764,7 @@
 std::ostream&	operator<<	(std::ostream& s, const VkPipelineCoverageModulationStateCreateInfoNV& value);
 std::ostream&	operator<<	(std::ostream& s, const VkPhysicalDeviceShaderSMBuiltinsPropertiesNV& value);
 std::ostream&	operator<<	(std::ostream& s, const VkPhysicalDeviceShaderSMBuiltinsFeaturesNV& value);
-<<<<<<< HEAD
 std::ostream&	operator<<	(std::ostream& s, const VkPhysicalDeviceShaderClockFeaturesKHR& value);
-=======
->>>>>>> 91b49439
 std::ostream&	operator<<	(std::ostream& s, const VkDrmFormatModifierPropertiesEXT& value);
 std::ostream&	operator<<	(std::ostream& s, const VkDrmFormatModifierPropertiesListEXT& value);
 std::ostream&	operator<<	(std::ostream& s, const VkPhysicalDeviceImageDrmFormatModifierInfoEXT& value);
@@ -857,18 +835,11 @@
 std::ostream&	operator<<	(std::ostream& s, const VkPhysicalDeviceFragmentDensityMapFeaturesEXT& value);
 std::ostream&	operator<<	(std::ostream& s, const VkPhysicalDeviceFragmentDensityMapPropertiesEXT& value);
 std::ostream&	operator<<	(std::ostream& s, const VkRenderPassFragmentDensityMapCreateInfoEXT& value);
-<<<<<<< HEAD
-=======
-std::ostream&	operator<<	(std::ostream& s, const VkPhysicalDeviceScalarBlockLayoutFeaturesEXT& value);
->>>>>>> 91b49439
 std::ostream&	operator<<	(std::ostream& s, const VkPhysicalDeviceSubgroupSizeControlFeaturesEXT& value);
 std::ostream&	operator<<	(std::ostream& s, const VkPhysicalDeviceSubgroupSizeControlPropertiesEXT& value);
 std::ostream&	operator<<	(std::ostream& s, const VkPipelineShaderStageRequiredSubgroupSizeCreateInfoEXT& value);
 std::ostream&	operator<<	(std::ostream& s, const VkPhysicalDeviceShaderCoreProperties2AMD& value);
-<<<<<<< HEAD
-=======
 std::ostream&	operator<<	(std::ostream& s, const VkPhysicalDeviceCoherentMemoryFeaturesAMD& value);
->>>>>>> 91b49439
 std::ostream&	operator<<	(std::ostream& s, const VkPhysicalDeviceMemoryBudgetPropertiesEXT& value);
 std::ostream&	operator<<	(std::ostream& s, const VkPhysicalDeviceMemoryPriorityFeaturesEXT& value);
 std::ostream&	operator<<	(std::ostream& s, const VkMemoryPriorityAllocateInfoEXT& value);
@@ -888,10 +859,6 @@
 std::ostream&	operator<<	(std::ostream& s, const VkPhysicalDeviceLineRasterizationFeaturesEXT& value);
 std::ostream&	operator<<	(std::ostream& s, const VkPhysicalDeviceLineRasterizationPropertiesEXT& value);
 std::ostream&	operator<<	(std::ostream& s, const VkPipelineRasterizationLineStateCreateInfoEXT& value);
-<<<<<<< HEAD
-=======
-std::ostream&	operator<<	(std::ostream& s, const VkPhysicalDeviceHostQueryResetFeaturesEXT& value);
->>>>>>> 91b49439
 std::ostream&	operator<<	(std::ostream& s, const VkPhysicalDeviceIndexTypeUint8FeaturesEXT& value);
 std::ostream&	operator<<	(std::ostream& s, const VkPhysicalDeviceShaderDemoteToHelperInvocationFeaturesEXT& value);
 std::ostream&	operator<<	(std::ostream& s, const VkPhysicalDeviceTexelBufferAlignmentFeaturesEXT& value);
