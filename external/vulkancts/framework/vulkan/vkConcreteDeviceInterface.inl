--- conflicted
+++ resolved
@@ -1,152 +1,6 @@
 /* WARNING: This is auto-generated file. Do not modify, since changes will
  * be lost! Modify the generating script instead.
  */
-<<<<<<< HEAD
-virtual void		destroyDevice									(VkDevice device, const VkAllocationCallbacks* pAllocator) const;
-virtual void		getDeviceQueue									(VkDevice device, deUint32 queueFamilyIndex, deUint32 queueIndex, VkQueue* pQueue) const;
-virtual VkResult	queueSubmit										(VkQueue queue, deUint32 submitCount, const VkSubmitInfo* pSubmits, VkFence fence) const;
-virtual VkResult	queueWaitIdle									(VkQueue queue) const;
-virtual VkResult	deviceWaitIdle									(VkDevice device) const;
-virtual VkResult	allocateMemory									(VkDevice device, const VkMemoryAllocateInfo* pAllocateInfo, const VkAllocationCallbacks* pAllocator, VkDeviceMemory* pMemory) const;
-virtual void		freeMemory										(VkDevice device, VkDeviceMemory memory, const VkAllocationCallbacks* pAllocator) const;
-virtual VkResult	mapMemory										(VkDevice device, VkDeviceMemory memory, VkDeviceSize offset, VkDeviceSize size, VkMemoryMapFlags flags, void** ppData) const;
-virtual void		unmapMemory										(VkDevice device, VkDeviceMemory memory) const;
-virtual VkResult	flushMappedMemoryRanges							(VkDevice device, deUint32 memoryRangeCount, const VkMappedMemoryRange* pMemoryRanges) const;
-virtual VkResult	invalidateMappedMemoryRanges					(VkDevice device, deUint32 memoryRangeCount, const VkMappedMemoryRange* pMemoryRanges) const;
-virtual void		getDeviceMemoryCommitment						(VkDevice device, VkDeviceMemory memory, VkDeviceSize* pCommittedMemoryInBytes) const;
-virtual VkResult	bindBufferMemory								(VkDevice device, VkBuffer buffer, VkDeviceMemory memory, VkDeviceSize memoryOffset) const;
-virtual VkResult	bindImageMemory									(VkDevice device, VkImage image, VkDeviceMemory memory, VkDeviceSize memoryOffset) const;
-virtual void		getBufferMemoryRequirements						(VkDevice device, VkBuffer buffer, VkMemoryRequirements* pMemoryRequirements) const;
-virtual void		getImageMemoryRequirements						(VkDevice device, VkImage image, VkMemoryRequirements* pMemoryRequirements) const;
-virtual void		getImageSparseMemoryRequirements				(VkDevice device, VkImage image, deUint32* pSparseMemoryRequirementCount, VkSparseImageMemoryRequirements* pSparseMemoryRequirements) const;
-virtual VkResult	queueBindSparse									(VkQueue queue, deUint32 bindInfoCount, const VkBindSparseInfo* pBindInfo, VkFence fence) const;
-virtual VkResult	createFence										(VkDevice device, const VkFenceCreateInfo* pCreateInfo, const VkAllocationCallbacks* pAllocator, VkFence* pFence) const;
-virtual void		destroyFence									(VkDevice device, VkFence fence, const VkAllocationCallbacks* pAllocator) const;
-virtual VkResult	resetFences										(VkDevice device, deUint32 fenceCount, const VkFence* pFences) const;
-virtual VkResult	getFenceStatus									(VkDevice device, VkFence fence) const;
-virtual VkResult	waitForFences									(VkDevice device, deUint32 fenceCount, const VkFence* pFences, VkBool32 waitAll, deUint64 timeout) const;
-virtual VkResult	createSemaphore									(VkDevice device, const VkSemaphoreCreateInfo* pCreateInfo, const VkAllocationCallbacks* pAllocator, VkSemaphore* pSemaphore) const;
-virtual void		destroySemaphore								(VkDevice device, VkSemaphore semaphore, const VkAllocationCallbacks* pAllocator) const;
-virtual VkResult	createEvent										(VkDevice device, const VkEventCreateInfo* pCreateInfo, const VkAllocationCallbacks* pAllocator, VkEvent* pEvent) const;
-virtual void		destroyEvent									(VkDevice device, VkEvent event, const VkAllocationCallbacks* pAllocator) const;
-virtual VkResult	getEventStatus									(VkDevice device, VkEvent event) const;
-virtual VkResult	setEvent										(VkDevice device, VkEvent event) const;
-virtual VkResult	resetEvent										(VkDevice device, VkEvent event) const;
-virtual VkResult	createQueryPool									(VkDevice device, const VkQueryPoolCreateInfo* pCreateInfo, const VkAllocationCallbacks* pAllocator, VkQueryPool* pQueryPool) const;
-virtual void		destroyQueryPool								(VkDevice device, VkQueryPool queryPool, const VkAllocationCallbacks* pAllocator) const;
-virtual VkResult	getQueryPoolResults								(VkDevice device, VkQueryPool queryPool, deUint32 firstQuery, deUint32 queryCount, deUintptr dataSize, void* pData, VkDeviceSize stride, VkQueryResultFlags flags) const;
-virtual VkResult	createBuffer									(VkDevice device, const VkBufferCreateInfo* pCreateInfo, const VkAllocationCallbacks* pAllocator, VkBuffer* pBuffer) const;
-virtual void		destroyBuffer									(VkDevice device, VkBuffer buffer, const VkAllocationCallbacks* pAllocator) const;
-virtual VkResult	createBufferView								(VkDevice device, const VkBufferViewCreateInfo* pCreateInfo, const VkAllocationCallbacks* pAllocator, VkBufferView* pView) const;
-virtual void		destroyBufferView								(VkDevice device, VkBufferView bufferView, const VkAllocationCallbacks* pAllocator) const;
-virtual VkResult	createImage										(VkDevice device, const VkImageCreateInfo* pCreateInfo, const VkAllocationCallbacks* pAllocator, VkImage* pImage) const;
-virtual void		destroyImage									(VkDevice device, VkImage image, const VkAllocationCallbacks* pAllocator) const;
-virtual void		getImageSubresourceLayout						(VkDevice device, VkImage image, const VkImageSubresource* pSubresource, VkSubresourceLayout* pLayout) const;
-virtual VkResult	createImageView									(VkDevice device, const VkImageViewCreateInfo* pCreateInfo, const VkAllocationCallbacks* pAllocator, VkImageView* pView) const;
-virtual void		destroyImageView								(VkDevice device, VkImageView imageView, const VkAllocationCallbacks* pAllocator) const;
-virtual VkResult	createShaderModule								(VkDevice device, const VkShaderModuleCreateInfo* pCreateInfo, const VkAllocationCallbacks* pAllocator, VkShaderModule* pShaderModule) const;
-virtual void		destroyShaderModule								(VkDevice device, VkShaderModule shaderModule, const VkAllocationCallbacks* pAllocator) const;
-virtual VkResult	createPipelineCache								(VkDevice device, const VkPipelineCacheCreateInfo* pCreateInfo, const VkAllocationCallbacks* pAllocator, VkPipelineCache* pPipelineCache) const;
-virtual void		destroyPipelineCache							(VkDevice device, VkPipelineCache pipelineCache, const VkAllocationCallbacks* pAllocator) const;
-virtual VkResult	getPipelineCacheData							(VkDevice device, VkPipelineCache pipelineCache, deUintptr* pDataSize, void* pData) const;
-virtual VkResult	mergePipelineCaches								(VkDevice device, VkPipelineCache dstCache, deUint32 srcCacheCount, const VkPipelineCache* pSrcCaches) const;
-virtual VkResult	createGraphicsPipelines							(VkDevice device, VkPipelineCache pipelineCache, deUint32 createInfoCount, const VkGraphicsPipelineCreateInfo* pCreateInfos, const VkAllocationCallbacks* pAllocator, VkPipeline* pPipelines) const;
-virtual VkResult	createComputePipelines							(VkDevice device, VkPipelineCache pipelineCache, deUint32 createInfoCount, const VkComputePipelineCreateInfo* pCreateInfos, const VkAllocationCallbacks* pAllocator, VkPipeline* pPipelines) const;
-virtual void		destroyPipeline									(VkDevice device, VkPipeline pipeline, const VkAllocationCallbacks* pAllocator) const;
-virtual VkResult	createPipelineLayout							(VkDevice device, const VkPipelineLayoutCreateInfo* pCreateInfo, const VkAllocationCallbacks* pAllocator, VkPipelineLayout* pPipelineLayout) const;
-virtual void		destroyPipelineLayout							(VkDevice device, VkPipelineLayout pipelineLayout, const VkAllocationCallbacks* pAllocator) const;
-virtual VkResult	createSampler									(VkDevice device, const VkSamplerCreateInfo* pCreateInfo, const VkAllocationCallbacks* pAllocator, VkSampler* pSampler) const;
-virtual void		destroySampler									(VkDevice device, VkSampler sampler, const VkAllocationCallbacks* pAllocator) const;
-virtual VkResult	createDescriptorSetLayout						(VkDevice device, const VkDescriptorSetLayoutCreateInfo* pCreateInfo, const VkAllocationCallbacks* pAllocator, VkDescriptorSetLayout* pSetLayout) const;
-virtual void		destroyDescriptorSetLayout						(VkDevice device, VkDescriptorSetLayout descriptorSetLayout, const VkAllocationCallbacks* pAllocator) const;
-virtual VkResult	createDescriptorPool							(VkDevice device, const VkDescriptorPoolCreateInfo* pCreateInfo, const VkAllocationCallbacks* pAllocator, VkDescriptorPool* pDescriptorPool) const;
-virtual void		destroyDescriptorPool							(VkDevice device, VkDescriptorPool descriptorPool, const VkAllocationCallbacks* pAllocator) const;
-virtual VkResult	resetDescriptorPool								(VkDevice device, VkDescriptorPool descriptorPool, VkDescriptorPoolResetFlags flags) const;
-virtual VkResult	allocateDescriptorSets							(VkDevice device, const VkDescriptorSetAllocateInfo* pAllocateInfo, VkDescriptorSet* pDescriptorSets) const;
-virtual VkResult	freeDescriptorSets								(VkDevice device, VkDescriptorPool descriptorPool, deUint32 descriptorSetCount, const VkDescriptorSet* pDescriptorSets) const;
-virtual void		updateDescriptorSets							(VkDevice device, deUint32 descriptorWriteCount, const VkWriteDescriptorSet* pDescriptorWrites, deUint32 descriptorCopyCount, const VkCopyDescriptorSet* pDescriptorCopies) const;
-virtual VkResult	createFramebuffer								(VkDevice device, const VkFramebufferCreateInfo* pCreateInfo, const VkAllocationCallbacks* pAllocator, VkFramebuffer* pFramebuffer) const;
-virtual void		destroyFramebuffer								(VkDevice device, VkFramebuffer framebuffer, const VkAllocationCallbacks* pAllocator) const;
-virtual VkResult	createRenderPass								(VkDevice device, const VkRenderPassCreateInfo* pCreateInfo, const VkAllocationCallbacks* pAllocator, VkRenderPass* pRenderPass) const;
-virtual void		destroyRenderPass								(VkDevice device, VkRenderPass renderPass, const VkAllocationCallbacks* pAllocator) const;
-virtual void		getRenderAreaGranularity						(VkDevice device, VkRenderPass renderPass, VkExtent2D* pGranularity) const;
-virtual VkResult	createCommandPool								(VkDevice device, const VkCommandPoolCreateInfo* pCreateInfo, const VkAllocationCallbacks* pAllocator, VkCommandPool* pCommandPool) const;
-virtual void		destroyCommandPool								(VkDevice device, VkCommandPool commandPool, const VkAllocationCallbacks* pAllocator) const;
-virtual VkResult	resetCommandPool								(VkDevice device, VkCommandPool commandPool, VkCommandPoolResetFlags flags) const;
-virtual VkResult	allocateCommandBuffers							(VkDevice device, const VkCommandBufferAllocateInfo* pAllocateInfo, VkCommandBuffer* pCommandBuffers) const;
-virtual void		freeCommandBuffers								(VkDevice device, VkCommandPool commandPool, deUint32 commandBufferCount, const VkCommandBuffer* pCommandBuffers) const;
-virtual VkResult	beginCommandBuffer								(VkCommandBuffer commandBuffer, const VkCommandBufferBeginInfo* pBeginInfo) const;
-virtual VkResult	endCommandBuffer								(VkCommandBuffer commandBuffer) const;
-virtual VkResult	resetCommandBuffer								(VkCommandBuffer commandBuffer, VkCommandBufferResetFlags flags) const;
-virtual void		cmdBindPipeline									(VkCommandBuffer commandBuffer, VkPipelineBindPoint pipelineBindPoint, VkPipeline pipeline) const;
-virtual void		cmdSetViewport									(VkCommandBuffer commandBuffer, deUint32 firstViewport, deUint32 viewportCount, const VkViewport* pViewports) const;
-virtual void		cmdSetScissor									(VkCommandBuffer commandBuffer, deUint32 firstScissor, deUint32 scissorCount, const VkRect2D* pScissors) const;
-virtual void		cmdSetLineWidth									(VkCommandBuffer commandBuffer, float lineWidth) const;
-virtual void		cmdSetDepthBias									(VkCommandBuffer commandBuffer, float depthBiasConstantFactor, float depthBiasClamp, float depthBiasSlopeFactor) const;
-virtual void		cmdSetBlendConstants							(VkCommandBuffer commandBuffer, const float blendConstants[4]) const;
-virtual void		cmdSetDepthBounds								(VkCommandBuffer commandBuffer, float minDepthBounds, float maxDepthBounds) const;
-virtual void		cmdSetStencilCompareMask						(VkCommandBuffer commandBuffer, VkStencilFaceFlags faceMask, deUint32 compareMask) const;
-virtual void		cmdSetStencilWriteMask							(VkCommandBuffer commandBuffer, VkStencilFaceFlags faceMask, deUint32 writeMask) const;
-virtual void		cmdSetStencilReference							(VkCommandBuffer commandBuffer, VkStencilFaceFlags faceMask, deUint32 reference) const;
-virtual void		cmdBindDescriptorSets							(VkCommandBuffer commandBuffer, VkPipelineBindPoint pipelineBindPoint, VkPipelineLayout layout, deUint32 firstSet, deUint32 descriptorSetCount, const VkDescriptorSet* pDescriptorSets, deUint32 dynamicOffsetCount, const deUint32* pDynamicOffsets) const;
-virtual void		cmdBindIndexBuffer								(VkCommandBuffer commandBuffer, VkBuffer buffer, VkDeviceSize offset, VkIndexType indexType) const;
-virtual void		cmdBindVertexBuffers							(VkCommandBuffer commandBuffer, deUint32 firstBinding, deUint32 bindingCount, const VkBuffer* pBuffers, const VkDeviceSize* pOffsets) const;
-virtual void		cmdDraw											(VkCommandBuffer commandBuffer, deUint32 vertexCount, deUint32 instanceCount, deUint32 firstVertex, deUint32 firstInstance) const;
-virtual void		cmdDrawIndexed									(VkCommandBuffer commandBuffer, deUint32 indexCount, deUint32 instanceCount, deUint32 firstIndex, deInt32 vertexOffset, deUint32 firstInstance) const;
-virtual void		cmdDrawIndirect									(VkCommandBuffer commandBuffer, VkBuffer buffer, VkDeviceSize offset, deUint32 drawCount, deUint32 stride) const;
-virtual void		cmdDrawIndexedIndirect							(VkCommandBuffer commandBuffer, VkBuffer buffer, VkDeviceSize offset, deUint32 drawCount, deUint32 stride) const;
-virtual void		cmdDispatch										(VkCommandBuffer commandBuffer, deUint32 x, deUint32 y, deUint32 z) const;
-virtual void		cmdDispatchIndirect								(VkCommandBuffer commandBuffer, VkBuffer buffer, VkDeviceSize offset) const;
-virtual void		cmdCopyBuffer									(VkCommandBuffer commandBuffer, VkBuffer srcBuffer, VkBuffer dstBuffer, deUint32 regionCount, const VkBufferCopy* pRegions) const;
-virtual void		cmdCopyImage									(VkCommandBuffer commandBuffer, VkImage srcImage, VkImageLayout srcImageLayout, VkImage dstImage, VkImageLayout dstImageLayout, deUint32 regionCount, const VkImageCopy* pRegions) const;
-virtual void		cmdBlitImage									(VkCommandBuffer commandBuffer, VkImage srcImage, VkImageLayout srcImageLayout, VkImage dstImage, VkImageLayout dstImageLayout, deUint32 regionCount, const VkImageBlit* pRegions, VkFilter filter) const;
-virtual void		cmdCopyBufferToImage							(VkCommandBuffer commandBuffer, VkBuffer srcBuffer, VkImage dstImage, VkImageLayout dstImageLayout, deUint32 regionCount, const VkBufferImageCopy* pRegions) const;
-virtual void		cmdCopyImageToBuffer							(VkCommandBuffer commandBuffer, VkImage srcImage, VkImageLayout srcImageLayout, VkBuffer dstBuffer, deUint32 regionCount, const VkBufferImageCopy* pRegions) const;
-virtual void		cmdUpdateBuffer									(VkCommandBuffer commandBuffer, VkBuffer dstBuffer, VkDeviceSize dstOffset, VkDeviceSize dataSize, const void* pData) const;
-virtual void		cmdFillBuffer									(VkCommandBuffer commandBuffer, VkBuffer dstBuffer, VkDeviceSize dstOffset, VkDeviceSize size, deUint32 data) const;
-virtual void		cmdClearColorImage								(VkCommandBuffer commandBuffer, VkImage image, VkImageLayout imageLayout, const VkClearColorValue* pColor, deUint32 rangeCount, const VkImageSubresourceRange* pRanges) const;
-virtual void		cmdClearDepthStencilImage						(VkCommandBuffer commandBuffer, VkImage image, VkImageLayout imageLayout, const VkClearDepthStencilValue* pDepthStencil, deUint32 rangeCount, const VkImageSubresourceRange* pRanges) const;
-virtual void		cmdClearAttachments								(VkCommandBuffer commandBuffer, deUint32 attachmentCount, const VkClearAttachment* pAttachments, deUint32 rectCount, const VkClearRect* pRects) const;
-virtual void		cmdResolveImage									(VkCommandBuffer commandBuffer, VkImage srcImage, VkImageLayout srcImageLayout, VkImage dstImage, VkImageLayout dstImageLayout, deUint32 regionCount, const VkImageResolve* pRegions) const;
-virtual void		cmdSetEvent										(VkCommandBuffer commandBuffer, VkEvent event, VkPipelineStageFlags stageMask) const;
-virtual void		cmdResetEvent									(VkCommandBuffer commandBuffer, VkEvent event, VkPipelineStageFlags stageMask) const;
-virtual void		cmdWaitEvents									(VkCommandBuffer commandBuffer, deUint32 eventCount, const VkEvent* pEvents, VkPipelineStageFlags srcStageMask, VkPipelineStageFlags dstStageMask, deUint32 memoryBarrierCount, const VkMemoryBarrier* pMemoryBarriers, deUint32 bufferMemoryBarrierCount, const VkBufferMemoryBarrier* pBufferMemoryBarriers, deUint32 imageMemoryBarrierCount, const VkImageMemoryBarrier* pImageMemoryBarriers) const;
-virtual void		cmdPipelineBarrier								(VkCommandBuffer commandBuffer, VkPipelineStageFlags srcStageMask, VkPipelineStageFlags dstStageMask, VkDependencyFlags dependencyFlags, deUint32 memoryBarrierCount, const VkMemoryBarrier* pMemoryBarriers, deUint32 bufferMemoryBarrierCount, const VkBufferMemoryBarrier* pBufferMemoryBarriers, deUint32 imageMemoryBarrierCount, const VkImageMemoryBarrier* pImageMemoryBarriers) const;
-virtual void		cmdBeginQuery									(VkCommandBuffer commandBuffer, VkQueryPool queryPool, deUint32 query, VkQueryControlFlags flags) const;
-virtual void		cmdEndQuery										(VkCommandBuffer commandBuffer, VkQueryPool queryPool, deUint32 query) const;
-virtual void		cmdResetQueryPool								(VkCommandBuffer commandBuffer, VkQueryPool queryPool, deUint32 firstQuery, deUint32 queryCount) const;
-virtual void		cmdWriteTimestamp								(VkCommandBuffer commandBuffer, VkPipelineStageFlagBits pipelineStage, VkQueryPool queryPool, deUint32 query) const;
-virtual void		cmdCopyQueryPoolResults							(VkCommandBuffer commandBuffer, VkQueryPool queryPool, deUint32 firstQuery, deUint32 queryCount, VkBuffer dstBuffer, VkDeviceSize dstOffset, VkDeviceSize stride, VkQueryResultFlags flags) const;
-virtual void		cmdPushConstants								(VkCommandBuffer commandBuffer, VkPipelineLayout layout, VkShaderStageFlags stageFlags, deUint32 offset, deUint32 size, const void* pValues) const;
-virtual void		cmdBeginRenderPass								(VkCommandBuffer commandBuffer, const VkRenderPassBeginInfo* pRenderPassBegin, VkSubpassContents contents) const;
-virtual void		cmdNextSubpass									(VkCommandBuffer commandBuffer, VkSubpassContents contents) const;
-virtual void		cmdEndRenderPass								(VkCommandBuffer commandBuffer) const;
-virtual void		cmdExecuteCommands								(VkCommandBuffer commandBuffer, deUint32 commandBufferCount, const VkCommandBuffer* pCommandBuffers) const;
-virtual VkResult	createSwapchainKHR								(VkDevice device, const VkSwapchainCreateInfoKHR* pCreateInfo, const VkAllocationCallbacks* pAllocator, VkSwapchainKHR* pSwapchain) const;
-virtual void		destroySwapchainKHR								(VkDevice device, VkSwapchainKHR swapchain, const VkAllocationCallbacks* pAllocator) const;
-virtual VkResult	getSwapchainImagesKHR							(VkDevice device, VkSwapchainKHR swapchain, deUint32* pSwapchainImageCount, VkImage* pSwapchainImages) const;
-virtual VkResult	acquireNextImageKHR								(VkDevice device, VkSwapchainKHR swapchain, deUint64 timeout, VkSemaphore semaphore, VkFence fence, deUint32* pImageIndex) const;
-virtual VkResult	queuePresentKHR									(VkQueue queue, const VkPresentInfoKHR* pPresentInfo) const;
-virtual VkResult	createSharedSwapchainsKHR						(VkDevice device, deUint32 swapchainCount, const VkSwapchainCreateInfoKHR* pCreateInfos, const VkAllocationCallbacks* pAllocator, VkSwapchainKHR* pSwapchains) const;
-virtual void		trimCommandPoolKHR								(VkDevice device, VkCommandPool commandPool, VkCommandPoolTrimFlagsKHR flags) const;
-virtual VkResult	debugMarkerSetObjectTagEXT						(VkDevice device, VkDebugMarkerObjectTagInfoEXT* pTagInfo) const;
-virtual VkResult	debugMarkerSetObjectNameEXT						(VkDevice device, VkDebugMarkerObjectNameInfoEXT* pNameInfo) const;
-virtual void		cmdDebugMarkerBeginEXT							(VkCommandBuffer commandBuffer, VkDebugMarkerMarkerInfoEXT* pMarkerInfo) const;
-virtual void		cmdDebugMarkerEndEXT							(VkCommandBuffer commandBuffer) const;
-virtual void		cmdDebugMarkerInsertEXT							(VkCommandBuffer commandBuffer, VkDebugMarkerMarkerInfoEXT* pMarkerInfo) const;
-virtual void		cmdDrawIndirectCountAMD							(VkCommandBuffer commandBuffer, VkBuffer buffer, VkDeviceSize offset, VkBuffer countBuffer, VkDeviceSize countBufferOffset, deUint32 maxDrawCount, deUint32 stride) const;
-virtual void		cmdDrawIndexedIndirectCountAMD					(VkCommandBuffer commandBuffer, VkBuffer buffer, VkDeviceSize offset, VkBuffer countBuffer, VkDeviceSize countBufferOffset, deUint32 maxDrawCount, deUint32 stride) const;
-virtual VkResult	getMemoryWin32HandleNV							(VkDevice device, VkDeviceMemory memory, VkExternalMemoryHandleTypeFlagsNV handleType, pt::Win32Handle* pHandle) const;
-virtual void		cmdProcessCommandsNVX							(VkCommandBuffer commandBuffer, const VkCmdProcessCommandsInfoNVX* pProcessCommandsInfo) const;
-virtual void		cmdReserveSpaceForCommandsNVX					(VkCommandBuffer commandBuffer, const VkCmdReserveSpaceForCommandsInfoNVX* pReserveSpaceInfo) const;
-virtual VkResult	createIndirectCommandsLayoutNVX					(VkDevice device, const VkIndirectCommandsLayoutCreateInfoNVX* pCreateInfo, const VkAllocationCallbacks* pAllocator, VkIndirectCommandsLayoutNVX* pIndirectCommandsLayout) const;
-virtual void		destroyIndirectCommandsLayoutNVX				(VkDevice device, VkIndirectCommandsLayoutNVX indirectCommandsLayout, const VkAllocationCallbacks* pAllocator) const;
-virtual VkResult	createObjectTableNVX							(VkDevice device, const VkObjectTableCreateInfoNVX* pCreateInfo, const VkAllocationCallbacks* pAllocator, VkObjectTableNVX* pObjectTable) const;
-virtual void		destroyObjectTableNVX							(VkDevice device, VkObjectTableNVX objectTable, const VkAllocationCallbacks* pAllocator) const;
-virtual VkResult	registerObjectsNVX								(VkDevice device, VkObjectTableNVX objectTable, deUint32 objectCount, const VkObjectTableEntryNVX* const* ppObjectTableEntries, const deUint32* pObjectIndices) const;
-virtual VkResult	unregisterObjectsNVX							(VkDevice device, VkObjectTableNVX objectTable, deUint32 objectCount, const VkObjectEntryTypeNVX* pObjectEntryTypes, const deUint32* pObjectIndices) const;
-virtual void		getPhysicalDeviceGeneratedCommandsPropertiesNVX	(VkPhysicalDevice physicalDevice, VkDeviceGeneratedCommandsFeaturesNVX* pFeatures, VkDeviceGeneratedCommandsLimitsNVX* pLimits) const;
-=======
 virtual void		destroyDevice						(VkDevice device, const VkAllocationCallbacks* pAllocator) const;
 virtual void		getDeviceQueue						(VkDevice device, deUint32 queueFamilyIndex, deUint32 queueIndex, VkQueue* pQueue) const;
 virtual VkResult	queueSubmit							(VkQueue queue, deUint32 submitCount, const VkSubmitInfo* pSubmits, VkFence fence) const;
@@ -273,6 +127,7 @@
 virtual VkResult	acquireNextImageKHR					(VkDevice device, VkSwapchainKHR swapchain, deUint64 timeout, VkSemaphore semaphore, VkFence fence, deUint32* pImageIndex) const;
 virtual VkResult	queuePresentKHR						(VkQueue queue, const VkPresentInfoKHR* pPresentInfo) const;
 virtual VkResult	createSharedSwapchainsKHR			(VkDevice device, deUint32 swapchainCount, const VkSwapchainCreateInfoKHR* pCreateInfos, const VkAllocationCallbacks* pAllocator, VkSwapchainKHR* pSwapchains) const;
+virtual void		trimCommandPoolKHR					(VkDevice device, VkCommandPool commandPool, VkCommandPoolTrimFlagsKHR flags) const;
 virtual VkResult	debugMarkerSetObjectTagEXT			(VkDevice device, VkDebugMarkerObjectTagInfoEXT* pTagInfo) const;
 virtual VkResult	debugMarkerSetObjectNameEXT			(VkDevice device, VkDebugMarkerObjectNameInfoEXT* pNameInfo) const;
 virtual void		cmdDebugMarkerBeginEXT				(VkCommandBuffer commandBuffer, VkDebugMarkerMarkerInfoEXT* pMarkerInfo) const;
@@ -288,5 +143,4 @@
 virtual VkResult	createObjectTableNVX				(VkDevice device, const VkObjectTableCreateInfoNVX* pCreateInfo, const VkAllocationCallbacks* pAllocator, VkObjectTableNVX* pObjectTable) const;
 virtual void		destroyObjectTableNVX				(VkDevice device, VkObjectTableNVX objectTable, const VkAllocationCallbacks* pAllocator) const;
 virtual VkResult	registerObjectsNVX					(VkDevice device, VkObjectTableNVX objectTable, deUint32 objectCount, const VkObjectTableEntryNVX* const* ppObjectTableEntries, const deUint32* pObjectIndices) const;
-virtual VkResult	unregisterObjectsNVX				(VkDevice device, VkObjectTableNVX objectTable, deUint32 objectCount, const VkObjectEntryTypeNVX* pObjectEntryTypes, const deUint32* pObjectIndices) const;
->>>>>>> ca8cfd0d
+virtual VkResult	unregisterObjectsNVX				(VkDevice device, VkObjectTableNVX objectTable, deUint32 objectCount, const VkObjectEntryTypeNVX* pObjectEntryTypes, const deUint32* pObjectIndices) const;