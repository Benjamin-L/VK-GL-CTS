#ifndef _VKTTESTCASE_HPP
#define _VKTTESTCASE_HPP
/*-------------------------------------------------------------------------
 * Vulkan Conformance Tests
 * ------------------------
 *
 * Copyright (c) 2015 Google Inc.
 *
 * Licensed under the Apache License, Version 2.0 (the "License");
 * you may not use this file except in compliance with the License.
 * You may obtain a copy of the License at
 *
 *      http://www.apache.org/licenses/LICENSE-2.0
 *
 * Unless required by applicable law or agreed to in writing, software
 * distributed under the License is distributed on an "AS IS" BASIS,
 * WITHOUT WARRANTIES OR CONDITIONS OF ANY KIND, either express or implied.
 * See the License for the specific language governing permissions and
 * limitations under the License.
 *
 *//*!
 * \file
 * \brief Vulkan test case base classes
 *//*--------------------------------------------------------------------*/

#include "tcuDefs.hpp"
#include "tcuTestCase.hpp"
#include "vkDefs.hpp"
#include "deUniquePtr.hpp"
#include "vkPrograms.hpp"
#include "vkApiVersion.hpp"
#include "vkDebugReportUtil.hpp"
#include "vkPlatform.hpp"
#include "vktTestCaseDefs.hpp"
#include <vector>
#include <string>

namespace glu
{
struct ProgramSources;
}

namespace vk
{
class PlatformInterface;
class Allocator;
struct SourceCollections;
}

namespace vkt
{

class DefaultDevice;

class Context
{
public:
													Context								(tcu::TestContext&				testCtx,
																						 const vk::PlatformInterface&	platformInterface,
																						 vk::BinaryCollection&			progCollection);
													~Context							(void);

	tcu::TestContext&								getTestContext						(void) const { return m_testCtx;			}
	const vk::PlatformInterface&					getPlatformInterface				(void) const { return m_platformInterface;	}
	vk::BinaryCollection&							getBinaryCollection					(void) const { return m_progCollection;		}

	// Default instance & device, selected with --deqp-vk-device-id=N
	deUint32										getMaximumFrameworkVulkanVersion	(void) const;
	deUint32										getAvailableInstanceVersion			(void) const;
	const std::vector<std::string>&					getInstanceExtensions				(void) const;
	vk::VkInstance									getInstance							(void) const;
	const vk::InstanceInterface&					getInstanceInterface				(void) const;
	vk::VkPhysicalDevice							getPhysicalDevice					(void) const;
	deUint32										getDeviceVersion					(void) const;
	bool											isDeviceFeatureInitialized			(vk::VkStructureType sType) const;
	const vk::VkPhysicalDeviceFeatures&				getDeviceFeatures					(void) const;
	const vk::VkPhysicalDeviceFeatures2&			getDeviceFeatures2					(void) const;
	const vk::VkPhysicalDeviceVulkan11Features&		getDeviceVulkan11Features			(void) const;
	const vk::VkPhysicalDeviceVulkan12Features&		getDeviceVulkan12Features			(void) const;
	const vk::VkPhysicalDeviceVulkan13Features&		getDeviceVulkan13Features			(void) const;

	bool											isInstanceFunctionalitySupported	(const std::string& extension) const;
	bool											isDeviceFunctionalitySupported		(const std::string& extension) const;

#include "vkDeviceFeaturesForContextDecl.inl"

	bool											isDevicePropertyInitialized			(vk::VkStructureType sType) const;
	const vk::VkPhysicalDeviceProperties&			getDeviceProperties					(void) const;
	const vk::VkPhysicalDeviceProperties2&			getDeviceProperties2				(void) const;
	const vk::VkPhysicalDeviceVulkan11Properties&	getDeviceVulkan11Properties			(void) const;
	const vk::VkPhysicalDeviceVulkan12Properties&	getDeviceVulkan12Properties			(void) const;
	const vk::VkPhysicalDeviceVulkan13Properties&	getDeviceVulkan13Properties			(void) const;

#include "vkDevicePropertiesForContextDecl.inl"

	const std::vector<std::string>&					getDeviceExtensions					(void) const;
	vk::VkDevice									getDevice							(void) const;
	const vk::DeviceInterface&						getDeviceInterface					(void) const;
	deUint32										getUniversalQueueFamilyIndex		(void) const;
	vk::VkQueue										getUniversalQueue					(void) const;
	deUint32										getUsedApiVersion					(void) const;
	deUint32										getSparseQueueFamilyIndex			(void) const;
	vk::VkQueue										getSparseQueue						(void) const;
	vk::Allocator&									getDefaultAllocator					(void) const;
	bool											contextSupports						(const deUint32 majorNum, const deUint32 minorNum, const deUint32 patchNum) const;
	bool											contextSupports						(const vk::ApiVersion version) const;
	bool											contextSupports						(const deUint32 requiredApiVersionBits) const;
	bool											requireDeviceFunctionality			(const std::string& required) const;
	bool											requireInstanceFunctionality		(const std::string& required) const;
	bool											requireDeviceCoreFeature			(const DeviceCoreFeature requiredDeviceCoreFeature);

<<<<<<< HEAD
	vk::VkFormatProperties3							getFormatProperties					(const vk::VkFormat&	format)	const;
	vk::VkFormatProperties3							getRequiredFormatProperties			(const vk::VkFormat&	format)	const;
=======
	vk::VkFormatProperties3KHR						getFormatProperties					(const vk::VkFormat&	format)	const;
	vk::VkFormatProperties3KHR						getRequiredFormatProperties			(const vk::VkFormat&	format)	const;
>>>>>>> b86a0cdc

	void*											getInstanceProcAddr					();

	bool											isBufferDeviceAddressSupported		(void) const;

	bool											resultSetOnValidation				() const		{ return m_resultSetOnValidation;	}
	void											resultSetOnValidation				(bool value)	{ m_resultSetOnValidation = value;	}

	bool											hasDebugReportRecorder				() const;
	vk::DebugReportRecorder&						getDebugReportRecorder				() const;

protected:
	tcu::TestContext&								m_testCtx;
	const vk::PlatformInterface&					m_platformInterface;
	vk::BinaryCollection&							m_progCollection;

	const de::UniquePtr<DefaultDevice>				m_device;
	const de::UniquePtr<vk::Allocator>				m_allocator;

	bool											m_resultSetOnValidation;

private:
												Context								(const Context&); // Not allowed
	Context&									operator=							(const Context&); // Not allowed
};

class TestInstance;

class TestCase : public tcu::TestCase
{
public:
							TestCase		(tcu::TestContext& testCtx, const std::string& name, const std::string& description);
							TestCase		(tcu::TestContext& testCtx, tcu::TestNodeType type, const std::string& name, const std::string& description);
	virtual					~TestCase		(void) {}

	virtual void			delayedInit		(void); // non-const init called after checkSupport but before initPrograms
	virtual void			initPrograms	(vk::SourceCollections& programCollection) const;
	virtual TestInstance*	createInstance	(Context& context) const = 0;
	virtual void			checkSupport	(Context& context) const;

	IterateResult			iterate			(void) { DE_ASSERT(false); return STOP; } // Deprecated in this module
};

class TestInstance
{
public:
								TestInstance	(Context& context) : m_context(context) {}
	virtual						~TestInstance	(void) {}

	virtual tcu::TestStatus		iterate			(void) = 0;

protected:
	Context&					m_context;

private:
								TestInstance	(const TestInstance&);
	TestInstance&				operator=		(const TestInstance&);
};

inline TestCase::TestCase (tcu::TestContext& testCtx, const std::string& name, const std::string& description)
	: tcu::TestCase(testCtx, name.c_str(), description.c_str())
{
}

inline TestCase::TestCase (tcu::TestContext& testCtx, tcu::TestNodeType type, const std::string& name, const std::string& description)
	: tcu::TestCase(testCtx, type, name.c_str(), description.c_str())
{
}

void collectAndReportDebugMessages(vk::DebugReportRecorder &debugReportRecorder, Context& context);

} // vkt

#endif // _VKTTESTCASE_HPP<|MERGE_RESOLUTION|>--- conflicted
+++ resolved
@@ -109,13 +109,9 @@
 	bool											requireInstanceFunctionality		(const std::string& required) const;
 	bool											requireDeviceCoreFeature			(const DeviceCoreFeature requiredDeviceCoreFeature);
 
-<<<<<<< HEAD
-	vk::VkFormatProperties3							getFormatProperties					(const vk::VkFormat&	format)	const;
-	vk::VkFormatProperties3							getRequiredFormatProperties			(const vk::VkFormat&	format)	const;
-=======
-	vk::VkFormatProperties3KHR						getFormatProperties					(const vk::VkFormat&	format)	const;
-	vk::VkFormatProperties3KHR						getRequiredFormatProperties			(const vk::VkFormat&	format)	const;
->>>>>>> b86a0cdc
+
+	vk::VkFormatProperties3						getFormatProperties					(const vk::VkFormat&	format)	const;
+	vk::VkFormatProperties3						getRequiredFormatProperties			(const vk::VkFormat&	format)	const;
 
 	void*											getInstanceProcAddr					();
 
