--- conflicted
+++ resolved
@@ -1144,14 +1144,9 @@
 										SurfaceType				surfaceType,
 										int						numSamples,
 										const std::string&		fragmentSrcTmpl,
-<<<<<<< HEAD
 										BaseUniformType			usedDefaultUniform,
 										bool					demoteToHelperInvocaiton)
-	: TriangleDerivateCase	(testCtx, name, description, new LinearDerivateUniformSetup(false, usedDefaultUniform))
-=======
-										BaseUniformType			usedDefaultUniform)
 	: TriangleDerivateCase	(testCtx, name, new LinearDerivateUniformSetup(false, usedDefaultUniform))
->>>>>>> 3e3f0661
 	, m_fragmentTmpl		(fragmentSrcTmpl)
 {
 	m_definitions.func						= func;
@@ -2070,11 +2065,7 @@
 
 						caseName << glu::getDataTypeName(dataType) << "_" << glu::getPrecisionName(precision);
 
-<<<<<<< HEAD
-						linearCaseGroup->addChild(new LinearDerivateCase(m_testCtx, caseName.str(), "", function, dataType, precision, s_linearDerivateCases[caseNdx].inNonUniformControlFlow, surfaceType, numSamples, source, s_linearDerivateCases[caseNdx].usedDefaultUniform, s_linearDerivateCases[caseNdx].demoteToHelperInvocation));
-=======
-						linearCaseGroup->addChild(new LinearDerivateCase(m_testCtx, caseName.str(), function, dataType, precision, s_linearDerivateCases[caseNdx].inNonUniformControlFlow, surfaceType, numSamples, source, s_linearDerivateCases[caseNdx].usedDefaultUniform));
->>>>>>> 3e3f0661
+						linearCaseGroup->addChild(new LinearDerivateCase(m_testCtx, caseName.str(), function, dataType, precision, s_linearDerivateCases[caseNdx].inNonUniformControlFlow, surfaceType, numSamples, source, s_linearDerivateCases[caseNdx].usedDefaultUniform, s_linearDerivateCases[caseNdx].demoteToHelperInvocation));
 					}
 				}
 
@@ -2085,7 +2076,8 @@
 		// Fbo cases
 		for (int caseNdx = 0; caseNdx < DE_LENGTH_OF_ARRAY(s_fboConfigs); caseNdx++)
 		{
-			de::MovePtr<tcu::TestCaseGroup>	fboGroup		(new tcu::TestCaseGroup(m_testCtx, s_fboConfigs[caseNdx].name, "Derivate usage when rendering into FBO"));
+			// Derivate usage when rendering into FBO
+			de::MovePtr<tcu::TestCaseGroup>	fboGroup		(new tcu::TestCaseGroup(m_testCtx, s_fboConfigs[caseNdx].name));
 			// use source from subgroup source or source from .linear group
 			const char*						source			= function == DERIVATE_DFDXSUBGROUP ? dFdxSubgroupSource :
 															  function == DERIVATE_DFDYSUBGROUP ? dFdySubgroupSource :
@@ -2106,11 +2098,7 @@
 
 					caseName << glu::getDataTypeName(dataType) << "_" << glu::getPrecisionName(precision);
 
-<<<<<<< HEAD
-					fboGroup->addChild(new LinearDerivateCase(m_testCtx, caseName.str(), "", function, dataType, precision, false, surfaceType, numSamples, source, U_LAST, false));
-=======
-					fboGroup->addChild(new LinearDerivateCase(m_testCtx, caseName.str(), function, dataType, precision, false, surfaceType, numSamples, source, U_LAST));
->>>>>>> 3e3f0661
+					fboGroup->addChild(new LinearDerivateCase(m_testCtx, caseName.str(), function, dataType, precision, false, surfaceType, numSamples, source, U_LAST, false));
 				}
 			}
 
