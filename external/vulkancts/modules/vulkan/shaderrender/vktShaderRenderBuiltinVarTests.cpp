/*------------------------------------------------------------------------
 * Vulkan Conformance Tests
 * ------------------------
 *
 * Copyright (c) 2015 The Khronos Group Inc.
 * Copyright (c) 2015 Samsung Electronics Co., Ltd.
 * Copyright (c) 2016 The Android Open Source Project
 *
 * Licensed under the Apache License, Version 2.0 (the "License");
 * you may not use this file except in compliance with the License.
 * You may obtain a copy of the License at
 *
 *      http://www.apache.org/licenses/LICENSE-2.0
 *
 * Unless required by applicable law or agreed to in writing, software
 * distributed under the License is distributed on an "AS IS" BASIS,
 * WITHOUT WARRANTIES OR CONDITIONS OF ANY KIND, either express or implied.
 * See the License for the specific language governing permissions and
 * limitations under the License.
 *
 *//*!
 * \file
 * \brief Shader builtin variable tests.
 *//*--------------------------------------------------------------------*/

#include "vktShaderRenderBuiltinVarTests.hpp"

#include "tcuFloat.hpp"
#include "deUniquePtr.hpp"
#include "vkDefs.hpp"
#include "vktShaderRender.hpp"
#include "gluShaderUtil.hpp"
#include "tcuImageCompare.hpp"
#include "tcuStringTemplate.hpp"
#include "tcuTextureUtil.hpp"
#include "tcuTestLog.hpp"
#include "vktDrawUtil.hpp"
#include "vkImageUtil.hpp"
#include "vkTypeUtil.hpp"
#include "vkMemUtil.hpp"
#include "vkCmdUtil.hpp"

#include "deMath.h"
#include "deRandom.hpp"

#include <map>

using namespace std;
using namespace tcu;
using namespace vk;
using namespace de;

namespace vkt
{
using namespace drawutil;

namespace sr
{

namespace
{

enum
{
	FRONTFACE_RENDERWIDTH			= 16,
	FRONTFACE_RENDERHEIGHT			= 16
};

class FrontFacingVertexShader : public rr::VertexShader
{
public:
	FrontFacingVertexShader (void)
		: rr::VertexShader(1, 0)
	{
		m_inputs[0].type = rr::GENERICVECTYPE_FLOAT;
	}

	void shadeVertices (const rr::VertexAttrib* inputs, rr::VertexPacket* const* packets, const int numPackets) const
	{
		for (int packetNdx = 0; packetNdx < numPackets; ++packetNdx)
		{
			packets[packetNdx]->position = rr::readVertexAttribFloat(inputs[0],
																	 packets[packetNdx]->instanceNdx,
																	 packets[packetNdx]->vertexNdx);
		}
	}
};

class FrontFacingFragmentShader : public rr::FragmentShader
{
public:
	FrontFacingFragmentShader (void)
		: rr::FragmentShader(0, 1)
	{
		m_outputs[0].type = rr::GENERICVECTYPE_FLOAT;
	}

	void shadeFragments (rr::FragmentPacket* , const int numPackets, const rr::FragmentShadingContext& context) const
	{
		tcu::Vec4 color;
		for (int packetNdx = 0; packetNdx < numPackets; ++packetNdx)
		{
			for (int fragNdx = 0; fragNdx < rr::NUM_FRAGMENTS_PER_PACKET; ++fragNdx)
			{
				if (context.visibleFace == rr::FACETYPE_FRONT)
					color = tcu::Vec4(1.0f, 0.0f, 0.0f, 1.0f);
				else
					color = tcu::Vec4(0.0f, 1.0f, 0.0f, 1.0f);
				rr::writeFragmentOutput(context, packetNdx, fragNdx, 0, color);
			}
		}
	}
};

class BuiltinGlFrontFacingCaseInstance : public ShaderRenderCaseInstance
{
public:
					BuiltinGlFrontFacingCaseInstance	(Context& context, VkPrimitiveTopology topology);

	TestStatus		iterate								(void);
private:
	const VkPrimitiveTopology							m_topology;
};

BuiltinGlFrontFacingCaseInstance::BuiltinGlFrontFacingCaseInstance (Context& context, VkPrimitiveTopology topology)
	: ShaderRenderCaseInstance	(context)
	, m_topology				(topology)
{
}


TestStatus BuiltinGlFrontFacingCaseInstance::iterate (void)
{
	TestLog&					log				= m_context.getTestContext().getLog();
	std::vector<Vec4>			vertices;
	std::vector<VulkanShader>	shaders;
	FrontFacingVertexShader		vertexShader;
	FrontFacingFragmentShader	fragmentShader;
	std::string					testDesc;

	vertices.push_back(Vec4( -0.75f,	-0.75f,	0.0f,	1.0f));
	vertices.push_back(Vec4(  0.0f,		-0.75f,	0.0f,	1.0f));
	vertices.push_back(Vec4( -0.37f,	0.75f,	0.0f,	1.0f));
	vertices.push_back(Vec4(  0.37f,	0.75f,	0.0f,	1.0f));
	vertices.push_back(Vec4(  0.75f,	-0.75f,	0.0f,	1.0f));
	vertices.push_back(Vec4(  0.0f,		-0.75f,	0.0f,	1.0f));

	shaders.push_back(VulkanShader(VK_SHADER_STAGE_VERTEX_BIT, m_context.getBinaryCollection().get("vert")));
	shaders.push_back(VulkanShader(VK_SHADER_STAGE_FRAGMENT_BIT, m_context.getBinaryCollection().get("frag")));

	testDesc = "gl_FrontFacing " + getPrimitiveTopologyShortName(m_topology) + " ";

	DrawState					drawState		(m_topology, FRONTFACE_RENDERWIDTH, FRONTFACE_RENDERHEIGHT);
	DrawCallData				drawCallData	(vertices);
	VulkanProgram				vulkanProgram	(shaders);

	VulkanDrawContext			dc(m_context, drawState, drawCallData, vulkanProgram);
	dc.draw();

	ReferenceDrawContext		refDrawContext(drawState, drawCallData, vertexShader, fragmentShader);
	refDrawContext.draw();

	log << TestLog::Image( "reference",
							"reference",
							tcu::ConstPixelBufferAccess(tcu::TextureFormat(
									refDrawContext.getColorPixels().getFormat()),
									refDrawContext.getColorPixels().getWidth(),
									refDrawContext.getColorPixels().getHeight(),
									1,
									refDrawContext.getColorPixels().getDataPtr()));

	log << TestLog::Image(	"result",
							"result",
							tcu::ConstPixelBufferAccess(tcu::TextureFormat(
									dc.getColorPixels().getFormat()),
									dc.getColorPixels().getWidth(),
									dc.getColorPixels().getHeight(),
									1,
									dc.getColorPixels().getDataPtr()));

	if (tcu::intThresholdPositionDeviationCompare(m_context.getTestContext().getLog(),
												  "ComparisonResult",
												  "Image comparison result",
												  refDrawContext.getColorPixels(),
												  dc.getColorPixels(),
												  UVec4(0u),
												  IVec3(1,1,0),
												  false,
												  tcu::COMPARE_LOG_RESULT))
	{
		testDesc += "passed";
		return tcu::TestStatus::pass(testDesc.c_str());
	}
	else
	{
		testDesc += "failed";
		return tcu::TestStatus::fail(testDesc.c_str());
	}
}

class BuiltinGlFrontFacingCase : public TestCase
{
public:
								BuiltinGlFrontFacingCase	(TestContext& testCtx, VkPrimitiveTopology topology, const char* name, const char* description);
	virtual						~BuiltinGlFrontFacingCase	(void);

	void						initPrograms				(SourceCollections& dst) const;
	TestInstance*				createInstance				(Context& context) const;

private:
								BuiltinGlFrontFacingCase	(const BuiltinGlFrontFacingCase&);	// not allowed!
	BuiltinGlFrontFacingCase&	operator=					(const BuiltinGlFrontFacingCase&);	// not allowed!

	const VkPrimitiveTopology	m_topology;
};

BuiltinGlFrontFacingCase::BuiltinGlFrontFacingCase (TestContext& testCtx, VkPrimitiveTopology topology, const char* name, const char* description)
	: TestCase					(testCtx, name, description)
	, m_topology				(topology)
{
}

BuiltinGlFrontFacingCase::~BuiltinGlFrontFacingCase (void)
{
}

void BuiltinGlFrontFacingCase::initPrograms (SourceCollections& programCollection) const
{
	{
		std::ostringstream vertexSource;
		vertexSource << glu::getGLSLVersionDeclaration(glu::GLSL_VERSION_310_ES) << "\n"
			<< "\n"
			<< "layout(location = 0) in highp vec4 position;\n"
			<< "void main()\n"
			<< "{\n"
			<< "gl_Position = position;\n"
			<< "gl_PointSize = 1.0;\n"
			<< "}\n";
		programCollection.glslSources.add("vert") << glu::VertexSource(vertexSource.str());
	}

	{
		std::ostringstream fragmentSource;
		fragmentSource << glu::getGLSLVersionDeclaration(glu::GLSL_VERSION_310_ES) << "\n"
			<< "\n"
			<< "layout(location = 0) out mediump vec4 color;\n"
			<< "void main()\n"
			<< "{\n"
			<< "if (gl_FrontFacing)\n"
			<< "	color = vec4(1.0, 0.0, 0.0, 1.0);\n"
			<< "else\n"
			<< "	color = vec4(0.0, 1.0, 0.0, 1.0);\n"
			<< "}\n";
		programCollection.glslSources.add("frag") << glu::FragmentSource(fragmentSource.str());
	}
}

TestInstance* BuiltinGlFrontFacingCase::createInstance (Context& context) const
{
	return new BuiltinGlFrontFacingCaseInstance(context, m_topology);
}

class BuiltinFragDepthCaseInstance : public TestInstance
{
public:
	enum
	{
		RENDERWIDTH		= 16,
		RENDERHEIGHT	= 16
	};
					BuiltinFragDepthCaseInstance		(Context& context, VkPrimitiveTopology topology, VkFormat format, bool largeDepthEnable, float defaultDepth, bool depthClampEnable, const VkSampleCountFlagBits samples);
	TestStatus		iterate								(void);

	bool			validateDepthBuffer					(const tcu::ConstPixelBufferAccess& validationBuffer, const tcu::ConstPixelBufferAccess& markerBuffer, const float tolerance) const;
private:
	const VkPrimitiveTopology		m_topology;
	const VkFormat					m_format;
	const bool						m_largeDepthEnable;
	const float						m_defaultDepthValue;
	const bool						m_depthClampEnable;
	const VkSampleCountFlagBits		m_samples;
	const tcu::UVec2				m_renderSize;
	const float						m_largeDepthBase;
};

BuiltinFragDepthCaseInstance::BuiltinFragDepthCaseInstance (Context& context, VkPrimitiveTopology topology, VkFormat format, bool largeDepthEnable, float defaultDepth, bool depthClampEnable, const VkSampleCountFlagBits samples)
	: TestInstance			(context)
	, m_topology			(topology)
	, m_format				(format)
	, m_largeDepthEnable	(largeDepthEnable)
	, m_defaultDepthValue	(defaultDepth)
	, m_depthClampEnable	(depthClampEnable)
	, m_samples				(samples)
	, m_renderSize			(RENDERWIDTH, RENDERHEIGHT)
	, m_largeDepthBase		(20.0f)
{
	const InstanceInterface&	vki					= m_context.getInstanceInterface();
	const VkPhysicalDevice		physicalDevice		= m_context.getPhysicalDevice();

	try
	{
		VkImageFormatProperties		imageFormatProperties;
		VkFormatProperties			formatProperties;

		if (m_context.getDeviceFeatures().fragmentStoresAndAtomics == VK_FALSE)
			throw tcu::NotSupportedError("fragmentStoresAndAtomics not supported");

		imageFormatProperties = getPhysicalDeviceImageFormatProperties(vki, physicalDevice, m_format, VK_IMAGE_TYPE_2D,
				VK_IMAGE_TILING_OPTIMAL, VK_IMAGE_USAGE_DEPTH_STENCIL_ATTACHMENT_BIT, (VkImageCreateFlags)0);

		if ((imageFormatProperties.sampleCounts & m_samples) == 0)
			throw tcu::NotSupportedError("Image format and sample count not supported");

		formatProperties = getPhysicalDeviceFormatProperties(vki, physicalDevice, VK_FORMAT_R8G8B8A8_UINT);

		if ((formatProperties.optimalTilingFeatures & VK_FORMAT_FEATURE_STORAGE_IMAGE_BIT) == 0)
			throw tcu::NotSupportedError("MarkerImage format not supported as storage image");

		if (m_largeDepthEnable && !de::contains(context.getDeviceExtensions().begin(), context.getDeviceExtensions().end(), "VK_EXT_depth_range_unrestricted"))
			throw tcu::NotSupportedError("large_depth test variants require the VK_EXT_depth_range_unrestricted extension");

		if (m_context.getDeviceFeatures().depthClamp == VK_FALSE && m_depthClampEnable)
			throw tcu::NotSupportedError("Depthclamp is not supported.");
	}
	catch (const vk::Error& e)
	{
		if (e.getError() == VK_ERROR_FORMAT_NOT_SUPPORTED)
			throw tcu::NotSupportedError("Image format not supported");
		else
			throw;

	}
}

TestStatus BuiltinFragDepthCaseInstance::iterate (void)
{
	const VkDevice					device				= m_context.getDevice();
	const DeviceInterface&			vk					= m_context.getDeviceInterface();
	const VkQueue					queue				= m_context.getUniversalQueue();
	Allocator&						allocator			= m_context.getDefaultAllocator();
	const deUint32					queueFamilyIndex	= m_context.getUniversalQueueFamilyIndex();
	TestLog&						log					= m_context.getTestContext().getLog();
	const deUint32					scale				= 4;										// To account for std140 stride
	const VkDeviceSize				pixelCount			= m_renderSize.x() * m_renderSize.y();
	std::string						testDesc;
	Move<VkImage>					depthResolveImage;
	Move<VkImageView>				depthResolveImageView;
	MovePtr<Allocation>				depthResolveAllocation;
	Move<VkImage>					depthImage;
	Move<VkImageView>				depthImageView;
	MovePtr<Allocation>				depthImageAllocation;
	Move<VkBuffer>					controlBuffer;
	MovePtr<Allocation>				controlBufferAllocation;
	Move<VkImage>					markerImage;
	Move<VkImageView>				markerImageView;
	MovePtr<Allocation>				markerImageAllocation;
	Move<VkBuffer>					markerBuffer;
	MovePtr<Allocation>				markerBufferAllocation;
	Move<VkBuffer>					validationBuffer;
	MovePtr<Allocation>				validationAlloc;
	MovePtr<Allocation>				depthInitAllocation;
	Move<VkCommandPool>				cmdPool;
	Move<VkCommandBuffer>			transferCmdBuffer;
	Move<VkSampler>					depthSampler;

	// Create Buffer/Image for validation
	{
		VkFormat	resolvedBufferFormat = VK_FORMAT_R32_SFLOAT;
		const VkBufferCreateInfo validationBufferCreateInfo =
		{
			VK_STRUCTURE_TYPE_BUFFER_CREATE_INFO,										// VkStructureType		sType
			DE_NULL,																	// const void*			pNext
			(VkBufferCreateFlags)0,														// VkBufferCreateFlags	flags
			m_samples * pixelCount * getPixelSize(mapVkFormat(resolvedBufferFormat)),	// VkDeviceSize			size
			VK_BUFFER_USAGE_TRANSFER_DST_BIT,											// VkBufferUsageFlags	usage
			VK_SHARING_MODE_EXCLUSIVE,													// VkSharingMode		sharingMode
			0u,																			// uint32_t				queueFamilyIndexCount,
			DE_NULL																		// const uint32_t*		pQueueFamilyIndices
		};

		validationBuffer = createBuffer(vk, device, &validationBufferCreateInfo);
		validationAlloc = allocator.allocate(getBufferMemoryRequirements(vk, device, *validationBuffer), MemoryRequirement::HostVisible);
		VK_CHECK(vk.bindBufferMemory(device, *validationBuffer, validationAlloc->getMemory(), validationAlloc->getOffset()));

		const VkImageCreateInfo depthResolveImageCreateInfo =
		{
			VK_STRUCTURE_TYPE_IMAGE_CREATE_INFO,								// VkStructureType			sType
			DE_NULL,															// const void*				pNext
			(VkImageCreateFlags)0,												// VkImageCreateFlags		flags
			VK_IMAGE_TYPE_2D,													// VkIMageType				imageType
			resolvedBufferFormat,												// VkFormat					format
			makeExtent3D(m_samples * m_renderSize.x(), m_renderSize.y(), 1u),	// VkExtent3D				extent
			1u,																	// uint32_t					mipLevels
			1u,																	// uint32_t					arrayLayers
			VK_SAMPLE_COUNT_1_BIT,												// VkSampleCountFlagsBits	samples
			VK_IMAGE_TILING_OPTIMAL,											// VkImageTiling			tiling
			VK_IMAGE_USAGE_TRANSFER_SRC_BIT |									// VkImageUsageFlags		usage
			VK_IMAGE_USAGE_STORAGE_BIT |
			VK_IMAGE_USAGE_TRANSFER_DST_BIT,
			VK_SHARING_MODE_EXCLUSIVE,											// VkSharingMode			sharingMode
			0u,																	// uint32_t					queueFamilyIndexCount
			DE_NULL,															// const uint32_t			pQueueFamilyIndices
			VK_IMAGE_LAYOUT_UNDEFINED											// VkImageLayout			initialLayout
		};

		depthResolveImage = createImage(vk, device, &depthResolveImageCreateInfo, DE_NULL);
		depthResolveAllocation = allocator.allocate(getImageMemoryRequirements(vk, device, *depthResolveImage), MemoryRequirement::Any);
		VK_CHECK(vk.bindImageMemory(device, *depthResolveImage, depthResolveAllocation->getMemory(), depthResolveAllocation->getOffset()));

		const VkImageViewCreateInfo depthResolveImageViewCreateInfo =
		{
			VK_STRUCTURE_TYPE_IMAGE_VIEW_CREATE_INFO,								// VkStructureType			sType
			DE_NULL,																// const void*				pNext
			(VkImageViewCreateFlags)0,												// VkImageViewCreateFlags	flags
			*depthResolveImage,														// VkImage					image
			VK_IMAGE_VIEW_TYPE_2D,													// VkImageViewType			type
			resolvedBufferFormat,													// VkFormat					format
			makeComponentMappingRGBA(),												// VkComponentMapping		componentMapping
			makeImageSubresourceRange(VK_IMAGE_ASPECT_COLOR_BIT, 0u, 1u, 0u, 1u)	// VkImageSUbresourceRange	subresourceRange
		};

		depthResolveImageView = createImageView(vk, device, &depthResolveImageViewCreateInfo, DE_NULL);
	}

	// Marker Buffer
	{
		const VkDeviceSize	size			= m_samples * m_renderSize.x() * m_renderSize.y() * getPixelSize(mapVkFormat(VK_FORMAT_R8G8B8A8_UINT));

		const VkBufferCreateInfo markerBufferCreateInfo =
		{
			VK_STRUCTURE_TYPE_BUFFER_CREATE_INFO,			// VkStructureType			sType
			DE_NULL,										// const void*				pNext
			(VkBufferCreateFlags)0,							// VkBufferCreateFlags		flags
			size,											// VkDeviceSize				size
			VK_BUFFER_USAGE_TRANSFER_DST_BIT,				// VkBufferUsageFlags		usage
			VK_SHARING_MODE_EXCLUSIVE,						// VkSharingMode			sharingMode
			0u,												// uint32_t					queueFamilyIndexCount
			DE_NULL											// const uint32_t*			pQueueFamilyIndices
		};

		markerBuffer = createBuffer(vk, device, &markerBufferCreateInfo, DE_NULL);
		markerBufferAllocation = allocator.allocate(getBufferMemoryRequirements(vk, device, *markerBuffer), MemoryRequirement::HostVisible);
		VK_CHECK(vk.bindBufferMemory(device, *markerBuffer, markerBufferAllocation->getMemory(), markerBufferAllocation->getOffset()));

		const VkImageCreateInfo markerImageCreateInfo =
		{
			VK_STRUCTURE_TYPE_IMAGE_CREATE_INFO,							// VkStructureType			sType
			DE_NULL,														// const void*				pNext
			(VkImageCreateFlags)0,											// VkImageCreateFlags		flags
			VK_IMAGE_TYPE_2D,												// VkImageType				imageType
			VK_FORMAT_R8G8B8A8_UINT,										// VkFormat					format
			makeExtent3D(m_samples * m_renderSize.x(), m_renderSize.y(), 1),// VkExtent3D				extent
			1u,																// uint32_t					mipLevels
			1u,																// uint32_t					arrayLayers
			VK_SAMPLE_COUNT_1_BIT,											// VkSampleCountFlagsBit	smaples
			VK_IMAGE_TILING_OPTIMAL,										// VkImageTiling			tiling
			VK_IMAGE_USAGE_STORAGE_BIT |									// VkImageUsageFlags		usage
			VK_IMAGE_USAGE_TRANSFER_SRC_BIT |
			VK_IMAGE_USAGE_TRANSFER_DST_BIT,
			VK_SHARING_MODE_EXCLUSIVE,										// VkSharingMode			sharing
			0u,																// uint32_t					queueFamilyIndexCount
			DE_NULL,														// const uint32_t*			pQueueFamilyIndices
			VK_IMAGE_LAYOUT_UNDEFINED										// VkImageLayout			initialLayout
		};

		markerImage = createImage(vk, device, &markerImageCreateInfo, DE_NULL);
		markerImageAllocation = allocator.allocate(getImageMemoryRequirements(vk, device, *markerImage), MemoryRequirement::Any);
		VK_CHECK(vk.bindImageMemory(device, *markerImage, markerImageAllocation->getMemory(), markerImageAllocation->getOffset()));

		const VkImageViewCreateInfo markerViewCreateInfo =
		{
			VK_STRUCTURE_TYPE_IMAGE_VIEW_CREATE_INFO,				// VkStructureType			sType
			DE_NULL,												// const void*				pNext
			(VkImageViewCreateFlags)0,								// VkImageViewCreateFlags	flags
			*markerImage,											// VkImage					image
			VK_IMAGE_VIEW_TYPE_2D,									// VkImageViewType			viewType
			VK_FORMAT_R8G8B8A8_UINT,								// VkFormat					format
			makeComponentMappingRGBA(),								// VkComponentMapping		components
			makeImageSubresourceRange(VK_IMAGE_ASPECT_COLOR_BIT, 0u, 1u, 0u, 1u)
		};

		markerImageView = createImageView(vk, device, &markerViewCreateInfo, DE_NULL);
	}

	// Control Buffer
	{
		const VkBufferCreateInfo controlBufferCreateInfo =
		{
			VK_STRUCTURE_TYPE_BUFFER_CREATE_INFO,					// VkStructureType		sType
			DE_NULL,												// const void*			pNext
			(VkBufferCreateFlags)0,									// VkBufferCreateFlags	flags
			pixelCount * sizeof(float)* scale,						// VkDeviceSize			size
			VK_BUFFER_USAGE_UNIFORM_BUFFER_BIT,						// VkBufferUsageFlags	usage
			VK_SHARING_MODE_EXCLUSIVE,								// VkSharingMode		sharingMode
			0u,														// deUint32				queueFamilyIndexCount

			DE_NULL													// pQueueFamilyIndices
		};

		controlBuffer = createBuffer(vk, device, &controlBufferCreateInfo, DE_NULL);
		controlBufferAllocation = allocator.allocate( getBufferMemoryRequirements(vk, device, *controlBuffer), MemoryRequirement::HostVisible);
		VK_CHECK(vk.bindBufferMemory(device, *controlBuffer, controlBufferAllocation->getMemory(), controlBufferAllocation->getOffset()));

		{
			float* bufferData = (float*)(controlBufferAllocation->getHostPtr());
			float sign = m_depthClampEnable ? -1.0f : 1.0f;
			for (deUint32 ndx = 0; ndx < m_renderSize.x() * m_renderSize.y(); ndx++)
			{
				bufferData[ndx * scale] = (float)ndx / 256.0f * sign;
				if (m_largeDepthEnable)
					bufferData[ndx * scale] += m_largeDepthBase;
			}

			const VkMappedMemoryRange range =
			{
				VK_STRUCTURE_TYPE_MAPPED_MEMORY_RANGE,
				DE_NULL,
				controlBufferAllocation->getMemory(),
				0u,
				VK_WHOLE_SIZE
			};

			VK_CHECK(vk.flushMappedMemoryRanges(device, 1u, &range));
		}
	}

	// Depth Buffer
	{
		VkImageSubresourceRange depthSubresourceRange	= makeImageSubresourceRange(VK_IMAGE_ASPECT_DEPTH_BIT, 0u, 1u, 0u, 1u);
		const VkImageCreateInfo depthImageCreateInfo	=
		{
			VK_STRUCTURE_TYPE_IMAGE_CREATE_INFO,					// VkStructureType			sType
			DE_NULL,												// const void*				pNext
			(VkImageCreateFlags)0,									// VkImageCreateFlags		flags
			VK_IMAGE_TYPE_2D,										// VkImageType				imageType
			m_format,												// VkFormat					format
			makeExtent3D(m_renderSize.x(), m_renderSize.y(), 1u),	// VkExtent3D				extent
			1u,														// uint32_t					mipLevels
			1u,														// uint32_t					arrayLayers
			m_samples,												// VkSampleCountFlagsBits	samples
			VK_IMAGE_TILING_OPTIMAL,								// VkImageTiling			tiling
			VK_IMAGE_USAGE_TRANSFER_SRC_BIT |
			VK_IMAGE_USAGE_TRANSFER_DST_BIT |
			VK_IMAGE_USAGE_SAMPLED_BIT      |
			VK_IMAGE_USAGE_DEPTH_STENCIL_ATTACHMENT_BIT,			// VkImageUsageFlags		usage
			VK_SHARING_MODE_EXCLUSIVE,								// VkShaderingMode			sharingMode
			0u,														// uint32_t					queueFamilyIndexCount
			DE_NULL,												// const uint32_t*			pQueueFamilyIndices
			VK_IMAGE_LAYOUT_UNDEFINED								// VkImageLayout			initialLayout
		};

		depthImage = createImage(vk, device, &depthImageCreateInfo, DE_NULL);
		depthImageAllocation = allocator.allocate(getImageMemoryRequirements(vk, device, *depthImage), MemoryRequirement::Any);
		VK_CHECK(vk.bindImageMemory(device, *depthImage, depthImageAllocation->getMemory(), depthImageAllocation->getOffset()));

		const VkImageViewCreateInfo imageViewParams =
		{
			VK_STRUCTURE_TYPE_IMAGE_VIEW_CREATE_INFO,		// VkStructureType			sType;
			DE_NULL,										// const void*				pNext;
			(VkImageViewCreateFlags)0,						// VkImageViewCreateFlags	flags;
			*depthImage,									// VkImage					image;
			VK_IMAGE_VIEW_TYPE_2D,							// VkImageViewType			viewType;
			m_format,										// VkFormat					format;
			makeComponentMappingRGBA(),						// VkComponentMapping		components;
			depthSubresourceRange,							// VkImageSubresourceRange	subresourceRange;
		};
		depthImageView = createImageView(vk, device, &imageViewParams);

		const VkSamplerCreateInfo depthSamplerCreateInfo =
		{
			VK_STRUCTURE_TYPE_SAMPLER_CREATE_INFO,			// VkStructureType			sType
			DE_NULL,										// const void*				pNext
			(VkSamplerCreateFlags)0,						// VkSamplerCreateFlags		flags
			VK_FILTER_NEAREST,								// VkFilter					minFilter
			VK_FILTER_NEAREST,								// VkFilter					magFilter
			VK_SAMPLER_MIPMAP_MODE_NEAREST,					// VkSamplerMipMapMode		mipMapMode
			VK_SAMPLER_ADDRESS_MODE_CLAMP_TO_EDGE,			// VkSamplerAddressMode		addressModeU
			VK_SAMPLER_ADDRESS_MODE_CLAMP_TO_EDGE,			// VkSamplerAddressMode		addressModeV
			VK_SAMPLER_ADDRESS_MODE_CLAMP_TO_EDGE,			// VkSamplerAddressMode		addressmodeW
			0.0f,											// float					mipLodBias
			VK_FALSE,										// VkBool32					anisotropyEnable
			0.0f,											// float					maxAnisotropy
			VK_FALSE,										// VkBool32					compareEnable
			VK_COMPARE_OP_NEVER,							// VkCompareOp				compareOp
			0.0f,											// float					minLod
			0.0f,											// float					maxLod
			VK_BORDER_COLOR_FLOAT_TRANSPARENT_BLACK,		// VkBorderColor			borderColor
			VK_FALSE										// VkBool32					unnormalizedCoordinates
		};

		depthSampler = createSampler(vk, device, &depthSamplerCreateInfo, DE_NULL);
	}

	// Command Pool
	{
		const VkCommandPoolCreateInfo cmdPoolCreateInfo =
		{
			VK_STRUCTURE_TYPE_COMMAND_POOL_CREATE_INFO,			// VkStructureType			sType
			DE_NULL,											// const void*				pNext
			VK_COMMAND_POOL_CREATE_RESET_COMMAND_BUFFER_BIT,	// VkCommandPoolCreateFlags	flags
			queueFamilyIndex									// uint32_t					queueFamilyIndex
		};

		cmdPool = createCommandPool(vk, device, &cmdPoolCreateInfo);
	}

	// Command buffer for data transfers
	{
		const VkCommandBufferAllocateInfo cmdBufferAllocInfo =
		{
			VK_STRUCTURE_TYPE_COMMAND_BUFFER_ALLOCATE_INFO,	// VkStructureType		sType,
			DE_NULL,										// const void*			pNext
			*cmdPool,										// VkCommandPool		commandPool
			VK_COMMAND_BUFFER_LEVEL_PRIMARY,				// VkCommandBufferLevel	level
			1u												// uint32_t				bufferCount
		};

		transferCmdBuffer = allocateCommandBuffer(vk, device, &cmdBufferAllocInfo);
	}

	// Initialize Marker Buffer
	{
		VkImageAspectFlags	depthImageAspectFlags = VK_IMAGE_ASPECT_DEPTH_BIT;
		if (hasStencilComponent(mapVkFormat(m_format).order))
			depthImageAspectFlags |= VK_IMAGE_ASPECT_STENCIL_BIT;

		const VkImageMemoryBarrier imageBarrier[] =
		{
			{
				VK_STRUCTURE_TYPE_IMAGE_MEMORY_BARRIER,			// VkStructureType		sType
				DE_NULL,										// const void*			pNext
				0,												// VkAccessMask			srcAccessMask
				VK_ACCESS_TRANSFER_WRITE_BIT,					// VkAccessMask			dstAccessMask
				VK_IMAGE_LAYOUT_UNDEFINED,						// VkImageLayout		oldLayout
				VK_IMAGE_LAYOUT_TRANSFER_DST_OPTIMAL,			// VkImageLayout		newLayout
				VK_QUEUE_FAMILY_IGNORED,						// uint32_t				srcQueueFamilyIndex
				VK_QUEUE_FAMILY_IGNORED,						// uint32_t				dstQueueFamilyIndex
				*markerImage,									// VkImage				image
				{
					VK_IMAGE_ASPECT_COLOR_BIT,				// VkImageAspectFlags	aspectMask
					0u,										// uint32_t				baseMipLevel
					1u,										// uint32_t				mipLevels
					0u,										// uint32_t				baseArray
					1u										// uint32_t				arraySize
				}
			},
		};

		const VkImageMemoryBarrier imagePostBarrier[] =
		{
			{
				VK_STRUCTURE_TYPE_IMAGE_MEMORY_BARRIER,			// VkStructureType		sType
				DE_NULL,										// const void*			pNext
				VK_ACCESS_TRANSFER_WRITE_BIT,					// VkAccessFlagBits		srcAccessMask
				VK_ACCESS_SHADER_WRITE_BIT,						// VkAccessFlagBits		dstAccessMask
				VK_IMAGE_LAYOUT_TRANSFER_DST_OPTIMAL,			// VkImageLayout		oldLayout
				VK_IMAGE_LAYOUT_GENERAL,						// VkImageLayout		newLayout
				VK_QUEUE_FAMILY_IGNORED,						// uint32_t				srcQueueFamilyIndex
				VK_QUEUE_FAMILY_IGNORED,						// uint32_t				dstQueueFamilyIndex
				*markerImage,									// VkImage				image
				{
					VK_IMAGE_ASPECT_COLOR_BIT,				// VkImageAspectFlags	aspectMask
					0u,										// uint32_t				baseMipLevel
					1u,										// uint32_t				mipLevels
					0u,										// uint32_t				baseArray
					1u										// uint32_t				arraySize
				}
			},
		};

		beginCommandBuffer(vk, *transferCmdBuffer);
		vk.cmdPipelineBarrier(*transferCmdBuffer, VK_PIPELINE_STAGE_TOP_OF_PIPE_BIT, VK_PIPELINE_STAGE_TRANSFER_BIT,
				(VkDependencyFlags)0,
				0, (const VkMemoryBarrier*)DE_NULL,
				0, (const VkBufferMemoryBarrier*)DE_NULL,
				DE_LENGTH_OF_ARRAY(imageBarrier), imageBarrier);

		const VkClearValue				colorClearValue	= makeClearValueColor(Vec4(0.0f, 0.0f, 0.0f, 0.0f));
		const VkImageSubresourceRange	colorClearRange	= makeImageSubresourceRange(VK_IMAGE_ASPECT_COLOR_BIT, 0u, 1u, 0u, 1u);

		vk.cmdClearColorImage(*transferCmdBuffer, *markerImage, VK_IMAGE_LAYOUT_TRANSFER_DST_OPTIMAL, &colorClearValue.color, 1u, &colorClearRange);

		vk.cmdPipelineBarrier(*transferCmdBuffer, VK_PIPELINE_STAGE_TRANSFER_BIT, VK_PIPELINE_STAGE_FRAGMENT_SHADER_BIT,
				(VkDependencyFlags)0,
				0, (const VkMemoryBarrier*)DE_NULL,
				0, (const VkBufferMemoryBarrier*)DE_NULL,
				DE_LENGTH_OF_ARRAY(imagePostBarrier), imagePostBarrier);

		endCommandBuffer(vk, *transferCmdBuffer);

		submitCommandsAndWait(vk, device, queue, transferCmdBuffer.get());
	}


	// Perform Draw
	{
		std::vector<Vec4>				vertices;
		std::vector<VulkanShader>		shaders;
		Move<VkDescriptorSetLayout>		descriptorSetLayout;
		Move<VkDescriptorPool>			descriptorPool;
		Move<VkDescriptorSet>			descriptorSet;

		// Descriptors
		{
			DescriptorSetLayoutBuilder	layoutBuilder;
			layoutBuilder.addSingleBinding(VK_DESCRIPTOR_TYPE_UNIFORM_BUFFER, VK_SHADER_STAGE_FRAGMENT_BIT);
			layoutBuilder.addSingleBinding(VK_DESCRIPTOR_TYPE_STORAGE_IMAGE, VK_SHADER_STAGE_FRAGMENT_BIT);
			descriptorSetLayout = layoutBuilder.build(vk, device);
			descriptorPool = DescriptorPoolBuilder()
					.addType(VK_DESCRIPTOR_TYPE_UNIFORM_BUFFER)
					.addType(VK_DESCRIPTOR_TYPE_STORAGE_IMAGE)
					.build(vk, device, VK_DESCRIPTOR_POOL_CREATE_FREE_DESCRIPTOR_SET_BIT, 1u);

			const VkDescriptorSetAllocateInfo descriptorSetAllocInfo =
			{
				VK_STRUCTURE_TYPE_DESCRIPTOR_SET_ALLOCATE_INFO,
				DE_NULL,
				*descriptorPool,
				1u,
				&descriptorSetLayout.get()
			};

			descriptorSet = allocateDescriptorSet(vk, device, &descriptorSetAllocInfo);

			const VkDescriptorBufferInfo bufferInfo =
			{
				*controlBuffer,
				0u,
				VK_WHOLE_SIZE
			};

			const VkDescriptorImageInfo imageInfo =
			{
				(VkSampler)DE_NULL,
				*markerImageView,
				VK_IMAGE_LAYOUT_GENERAL
			};

			DescriptorSetUpdateBuilder()
				.writeSingle(*descriptorSet, DescriptorSetUpdateBuilder::Location::binding(0u), VK_DESCRIPTOR_TYPE_UNIFORM_BUFFER, &bufferInfo)
				.writeSingle(*descriptorSet, DescriptorSetUpdateBuilder::Location::binding(1u), VK_DESCRIPTOR_TYPE_STORAGE_IMAGE, &imageInfo)
				.update(vk, device);
		}

		vertices.push_back(Vec4( -0.70f,	0.5f,	0.0f,	1.0f));
		vertices.push_back(Vec4(  0.45f,	-0.75f,	0.0f,	1.0f));
		vertices.push_back(Vec4(  0.78f,	0.0f,	0.0f,	1.0f));
		vertices.push_back(Vec4( -0.1f,		0.6f,	0.0f,	1.0f));

		shaders.push_back(VulkanShader(VK_SHADER_STAGE_VERTEX_BIT, m_context.getBinaryCollection().get("FragDepthVert")));
		shaders.push_back(VulkanShader(VK_SHADER_STAGE_FRAGMENT_BIT, m_context.getBinaryCollection().get("FragDepthFrag")));

		DrawState				drawState(m_topology, m_renderSize.x(), m_renderSize.y());
		DrawCallData			drawCallData(vertices);
		VulkanProgram			vulkanProgram(shaders);

		drawState.depthClampEnable			= m_depthClampEnable;
		drawState.depthFormat				= m_format;
		drawState.numSamples				= m_samples;
		drawState.compareOp					= rr::TESTFUNC_ALWAYS;
		drawState.depthTestEnable			= true;
		drawState.depthWriteEnable			= true;
		drawState.sampleShadingEnable		= true;
		vulkanProgram.depthImageView		= *depthImageView;
		vulkanProgram.descriptorSetLayout	= *descriptorSetLayout;
		vulkanProgram.descriptorSet			= *descriptorSet;

		VulkanDrawContext		vulkanDrawContext(m_context, drawState, drawCallData, vulkanProgram);
		vulkanDrawContext.draw();

		log << TestLog::Image(	"resultColor",
								"Result Color Buffer",
								tcu::ConstPixelBufferAccess(tcu::TextureFormat(
										vulkanDrawContext.getColorPixels().getFormat()),
										vulkanDrawContext.getColorPixels().getWidth(),
										vulkanDrawContext.getColorPixels().getHeight(),
										1,
										vulkanDrawContext.getColorPixels().getDataPtr()));
	}

	// Barrier to transition between first and second pass
	{
		VkImageAspectFlags	depthImageAspectFlags = VK_IMAGE_ASPECT_DEPTH_BIT;
		if (hasStencilComponent(mapVkFormat(m_format).order))
			depthImageAspectFlags |= VK_IMAGE_ASPECT_STENCIL_BIT;

		const VkImageMemoryBarrier imageBarrier[] =
		{
			{
				VK_STRUCTURE_TYPE_IMAGE_MEMORY_BARRIER,						// VkStructureType		sType
				DE_NULL,													// const void*			pNext
				VK_ACCESS_DEPTH_STENCIL_ATTACHMENT_WRITE_BIT,				// VkAccessFlags		srcAccessMask
				VK_ACCESS_SHADER_READ_BIT,									// VkAccessFlags		dstAccessMask
				VK_IMAGE_LAYOUT_DEPTH_STENCIL_ATTACHMENT_OPTIMAL,			// VkImageLayout		oldLayout
				VK_IMAGE_LAYOUT_GENERAL,									// VkImageLayout		newLayout
				0u,															// deUint32				srcQueueFamilyIndex
				0u,															// deUint32				dstQueueFamilyIndex
				*depthImage,												// VkImage				image
				{
					depthImageAspectFlags,							// VkImageAspectFlags		aspectMask
					0u,												// deUint32					baseMipLevel
					1u,												// deUint32					levelCount
					0u,												// deUint32					baseArrayLayer
					1u												// deUint32					layerCount
				}
			},
			{
				VK_STRUCTURE_TYPE_IMAGE_MEMORY_BARRIER,						// VkStructureType		sType
				DE_NULL,													// const void*			pNext
				0u,															// VkAccessFlags		srcAccessMask
				VK_ACCESS_HOST_READ_BIT,									// VkAccessFlags		dstAccessMask
				VK_IMAGE_LAYOUT_UNDEFINED,									// VkImageLayout		oldLayout
				VK_IMAGE_LAYOUT_GENERAL,									// VkImageLayout		newLayout
				0u,															// deUint32				srcQueueFamilyIndex
				0u,															// deUint32				dstQueueFamilyIndex
				*depthResolveImage,											// VkImage				image
				{
					VK_IMAGE_ASPECT_COLOR_BIT,						// VkImageAspectFlags		aspectMask
					0u,												// deUint32					baseMipLevel
					1u,												// deUint32					levelCount
					0u,												// deUint32					baseArrayLayer
					1u,												// deUint32					layerCount

				}
			}
		};

		beginCommandBuffer(vk, *transferCmdBuffer);
		vk.cmdPipelineBarrier(*transferCmdBuffer, VK_PIPELINE_STAGE_LATE_FRAGMENT_TESTS_BIT, VK_PIPELINE_STAGE_ALL_GRAPHICS_BIT | VK_PIPELINE_STAGE_HOST_BIT,
				(VkDependencyFlags)0,
				0, (const VkMemoryBarrier*)DE_NULL,
				0, (const VkBufferMemoryBarrier*)DE_NULL,
				DE_LENGTH_OF_ARRAY(imageBarrier), imageBarrier);
		endCommandBuffer(vk, *transferCmdBuffer);

		submitCommandsAndWait(vk, device, queue, transferCmdBuffer.get());
	}

	// Resolve Depth Buffer
	{
		std::vector<Vec4>				vertices;
		std::vector<VulkanShader>		shaders;
		Move<VkDescriptorSetLayout>		descriptorSetLayout;
		Move<VkDescriptorPool>			descriptorPool;
		Move<VkDescriptorSet>			descriptorSet;

		// Descriptors
		{
			DescriptorSetLayoutBuilder	layoutBuilder;
			layoutBuilder.addSingleBinding(VK_DESCRIPTOR_TYPE_COMBINED_IMAGE_SAMPLER, VK_SHADER_STAGE_FRAGMENT_BIT);
			layoutBuilder.addSingleBinding(VK_DESCRIPTOR_TYPE_STORAGE_IMAGE, VK_SHADER_STAGE_FRAGMENT_BIT);
			descriptorSetLayout = layoutBuilder.build(vk, device);
			descriptorPool = DescriptorPoolBuilder()
					.addType(VK_DESCRIPTOR_TYPE_COMBINED_IMAGE_SAMPLER)
					.addType(VK_DESCRIPTOR_TYPE_STORAGE_IMAGE)
					.build(vk, device, VK_DESCRIPTOR_POOL_CREATE_FREE_DESCRIPTOR_SET_BIT, 1u);

			const VkDescriptorSetAllocateInfo descriptorSetAllocInfo =
			{
				VK_STRUCTURE_TYPE_DESCRIPTOR_SET_ALLOCATE_INFO,
				DE_NULL,
				*descriptorPool,
				1u,
				&descriptorSetLayout.get()
			};

			descriptorSet = allocateDescriptorSet(vk, device, &descriptorSetAllocInfo);

			const VkDescriptorImageInfo depthImageInfo =
			{
				*depthSampler,
				*depthImageView,
				VK_IMAGE_LAYOUT_GENERAL
			};

			const VkDescriptorImageInfo imageInfo =
			{
				(VkSampler)DE_NULL,
				*depthResolveImageView,
				VK_IMAGE_LAYOUT_GENERAL
			};

			DescriptorSetUpdateBuilder()
				.writeSingle(*descriptorSet, DescriptorSetUpdateBuilder::Location::binding(0u), VK_DESCRIPTOR_TYPE_COMBINED_IMAGE_SAMPLER, &depthImageInfo)
				.writeSingle(*descriptorSet, DescriptorSetUpdateBuilder::Location::binding(1u), VK_DESCRIPTOR_TYPE_STORAGE_IMAGE, &imageInfo)
				.update(vk, device);
		}

		vertices.push_back(Vec4( -1.0f,	-1.0f,	0.0f,	1.0f));
		vertices.push_back(Vec4( -1.0f,	 1.0f,	0.0f,	1.0f));
		vertices.push_back(Vec4(  1.0f,	-1.0f,	0.0f,	1.0f));
		vertices.push_back(Vec4(  1.0f,	 1.0f,	0.0f,	1.0f));

		shaders.push_back(VulkanShader(VK_SHADER_STAGE_VERTEX_BIT, m_context.getBinaryCollection().get("FragDepthVertPass2")));
		shaders.push_back(VulkanShader(VK_SHADER_STAGE_FRAGMENT_BIT, m_context.getBinaryCollection().get("FragDepthFragPass2")));

		DrawState				drawState(VK_PRIMITIVE_TOPOLOGY_TRIANGLE_STRIP, m_renderSize.x(), m_renderSize.y());
		DrawCallData			drawCallData(vertices);
		VulkanProgram			vulkanProgram(shaders);

		drawState.numSamples				= m_samples;
		drawState.sampleShadingEnable		= true;
		vulkanProgram.descriptorSetLayout	= *descriptorSetLayout;
		vulkanProgram.descriptorSet			= *descriptorSet;

		VulkanDrawContext		vulkanDrawContext(m_context, drawState, drawCallData, vulkanProgram);
		vulkanDrawContext.draw();
	}

	// Transfer marker buffer
	{
<<<<<<< HEAD
		const UVec2 copySize		= UVec2(m_renderSize.x() * m_samples, m_renderSize.y());
		const VkImageMemoryBarrier imageBarrier =
		{
			VK_STRUCTURE_TYPE_IMAGE_MEMORY_BARRIER,			// VkStructureType		sType
			DE_NULL,										// const void*			pNext
			VK_ACCESS_SHADER_WRITE_BIT,						// VkAccessFlags		srcAccessMask
			VK_ACCESS_TRANSFER_READ_BIT,					// VkAccessMask			dstAccessMask
			VK_IMAGE_LAYOUT_GENERAL,						// VkImageLayout		oldLayout
			VK_IMAGE_LAYOUT_TRANSFER_SRC_OPTIMAL,			// VkImageLayout		newLayout
			VK_QUEUE_FAMILY_IGNORED,						// uint32_t				srcQueueFamilyIndex
			VK_QUEUE_FAMILY_IGNORED,						// uint32_t				dstQueueFamilyIndex
			*markerImage,									// VkImage				image
			{
				VK_IMAGE_ASPECT_COLOR_BIT,				// VkImageAspectFlags	aspectMask
				0u,										// uint32_t				baseMipLevel
				1u,										// uint32_t				mipLevels
				0u,										// uint32_t				baseArray
				1u										// uint32_t				arraySize
			}
		};

		const VkBufferMemoryBarrier bufferBarrier =
		{
			VK_STRUCTURE_TYPE_BUFFER_MEMORY_BARRIER,		// VkStructureType		sType
			DE_NULL,										// const void*			pNext
			VK_ACCESS_TRANSFER_WRITE_BIT,					// VkAccessFlags		srcAccessMask
			VK_ACCESS_HOST_READ_BIT,						// VkAccessFlags		dstAccessMask
			VK_QUEUE_FAMILY_IGNORED,						// uint32_t				srcQueueFamilyIndex
			VK_QUEUE_FAMILY_IGNORED,						// uint32_t				dstQueueFamilyIndex
			*markerBuffer,									// VkBufer				buffer
			0u,												// VkDeviceSize			offset
			VK_WHOLE_SIZE									// VkDeviceSize			size
		};

		const VkBufferImageCopy bufferImageCopy =
		{
			0u,									// VkDeviceSize		bufferOffset
			copySize.x(),						// uint32_t			bufferRowLength
			copySize.y(),						// uint32_t			bufferImageHeight
			{
				VK_IMAGE_ASPECT_COLOR_BIT,	// VkImageAspectFlags	aspect
				0u,							// uint32_t				mipLevel
				0u,							// uint32_t				baseArrayLayer
				1u							// uint32_t				layerCount
			},
			{ 0, 0, 0 },						// VkOffset3D		imageOffset
			{
				copySize.x(),				// uint32_t				width
				copySize.y(),				// uint32_t				height,
				1u							// uint32_t				depth
			}
		};

		beginCommandBuffer(vk, *transferCmdBuffer);
		vk.cmdPipelineBarrier(*transferCmdBuffer, VK_PIPELINE_STAGE_FRAGMENT_SHADER_BIT, VK_PIPELINE_STAGE_TRANSFER_BIT,
				(VkDependencyFlags)0,
				0, (const VkMemoryBarrier*)DE_NULL,
				0, (const VkBufferMemoryBarrier*)DE_NULL,
				1, &imageBarrier);
		vk.cmdCopyImageToBuffer(*transferCmdBuffer, *markerImage, VK_IMAGE_LAYOUT_TRANSFER_SRC_OPTIMAL, *markerBuffer, 1u, &bufferImageCopy);
		vk.cmdPipelineBarrier(*transferCmdBuffer, VK_PIPELINE_STAGE_TRANSFER_BIT, VK_PIPELINE_STAGE_HOST_BIT,
				(VkDependencyFlags)0,
				0, (const VkMemoryBarrier*)DE_NULL,
				1, &bufferBarrier,
				0, (const VkImageMemoryBarrier*)DE_NULL);
=======
		beginCommandBuffer(vk, *transferCmdBuffer);
		copyImageToBuffer(vk, *transferCmdBuffer, *markerImage, *markerBuffer, tcu::IVec2(m_renderSize.x() * m_samples, m_renderSize.y()), VK_ACCESS_SHADER_WRITE_BIT, VK_IMAGE_LAYOUT_GENERAL);
>>>>>>> 055f40e9
		endCommandBuffer(vk, *transferCmdBuffer);

		submitCommandsAndWait(vk, device, queue, transferCmdBuffer.get());
	}

	// Verify depth buffer
	{
		bool status;

		beginCommandBuffer(vk, *transferCmdBuffer, 0u);
		copyImageToBuffer(vk, *transferCmdBuffer, *depthResolveImage, *validationBuffer, tcu::IVec2(m_renderSize.x() * m_samples, m_renderSize.y()), VK_ACCESS_SHADER_WRITE_BIT, VK_IMAGE_LAYOUT_GENERAL);
		endCommandBuffer(vk, *transferCmdBuffer);

<<<<<<< HEAD
		const VkImageMemoryBarrier imageBarrier =
		{
			VK_STRUCTURE_TYPE_IMAGE_MEMORY_BARRIER,				// VkStructureType		sType
			DE_NULL,											// const void*			pNext
			VK_ACCESS_SHADER_WRITE_BIT,							// VkAccessFlags		srcAccessMask
			VK_ACCESS_TRANSFER_READ_BIT,						// VkAccessFlags		dstAccessMask
			VK_IMAGE_LAYOUT_GENERAL,							// VkImageLayout		oldLayout
			VK_IMAGE_LAYOUT_TRANSFER_SRC_OPTIMAL,				// VkImageLayout		newLayout
			VK_QUEUE_FAMILY_IGNORED,							// uint32_t				srcQueueFamilyIndex
			VK_QUEUE_FAMILY_IGNORED,							// uint32_t				dstQueueFamilyIndex
			*depthResolveImage,									// VkImage				image
			{
				VK_IMAGE_ASPECT_COLOR_BIT,				// VkImageAspectFlags	aspectMask
				0u,										// uint32_t				baseMipLevel
				1u,										// uint32_t				mipLevels,
				0u,										// uint32_t				baseArray
				1u,										// uint32_t				arraySize
			}
		};

		const VkBufferImageCopy bufferImageCopy =
		{
			0u,													// VkDeviceSize			bufferOffset
			m_samples * m_renderSize.x(),						// uint32_t				bufferRowLength
			m_renderSize.y(),									// uint32_t				bufferImageHeight
			{
				VK_IMAGE_ASPECT_COLOR_BIT,				// VkImageAspectFlags	aspect
				0u,										// uint32_t				mipLevel
				0u,										// uint32_t				baseArrayLayer
				1u										// uint32_t				layerCount
			},
			{ 0, 0, 0 },										// VkOffset3D			imageOffset
			{
				m_samples * m_renderSize.x(),			// uint32_t				width
				m_renderSize.y(),						// uint32_t				height
				1u										// uint32_t				depth
			}
		};

		beginCommandBuffer(vk, *transferCmdBuffer, 0u);
		vk.cmdPipelineBarrier(*transferCmdBuffer, VK_PIPELINE_STAGE_FRAGMENT_SHADER_BIT, VK_PIPELINE_STAGE_TRANSFER_BIT,
				(VkDependencyFlags)0,
				0, (const VkMemoryBarrier*)DE_NULL,
				0, (const VkBufferMemoryBarrier*)DE_NULL,
				1, &imageBarrier);
		vk.cmdCopyImageToBuffer(*transferCmdBuffer, *depthResolveImage, VK_IMAGE_LAYOUT_TRANSFER_SRC_OPTIMAL, *validationBuffer, 1u, &bufferImageCopy);
		vk.cmdPipelineBarrier(*transferCmdBuffer, VK_PIPELINE_STAGE_TRANSFER_BIT, VK_PIPELINE_STAGE_HOST_BIT,
				(VkDependencyFlags)0,
				0, (const VkMemoryBarrier*)DE_NULL,
				1, &bufferBarrier,
				0, (const VkImageMemoryBarrier*)DE_NULL);
		endCommandBuffer(vk, *transferCmdBuffer);

=======
>>>>>>> 055f40e9
		submitCommandsAndWait(vk, device, queue, transferCmdBuffer.get());

		invalidateMappedMemoryRange(vk, device, validationAlloc->getMemory(), validationAlloc->getOffset(), VK_WHOLE_SIZE);
		invalidateMappedMemoryRange(vk, device, markerBufferAllocation->getMemory(), markerBufferAllocation->getOffset(), VK_WHOLE_SIZE);

		tcu::ConstPixelBufferAccess resultPixelBuffer(mapVkFormat(VK_FORMAT_R32_SFLOAT), m_renderSize.x() * m_samples, m_renderSize.y(), 1u, validationAlloc->getHostPtr());
		tcu::ConstPixelBufferAccess markerPixelBuffer(mapVkFormat(VK_FORMAT_R8G8B8A8_UINT), m_renderSize.x() * m_samples, m_renderSize.y(), 1u, markerBufferAllocation->getHostPtr());
		status = validateDepthBuffer(resultPixelBuffer, markerPixelBuffer, 0.001f);
		testDesc = "gl_FragDepth " + getPrimitiveTopologyShortName(m_topology) + " ";
		if (status)
		{
			testDesc += "passed";
			return tcu::TestStatus::pass(testDesc.c_str());
		}
		else
		{
			log << TestLog::Image("resultDepth", "Result Depth Buffer", resultPixelBuffer);
			testDesc += "failed";
			return tcu::TestStatus::fail(testDesc.c_str());
		}
	}
}

bool BuiltinFragDepthCaseInstance::validateDepthBuffer (const tcu::ConstPixelBufferAccess& validationBuffer, const tcu::ConstPixelBufferAccess& markerBuffer, const float tolerance) const
{
	TestLog& log = m_context.getTestContext().getLog();

	for (deUint32 rowNdx = 0; rowNdx < m_renderSize.y(); rowNdx++)
	{
		for (deUint32 colNdx = 0; colNdx < m_renderSize.x(); colNdx++)
		{
			const float multiplier		= m_depthClampEnable ? 0.0f : 1.0f;
			float expectedValue	= (float)(rowNdx * m_renderSize.x() + colNdx)/256.0f * multiplier;

			if (m_largeDepthEnable)
				expectedValue += m_largeDepthBase;

			for (deUint32 sampleNdx = 0; sampleNdx < (deUint32)m_samples; sampleNdx++)
			{
				const float	actualValue		= validationBuffer.getPixel(sampleNdx + m_samples * colNdx, rowNdx).x();
				const float	markerValue		= markerBuffer.getPixel(sampleNdx + m_samples * colNdx, rowNdx).x();

				if (markerValue != 0)
				{
					if (de::abs(expectedValue - actualValue) > tolerance)
					{
						log << TestLog::Message << "Mismatch at pixel (" << colNdx << "," << rowNdx << "," << sampleNdx << "): expected " << expectedValue << " but got " << actualValue << TestLog::EndMessage;
						return false;
					}
				}
				else
				{
					if (de::abs(actualValue - m_defaultDepthValue) > tolerance)
					{
						log << TestLog::Message << "Mismatch at pixel (" << colNdx << "," << rowNdx << "," << sampleNdx << "): expected " << expectedValue << " but got " << actualValue << TestLog::EndMessage;
						return false;
					}
				}
			}
		}
	}

	return true;
}

class BuiltinFragCoordMsaaCaseInstance : public TestInstance
{
public:
	enum
	{
		RENDERWIDTH		= 16,
		RENDERHEIGHT	= 16
	};
				BuiltinFragCoordMsaaCaseInstance	(Context& context, VkSampleCountFlagBits sampleCount);
	TestStatus	iterate								(void);
private:
	bool		validateSampleLocations				(const ConstPixelBufferAccess& sampleLocationBuffer) const;

	const tcu::UVec2				m_renderSize;
	const VkSampleCountFlagBits		m_sampleCount;
};

BuiltinFragCoordMsaaCaseInstance::BuiltinFragCoordMsaaCaseInstance (Context& context, VkSampleCountFlagBits sampleCount)
	: TestInstance		(context)
	, m_renderSize		(RENDERWIDTH, RENDERHEIGHT)
	, m_sampleCount		(sampleCount)
{
	const InstanceInterface&	vki					= m_context.getInstanceInterface();
	const VkPhysicalDevice		physicalDevice		= m_context.getPhysicalDevice();

	try
	{
		VkImageFormatProperties		imageFormatProperties;
		VkFormatProperties			formatProperties;

		if (m_context.getDeviceFeatures().fragmentStoresAndAtomics == VK_FALSE)
			throw tcu::NotSupportedError("fragmentStoresAndAtomics not supported");

		imageFormatProperties = getPhysicalDeviceImageFormatProperties(vki, physicalDevice, VK_FORMAT_R32G32B32A32_SFLOAT, VK_IMAGE_TYPE_2D,
				VK_IMAGE_TILING_OPTIMAL, VK_IMAGE_USAGE_COLOR_ATTACHMENT_BIT, (VkImageCreateFlags)0);

		if ((imageFormatProperties.sampleCounts & m_sampleCount) == 0)
			throw tcu::NotSupportedError("Image format and sample count not supported");

		formatProperties = getPhysicalDeviceFormatProperties(vki, physicalDevice, VK_FORMAT_R32G32B32A32_SFLOAT);

		if ((formatProperties.optimalTilingFeatures & VK_FORMAT_FEATURE_STORAGE_IMAGE_BIT) == 0)
			throw tcu::NotSupportedError("Output format not supported as storage image");
	}
	catch (const vk::Error& e)
	{
		if (e.getError() == VK_ERROR_FORMAT_NOT_SUPPORTED)
			throw tcu::NotSupportedError("Image format not supported");
		else
			throw;

	}
}

TestStatus BuiltinFragCoordMsaaCaseInstance::iterate (void)
{
	const VkDevice					device				= m_context.getDevice();
	const DeviceInterface&			vk					= m_context.getDeviceInterface();
	const VkQueue					queue				= m_context.getUniversalQueue();
	Allocator&						allocator			= m_context.getDefaultAllocator();
	const deUint32					queueFamilyIndex	= m_context.getUniversalQueueFamilyIndex();
	TestLog&						log					= m_context.getTestContext().getLog();
	Move<VkImage>					outputImage;
	Move<VkImageView>				outputImageView;
	MovePtr<Allocation>				outputImageAllocation;
	Move<VkDescriptorSetLayout>		descriptorSetLayout;
	Move<VkDescriptorPool>			descriptorPool;
	Move<VkDescriptorSet>			descriptorSet;
	Move<VkBuffer>					sampleLocationBuffer;
	MovePtr<Allocation>				sampleLocationBufferAllocation;
	Move<VkCommandPool>				cmdPool;
	Move<VkCommandBuffer>			transferCmdBuffer;

	// Coordinate result image
	{
		const VkImageCreateInfo outputImageCreateInfo =
		{
			VK_STRUCTURE_TYPE_IMAGE_CREATE_INFO,					// VkStructureType			sType
			DE_NULL,												// const void*				pNext
			(VkImageCreateFlags)0,									// VkImageCreateFlags		flags
			VK_IMAGE_TYPE_2D,										// VkImageType				imageType
			VK_FORMAT_R32G32B32A32_SFLOAT,							// VkFormat					format
			makeExtent3D(m_sampleCount * m_renderSize.x(), m_renderSize.y(), 1u),	// VkExtent3D				extent3d
			1u,														// uint32_t					mipLevels
			1u,														// uint32_t					arrayLayers
			VK_SAMPLE_COUNT_1_BIT,									// VkSampleCountFlagBits	samples
			VK_IMAGE_TILING_OPTIMAL,								// VkImageTiling			tiling
			VK_IMAGE_USAGE_STORAGE_BIT |							// VkImageUsageFlags		usage
			VK_IMAGE_USAGE_TRANSFER_SRC_BIT,
			VK_SHARING_MODE_EXCLUSIVE,								// VkSharingMode			sharingMode
			0u,														// uint32_t					queueFamilyIndexCount
			DE_NULL,												// const uint32_t*			pQueueFamilyIndices
			VK_IMAGE_LAYOUT_UNDEFINED								// VkImageLayout			initialLayout
		};

		outputImage = createImage(vk, device, &outputImageCreateInfo, DE_NULL);
		outputImageAllocation = allocator.allocate(getImageMemoryRequirements(vk, device, *outputImage), MemoryRequirement::Any);
		vk.bindImageMemory(device, *outputImage, outputImageAllocation->getMemory(), outputImageAllocation->getOffset());

		VkImageSubresourceRange imageSubresourceRange = makeImageSubresourceRange(VK_IMAGE_ASPECT_COLOR_BIT, 0u, 1u, 0u, 1u);
		const VkImageViewCreateInfo outputImageViewCreateInfo =
		{
			VK_STRUCTURE_TYPE_IMAGE_VIEW_CREATE_INFO,				// VkStructureType			sType
			DE_NULL,												// const void*				pNext
			(VkImageViewCreateFlags)0,								// VkImageViewCreateFlags	flags
			*outputImage,											// VkImage					image
			VK_IMAGE_VIEW_TYPE_2D,									// VkImageViewType			viewType
			VK_FORMAT_R32G32B32A32_SFLOAT,							// VkFormat					format,
			makeComponentMappingRGBA(),								// VkComponentMapping		components
			imageSubresourceRange									// VkImageSubresourceRange	imageSubresourceRange
		};

		outputImageView = createImageView(vk, device, &outputImageViewCreateInfo);
	}

	// Validation buffer
	{
		VkDeviceSize  pixelSize = getPixelSize(mapVkFormat(VK_FORMAT_R32G32B32A32_SFLOAT));
		const VkBufferCreateInfo sampleLocationBufferCreateInfo =
		{
			VK_STRUCTURE_TYPE_BUFFER_CREATE_INFO,				// VkStructureType		sType
			DE_NULL,											// const void*			pNext
			(VkBufferCreateFlags)0,								// VkBufferCreateFlags	flags
			m_sampleCount * m_renderSize.x() * m_renderSize.y() * pixelSize,	// VkDeviceSize			size
			VK_BUFFER_USAGE_TRANSFER_DST_BIT,					// VkBufferUsageFlags	usage
			VK_SHARING_MODE_EXCLUSIVE,							// VkSharingMode		mode
			0u,													// uint32_t				queueFamilyIndexCount
			DE_NULL												// const uint32_t*		pQueueFamilyIndices
		};

		sampleLocationBuffer = createBuffer(vk, device, &sampleLocationBufferCreateInfo, DE_NULL);
		sampleLocationBufferAllocation = allocator.allocate(getBufferMemoryRequirements(vk, device, *sampleLocationBuffer), MemoryRequirement::HostVisible);
		vk.bindBufferMemory(device, *sampleLocationBuffer, sampleLocationBufferAllocation->getMemory(), sampleLocationBufferAllocation->getOffset());
	}

	// Descriptors
	{
		DescriptorSetLayoutBuilder		layoutBuilder;
		layoutBuilder.addSingleBinding(VK_DESCRIPTOR_TYPE_STORAGE_IMAGE, VK_SHADER_STAGE_FRAGMENT_BIT);
		descriptorSetLayout = layoutBuilder.build(vk, device);
		descriptorPool = DescriptorPoolBuilder()
			.addType(VK_DESCRIPTOR_TYPE_STORAGE_IMAGE)
			.build(vk, device, VK_DESCRIPTOR_POOL_CREATE_FREE_DESCRIPTOR_SET_BIT, 1u);

		const VkDescriptorSetAllocateInfo descriptorSetAllocInfo =
		{
			VK_STRUCTURE_TYPE_DESCRIPTOR_SET_ALLOCATE_INFO,
			DE_NULL,
			*descriptorPool,
			1u,
			&*descriptorSetLayout
		};

		descriptorSet = allocateDescriptorSet(vk, device, &descriptorSetAllocInfo);

		const VkDescriptorImageInfo imageInfo =
		{
			(VkSampler)DE_NULL,
			*outputImageView,
			VK_IMAGE_LAYOUT_GENERAL
		};

		DescriptorSetUpdateBuilder()
			.writeSingle(*descriptorSet, DescriptorSetUpdateBuilder::Location::binding(0u), VK_DESCRIPTOR_TYPE_STORAGE_IMAGE, &imageInfo)
			.update(vk, device);
	}

	// Command Pool
	{
		const VkCommandPoolCreateInfo cmdPoolCreateInfo =
		{
			VK_STRUCTURE_TYPE_COMMAND_POOL_CREATE_INFO,			// VkStructureType			sType
			DE_NULL,											// const void*				pNext
			VK_COMMAND_POOL_CREATE_RESET_COMMAND_BUFFER_BIT,	// VkCommandPoolCreateFlags	flags
			queueFamilyIndex									// uint32_t					queueFamilyIndex
		};

		cmdPool = createCommandPool(vk, device, &cmdPoolCreateInfo);
	}

	// Command buffer for data transfers
	{
		const VkCommandBufferAllocateInfo cmdBufferAllocInfo =
		{
			VK_STRUCTURE_TYPE_COMMAND_BUFFER_ALLOCATE_INFO,	// VkStructureType		sType,
			DE_NULL,										// const void*			pNext
			*cmdPool,										// VkCommandPool		commandPool
			VK_COMMAND_BUFFER_LEVEL_PRIMARY,				// VkCommandBufferLevel	level
			1u												// uint32_t				bufferCount
		};

		transferCmdBuffer = allocateCommandBuffer(vk, device, &cmdBufferAllocInfo);
	}

	// Transition the output image to LAYOUT_GENERAL
	{
		const VkImageMemoryBarrier barrier =
		{
			VK_STRUCTURE_TYPE_IMAGE_MEMORY_BARRIER,		// VkStructureType		sType
			DE_NULL,									// const void*			pNext
			0u,											// VkAccessFlags		srcAccessMask
			VK_ACCESS_SHADER_WRITE_BIT,					// VkAccessFlags		dstAccessMask
			VK_IMAGE_LAYOUT_UNDEFINED,					// VkImageLayout		oldLayout
			VK_IMAGE_LAYOUT_GENERAL,					// VkImageLayout		newLayout
			VK_QUEUE_FAMILY_IGNORED,					// uint32_t				srcQueueFamilyIndex
			VK_QUEUE_FAMILY_IGNORED,					// uint32_t				dstQueueFamilyIndex
			*outputImage,								// VkImage				image
			{
				VK_IMAGE_ASPECT_COLOR_BIT,			// VkImageAspectFlags	aspectMask
				0u,									// uint32_t				baseMipLevel
				1u,									// uint32_t				mipLevels
				0u,									// uint32_t				baseArray
				1u									// uint32_t				arraySize
			}
		};

		beginCommandBuffer(vk, *transferCmdBuffer);
		vk.cmdPipelineBarrier(*transferCmdBuffer, VK_PIPELINE_STAGE_TOP_OF_PIPE_BIT, VK_PIPELINE_STAGE_FRAGMENT_SHADER_BIT,
				(VkDependencyFlags)0,
				0, (const VkMemoryBarrier*)DE_NULL,
				0, (const VkBufferMemoryBarrier*)DE_NULL,
				1, &barrier);

		endCommandBuffer(vk, *transferCmdBuffer);

		submitCommandsAndWait(vk, device, queue, transferCmdBuffer.get());
	}

	// Perform draw
	{
		std::vector<Vec4>				vertices;
		std::vector<VulkanShader>		shaders;

		vertices.push_back(Vec4( -1.0f,	-1.0f,	0.0f,	1.0f));
		vertices.push_back(Vec4( -1.0f,	 1.0f,	0.0f,	1.0f));
		vertices.push_back(Vec4(  1.0f,	-1.0f,	0.0f,	1.0f));
		vertices.push_back(Vec4(  1.0f,	 1.0f,	0.0f,	1.0f));

		shaders.push_back(VulkanShader(VK_SHADER_STAGE_VERTEX_BIT, m_context.getBinaryCollection().get("FragCoordMsaaVert")));
		shaders.push_back(VulkanShader(VK_SHADER_STAGE_FRAGMENT_BIT, m_context.getBinaryCollection().get("FragCoordMsaaFrag")));

		DrawState			drawState(VK_PRIMITIVE_TOPOLOGY_TRIANGLE_STRIP, m_renderSize.x(), m_renderSize.y());
		DrawCallData		drawCallData(vertices);
		VulkanProgram		vulkanProgram(shaders);

		drawState.numSamples				= m_sampleCount;
		drawState.sampleShadingEnable		= true;
		vulkanProgram.descriptorSetLayout	= *descriptorSetLayout;
		vulkanProgram.descriptorSet			= *descriptorSet;

		VulkanDrawContext	vulkanDrawContext(m_context, drawState, drawCallData, vulkanProgram);
		vulkanDrawContext.draw();

		log << TestLog::Image(	"result",
								"result",
								tcu::ConstPixelBufferAccess(tcu::TextureFormat(
										vulkanDrawContext.getColorPixels().getFormat()),
										vulkanDrawContext.getColorPixels().getWidth(),
										vulkanDrawContext.getColorPixels().getHeight(),
										1,
										vulkanDrawContext.getColorPixels().getDataPtr()));
	}

	// Transfer location image to buffer
	{
<<<<<<< HEAD
		const VkImageMemoryBarrier imageBarrier =
		{
			VK_STRUCTURE_TYPE_IMAGE_MEMORY_BARRIER,			// VkStructureType		sType
			DE_NULL,										// const void*			pNext
			VK_ACCESS_SHADER_WRITE_BIT,						// VkAccessFlags		srcAccessMask
			VK_ACCESS_TRANSFER_READ_BIT,					// VkAccessMask			dstAccessMask
			VK_IMAGE_LAYOUT_GENERAL,						// VkImageLayout		oldLayout
			VK_IMAGE_LAYOUT_TRANSFER_SRC_OPTIMAL,			// VkImageLayout		newLayout
			VK_QUEUE_FAMILY_IGNORED,						// uint32_t				srcQueueFamilyIndex
			VK_QUEUE_FAMILY_IGNORED,						// uint32_t				dstQueueFamilyIndex
			*outputImage,									// VkImage				image
			{
				VK_IMAGE_ASPECT_COLOR_BIT,				// VkImageAspectFlags	aspectMask
				0u,										// uint32_t				baseMipLevel
				1u,										// uint32_t				mipLevels
				0u,										// uint32_t				baseArray
				1u										// uint32_t				arraySize
			}
		};

		const VkBufferMemoryBarrier bufferBarrier =
		{
			VK_STRUCTURE_TYPE_BUFFER_MEMORY_BARRIER,		// VkStructureType		sType
			DE_NULL,										// const void*			pNext
			VK_ACCESS_TRANSFER_WRITE_BIT,					// VkAccessFlags		srcAccessMask
			VK_ACCESS_HOST_READ_BIT,						// VkAccessFlags		dstAccessMask
			VK_QUEUE_FAMILY_IGNORED,						// uint32_t				srcQueueFamilyIndex
			VK_QUEUE_FAMILY_IGNORED,						// uint32_t				dstQueueFamilyIndex
			*sampleLocationBuffer,							// VkBufer				buffer
			0u,												// VkDeviceSize			offset
			VK_WHOLE_SIZE									// VkDeviceSize			size
		};

		const VkBufferImageCopy bufferImageCopy =
		{
			0u,									// VkDeviceSize		bufferOffset
			m_sampleCount * m_renderSize.x(),	// uint32_t			bufferRowLength
			m_renderSize.y(),					// uint32_t			bufferImageHeight
			{
				VK_IMAGE_ASPECT_COLOR_BIT,	// VkImageAspectFlags	aspect
				0u,							// uint32_t				mipLevel
				0u,							// uint32_t				baseArrayLayer
				1u							// uint32_t				layerCount
			},
			{ 0, 0, 0 },						// VkOffset3D		imageOffset
			{
				m_sampleCount * m_renderSize.x(),	// uint32_t				width
				m_renderSize.y(),			// uint32_t				height,
				1u							// uint32_t				depth
			}
		};

		beginCommandBuffer(vk, *transferCmdBuffer);
		vk.cmdPipelineBarrier(*transferCmdBuffer, VK_PIPELINE_STAGE_FRAGMENT_SHADER_BIT, VK_PIPELINE_STAGE_TRANSFER_BIT,
				(VkDependencyFlags)0,
				0, (const VkMemoryBarrier*)DE_NULL,
				0, (const VkBufferMemoryBarrier*)DE_NULL,
				1, &imageBarrier);
		vk.cmdCopyImageToBuffer(*transferCmdBuffer, *outputImage, VK_IMAGE_LAYOUT_TRANSFER_SRC_OPTIMAL, *sampleLocationBuffer, 1u, &bufferImageCopy);
		vk.cmdPipelineBarrier(*transferCmdBuffer, VK_PIPELINE_STAGE_TRANSFER_BIT, VK_PIPELINE_STAGE_HOST_BIT,
				(VkDependencyFlags)0,
				0, (const VkMemoryBarrier*)DE_NULL,
				1, &bufferBarrier,
				0, (const VkImageMemoryBarrier*)DE_NULL);
=======
		beginCommandBuffer(vk, *transferCmdBuffer);
		copyImageToBuffer(vk, *transferCmdBuffer, *outputImage, *sampleLocationBuffer, tcu::IVec2(m_renderSize.x() * m_sampleCount, m_renderSize.y()), VK_ACCESS_SHADER_WRITE_BIT, VK_IMAGE_LAYOUT_GENERAL);
>>>>>>> 055f40e9
		endCommandBuffer(vk, *transferCmdBuffer);

		submitCommandsAndWait(vk, device, queue, transferCmdBuffer.get());

		invalidateAlloc(vk, device, *sampleLocationBufferAllocation);
	}

	// Validate result
	{
		bool status;

		ConstPixelBufferAccess sampleLocationPixelBuffer(mapVkFormat(VK_FORMAT_R32G32B32A32_SFLOAT), m_sampleCount * m_renderSize.x(),
				m_renderSize.y(), 1u, sampleLocationBufferAllocation->getHostPtr());

		status = validateSampleLocations(sampleLocationPixelBuffer);
		if (status)
			return TestStatus::pass("FragCoordMsaa passed");
		else
			return TestStatus::fail("FragCoordMsaa failed");
	}
}

static bool pixelOffsetCompare (const Vec2& a, const Vec2& b)
{
	return a.x() < b.x();
}

bool BuiltinFragCoordMsaaCaseInstance::validateSampleLocations (const ConstPixelBufferAccess& sampleLocationBuffer) const
{
	const InstanceInterface&	vki					= m_context.getInstanceInterface();
	TestLog&					log					= m_context.getTestContext().getLog();
	const VkPhysicalDevice		physicalDevice		= m_context.getPhysicalDevice();
	deUint32					logSampleCount		= deLog2Floor32(m_sampleCount);
	VkPhysicalDeviceProperties	physicalDeviceProperties;

	static const Vec2 sampleCount1Bit[] =
	{
		Vec2(0.5f, 0.5f)
	};

	static const Vec2 sampleCount2Bit[] =
	{
		Vec2(0.25f, 0.25f), Vec2(0.75f, 0.75f)
	};

	static const Vec2 sampleCount4Bit[] =
	{
		Vec2(0.375f, 0.125f), Vec2(0.875f, 0.375f), Vec2(0.125f, 0.625f), Vec2(0.625f, 0.875f)
	};

	static const Vec2 sampleCount8Bit[] =
	{
		Vec2(0.5625f, 0.3125f), Vec2(0.4375f, 0.6875f), Vec2(0.8125f,0.5625f), Vec2(0.3125f, 0.1875f),
		Vec2(0.1875f, 0.8125f), Vec2(0.0625f, 0.4375f), Vec2(0.6875f,0.9375f), Vec2(0.9375f, 0.0625f)
	};

	static const Vec2 sampleCount16Bit[] =
	{
		Vec2(0.5625f, 0.5625f), Vec2(0.4375f, 0.3125f), Vec2(0.3125f,0.6250f), Vec2(0.7500f, 0.4375f),
		Vec2(0.1875f, 0.3750f), Vec2(0.6250f, 0.8125f), Vec2(0.8125f,0.6875f), Vec2(0.6875f, 0.1875f),
		Vec2(0.3750f, 0.8750f), Vec2(0.5000f, 0.0625f), Vec2(0.2500f,0.1250f), Vec2(0.1250f, 0.7500f),
		Vec2(0.0000f, 0.5000f), Vec2(0.9375f, 0.2500f), Vec2(0.8750f,0.9375f), Vec2(0.0625f, 0.0000f)
	};

	static const Vec2* standardSampleLocationTable[] =
	{
		sampleCount1Bit,
		sampleCount2Bit,
		sampleCount4Bit,
		sampleCount8Bit,
		sampleCount16Bit
	};

	vki.getPhysicalDeviceProperties(physicalDevice, &physicalDeviceProperties);

	for (deInt32 rowNdx = 0; rowNdx < (deInt32)m_renderSize.y(); rowNdx++)
	{
		for (deInt32 colNdx = 0; colNdx < (deInt32)m_renderSize.x(); colNdx++)
		{
			std::vector<Vec2> locations;

			for (deUint32 sampleNdx = 0; sampleNdx < (deUint32)m_sampleCount; sampleNdx++)
			{
				const UVec2 pixelAddress	= UVec2(sampleNdx + m_sampleCount * colNdx, rowNdx);
				const Vec4  pixelData		= sampleLocationBuffer.getPixel(pixelAddress.x(), pixelAddress.y());

				locations.push_back(Vec2(pixelData.x(), pixelData.y()));
			}

			std::sort(locations.begin(), locations.end(), pixelOffsetCompare);
			for (std::vector<Vec2>::const_iterator sampleIt = locations.begin(); sampleIt != locations.end(); sampleIt++)
			{
				IVec2	sampleFloor(deFloorFloatToInt32((*sampleIt).x()), deFloorFloatToInt32((*sampleIt).y()));
				IVec2	sampleCeil(deCeilFloatToInt32((*sampleIt).x()), deCeilFloatToInt32((*sampleIt).y()));

				if ( (sampleFloor.x() < colNdx) || (sampleCeil.x() > colNdx + 1) || (sampleFloor.y() < rowNdx) || (sampleCeil.y() > rowNdx + 1) )
				{
					log << TestLog::Message << "Pixel (" << colNdx << "," << rowNdx << "): " << *sampleIt << TestLog::EndMessage;
					return false;
				}
			}

			std::vector<Vec2>::iterator last = std::unique(locations.begin(), locations.end());
			if (last != locations.end())
			{
				log << TestLog::Message << "Fail: Sample locations contains non-unique entry" << TestLog::EndMessage;
				return false;
			}

			// Check standard sample locations
			if (logSampleCount < DE_LENGTH_OF_ARRAY(standardSampleLocationTable))
			{
				if (physicalDeviceProperties.limits.standardSampleLocations)
				{
					for (deUint32 sampleNdx = 0; sampleNdx < (deUint32)m_sampleCount; sampleNdx++)
					{
						if (!de::contains(locations.begin(), locations.end(), standardSampleLocationTable[logSampleCount][sampleNdx] + Vec2(float(colNdx), float(rowNdx))))
						{
							log << TestLog::Message << "Didn't match sample locations " << standardSampleLocationTable[logSampleCount][sampleNdx] << TestLog::EndMessage;
							return false;
						}
					}
				}
			}
		}
	}

	return true;
}

class BuiltinFragCoordMsaaTestCase : public TestCase
{
public:
					BuiltinFragCoordMsaaTestCase	(TestContext& testCtx, const char* name, const char* description, VkSampleCountFlagBits sampleCount);
	virtual			~BuiltinFragCoordMsaaTestCase	(void);
	void			initPrograms					(SourceCollections& sourceCollections) const;
	TestInstance*	createInstance					(Context& context) const;
private:
	const VkSampleCountFlagBits			m_sampleCount;
};

BuiltinFragCoordMsaaTestCase::BuiltinFragCoordMsaaTestCase (TestContext& testCtx, const char* name, const char* description, VkSampleCountFlagBits sampleCount)
	: TestCase			(testCtx, name, description)
	, m_sampleCount		(sampleCount)
{
}

BuiltinFragCoordMsaaTestCase::~BuiltinFragCoordMsaaTestCase (void)
{
}

void BuiltinFragCoordMsaaTestCase::initPrograms (SourceCollections& programCollection) const
{
	{
		std::ostringstream vertexSource;
		vertexSource << glu::getGLSLVersionDeclaration(glu::GLSL_VERSION_450) << "\n"
			<< "\n"
			<<  "layout (location = 0) in vec4 position;\n"
			<< "void main()\n"
			<< "{\n"
			<< "	gl_Position = position;\n"
			<< "}\n";
		programCollection.glslSources.add("FragCoordMsaaVert") << glu::VertexSource(vertexSource.str());
	}

	{
		std::ostringstream fragmentSource;
		fragmentSource << glu::getGLSLVersionDeclaration(glu::GLSL_VERSION_450) << "\n"
			<< "\n"
			<< "layout(location = 0) out mediump vec4 color;\n"
			<< "layout (set = 0, binding = 0, rgba32f) writeonly uniform image2D storageImage;\n"
			<< "void main()\n"
			<< "{\n"
			<< "	const int sampleNdx = int(gl_SampleID);\n"
			<< "	ivec2 imageCoord = ivec2(sampleNdx + int(gl_FragCoord.x) * " << m_sampleCount << ", int(gl_FragCoord.y));\n"
			<< "	imageStore(storageImage, imageCoord, vec4(gl_FragCoord.xy,vec2(0)));\n"
			<< "	color = vec4(1.0, 0.0, 0.0, 1.0);\n"
			<< "}\n";
		programCollection.glslSources.add("FragCoordMsaaFrag") << glu::FragmentSource(fragmentSource.str());
	}
}

TestInstance* BuiltinFragCoordMsaaTestCase::createInstance (Context& context) const
{
	return new BuiltinFragCoordMsaaCaseInstance(context, m_sampleCount);
}

class BuiltinFragDepthCase : public TestCase
{
public:
					BuiltinFragDepthCase		(TestContext& testCtx, const char* name, const char* description, VkPrimitiveTopology topology,  VkFormat format, bool largeDepthEnable, bool depthClampEnable, const VkSampleCountFlagBits samples);
	virtual			~BuiltinFragDepthCase		(void);

	void			initPrograms				(SourceCollections& dst) const;
	TestInstance*	createInstance				(Context& context) const;

private:
	const VkPrimitiveTopology		m_topology;
	const VkFormat					m_format;
	const bool						m_largeDepthEnable;
	const float						m_defaultDepth;
	const bool						m_depthClampEnable;
	const VkSampleCountFlagBits		m_samples;
};

BuiltinFragDepthCase::BuiltinFragDepthCase (TestContext& testCtx, const char* name, const char* description, VkPrimitiveTopology topology, VkFormat format, bool largeDepthEnable, bool depthClampEnable, const VkSampleCountFlagBits  samples)
	: TestCase				(testCtx, name, description)
	, m_topology			(topology)
	, m_format				(format)
	, m_largeDepthEnable	(largeDepthEnable)
	, m_defaultDepth		(0.0f)
	, m_depthClampEnable	(depthClampEnable)
	, m_samples				(samples)
{
}

BuiltinFragDepthCase::~BuiltinFragDepthCase(void)
{
}

void BuiltinFragDepthCase::initPrograms (SourceCollections& programCollection) const
{
	// Vertex
	{
		// Pass 1
		{
			std::ostringstream vertexSource;
			vertexSource << glu::getGLSLVersionDeclaration(glu::GLSL_VERSION_450) << "\n"
				<< "\n"
				<<  "layout (location = 0) in vec4 position;\n"
				<< "void main()\n"
				<< "{\n"
				<< "	gl_Position = position;\n"
				<< "	gl_PointSize = 1.0;\n"
				<< "}\n";
			programCollection.glslSources.add("FragDepthVert") << glu::VertexSource(vertexSource.str());
		}

		// Pass 2
		{
			std::ostringstream vertexSource;
			vertexSource << glu::getGLSLVersionDeclaration(glu::GLSL_VERSION_450) << "\n"
				<< "\n"
				<<  "layout (location = 0) in vec4 position;\n"
				<<  "layout (location = 1) out vec2 texCoord;\n"
				<< "void main()\n"
				<< "{\n"
				<< "	gl_Position = position;\n"
				<< "	gl_PointSize = 1.0;\n"
				<< "	texCoord = position.xy/2 + vec2(0.5);\n"
				<< "}\n";
			programCollection.glslSources.add("FragDepthVertPass2") << glu::VertexSource(vertexSource.str());
		}
	}

	// Fragment
	{
		// Pass 1
		{
			std::ostringstream	fragmentSource;
			fragmentSource << glu::getGLSLVersionDeclaration(glu::GLSL_VERSION_450) << "\n"
				<< "\n"
				<< "layout(location = 0) out mediump vec4 color;\n"
				<< "layout (std140, set = 0, binding = 0) uniform control_buffer_t\n"
				<< "{\n"
				<< "	float data[256];\n"
				<< "} control_buffer;\n"
				<< "layout (set = 0, binding = 1, rgba8ui) writeonly uniform uimage2D storageImage;\n"
				<< "float controlDepthValue;\n"
				<< "void recheck(float controlDepthValue)\n"
				<< "{\n"
				<< "	if (gl_FragDepth != controlDepthValue)\n"
				<< "		gl_FragDepth = 1.0;\n"
				<< "}\n"
				<< "void main()\n"
				<< "{\n"
				<< "	const int numSamples = " << m_samples << ";\n"
				<< "	if (int(gl_FragCoord.x) == " << BuiltinFragDepthCaseInstance::RENDERWIDTH/4 << ")\n"
				<< "		discard;\n"
				<< "	highp int index =int(gl_FragCoord.y) * " << BuiltinFragDepthCaseInstance::RENDERHEIGHT << " + int(gl_FragCoord.x);\n"
				<< "	controlDepthValue = control_buffer.data[index];\n"
				<< "	gl_FragDepth = controlDepthValue;\n"
				<< "	const int sampleNdx = int(gl_SampleID);\n"
				<< "	ivec2 imageCoord = ivec2(sampleNdx + int(gl_FragCoord.x) * " << m_samples << ", int(gl_FragCoord.y));\n"
				<< "	imageStore(storageImage, imageCoord, uvec4(1));\n"
				<< "	recheck(controlDepthValue);\n"
				<< "	color = vec4(1.0, 0.0, 0.0, 1.0);\n"
				<< "}\n";
			programCollection.glslSources.add("FragDepthFrag") << glu::FragmentSource(fragmentSource.str());
		}

		// Pass 2
		{
			const char* multisampleDecoration = m_samples != VK_SAMPLE_COUNT_1_BIT ? "MS" : "";
			std::ostringstream fragmentSource;
			fragmentSource << glu::getGLSLVersionDeclaration(glu::GLSL_VERSION_450) << "\n"
				<< "\n"
				<< "layout (location = 0) out mediump vec4 color;\n"
				<< "layout (location = 1) in vec2 texCoord;\n"
				<< "layout (binding = 0, set = 0) uniform sampler2D" << multisampleDecoration << " u_depthTex;\n"
				<< "layout (binding = 1, set = 0, r32f) writeonly uniform image2D u_outImage;\n"
				<< "void main (void)\n"
				<< "{\n"
				<< "	const int numSamples = " << m_samples << ";\n"
				<< "	const int sampleNdx = int(gl_SampleID);\n"
				<< "	ivec2 renderSize = ivec2(" << BuiltinFragDepthCaseInstance::RENDERWIDTH << "," << BuiltinFragDepthCaseInstance::RENDERHEIGHT << ");\n"
				<< "	ivec2 imageCoord = ivec2(int(texCoord.x * renderSize.x), int(texCoord.y * renderSize.y));\n"
				<< "	vec4 depthVal = texelFetch(u_depthTex, imageCoord, sampleNdx);\n"
				<< "	imageStore(u_outImage, ivec2(sampleNdx + int(texCoord.x * renderSize.x) * numSamples, int(texCoord.y * renderSize.y)), depthVal);\n"
				<< "	color = vec4(1.0, 0.0, 0.0, 1.0);\n"
				<< "}\n";
			programCollection.glslSources.add("FragDepthFragPass2") << glu::FragmentSource(fragmentSource.str());
		}
	}
}

TestInstance* BuiltinFragDepthCase::createInstance (Context& context) const
{
	return new BuiltinFragDepthCaseInstance(context, m_topology, m_format, m_largeDepthEnable, m_defaultDepth, m_depthClampEnable, m_samples);
}

class BuiltinGlFragCoordXYZCaseInstance : public ShaderRenderCaseInstance
{
public:
					BuiltinGlFragCoordXYZCaseInstance	(Context& context);

	TestStatus		iterate								(void);
	virtual void	setupDefaultInputs					(void);
};

BuiltinGlFragCoordXYZCaseInstance::BuiltinGlFragCoordXYZCaseInstance (Context& context)
	: ShaderRenderCaseInstance	(context)
{
	m_colorFormat = VK_FORMAT_R16G16B16A16_UNORM;
}

TestStatus BuiltinGlFragCoordXYZCaseInstance::iterate (void)
{
	const UVec2		viewportSize	= getViewportSize();
	const int		width			= viewportSize.x();
	const int		height			= viewportSize.y();
	const tcu::Vec3	scale			(1.f / float(width), 1.f / float(height), 1.0f);
	const float		precision		= 0.00001f;
	const deUint16	indices[6]		=
	{
		2, 1, 3,
		0, 1, 2,
	};

	setup();
	addUniform(0, VK_DESCRIPTOR_TYPE_UNIFORM_BUFFER, scale);

	render(4, 2, indices);

	// Reference image
	for (int y = 0; y < height; y++)
	{
		for (int x = 0; x < width; x++)
		{
			const float	xf			= (float(x) + .5f) / float(width);
			const float	yf			= (float(height - y - 1) + .5f) / float(height);
			const float	z			= (xf + yf) / 2.0f;
			const Vec3	fragCoord	(float(x) + .5f, float(y) + .5f, z);
			const Vec3	scaledFC	= fragCoord*scale;
			const Vec4	color		(scaledFC.x(), scaledFC.y(), scaledFC.z(), 1.0f);
			const Vec4	resultColor	= getResultImage().getAccess().getPixel(x, y);

			if (de::abs(color.x() - resultColor.x()) > precision ||
				de::abs(color.y() - resultColor.y()) > precision ||
				de::abs(color.z() - resultColor.z()) > precision)
			return TestStatus::fail("Image mismatch");
		}
	}

	return TestStatus::pass("Result image matches reference");
}

void BuiltinGlFragCoordXYZCaseInstance::setupDefaultInputs (void)
{
	const float		vertices[]		=
	{
		-1.0f,  1.0f,  0.0f, 1.0f,
		-1.0f, -1.0f,  0.5f, 1.0f,
		 1.0f,  1.0f,  0.5f, 1.0f,
		 1.0f, -1.0f,  1.0f, 1.0f,
	};

	addAttribute(0u, VK_FORMAT_R32G32B32A32_SFLOAT, deUint32(sizeof(float) * 4), 4, vertices);
}

class BuiltinGlFragCoordXYZCase : public TestCase
{
public:
								BuiltinGlFragCoordXYZCase	(TestContext& testCtx, const string& name, const string& description);
	virtual						~BuiltinGlFragCoordXYZCase	(void);

	void						initPrograms				(SourceCollections& dst) const;
	TestInstance*				createInstance				(Context& context) const;

private:
								BuiltinGlFragCoordXYZCase	(const BuiltinGlFragCoordXYZCase&);	// not allowed!
	BuiltinGlFragCoordXYZCase&	operator=					(const BuiltinGlFragCoordXYZCase&);	// not allowed!
};

BuiltinGlFragCoordXYZCase::BuiltinGlFragCoordXYZCase (TestContext& testCtx, const string& name, const string& description)
	: TestCase(testCtx, name, description)
{
}

BuiltinGlFragCoordXYZCase::~BuiltinGlFragCoordXYZCase (void)
{
}

void BuiltinGlFragCoordXYZCase::initPrograms (SourceCollections& dst) const
{
	dst.glslSources.add("vert") << glu::VertexSource(
		"#version 310 es\n"
		"layout(location = 0) in highp vec4 a_position;\n"
		"void main (void)\n"
		"{\n"
		"       gl_Position = a_position;\n"
		"}\n");

	dst.glslSources.add("frag") << glu::FragmentSource(
		"#version 310 es\n"
		"layout(set=0, binding=0) uniform Scale { highp vec3 u_scale; };\n"
		"layout(location = 0) out highp vec4 o_color;\n"
		"void main (void)\n"
		"{\n"
		"       o_color = vec4(gl_FragCoord.xyz * u_scale, 1.0);\n"
		"}\n");
}

TestInstance* BuiltinGlFragCoordXYZCase::createInstance (Context& context) const
{
	return new BuiltinGlFragCoordXYZCaseInstance(context);
}

inline float projectedTriInterpolate (const Vec3& s, const Vec3& w, float nx, float ny)
{
	return (s[0]*(1.0f-nx-ny)/w[0] + s[1]*ny/w[1] + s[2]*nx/w[2]) / ((1.0f-nx-ny)/w[0] + ny/w[1] + nx/w[2]);
}

class BuiltinGlFragCoordWCaseInstance : public ShaderRenderCaseInstance
{
public:
					BuiltinGlFragCoordWCaseInstance	(Context& context);

	TestStatus		iterate							(void);
	virtual void	setupDefaultInputs				(void);

private:

	const Vec4		m_w;

};

BuiltinGlFragCoordWCaseInstance::BuiltinGlFragCoordWCaseInstance (Context& context)
	: ShaderRenderCaseInstance	(context)
	, m_w						(1.7f, 2.0f, 1.2f, 1.0f)
{
	m_colorFormat = VK_FORMAT_R16G16B16A16_UNORM;
}

TestStatus BuiltinGlFragCoordWCaseInstance::iterate (void)
{
	const UVec2		viewportSize	= getViewportSize();
	const int		width			= viewportSize.x();
	const int		height			= viewportSize.y();
	const float		precision		= 0.00001f;
	const deUint16	indices[6]		=
	{
		2, 1, 3,
		0, 1, 2,
	};

	setup();
	render(4, 2, indices);

	// Reference image
	for (int y = 0; y < height; y++)
	{
		for (int x = 0; x < width; x++)
		{
			const float	xf			= (float(x) + .5f) / float(width);
			const float	yf			= (float(height - y - 1) +.5f) / float(height);
			const float	oow			= ((xf + yf) < 1.0f)
										? projectedTriInterpolate(Vec3(m_w[0], m_w[1], m_w[2]), Vec3(m_w[0], m_w[1], m_w[2]), xf, yf)
										: projectedTriInterpolate(Vec3(m_w[3], m_w[2], m_w[1]), Vec3(m_w[3], m_w[2], m_w[1]), 1.0f - xf, 1.0f - yf);
			const Vec4	color		(0.0f, oow - 1.0f, 0.0f, 1.0f);
			const Vec4	resultColor	= getResultImage().getAccess().getPixel(x, y);

			if (de::abs(color.x() - resultColor.x()) > precision ||
				de::abs(color.y() - resultColor.y()) > precision ||
				de::abs(color.z() - resultColor.z()) > precision)
			return TestStatus::fail("Image mismatch");
		}
	}

	return TestStatus::pass("Result image matches reference");
}

void BuiltinGlFragCoordWCaseInstance::setupDefaultInputs (void)
{
	const float vertices[] =
	{
		-m_w[0],  m_w[0], 0.0f, m_w[0],
		-m_w[1], -m_w[1], 0.0f, m_w[1],
		 m_w[2],  m_w[2], 0.0f, m_w[2],
		 m_w[3], -m_w[3], 0.0f, m_w[3]
	};

	addAttribute(0u, VK_FORMAT_R32G32B32A32_SFLOAT, deUint32(sizeof(float) * 4), 4, vertices);
}

class BuiltinGlFragCoordWCase : public TestCase
{
public:
								BuiltinGlFragCoordWCase		(TestContext& testCtx, const string& name, const string& description);
	virtual						~BuiltinGlFragCoordWCase	(void);

	void						initPrograms				(SourceCollections& dst) const;
	TestInstance*				createInstance				(Context& context) const;

private:
								BuiltinGlFragCoordWCase		(const BuiltinGlFragCoordWCase&);	// not allowed!
	BuiltinGlFragCoordWCase&	operator=					(const BuiltinGlFragCoordWCase&);	// not allowed!
};

BuiltinGlFragCoordWCase::BuiltinGlFragCoordWCase (TestContext& testCtx, const string& name, const string& description)
	: TestCase(testCtx, name, description)
{
}

BuiltinGlFragCoordWCase::~BuiltinGlFragCoordWCase (void)
{
}

void BuiltinGlFragCoordWCase::initPrograms (SourceCollections& dst) const
{
	dst.glslSources.add("vert") << glu::VertexSource(
		"#version 310 es\n"
		"layout(location = 0) in highp vec4 a_position;\n"
		"void main (void)\n"
		"{\n"
		"       gl_Position = a_position;\n"
		"}\n");

	dst.glslSources.add("frag") << glu::FragmentSource(
		"#version 310 es\n"
		"layout(location = 0) out highp vec4 o_color;\n"
		"void main (void)\n"
		"{\n"
		"       o_color = vec4(0.0, 1.0 / gl_FragCoord.w - 1.0, 0.0, 1.0);\n"
		"}\n");
}

TestInstance* BuiltinGlFragCoordWCase::createInstance (Context& context) const
{
	return new BuiltinGlFragCoordWCaseInstance(context);
}

class BuiltinGlPointCoordCaseInstance : public ShaderRenderCaseInstance
{
public:
					BuiltinGlPointCoordCaseInstance	(Context& context);

	TestStatus		iterate								(void);
	virtual void	setupDefaultInputs					(void);
};

BuiltinGlPointCoordCaseInstance::BuiltinGlPointCoordCaseInstance (Context& context)
	: ShaderRenderCaseInstance	(context)
{
}

TestStatus BuiltinGlPointCoordCaseInstance::iterate (void)
{
	const UVec2				viewportSize	= getViewportSize();
	const int				width			= viewportSize.x();
	const int				height			= viewportSize.y();
	const float				threshold		= 0.02f;
	const int				numPoints		= 16;
	vector<Vec3>			coords			(numPoints);
	de::Random				rnd				(0x145fa);
	Surface					resImage		(width, height);
	Surface					refImage		(width, height);
	bool					compareOk		= false;

	// Compute coordinates.
	{
		const VkPhysicalDeviceLimits&	limits					= m_context.getDeviceProperties().limits;
		const float						minPointSize			= limits.pointSizeRange[0];
		const float						maxPointSize			= limits.pointSizeRange[1];
		const int						pointSizeDeltaMultiples	= de::max(1, deCeilFloatToInt32((maxPointSize - minPointSize) / limits.pointSizeGranularity));

		TCU_CHECK(minPointSize <= maxPointSize);

		for (vector<Vec3>::iterator coord = coords.begin(); coord != coords.end(); ++coord)
		{
			coord->x() = rnd.getFloat(-0.9f, 0.9f);
			coord->y() = rnd.getFloat(-0.9f, 0.9f);
			coord->z() = de::min(maxPointSize, minPointSize + float(rnd.getInt(0, pointSizeDeltaMultiples)) * limits.pointSizeGranularity);
		}
	}

	setup();
	addAttribute(0u, VK_FORMAT_R32G32B32_SFLOAT, deUint32(sizeof(Vec3)), numPoints, &coords[0]);
	render(numPoints, 0, DE_NULL, VK_PRIMITIVE_TOPOLOGY_POINT_LIST);
	copy(resImage.getAccess(), getResultImage().getAccess());

	// Draw reference
	clear(refImage.getAccess(), m_clearColor);

	for (vector<Vec3>::const_iterator pointIter = coords.begin(); pointIter != coords.end(); ++pointIter)
	{
		const float	centerX	= float(width) *(pointIter->x()*0.5f + 0.5f);
		const float	centerY	= float(height)*(pointIter->y()*0.5f + 0.5f);
		const float	size	= pointIter->z();
		const int	x0		= deRoundFloatToInt32(centerX - size*0.5f);
		const int	y0		= deRoundFloatToInt32(centerY - size*0.5f);
		const int	x1		= deRoundFloatToInt32(centerX + size*0.5f);
		const int	y1		= deRoundFloatToInt32(centerY + size*0.5f);
		const int	w		= x1-x0;
		const int	h		= y1-y0;

		for (int yo = 0; yo < h; yo++)
		{
			for (int xo = 0; xo < w; xo++)
			{
				const int		dx		= x0+xo;
				const int		dy		= y0+yo;
				const float		fragX	= float(dx) + 0.5f;
				const float		fragY	= float(dy) + 0.5f;
				const float		s		= 0.5f + (fragX - centerX) / size;
				const float		t		= 0.5f + (fragY - centerY) / size;
				const Vec4		color	(s, t, 0.0f, 1.0f);

				if (de::inBounds(dx, 0, refImage.getWidth()) && de::inBounds(dy, 0, refImage.getHeight()))
					refImage.setPixel(dx, dy, RGBA(color));
			}
		}
	}

	compareOk = fuzzyCompare(m_context.getTestContext().getLog(), "Result", "Image comparison result", refImage, resImage, threshold, COMPARE_LOG_RESULT);

	if (compareOk)
		return TestStatus::pass("Result image matches reference");
	else
		return TestStatus::fail("Image mismatch");
}

void BuiltinGlPointCoordCaseInstance::setupDefaultInputs (void)
{
}

class BuiltinGlPointCoordCase : public TestCase
{
public:
								BuiltinGlPointCoordCase	(TestContext& testCtx, const string& name, const string& description);
	virtual						~BuiltinGlPointCoordCase	(void);

	void						initPrograms				(SourceCollections& dst) const;
	TestInstance*				createInstance				(Context& context) const;

private:
								BuiltinGlPointCoordCase	(const BuiltinGlPointCoordCase&);	// not allowed!
	BuiltinGlPointCoordCase&	operator=					(const BuiltinGlPointCoordCase&);	// not allowed!
};

BuiltinGlPointCoordCase::BuiltinGlPointCoordCase (TestContext& testCtx, const string& name, const string& description)
	: TestCase(testCtx, name, description)
{
}

BuiltinGlPointCoordCase::~BuiltinGlPointCoordCase (void)
{
}

void BuiltinGlPointCoordCase::initPrograms (SourceCollections& dst) const
{
	dst.glslSources.add("vert") << glu::VertexSource(
		"#version 310 es\n"
		"layout(location = 0) in highp vec3 a_position;\n"
		"void main (void)\n"
		"{\n"
		"    gl_Position = vec4(a_position.xy, 0.0, 1.0);\n"
		"    gl_PointSize = a_position.z;\n"
		"}\n");

	dst.glslSources.add("frag") << glu::FragmentSource(
		"#version 310 es\n"
		"layout(location = 0) out lowp vec4 o_color;\n"
		"void main (void)\n"
		"{\n"
		"    o_color = vec4(gl_PointCoord, 0.0, 1.0);\n"
		"}\n");
}

TestInstance* BuiltinGlPointCoordCase::createInstance (Context& context) const
{
	return new BuiltinGlPointCoordCaseInstance(context);
}

enum ShaderInputTypeBits
{
	SHADER_INPUT_BUILTIN_BIT	= 0x01,
	SHADER_INPUT_VARYING_BIT	= 0x02,
	SHADER_INPUT_CONSTANT_BIT	= 0x04
};

typedef deUint16 ShaderInputTypes;

string shaderInputTypeToString (ShaderInputTypes type)
{
	string typeString = "input";

	if (type == 0)
		return "input_none";

	if (type & SHADER_INPUT_BUILTIN_BIT)
		typeString += "_builtin";

	if (type & SHADER_INPUT_VARYING_BIT)
		typeString += "_varying";

	if (type & SHADER_INPUT_CONSTANT_BIT)
		typeString += "_constant";

	return typeString;
}

class BuiltinInputVariationsCaseInstance : public ShaderRenderCaseInstance
{
public:
							BuiltinInputVariationsCaseInstance	(Context& context, const ShaderInputTypes shaderInputTypes);

	TestStatus				iterate								(void);
	virtual void			setupDefaultInputs					(void);
	virtual void			updatePushConstants					(vk::VkCommandBuffer commandBuffer, vk::VkPipelineLayout pipelineLayout);

private:
	const ShaderInputTypes	m_shaderInputTypes;
	const Vec4				m_constantColor;
};

BuiltinInputVariationsCaseInstance::BuiltinInputVariationsCaseInstance (Context& context, const ShaderInputTypes shaderInputTypes)
	: ShaderRenderCaseInstance	(context)
	, m_shaderInputTypes		(shaderInputTypes)
	, m_constantColor			(0.1f, 0.05f, 0.2f, 0.0f)
{
}

TestStatus BuiltinInputVariationsCaseInstance::iterate (void)
{
	const UVec2					viewportSize	= getViewportSize();
	const int					width			= viewportSize.x();
	const int					height			= viewportSize.y();
	const tcu::RGBA				threshold		(2, 2, 2, 2);
	Surface						resImage		(width, height);
	Surface						refImage		(width, height);
	bool						compareOk		= false;
	const VkPushConstantRange	pcRanges		=
	{
		VK_SHADER_STAGE_FRAGMENT_BIT,	// VkShaderStageFlags	stageFlags;
		0u,								// deUint32				offset;
		sizeof(Vec4)					// deUint32				size;
	};
	const deUint16				indices[12]		=
	{
		0, 4, 1,
		0, 5, 4,
		1, 2, 3,
		1, 3, 4
	};

	setup();

	if (m_shaderInputTypes & SHADER_INPUT_CONSTANT_BIT)
		setPushConstantRanges(1, &pcRanges);

	render(6, 4, indices);
	copy(resImage.getAccess(), getResultImage().getAccess());

	// Reference image
	for (int y = 0; y < refImage.getHeight(); y++)
	{
		for (int x = 0; x < refImage.getWidth(); x++)
		{
			Vec4 color (0.1f, 0.2f, 0.3f, 1.0f);

			if (((m_shaderInputTypes & SHADER_INPUT_BUILTIN_BIT) && (x < refImage.getWidth() / 2)) ||
				!(m_shaderInputTypes & SHADER_INPUT_BUILTIN_BIT))
			{
				if (m_shaderInputTypes & SHADER_INPUT_VARYING_BIT)
				{
					const float xf = (float(x)+.5f) / float(refImage.getWidth());
					color += Vec4(0.6f * (1 - xf), 0.6f * xf, 0.0f, 0.0f);
				}
				else
					color += Vec4(0.3f, 0.2f, 0.1f, 0.0f);
			}

			if (m_shaderInputTypes & SHADER_INPUT_CONSTANT_BIT)
				color += m_constantColor;

			refImage.setPixel(x, y, RGBA(color));
		}
	}

	compareOk = pixelThresholdCompare(m_context.getTestContext().getLog(), "Result", "Image comparison result", refImage, resImage, threshold, COMPARE_LOG_RESULT);

	if (compareOk)
		return TestStatus::pass("Result image matches reference");
	else
		return TestStatus::fail("Image mismatch");
}

void BuiltinInputVariationsCaseInstance::setupDefaultInputs (void)
{
	const float vertices[] =
	{
		-1.0f, -1.0f, 0.0f, 1.0f,
		 0.0f, -1.0f, 0.0f, 1.0f,
		 1.0f, -1.0f, 0.0f, 1.0f,
		 1.0f,  1.0f, 0.0f, 1.0f,
		 0.0f,  1.0f, 0.0f, 1.0f,
		-1.0f,  1.0f, 0.0f, 1.0f
	};

	addAttribute(0u, VK_FORMAT_R32G32B32A32_SFLOAT, deUint32(sizeof(float) * 4), 6, vertices);

	if (m_shaderInputTypes & SHADER_INPUT_VARYING_BIT)
	{
		const float colors[] =
		{
			 0.6f,  0.0f, 0.0f, 1.0f,
			 0.3f,  0.3f, 0.0f, 1.0f,
			 0.0f,  0.6f, 0.0f, 1.0f,
			 0.0f,  0.6f, 0.0f, 1.0f,
			 0.3f,  0.3f, 0.0f, 1.0f,
			 0.6f,  0.0f, 0.0f, 1.0f
		};
		addAttribute(1u, VK_FORMAT_R32G32B32A32_SFLOAT, deUint32(sizeof(float) * 4), 6, colors);
	}
}

void BuiltinInputVariationsCaseInstance::updatePushConstants (vk::VkCommandBuffer commandBuffer, vk::VkPipelineLayout pipelineLayout)
{
	if (m_shaderInputTypes & SHADER_INPUT_CONSTANT_BIT)
	{
		const DeviceInterface& vk = m_context.getDeviceInterface();
		vk.cmdPushConstants(commandBuffer, pipelineLayout, VK_SHADER_STAGE_FRAGMENT_BIT, 0, sizeof(Vec4), &m_constantColor);
	}
}

class BuiltinInputVariationsCase : public TestCase
{
public:
								BuiltinInputVariationsCase	(TestContext& testCtx, const string& name, const string& description, const ShaderInputTypes shaderInputTypes);
	virtual						~BuiltinInputVariationsCase	(void);

	void						initPrograms				(SourceCollections& dst) const;
	TestInstance*				createInstance				(Context& context) const;

private:
								BuiltinInputVariationsCase	(const BuiltinInputVariationsCase&);	// not allowed!
	BuiltinInputVariationsCase&	operator=					(const BuiltinInputVariationsCase&);	// not allowed!
	const ShaderInputTypes		m_shaderInputTypes;
};

BuiltinInputVariationsCase::BuiltinInputVariationsCase (TestContext& testCtx, const string& name, const string& description, ShaderInputTypes shaderInputTypes)
	: TestCase				(testCtx, name, description)
	, m_shaderInputTypes	(shaderInputTypes)
{
}

BuiltinInputVariationsCase::~BuiltinInputVariationsCase (void)
{
}

void BuiltinInputVariationsCase::initPrograms (SourceCollections& dst) const
{
	map<string, string>			vertexParams;
	map<string, string>			fragmentParams;
	const tcu::StringTemplate	vertexCodeTemplate		(
		"#version 450\n"
		"layout(location = 0) in highp vec4 a_position;\n"
		"out gl_PerVertex {\n"
		"	vec4 gl_Position;\n"
		"};\n"
		"${VARYING_DECL}"
		"void main (void)\n"
		"{\n"
		"    gl_Position = a_position;\n"
		"    ${VARYING_USAGE}"
		"}\n");

	const tcu::StringTemplate	fragmentCodeTemplate	(
		"#version 450\n"
		"${VARYING_DECL}"
		"${CONSTANT_DECL}"
		"layout(location = 0) out highp vec4 o_color;\n"
		"void main (void)\n"
		"{\n"
		"    o_color = vec4(0.1, 0.2, 0.3, 1.0);\n"
		"    ${BUILTIN_USAGE}"
		"    ${VARYING_USAGE}"
		"    ${CONSTANT_USAGE}"
		"}\n");

	vertexParams["VARYING_DECL"]		=
		m_shaderInputTypes & SHADER_INPUT_VARYING_BIT	? "layout(location = 1) in highp vec4 a_color;\n"
														  "layout(location = 0) out highp vec4 v_color;\n"
														: "";

	vertexParams["VARYING_USAGE"]		=
		m_shaderInputTypes & SHADER_INPUT_VARYING_BIT	? "v_color = a_color;\n"
														: "";

	fragmentParams["VARYING_DECL"]		=
		m_shaderInputTypes & SHADER_INPUT_VARYING_BIT	? "layout(location = 0) in highp vec4 a_color;\n"
														: "";

	fragmentParams["CONSTANT_DECL"]		=
		m_shaderInputTypes & SHADER_INPUT_CONSTANT_BIT	? "layout(push_constant) uniform PCBlock {\n"
														  "  vec4 color;\n"
														  "} pc;\n"
														: "";

	fragmentParams["BUILTIN_USAGE"]		=
		m_shaderInputTypes & SHADER_INPUT_BUILTIN_BIT	? "if (gl_FrontFacing)\n"
														: "";

	fragmentParams["VARYING_USAGE"]		=
		m_shaderInputTypes & SHADER_INPUT_VARYING_BIT	? "o_color += vec4(a_color.xyz, 0.0);\n"
														: "o_color += vec4(0.3, 0.2, 0.1, 0.0);\n";


	fragmentParams["CONSTANT_USAGE"]	=
		m_shaderInputTypes & SHADER_INPUT_CONSTANT_BIT	? "o_color += pc.color;\n"
														: "";

	dst.glslSources.add("vert") << glu::VertexSource(vertexCodeTemplate.specialize(vertexParams));
	dst.glslSources.add("frag") << glu::FragmentSource(fragmentCodeTemplate.specialize(fragmentParams));
}

TestInstance* BuiltinInputVariationsCase::createInstance (Context& context) const
{
	return new BuiltinInputVariationsCaseInstance(context, m_shaderInputTypes);
}

} // anonymous

TestCaseGroup* createBuiltinVarTests (TestContext& testCtx)
{
	de::MovePtr<TestCaseGroup> builtinGroup			(new TestCaseGroup(testCtx, "builtin_var", "Shader builtin variable tests."));
	de::MovePtr<TestCaseGroup> simpleGroup			(new TestCaseGroup(testCtx, "simple", "Simple cases."));
	de::MovePtr<TestCaseGroup> inputVariationsGroup	(new TestCaseGroup(testCtx, "input_variations", "Input type variation tests."));
	de::MovePtr<TestCaseGroup> frontFacingGroup		(new TestCaseGroup(testCtx, "frontfacing", "Test gl_Frontfacing keyword."));
	de::MovePtr<TestCaseGroup> fragDepthGroup		(new TestCaseGroup(testCtx, "fragdepth", "Test gl_FragDepth keyword."));
	de::MovePtr<TestCaseGroup> fragCoordMsaaGroup	(new TestCaseGroup(testCtx, "fragcoord_msaa", "Test interation between gl_FragCoord and msaa"));

	simpleGroup->addChild(new BuiltinGlFragCoordXYZCase(testCtx, "fragcoord_xyz", "FragCoord xyz test"));
	simpleGroup->addChild(new BuiltinGlFragCoordWCase(testCtx, "fragcoord_w", "FragCoord w test"));
	simpleGroup->addChild(new BuiltinGlPointCoordCase(testCtx, "pointcoord", "PointCoord test"));

	// FragCoord_msaa
	{
		static const struct FragCoordMsaaCaseList
		{
			const char*				name;
			const char*				description;
			VkSampleCountFlagBits	sampleCount;
		} fragCoordMsaaCaseList[] =
		{
			{ "1_bit",	"Test FragCoord locations with 2 samples", VK_SAMPLE_COUNT_1_BIT },
			{ "2_bit",	"Test FragCoord locations with 2 samples", VK_SAMPLE_COUNT_2_BIT },
			{ "4_bit",	"Test FragCoord locations with 4 samples", VK_SAMPLE_COUNT_4_BIT },
			{ "8_bit",	"Test FragCoord locations with 8 samples", VK_SAMPLE_COUNT_8_BIT },
			{ "16_bit",	"Test FragCoord locations with 16 samples", VK_SAMPLE_COUNT_16_BIT },
			{ "32_bit", "Test FragCoord locations with 32 samples", VK_SAMPLE_COUNT_32_BIT },
			{ "64-bit", "Test FragCoord locaitons with 64 samples", VK_SAMPLE_COUNT_64_BIT }
		};

		for (deUint32 caseNdx = 0; caseNdx < DE_LENGTH_OF_ARRAY(fragCoordMsaaCaseList); caseNdx++)
			fragCoordMsaaGroup->addChild(new BuiltinFragCoordMsaaTestCase(testCtx, fragCoordMsaaCaseList[caseNdx].name, fragCoordMsaaCaseList[caseNdx].description, fragCoordMsaaCaseList[caseNdx].sampleCount));
	}

	// gl_FrontFacing tests
	{
		static const struct PrimitiveTable
		{
			const char*				name;
			const char*				desc;
			VkPrimitiveTopology		primitive;
		} frontfacingCases[] =
		{
			{ "point_list",		"Test that points are frontfacing",							VK_PRIMITIVE_TOPOLOGY_POINT_LIST },
			{ "line_list",		"Test that lines are frontfacing",							VK_PRIMITIVE_TOPOLOGY_LINE_LIST },
			{ "triangle_list",	"Test that triangles can be frontfacing or backfacing",		VK_PRIMITIVE_TOPOLOGY_TRIANGLE_LIST },
			{ "triangle_strip",	"Test that traiangle strips can be front or back facing",	VK_PRIMITIVE_TOPOLOGY_TRIANGLE_STRIP },
			{ "triangle_fan",	"Test that triangle fans can be front or back facing",		VK_PRIMITIVE_TOPOLOGY_TRIANGLE_FAN },
		};

		for (deUint32 ndx = 0; ndx < DE_LENGTH_OF_ARRAY(frontfacingCases); ndx++)
			frontFacingGroup->addChild(new BuiltinGlFrontFacingCase(testCtx, frontfacingCases[ndx].primitive, frontfacingCases[ndx].name, frontfacingCases[ndx].desc));
	}

	// gl_FragDepth
	{
		static const struct PrimitiveTopologyTable
		{
			std::string			name;
			std::string			desc;
			VkPrimitiveTopology	prim;
		} primitiveTopologyTable[] =
		{
			{ "point_list",		"test that points respect gl_fragdepth", VK_PRIMITIVE_TOPOLOGY_POINT_LIST },
			{ "line_list",		"test taht lines respect gl_fragdepth", VK_PRIMITIVE_TOPOLOGY_LINE_LIST },
			{ "triangle_list",	"test that triangles respect gl_fragdepth", VK_PRIMITIVE_TOPOLOGY_TRIANGLE_STRIP },
		};

		static const struct TestCaseTable
		{
			VkFormat				format;
			std::string				name;
			bool					largeDepthEnable;
			bool					depthClampEnable;
			VkSampleCountFlagBits	samples;
		} testCaseTable[] =
		{
			{ VK_FORMAT_D16_UNORM,				"d16_unorm_no_depth_clamp",				false,	false,	VK_SAMPLE_COUNT_1_BIT },
			{ VK_FORMAT_X8_D24_UNORM_PACK32,	"x8_d24_unorm_pack32_no_depth_clamp",	false,	false,	VK_SAMPLE_COUNT_1_BIT },
			{ VK_FORMAT_D32_SFLOAT,				"d32_sfloat_no_depth_clamp",			false,	false,	VK_SAMPLE_COUNT_1_BIT },
			{ VK_FORMAT_D16_UNORM_S8_UINT,		"d16_unorm_s8_uint_no_depth_clamp",		false,	false,	VK_SAMPLE_COUNT_1_BIT },
			{ VK_FORMAT_D24_UNORM_S8_UINT,		"d24_unorm_s8_uint_no_depth_clamp",		false,	false,	VK_SAMPLE_COUNT_1_BIT },
			{ VK_FORMAT_D32_SFLOAT_S8_UINT,		"d32_sfloat_s8_uint_no_depth_clamp",	false,	false,	VK_SAMPLE_COUNT_1_BIT },
			{ VK_FORMAT_D32_SFLOAT,				"d32_sfloat_large_depth",				true,	false,	VK_SAMPLE_COUNT_1_BIT },
			{ VK_FORMAT_D32_SFLOAT,				"d32_sfloat",							false,	true,	VK_SAMPLE_COUNT_1_BIT },
			{ VK_FORMAT_D32_SFLOAT_S8_UINT,		"d32_sfloat_s8_uint",					false,	true,	VK_SAMPLE_COUNT_1_BIT },
			{ VK_FORMAT_D32_SFLOAT,				"d32_sfloat_multisample_2",				false,	false,	VK_SAMPLE_COUNT_2_BIT },
			{ VK_FORMAT_D32_SFLOAT,				"d32_sfloat_multisample_4",				false,	false,	VK_SAMPLE_COUNT_4_BIT },
			{ VK_FORMAT_D32_SFLOAT,				"d32_sfloat_multisample_8",				false,	false,	VK_SAMPLE_COUNT_8_BIT },
			{ VK_FORMAT_D32_SFLOAT,				"d32_sfloat_multisample_16",			false,	false,	VK_SAMPLE_COUNT_16_BIT },
			{ VK_FORMAT_D32_SFLOAT,				"d32_sfloat_multisample_32",			false,	false,	VK_SAMPLE_COUNT_32_BIT },
			{ VK_FORMAT_D32_SFLOAT,				"d32_sfloat_multisample_64",			false,	false,	VK_SAMPLE_COUNT_64_BIT },
		};

		for (deUint32 primNdx = 0;  primNdx < DE_LENGTH_OF_ARRAY(primitiveTopologyTable); primNdx++)
		{
			for (deUint32 caseNdx = 0; caseNdx < DE_LENGTH_OF_ARRAY(testCaseTable); caseNdx++)
				fragDepthGroup->addChild(new BuiltinFragDepthCase(testCtx, (primitiveTopologyTable[primNdx].name+"_" + testCaseTable[caseNdx].name).c_str(), primitiveTopologyTable[primNdx].desc.c_str(),
							primitiveTopologyTable[primNdx].prim, testCaseTable[caseNdx].format, testCaseTable[caseNdx].largeDepthEnable, testCaseTable[caseNdx].depthClampEnable, testCaseTable[caseNdx].samples));

		}
	}

	builtinGroup->addChild(frontFacingGroup.release());
	builtinGroup->addChild(fragDepthGroup.release());
	builtinGroup->addChild(fragCoordMsaaGroup.release());
	builtinGroup->addChild(simpleGroup.release());

	for (deUint16 shaderType = 0; shaderType <= (SHADER_INPUT_BUILTIN_BIT | SHADER_INPUT_VARYING_BIT | SHADER_INPUT_CONSTANT_BIT); ++shaderType)
	{
		inputVariationsGroup->addChild(new BuiltinInputVariationsCase(testCtx, shaderInputTypeToString(shaderType), "Input variation test", shaderType));
	}

	builtinGroup->addChild(inputVariationsGroup.release());
	return builtinGroup.release();
}

} // sr
} // vkt<|MERGE_RESOLUTION|>--- conflicted
+++ resolved
@@ -909,76 +909,8 @@
 
 	// Transfer marker buffer
 	{
-<<<<<<< HEAD
-		const UVec2 copySize		= UVec2(m_renderSize.x() * m_samples, m_renderSize.y());
-		const VkImageMemoryBarrier imageBarrier =
-		{
-			VK_STRUCTURE_TYPE_IMAGE_MEMORY_BARRIER,			// VkStructureType		sType
-			DE_NULL,										// const void*			pNext
-			VK_ACCESS_SHADER_WRITE_BIT,						// VkAccessFlags		srcAccessMask
-			VK_ACCESS_TRANSFER_READ_BIT,					// VkAccessMask			dstAccessMask
-			VK_IMAGE_LAYOUT_GENERAL,						// VkImageLayout		oldLayout
-			VK_IMAGE_LAYOUT_TRANSFER_SRC_OPTIMAL,			// VkImageLayout		newLayout
-			VK_QUEUE_FAMILY_IGNORED,						// uint32_t				srcQueueFamilyIndex
-			VK_QUEUE_FAMILY_IGNORED,						// uint32_t				dstQueueFamilyIndex
-			*markerImage,									// VkImage				image
-			{
-				VK_IMAGE_ASPECT_COLOR_BIT,				// VkImageAspectFlags	aspectMask
-				0u,										// uint32_t				baseMipLevel
-				1u,										// uint32_t				mipLevels
-				0u,										// uint32_t				baseArray
-				1u										// uint32_t				arraySize
-			}
-		};
-
-		const VkBufferMemoryBarrier bufferBarrier =
-		{
-			VK_STRUCTURE_TYPE_BUFFER_MEMORY_BARRIER,		// VkStructureType		sType
-			DE_NULL,										// const void*			pNext
-			VK_ACCESS_TRANSFER_WRITE_BIT,					// VkAccessFlags		srcAccessMask
-			VK_ACCESS_HOST_READ_BIT,						// VkAccessFlags		dstAccessMask
-			VK_QUEUE_FAMILY_IGNORED,						// uint32_t				srcQueueFamilyIndex
-			VK_QUEUE_FAMILY_IGNORED,						// uint32_t				dstQueueFamilyIndex
-			*markerBuffer,									// VkBufer				buffer
-			0u,												// VkDeviceSize			offset
-			VK_WHOLE_SIZE									// VkDeviceSize			size
-		};
-
-		const VkBufferImageCopy bufferImageCopy =
-		{
-			0u,									// VkDeviceSize		bufferOffset
-			copySize.x(),						// uint32_t			bufferRowLength
-			copySize.y(),						// uint32_t			bufferImageHeight
-			{
-				VK_IMAGE_ASPECT_COLOR_BIT,	// VkImageAspectFlags	aspect
-				0u,							// uint32_t				mipLevel
-				0u,							// uint32_t				baseArrayLayer
-				1u							// uint32_t				layerCount
-			},
-			{ 0, 0, 0 },						// VkOffset3D		imageOffset
-			{
-				copySize.x(),				// uint32_t				width
-				copySize.y(),				// uint32_t				height,
-				1u							// uint32_t				depth
-			}
-		};
-
-		beginCommandBuffer(vk, *transferCmdBuffer);
-		vk.cmdPipelineBarrier(*transferCmdBuffer, VK_PIPELINE_STAGE_FRAGMENT_SHADER_BIT, VK_PIPELINE_STAGE_TRANSFER_BIT,
-				(VkDependencyFlags)0,
-				0, (const VkMemoryBarrier*)DE_NULL,
-				0, (const VkBufferMemoryBarrier*)DE_NULL,
-				1, &imageBarrier);
-		vk.cmdCopyImageToBuffer(*transferCmdBuffer, *markerImage, VK_IMAGE_LAYOUT_TRANSFER_SRC_OPTIMAL, *markerBuffer, 1u, &bufferImageCopy);
-		vk.cmdPipelineBarrier(*transferCmdBuffer, VK_PIPELINE_STAGE_TRANSFER_BIT, VK_PIPELINE_STAGE_HOST_BIT,
-				(VkDependencyFlags)0,
-				0, (const VkMemoryBarrier*)DE_NULL,
-				1, &bufferBarrier,
-				0, (const VkImageMemoryBarrier*)DE_NULL);
-=======
 		beginCommandBuffer(vk, *transferCmdBuffer);
 		copyImageToBuffer(vk, *transferCmdBuffer, *markerImage, *markerBuffer, tcu::IVec2(m_renderSize.x() * m_samples, m_renderSize.y()), VK_ACCESS_SHADER_WRITE_BIT, VK_IMAGE_LAYOUT_GENERAL);
->>>>>>> 055f40e9
 		endCommandBuffer(vk, *transferCmdBuffer);
 
 		submitCommandsAndWait(vk, device, queue, transferCmdBuffer.get());
@@ -992,62 +924,6 @@
 		copyImageToBuffer(vk, *transferCmdBuffer, *depthResolveImage, *validationBuffer, tcu::IVec2(m_renderSize.x() * m_samples, m_renderSize.y()), VK_ACCESS_SHADER_WRITE_BIT, VK_IMAGE_LAYOUT_GENERAL);
 		endCommandBuffer(vk, *transferCmdBuffer);
 
-<<<<<<< HEAD
-		const VkImageMemoryBarrier imageBarrier =
-		{
-			VK_STRUCTURE_TYPE_IMAGE_MEMORY_BARRIER,				// VkStructureType		sType
-			DE_NULL,											// const void*			pNext
-			VK_ACCESS_SHADER_WRITE_BIT,							// VkAccessFlags		srcAccessMask
-			VK_ACCESS_TRANSFER_READ_BIT,						// VkAccessFlags		dstAccessMask
-			VK_IMAGE_LAYOUT_GENERAL,							// VkImageLayout		oldLayout
-			VK_IMAGE_LAYOUT_TRANSFER_SRC_OPTIMAL,				// VkImageLayout		newLayout
-			VK_QUEUE_FAMILY_IGNORED,							// uint32_t				srcQueueFamilyIndex
-			VK_QUEUE_FAMILY_IGNORED,							// uint32_t				dstQueueFamilyIndex
-			*depthResolveImage,									// VkImage				image
-			{
-				VK_IMAGE_ASPECT_COLOR_BIT,				// VkImageAspectFlags	aspectMask
-				0u,										// uint32_t				baseMipLevel
-				1u,										// uint32_t				mipLevels,
-				0u,										// uint32_t				baseArray
-				1u,										// uint32_t				arraySize
-			}
-		};
-
-		const VkBufferImageCopy bufferImageCopy =
-		{
-			0u,													// VkDeviceSize			bufferOffset
-			m_samples * m_renderSize.x(),						// uint32_t				bufferRowLength
-			m_renderSize.y(),									// uint32_t				bufferImageHeight
-			{
-				VK_IMAGE_ASPECT_COLOR_BIT,				// VkImageAspectFlags	aspect
-				0u,										// uint32_t				mipLevel
-				0u,										// uint32_t				baseArrayLayer
-				1u										// uint32_t				layerCount
-			},
-			{ 0, 0, 0 },										// VkOffset3D			imageOffset
-			{
-				m_samples * m_renderSize.x(),			// uint32_t				width
-				m_renderSize.y(),						// uint32_t				height
-				1u										// uint32_t				depth
-			}
-		};
-
-		beginCommandBuffer(vk, *transferCmdBuffer, 0u);
-		vk.cmdPipelineBarrier(*transferCmdBuffer, VK_PIPELINE_STAGE_FRAGMENT_SHADER_BIT, VK_PIPELINE_STAGE_TRANSFER_BIT,
-				(VkDependencyFlags)0,
-				0, (const VkMemoryBarrier*)DE_NULL,
-				0, (const VkBufferMemoryBarrier*)DE_NULL,
-				1, &imageBarrier);
-		vk.cmdCopyImageToBuffer(*transferCmdBuffer, *depthResolveImage, VK_IMAGE_LAYOUT_TRANSFER_SRC_OPTIMAL, *validationBuffer, 1u, &bufferImageCopy);
-		vk.cmdPipelineBarrier(*transferCmdBuffer, VK_PIPELINE_STAGE_TRANSFER_BIT, VK_PIPELINE_STAGE_HOST_BIT,
-				(VkDependencyFlags)0,
-				0, (const VkMemoryBarrier*)DE_NULL,
-				1, &bufferBarrier,
-				0, (const VkImageMemoryBarrier*)DE_NULL);
-		endCommandBuffer(vk, *transferCmdBuffer);
-
-=======
->>>>>>> 055f40e9
 		submitCommandsAndWait(vk, device, queue, transferCmdBuffer.get());
 
 		invalidateMappedMemoryRange(vk, device, validationAlloc->getMemory(), validationAlloc->getOffset(), VK_WHOLE_SIZE);
@@ -1378,75 +1254,8 @@
 
 	// Transfer location image to buffer
 	{
-<<<<<<< HEAD
-		const VkImageMemoryBarrier imageBarrier =
-		{
-			VK_STRUCTURE_TYPE_IMAGE_MEMORY_BARRIER,			// VkStructureType		sType
-			DE_NULL,										// const void*			pNext
-			VK_ACCESS_SHADER_WRITE_BIT,						// VkAccessFlags		srcAccessMask
-			VK_ACCESS_TRANSFER_READ_BIT,					// VkAccessMask			dstAccessMask
-			VK_IMAGE_LAYOUT_GENERAL,						// VkImageLayout		oldLayout
-			VK_IMAGE_LAYOUT_TRANSFER_SRC_OPTIMAL,			// VkImageLayout		newLayout
-			VK_QUEUE_FAMILY_IGNORED,						// uint32_t				srcQueueFamilyIndex
-			VK_QUEUE_FAMILY_IGNORED,						// uint32_t				dstQueueFamilyIndex
-			*outputImage,									// VkImage				image
-			{
-				VK_IMAGE_ASPECT_COLOR_BIT,				// VkImageAspectFlags	aspectMask
-				0u,										// uint32_t				baseMipLevel
-				1u,										// uint32_t				mipLevels
-				0u,										// uint32_t				baseArray
-				1u										// uint32_t				arraySize
-			}
-		};
-
-		const VkBufferMemoryBarrier bufferBarrier =
-		{
-			VK_STRUCTURE_TYPE_BUFFER_MEMORY_BARRIER,		// VkStructureType		sType
-			DE_NULL,										// const void*			pNext
-			VK_ACCESS_TRANSFER_WRITE_BIT,					// VkAccessFlags		srcAccessMask
-			VK_ACCESS_HOST_READ_BIT,						// VkAccessFlags		dstAccessMask
-			VK_QUEUE_FAMILY_IGNORED,						// uint32_t				srcQueueFamilyIndex
-			VK_QUEUE_FAMILY_IGNORED,						// uint32_t				dstQueueFamilyIndex
-			*sampleLocationBuffer,							// VkBufer				buffer
-			0u,												// VkDeviceSize			offset
-			VK_WHOLE_SIZE									// VkDeviceSize			size
-		};
-
-		const VkBufferImageCopy bufferImageCopy =
-		{
-			0u,									// VkDeviceSize		bufferOffset
-			m_sampleCount * m_renderSize.x(),	// uint32_t			bufferRowLength
-			m_renderSize.y(),					// uint32_t			bufferImageHeight
-			{
-				VK_IMAGE_ASPECT_COLOR_BIT,	// VkImageAspectFlags	aspect
-				0u,							// uint32_t				mipLevel
-				0u,							// uint32_t				baseArrayLayer
-				1u							// uint32_t				layerCount
-			},
-			{ 0, 0, 0 },						// VkOffset3D		imageOffset
-			{
-				m_sampleCount * m_renderSize.x(),	// uint32_t				width
-				m_renderSize.y(),			// uint32_t				height,
-				1u							// uint32_t				depth
-			}
-		};
-
-		beginCommandBuffer(vk, *transferCmdBuffer);
-		vk.cmdPipelineBarrier(*transferCmdBuffer, VK_PIPELINE_STAGE_FRAGMENT_SHADER_BIT, VK_PIPELINE_STAGE_TRANSFER_BIT,
-				(VkDependencyFlags)0,
-				0, (const VkMemoryBarrier*)DE_NULL,
-				0, (const VkBufferMemoryBarrier*)DE_NULL,
-				1, &imageBarrier);
-		vk.cmdCopyImageToBuffer(*transferCmdBuffer, *outputImage, VK_IMAGE_LAYOUT_TRANSFER_SRC_OPTIMAL, *sampleLocationBuffer, 1u, &bufferImageCopy);
-		vk.cmdPipelineBarrier(*transferCmdBuffer, VK_PIPELINE_STAGE_TRANSFER_BIT, VK_PIPELINE_STAGE_HOST_BIT,
-				(VkDependencyFlags)0,
-				0, (const VkMemoryBarrier*)DE_NULL,
-				1, &bufferBarrier,
-				0, (const VkImageMemoryBarrier*)DE_NULL);
-=======
 		beginCommandBuffer(vk, *transferCmdBuffer);
 		copyImageToBuffer(vk, *transferCmdBuffer, *outputImage, *sampleLocationBuffer, tcu::IVec2(m_renderSize.x() * m_sampleCount, m_renderSize.y()), VK_ACCESS_SHADER_WRITE_BIT, VK_IMAGE_LAYOUT_GENERAL);
->>>>>>> 055f40e9
 		endCommandBuffer(vk, *transferCmdBuffer);
 
 		submitCommandsAndWait(vk, device, queue, transferCmdBuffer.get());
