--- conflicted
+++ resolved
@@ -46,10 +46,7 @@
 	}
 	tests[] =
 	{
-<<<<<<< HEAD
-=======
 		{	"always-false-if-with-discard-return.amber",	"always-false-if-with-discard-return",	"A fragment shader with discard keyword and a return"									},
->>>>>>> b3507875
 		{	"barrier-in-loop-with-break.amber",				"barrier-in-loop-with-break",			"A compute shader with a barrier in a loop with a break"								},
 		{	"color-write-in-loop.amber",					"color-write-in-loop",					"A fragment shader that writes to color in a loop"										},
 		{	"continue-and-merge.amber",						"continue-and-merge",					"A fragment shader with two nested loops"												},
@@ -57,10 +54,7 @@
 		{	"control-flow-switch.amber",					"control-flow-switch",					"A fragment shader with somewhat complex control flow and a switch"						},
 		{	"dead-barriers-in-loops.amber",					"dead-barriers-in-loops",				"A compute shader with dead barriers"													},
 		{	"dead-struct-init.amber",						"dead-struct-init",						"A fragment shader that uses struct initializers"										},
-<<<<<<< HEAD
-=======
 		{	"disc-and-add-in-func-in-loop.amber",			"disc-and-add-in-func-in-loop",			"A fragment shader with discard and add in function in loop"							},
->>>>>>> b3507875
 		{	"discard-continue-return.amber",				"discard-continue-return",				"A fragment shader with a discard, continue, and return"								},
 		{	"do-while-loop-in-conditionals.amber",			"do-while-loop-in-conditionals",		"A fragment shader with do-while loop in conditional nest"								},
 		{	"early-return-and-barrier.amber",				"early-return-and-barrier",				"A compute shader with an early return and a barrier"									},
@@ -83,11 +77,8 @@
 		{	"return-in-loop-in-function.amber",				"return-in-loop-in-function",			"A fragment shader with early return from loop in function"								},
 		{	"similar-nested-ifs.amber",						"similar-nested-ifs",					"A fragment shader with similar nested ifs and loops"									},
 		{	"struct-used-as-temporary.amber",				"struct-used-as-temporary",				"A fragment shader that uses a temporary struct variable"								},
-<<<<<<< HEAD
-=======
 		{	"switch-if-discard.amber",						"switch-if-discard",					"A fragment shader with a switch, if, and discard"										},
 		{	"switch-with-empty-if-false.amber",				"switch-with-empty-if-false",			"A fragment shader with always false if in switch statement"							},
->>>>>>> b3507875
 		{	"swizzle-struct-init-min.amber",				"swizzle-struct-init-min",				"A fragment shader that uses vector swizzles, struct initializers, and min"				},
 		{	"two-loops-matrix.amber",						"two-loops-matrix",						"A fragment shader with two loops and some matrices"									},
 		{	"two-loops-set-struct.amber",					"two-loops-set-struct",					"A fragment shader with two loops that write to a struct"								},
@@ -96,10 +87,7 @@
 		{	"unreachable-continue-statement.amber",			"unreachable-continue-statement",		"A fragment shader with unreachable continue statement"									},
 		{	"unreachable-loops.amber",						"unreachable-loops",					"Fragment shader that writes red despite unreachable loops"								},
 		{	"unreachable-loops-in-switch.amber",			"unreachable-loops-in-switch",			"A fragment shader with unreachable loops in a switch"									},
-<<<<<<< HEAD
-=======
 		{	"unreachable-return-in-loop.amber",				"unreachable-return-in-loop",			"A fragment shader with an unreachable return in a loop"								},
->>>>>>> b3507875
 		{	"while-inside-switch.amber",					"while-inside-switch",					"A fragment shader that uses a while loop inside a switch"								},
 		{	"write-before-break.amber",						"write-before-break",					"Fragment shader that writes red before loop break"										},
 		{	"write-red-after-search.amber",					"write-red-after-search",				"A fragment shader performing a search computation, then writing red regardless"		},
