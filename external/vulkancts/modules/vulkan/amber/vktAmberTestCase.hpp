#ifndef _VKTAMBERTESTCASE_HPP
#define _VKTAMBERTESTCASE_HPP
/*------------------------------------------------------------------------
 * Vulkan Conformance Tests
 * ------------------------
 *
 * Copyright (c) 2019 Google LLC
 * Copyright (c) 2019 The Khronos Group Inc.
 *
 * Licensed under the Apache License, Version 2.0 (the "License");
 * you may not use this file except in compliance with the License.
 * You may obtain a copy of the License at
 *
 *      http://www.apache.org/licenses/LICENSE-2.0
 *
 * Unless required by applicable law or agreed to in writing, software
 * distributed under the License is distributed on an "AS IS" BASIS,
 * WITHOUT WARRANTIES OR CONDITIONS OF ANY KIND, either express or implied.
 * See the License for the specific language governing permissions and
 * limitations under the License.
 *
 *//*!
 * \file
 * \brief Functional tests using amber
 *//*--------------------------------------------------------------------*/

#include <string>
#include <set>
<<<<<<< HEAD
=======
#include "amber/recipe.h"
>>>>>>> 46270b03
#include "tcuDefs.hpp"
#include "tcuTestCase.hpp"
#include "vkSpirVProgram.hpp"
#include "vktTestCase.hpp"

namespace amber { class Recipe; }

namespace vkt
{
namespace cts_amber
{

class AmberTestInstance : public TestInstance
{
public:
	AmberTestInstance	(Context&		context,
						 amber::Recipe*	recipe)
		: TestInstance(context), m_recipe(recipe)
	{
	}

	virtual tcu::TestStatus iterate (void);

private:
  amber::Recipe* m_recipe;
};

class AmberTestCase : public TestCase
{
public:
	AmberTestCase	(tcu::TestContext&	testCtx,
					 const char*		name,
					 const char*		description);

	virtual ~AmberTestCase (void);

	virtual TestInstance* createInstance (Context& ctx) const;

	// Check that the Vulkan implementation supports this test.
	// We have the principle that client code in dEQP should independently
	// determine if the test should be supported:
<<<<<<< HEAD
	//  - If any of the extensions registered via |addRequirement| is not
	//    supported then throw a NotSupported exception.
=======
	//  - If any of the extensions registered via
	//    |addRequiredDeviceExtension| is not supported then throw a
	//    NotSupported exception.
>>>>>>> 46270b03
	//  - Otherwise, we do a secondary sanity check depending on code inside
	//    Amber itself: if the Amber test says it is not supported, then
	//    throw an internal error exception.
	virtual void checkSupport(Context& ctx) const; // override

<<<<<<< HEAD
	bool parse(const char* category, const std::string& filename);
=======
	bool parse(const char* category, const char* filename);
>>>>>>> 46270b03
	void initPrograms(vk::SourceCollections& programCollection) const;
	// If the test case uses SPIR-V Assembly, use these build options.
	// Otherwise, defaults to target Vulkan 1.0, SPIR-V 1.0.
	void setSpirVAsmBuildOptions(const vk::SpirVAsmBuildOptions& asm_options);

	// Add a require device extension, to be checked in checkSupport.
	void addRequiredDeviceExtension(const std::string& ext);

	// Add a required instance extension, device extension, or feature bit.
	// A feature bit is represented by a string of form "<structure>.<feature>", where
	// the structure name matches the Vulkan spec, but without the leading "VkPhysicalDevice".
	// An example entry is: "VariablePointerFeatures.variablePointers".
	// An instance or device extension will not have a period in its name.
	void addRequirement(const std::string& requirement);

private:
	amber::Recipe* m_recipe;
<<<<<<< HEAD

	// Instance and device extensions required by the test.
	// We don't differentiate between the two:  We consider the requirement
	// satisfied if the string is registered as either an instance or device
	// extension.  Use a set for consistent ordering.
	std::set<std::string> m_required_extensions;

	// Features required by the test.
	// A feature bit is represented by a string of form "<structure>.<feature>", where
	// the structure name matches the Vulkan spec, but without the leading "VkPhysicalDevice".
	// An example entry is: "VariablePointerFeatures.variablePointers".
	// Use a set for consistent ordering.
	std::set<std::string> m_required_features;
=======
	vk::SpirVAsmBuildOptions m_asm_options;
	std::set<std::string> m_required_device_extensions;
>>>>>>> 46270b03
};

AmberTestCase* createAmberTestCase (tcu::TestContext&				testCtx,
									const char*						name,
									const char*						description,
									const char*						category,
									const std::string&				filename,
									const std::vector<std::string>	requirements = std::vector<std::string>());

} // cts_amber
} // vkt

#endif // _VKTAMBERTESTCASE_HPP<|MERGE_RESOLUTION|>--- conflicted
+++ resolved
@@ -26,10 +26,6 @@
 
 #include <string>
 #include <set>
-<<<<<<< HEAD
-=======
-#include "amber/recipe.h"
->>>>>>> 46270b03
 #include "tcuDefs.hpp"
 #include "tcuTestCase.hpp"
 #include "vkSpirVProgram.hpp"
@@ -71,31 +67,19 @@
 	// Check that the Vulkan implementation supports this test.
 	// We have the principle that client code in dEQP should independently
 	// determine if the test should be supported:
-<<<<<<< HEAD
-	//  - If any of the extensions registered via |addRequirement| is not
-	//    supported then throw a NotSupported exception.
-=======
 	//  - If any of the extensions registered via
 	//    |addRequiredDeviceExtension| is not supported then throw a
 	//    NotSupported exception.
->>>>>>> 46270b03
 	//  - Otherwise, we do a secondary sanity check depending on code inside
 	//    Amber itself: if the Amber test says it is not supported, then
 	//    throw an internal error exception.
 	virtual void checkSupport(Context& ctx) const; // override
 
-<<<<<<< HEAD
 	bool parse(const char* category, const std::string& filename);
-=======
-	bool parse(const char* category, const char* filename);
->>>>>>> 46270b03
 	void initPrograms(vk::SourceCollections& programCollection) const;
 	// If the test case uses SPIR-V Assembly, use these build options.
 	// Otherwise, defaults to target Vulkan 1.0, SPIR-V 1.0.
 	void setSpirVAsmBuildOptions(const vk::SpirVAsmBuildOptions& asm_options);
-
-	// Add a require device extension, to be checked in checkSupport.
-	void addRequiredDeviceExtension(const std::string& ext);
 
 	// Add a required instance extension, device extension, or feature bit.
 	// A feature bit is represented by a string of form "<structure>.<feature>", where
@@ -106,7 +90,7 @@
 
 private:
 	amber::Recipe* m_recipe;
-<<<<<<< HEAD
+	vk::SpirVAsmBuildOptions m_asm_options;
 
 	// Instance and device extensions required by the test.
 	// We don't differentiate between the two:  We consider the requirement
@@ -120,10 +104,6 @@
 	// An example entry is: "VariablePointerFeatures.variablePointers".
 	// Use a set for consistent ordering.
 	std::set<std::string> m_required_features;
-=======
-	vk::SpirVAsmBuildOptions m_asm_options;
-	std::set<std::string> m_required_device_extensions;
->>>>>>> 46270b03
 };
 
 AmberTestCase* createAmberTestCase (tcu::TestContext&				testCtx,
