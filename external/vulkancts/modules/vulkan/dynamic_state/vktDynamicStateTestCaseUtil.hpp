--- conflicted
+++ resolved
@@ -59,36 +59,22 @@
 {
 public:
 	InstanceFactory (tcu::TestContext& testCtx, const std::string& name, const std::string& desc,
-<<<<<<< HEAD
+		const vk::PipelineConstructionType pipelineConstructionType,
 		const ShaderMap& shaderPaths)
-		: TestCase		(testCtx, name, desc)
-		, m_shaderPaths (shaderPaths)
-		, m_support		()
-=======
-		const vk::PipelineConstructionType pipelineConstructionType,
-		const std::map<glu::ShaderType, const char*> shaderPaths)
 		: TestCase						(testCtx, name, desc)
 		, m_pipelineConstructionType	(pipelineConstructionType)
 		, m_shaderPaths					(shaderPaths)
 		, m_support						()
->>>>>>> 609cce79
 	{
 	}
 
 	InstanceFactory (tcu::TestContext& testCtx, const std::string& name, const std::string& desc,
-<<<<<<< HEAD
+		const vk::PipelineConstructionType pipelineConstructionType,
 		const ShaderMap& shaderPaths, const Support& support)
-		: TestCase		(testCtx, name, desc)
-		, m_shaderPaths (shaderPaths)
-		, m_support		(support)
-=======
-		const vk::PipelineConstructionType pipelineConstructionType,
-		const std::map<glu::ShaderType, const char*> shaderPaths, const Support& support)
-		: TestCase							(testCtx, name, desc)
-		, m_pipelineConstructionType		(pipelineConstructionType)
-		, m_shaderPaths						(shaderPaths)
-		, m_support							(support)
->>>>>>> 609cce79
+		: TestCase						(testCtx, name, desc)
+		, m_pipelineConstructionType	(pipelineConstructionType)
+		, m_shaderPaths					(shaderPaths)
+		, m_support						(support)
 	{
 	}
 
