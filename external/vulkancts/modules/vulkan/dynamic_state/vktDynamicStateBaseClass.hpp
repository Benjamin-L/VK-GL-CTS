#ifndef _VKTDYNAMICSTATEBASECLASS_HPP
#define _VKTDYNAMICSTATEBASECLASS_HPP
/*------------------------------------------------------------------------
 * Vulkan Conformance Tests
 * ------------------------
 *
 * Copyright (c) 2015 The Khronos Group Inc.
 * Copyright (c) 2015 Intel Corporation
 *
 * Licensed under the Apache License, Version 2.0 (the "License");
 * you may not use this file except in compliance with the License.
 * You may obtain a copy of the License at
 *
 *      http://www.apache.org/licenses/LICENSE-2.0
 *
 * Unless required by applicable law or agreed to in writing, software
 * distributed under the License is distributed on an "AS IS" BASIS,
 * WITHOUT WARRANTIES OR CONDITIONS OF ANY KIND, either express or implied.
 * See the License for the specific language governing permissions and
 * limitations under the License.
 *
 *//*!
 * \file
 * \brief Dynamic State Tests - Base Class
 *//*--------------------------------------------------------------------*/

#include "tcuDefs.hpp"
#include "vktTestCase.hpp"

#include "vktDynamicStateTestCaseUtil.hpp"
#include "vktDrawImageObjectUtil.hpp"
#include "vktDrawBufferObjectUtil.hpp"
#include "vktDrawCreateInfoUtil.hpp"
#include "vkPipelineConstructionUtil.hpp"

namespace vkt
{
namespace DynamicState
{

class DynamicStateBaseClass : public TestInstance
{
public:
	DynamicStateBaseClass (Context& context,
						   vk::PipelineConstructionType pipelineConstructionType,
						   const char* vertexShaderName,
						   const char* fragmentShaderName,
						   const char* meshShaderName = nullptr);

protected:
	void					initialize						(void);

	virtual void			initRenderPass					(const vk::VkDevice				device);
	virtual void			initFramebuffer					(const vk::VkDevice				device);
	virtual void			initPipeline					(const vk::VkDevice				device);

	virtual tcu::TestStatus iterate							(void);

	void					beginRenderPass					(void);

	void					beginRenderPassWithClearColor	(const vk::VkClearColorValue&	clearColor,
															 const bool						skipBeginCmdBuffer	= false);

	void					setDynamicViewportState			(const deUint32					width,
															const deUint32					height);

	void					setDynamicViewportState			(deUint32						viewportCount,
															 const vk::VkViewport*			pViewports,
															 const vk::VkRect2D*			pScissors);

	void					setDynamicRasterizationState	(const float					lineWidth = 1.0f,
															 const float					depthBiasConstantFactor = 0.0f,
															 const float					depthBiasClamp = 0.0f,
															 const float					depthBiasSlopeFactor = 0.0f);

	void					setDynamicBlendState			(const float					const1 = 0.0f, const float const2 = 0.0f,
															 const float					const3 = 0.0f, const float const4 = 0.0f);

	void					setDynamicDepthStencilState		(const float					minDepthBounds = 0.0f,
															 const float					maxDepthBounds = 1.0f,
															 const deUint32					stencilFrontCompareMask = 0xffffffffu,
															 const deUint32					stencilFrontWriteMask = 0xffffffffu,
															 const deUint32					stencilFrontReference = 0,
															 const deUint32					stencilBackCompareMask = 0xffffffffu,
															 const deUint32					stencilBackWriteMask = 0xffffffffu,
															 const deUint32					stencilBackReference = 0);

#ifndef CTS_USES_VULKANSC
	void					pushVertexOffset				(const uint32_t					vertexOffset,
															 const vk::VkPipelineLayout		pipelineLayout,
															 const vk::VkShaderStageFlags	stageFlags = vk::VK_SHADER_STAGE_MESH_BIT_EXT);
#endif // CTS_USES_VULKANSC

	enum
	{
		WIDTH       = 128,
		HEIGHT      = 128
	};

	vk::VkFormat											m_colorAttachmentFormat;

	vk::VkPrimitiveTopology									m_topology;

	const vk::DeviceInterface&								m_vk;

<<<<<<< HEAD
	vk::Move<vk::VkDescriptorPool>					m_descriptorPool;
	vk::Move<vk::VkDescriptorSetLayout>				m_setLayout;
	vk::Move<vk::VkPipelineLayout>					m_pipelineLayout;
	vk::Move<vk::VkDescriptorSet>					m_descriptorSet;
	vk::GraphicsPipelineWrapper						m_pipeline;
=======
	vk::GraphicsPipelineWrapper								m_pipeline;
	vk::Move<vk::VkPipelineLayout>							m_pipelineLayout;
>>>>>>> 06c4f327

	de::SharedPtr<Draw::Image>								m_colorTargetImage;
	vk::Move<vk::VkImageView>								m_colorTargetView;

	Draw::PipelineCreateInfo::VertexInputState				m_vertexInputState;
	de::SharedPtr<Draw::Buffer>								m_vertexBuffer;

	vk::Move<vk::VkCommandPool>								m_cmdPool;
	vk::Move<vk::VkCommandBuffer>							m_cmdBuffer;

	vk::Move<vk::VkFramebuffer>								m_framebuffer;
	vk::Move<vk::VkRenderPass>								m_renderPass;

<<<<<<< HEAD
	const std::string								m_vertexShaderName;
	const std::string								m_fragmentShaderName;
	const std::string								m_meshShaderName;
	std::vector<PositionColorVertex>				m_data;
	bool											m_isMesh;
=======
	const std::string										m_vertexShaderName;
	const std::string										m_fragmentShaderName;
	std::vector<PositionColorVertex>						m_data;

	Draw::PipelineCreateInfo::ColorBlendState::Attachment	m_attachmentState;
>>>>>>> 06c4f327
};

} // DynamicState
} // vkt

#endif // _VKTDYNAMICSTATEBASECLASS_HPP<|MERGE_RESOLUTION|>--- conflicted
+++ resolved
@@ -103,16 +103,11 @@
 
 	const vk::DeviceInterface&								m_vk;
 
-<<<<<<< HEAD
-	vk::Move<vk::VkDescriptorPool>					m_descriptorPool;
-	vk::Move<vk::VkDescriptorSetLayout>				m_setLayout;
-	vk::Move<vk::VkPipelineLayout>					m_pipelineLayout;
-	vk::Move<vk::VkDescriptorSet>					m_descriptorSet;
-	vk::GraphicsPipelineWrapper						m_pipeline;
-=======
+	vk::Move<vk::VkDescriptorPool>							m_descriptorPool;
+	vk::Move<vk::VkDescriptorSetLayout>						m_setLayout;
+	vk::Move<vk::VkPipelineLayout>							m_pipelineLayout;
+	vk::Move<vk::VkDescriptorSet>							m_descriptorSet;
 	vk::GraphicsPipelineWrapper								m_pipeline;
-	vk::Move<vk::VkPipelineLayout>							m_pipelineLayout;
->>>>>>> 06c4f327
 
 	de::SharedPtr<Draw::Image>								m_colorTargetImage;
 	vk::Move<vk::VkImageView>								m_colorTargetView;
@@ -126,19 +121,13 @@
 	vk::Move<vk::VkFramebuffer>								m_framebuffer;
 	vk::Move<vk::VkRenderPass>								m_renderPass;
 
-<<<<<<< HEAD
-	const std::string								m_vertexShaderName;
-	const std::string								m_fragmentShaderName;
-	const std::string								m_meshShaderName;
-	std::vector<PositionColorVertex>				m_data;
-	bool											m_isMesh;
-=======
 	const std::string										m_vertexShaderName;
 	const std::string										m_fragmentShaderName;
+	const std::string										m_meshShaderName;
 	std::vector<PositionColorVertex>						m_data;
+	bool													m_isMesh;
 
 	Draw::PipelineCreateInfo::ColorBlendState::Attachment	m_attachmentState;
->>>>>>> 06c4f327
 };
 
 } // DynamicState
