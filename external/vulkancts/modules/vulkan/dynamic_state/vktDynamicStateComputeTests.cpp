--- conflicted
+++ resolved
@@ -637,45 +637,21 @@
 			"VK_NV_shading_rate_image",
 		};
 
-<<<<<<< HEAD
-#ifndef CTS_USES_VULKANSC
-			VkPhysicalDeviceShadingRateImageFeaturesNV			shadingRateImageFeatures = initVulkanStructure();
-			VkPhysicalDeviceFeatures2							features2 = initVulkanStructure(&shadingRateImageFeatures);
-
-			context.getInstanceInterface().getPhysicalDeviceFeatures2(context.getPhysicalDevice(), &features2);
-#endif // CTS_USES_VULKANSC
-
-			const VkDeviceCreateInfo					deviceCreateInfo =
-			{
-				VK_STRUCTURE_TYPE_DEVICE_CREATE_INFO,							//sType;
-#ifndef CTS_USES_VULKANSC
-				&features2,														//pNext;
-#else
-				DE_NULL,														//pNext;
-#endif // CTS_USES_VULKANSC
-				(VkDeviceCreateFlags)0u,										//flags
-				1,																//queueRecordCount;
-				&queueParams,													//pRequestedQueues;
-				0,																//layerCount;
-				DE_NULL,														//ppEnabledLayerNames;
-				DE_LENGTH_OF_ARRAY(extensions),									// deUint32							enabledExtensionCount;
-				extensions,														// const char* const*				ppEnabledExtensionNames;
-				DE_NULL,														//pEnabledFeatures;
-			};
-
-			Move<VkDevice> device = createCustomDevice(context.getTestContext().getCommandLine().isValidationEnabled(), context.getPlatformInterface(), context.getInstance(), context.getInstanceInterface(), context.getPhysicalDevice(), &deviceCreateInfo);
-			g_singletonDevice = de::SharedPtr<Move<VkDevice>>(new Move<VkDevice>(device));
-		}
-=======
+#ifndef CTS_USES_VULKANSC
 		VkPhysicalDeviceShadingRateImageFeaturesNV	shadingRateImageFeatures	= initVulkanStructure();
 		VkPhysicalDeviceFeatures2					features2					= initVulkanStructure(&shadingRateImageFeatures);
 
 		vki.getPhysicalDeviceFeatures2(physicalDevice, &features2);
+#endif // CTS_USES_VULKANSC
 
 		const VkDeviceCreateInfo deviceCreateInfo =
 		{
 			VK_STRUCTURE_TYPE_DEVICE_CREATE_INFO,					//sType;
+#ifndef CTS_USES_VULKANSC
 			&features2,												//pNext;
+#else
+			DE_NULL,
+#endif // CTS_USES_VULKANSC
 			0u,														//flags
 			1u,														//queueRecordCount;
 			&queueParams,											//pRequestedQueues;
@@ -693,7 +669,6 @@
 	}
 
 	virtual ~ShadingRateImageDeviceHelper () {}
->>>>>>> d158ca4b
 
 	const DeviceInterface&	getDeviceInterface	(void) const override	{ return *m_vkd;				}
 	VkDevice				getDevice			(void) const override	{ return m_device.get();		}
