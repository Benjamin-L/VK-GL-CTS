--- conflicted
+++ resolved
@@ -655,10 +655,7 @@
 									  *m_fragModule,
 									  &pipelinestate::depthStencil)
 			.setupFragmentOutputState(*m_renderPass, 0u, &pipelinestate::blend)
-<<<<<<< HEAD
-=======
 			.setMonolithicPipelineLayout(*m_rectanglePipelineLayout)
->>>>>>> b82b4024
 			.buildPipeline();
 	}
 	const VkPipeline graphicsPipeline = m_rectanglePipelines[staticViewportCount].getPipeline();
@@ -1067,10 +1064,6 @@
 		{
 			context.requireDeviceFunctionality("VK_EXT_extended_dynamic_state");
 		}
-<<<<<<< HEAD
-=======
-
->>>>>>> b82b4024
 		checkPipelineLibraryRequirements(context.getInstanceInterface(), context.getPhysicalDevice(), m_pipelineConstructionType);
 	}
 
@@ -1099,10 +1092,7 @@
 {
 	addChild(new InheritanceTestCase(m_testCtx, m_pipelineConstructionType, kInheritanceDisabled,
 			 "baseline", "Baseline, no viewport/scissor inheritance"));
-<<<<<<< HEAD
 #ifndef CTS_USES_VULKANSC
-=======
->>>>>>> b82b4024
 	addChild(new InheritanceTestCase(m_testCtx, m_pipelineConstructionType, kInheritFromPrimary,
 			 "primary", "Inherit viewport/scissor from calling primary command buffer"));
 	addChild(new InheritanceTestCase(m_testCtx, m_pipelineConstructionType, kInheritFromSecondary,
@@ -1113,10 +1103,7 @@
 			 "primary_with_count", "Inherit viewport/scissor with count from calling primary command buffer"));
 	addChild(new InheritanceTestCase(m_testCtx, m_pipelineConstructionType, kInheritFromSecondaryWithCount,
 			 "secondary_with_count", "Inherit viewport/scissor with count from another secondary command buffer"));
-<<<<<<< HEAD
 #endif // CTS_USES_VULKANSC
-=======
->>>>>>> b82b4024
 }
 
 } // DynamicState
