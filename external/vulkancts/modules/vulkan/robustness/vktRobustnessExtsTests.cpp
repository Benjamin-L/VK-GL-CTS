/*------------------------------------------------------------------------
 * Vulkan Conformance Tests
 * ------------------------
 *
 * Copyright (c) 2017-2019 The Khronos Group Inc.
 * Copyright (c) 2018-2020 NVIDIA Corporation
 *
 * Licensed under the Apache License, Version 2.0 (the "License");
 * you may not use this file except in compliance with the License.
 * You may obtain a copy of the License at
 *
 *	  http://www.apache.org/licenses/LICENSE-2.0
 *
 * Unless required by applicable law or agreed to in writing, software
 * distributed under the License is distributed on an "AS IS" BASIS,
 * WITHOUT WARRANTIES OR CONDITIONS OF ANY KIND, either express or implied.
 * See the License for the specific language governing permissions and
 * limitations under the License.
 *
 *//*!
 * \file
 * \brief Vulkan robustness2 tests
 *//*--------------------------------------------------------------------*/

#include "vktRobustnessExtsTests.hpp"

#include "vkBufferWithMemory.hpp"
#include "vkImageWithMemory.hpp"
#include "vkImageUtil.hpp"
#include "vkQueryUtil.hpp"
#include "vkDeviceUtil.hpp"
#include "vkBuilderUtil.hpp"
#include "vkCmdUtil.hpp"
#include "vkTypeUtil.hpp"
#include "vkObjUtil.hpp"
#include "vkBarrierUtil.hpp"
#include "vktRobustnessUtil.hpp"

#include "vktTestGroupUtil.hpp"
#include "vktTestCase.hpp"

#include "deDefs.h"
#include "deMath.h"
#include "deRandom.h"
#include "deSharedPtr.hpp"
#include "deString.h"

#include "tcuVectorType.hpp"
#include "tcuTestCase.hpp"
#include "tcuTestLog.hpp"

#include <string>
#include <sstream>
#include <algorithm>
#include <limits>

namespace vkt
{
namespace robustness
{
namespace
{
using namespace vk;
using namespace std;
using de::SharedPtr;

enum RobustnessFeatureBits
{
	RF_IMG_ROBUSTNESS		= (1		),
	RF_ROBUSTNESS2			= (1 << 1	),
	SIF_INT64ATOMICS		= (1 << 2	),
	RF_PIPELINE_ROBUSTNESS	= (1 << 3	),
<<<<<<< HEAD
=======
	SBL_SCALAR_BLOCK_LAYOUT	= (1 << 4	),
>>>>>>> 39111d7a
};

using RobustnessFeatures = deUint32;

// Class to wrap a singleton device with the indicated robustness features.
template <RobustnessFeatures FEATURES>
class SingletonDevice
{
	SingletonDevice	(Context& context)
		: m_context(context), m_instanceWrapper(new CustomInstanceWrapper(context, context.getInstanceExtensions())), m_logicalDevice()
	{
		// Note we are already checking the needed features are available in checkSupport().
		VkPhysicalDeviceRobustness2FeaturesEXT				robustness2Features				= initVulkanStructure();
		VkPhysicalDeviceImageRobustnessFeaturesEXT			imageRobustnessFeatures			= initVulkanStructure();
		VkPhysicalDeviceScalarBlockLayoutFeatures			scalarBlockLayoutFeatures		= initVulkanStructure();
		VkPhysicalDeviceShaderImageAtomicInt64FeaturesEXT	shaderImageAtomicInt64Features	= initVulkanStructure();
		VkPhysicalDeviceFeatures2							features2						= initVulkanStructure();

		if (FEATURES & SBL_SCALAR_BLOCK_LAYOUT)
		{
			DE_ASSERT(context.isDeviceFunctionalitySupported("VK_EXT_scalar_block_layout"));
			scalarBlockLayoutFeatures.pNext = features2.pNext;
			features2.pNext = &scalarBlockLayoutFeatures;
		}

		if (FEATURES & RF_IMG_ROBUSTNESS)
		{
			DE_ASSERT(context.isDeviceFunctionalitySupported("VK_EXT_image_robustness"));

			if (!(FEATURES & RF_PIPELINE_ROBUSTNESS))
			{
				imageRobustnessFeatures.pNext = features2.pNext;
				features2.pNext = &imageRobustnessFeatures;
			}
		}

		if (FEATURES & RF_ROBUSTNESS2)
		{
			DE_ASSERT(context.isDeviceFunctionalitySupported("VK_EXT_robustness2"));

			if (!(FEATURES & RF_PIPELINE_ROBUSTNESS))
			{
				robustness2Features.pNext = features2.pNext;
				features2.pNext = &robustness2Features;
			}
		}

#ifndef CTS_USES_VULKANSC
		VkPhysicalDevicePipelineRobustnessFeaturesEXT		pipelineRobustnessFeatures = initVulkanStructure();
		if (FEATURES & RF_PIPELINE_ROBUSTNESS)
		{
			DE_ASSERT(context.isDeviceFunctionalitySupported("VK_EXT_pipeline_robustness"));
			pipelineRobustnessFeatures.pNext = features2.pNext;
			features2.pNext = &pipelineRobustnessFeatures;
		}
#endif

		if (FEATURES & SIF_INT64ATOMICS)
		{
			DE_ASSERT(context.isDeviceFunctionalitySupported("VK_EXT_shader_image_atomic_int64"));
			shaderImageAtomicInt64Features.pNext = features2.pNext;
			features2.pNext = &shaderImageAtomicInt64Features;
		}

		const VkPhysicalDevice physicalDevice = chooseDevice(m_instanceWrapper->instance.getDriver(), m_instanceWrapper->instance, context.getTestContext().getCommandLine());
		m_instanceWrapper->instance.getDriver().getPhysicalDeviceFeatures2(physicalDevice, &features2);
		m_logicalDevice = createRobustBufferAccessDevice(context, m_instanceWrapper->instance, m_instanceWrapper->instance.getDriver(), &features2);

#ifndef CTS_USES_VULKANSC
		m_deviceDriver = de::MovePtr<DeviceDriver>(new DeviceDriver(context.getPlatformInterface(), m_instanceWrapper->instance, *m_logicalDevice));
#else
		m_deviceDriver = de::MovePtr<DeviceDriverSC, DeinitDeviceDeleter>(new DeviceDriverSC(context.getPlatformInterface(), m_instanceWrapper->instance, *m_logicalDevice, context.getTestContext().getCommandLine(), context.getResourceInterface(), m_context.getDeviceVulkanSC10Properties(), m_context.getDeviceProperties()), vk::DeinitDeviceDeleter(context.getResourceInterface().get(), *m_logicalDevice));
#endif // CTS_USES_VULKANSC
	}

public:
	~SingletonDevice()
	{
	}
	static VkInstance getInstance(Context& context)
	{
		if (!m_singletonDevice)
			m_singletonDevice = SharedPtr<SingletonDevice>(new SingletonDevice(context));
		DE_ASSERT(m_singletonDevice);
		return m_singletonDevice->m_instanceWrapper->instance;
	}
	static const InstanceInterface& getInstanceInterface(Context& context)
	{
		if (!m_singletonDevice)
			m_singletonDevice = SharedPtr<SingletonDevice>(new SingletonDevice(context));
		DE_ASSERT(m_singletonDevice);
		return m_singletonDevice->m_instanceWrapper->instance.getDriver();
	}

	static VkDevice getDevice(Context& context)
	{
		if (!m_singletonDevice)
			m_singletonDevice = SharedPtr<SingletonDevice>(new SingletonDevice(context));
		DE_ASSERT(m_singletonDevice);
		return m_singletonDevice->m_logicalDevice.get();
	}
	static const DeviceInterface& getDeviceInterface(Context& context)
	{
		if (!m_singletonDevice)
			m_singletonDevice = SharedPtr<SingletonDevice>(new SingletonDevice(context));
		DE_ASSERT(m_singletonDevice);
		return *(m_singletonDevice->m_deviceDriver.get());
	}

	static void destroy()
	{
		m_singletonDevice.clear();
	}

private:
	const Context&								m_context;
	std::shared_ptr<CustomInstanceWrapper>		m_instanceWrapper;
	Move<vk::VkDevice>							m_logicalDevice;
#ifndef CTS_USES_VULKANSC
	de::MovePtr<vk::DeviceDriver>				m_deviceDriver;
#else
	de::MovePtr<vk::DeviceDriverSC, vk::DeinitDeviceDeleter>	m_deviceDriver;
#endif // CTS_USES_VULKANSC

	static SharedPtr<SingletonDevice<FEATURES>>	m_singletonDevice;
};

template <RobustnessFeatures FEATURES>
SharedPtr<SingletonDevice<FEATURES>> SingletonDevice<FEATURES>::m_singletonDevice;

constexpr RobustnessFeatures kImageRobustness			= RF_IMG_ROBUSTNESS;
constexpr RobustnessFeatures kRobustness2				= RF_ROBUSTNESS2;
constexpr RobustnessFeatures kPipelineRobustness		= RF_PIPELINE_ROBUSTNESS;
constexpr RobustnessFeatures kShaderImageInt64Atomics	= SIF_INT64ATOMICS;
constexpr RobustnessFeatures kScalarBlockLayout			= SBL_SCALAR_BLOCK_LAYOUT;

using ImageRobustnessSingleton	= SingletonDevice<kImageRobustness>;
using Robustness2Singleton		= SingletonDevice<kRobustness2>;

<<<<<<< HEAD
using PipelineRobustnessImageRobustnessSingleton	= SingletonDevice<kImageRobustness | kPipelineRobustness>;
using PipelineRobustnessRobustness2Singleton		= SingletonDevice<kRobustness2 | kPipelineRobustness>;

using ImageRobustnessInt64AtomicsSingleton	= SingletonDevice<kImageRobustness | kShaderImageInt64Atomics>;
using Robustness2Int64AtomicsSingleton		= SingletonDevice<kRobustness2 | kShaderImageInt64Atomics>;

using PipelineRobustnessImageRobustnessInt64AtomicsSingleton	= SingletonDevice<kImageRobustness | kPipelineRobustness | kShaderImageInt64Atomics>;
using PipelineRobustnessRobustness2Int64AtomicsSingleton		= SingletonDevice<kRobustness2 | kPipelineRobustness | kShaderImageInt64Atomics>;

=======
using ImageRobustnessScalarSingleton	= SingletonDevice<kImageRobustness | kScalarBlockLayout>;
using Robustness2ScalarSingleton		= SingletonDevice<kRobustness2 | kScalarBlockLayout>;

using PipelineRobustnessImageRobustnessSingleton	= SingletonDevice<kImageRobustness | kPipelineRobustness>;
using PipelineRobustnessRobustness2Singleton		= SingletonDevice<kRobustness2 | kPipelineRobustness>;

using PipelineRobustnessImageRobustnessScalarSingleton	= SingletonDevice<kImageRobustness | kPipelineRobustness | kScalarBlockLayout>;
using PipelineRobustnessRobustness2ScalarSingleton		= SingletonDevice<kRobustness2 | kPipelineRobustness | kScalarBlockLayout>;

using ImageRobustnessInt64AtomicsSingleton	= SingletonDevice<kImageRobustness | kShaderImageInt64Atomics>;
using Robustness2Int64AtomicsSingleton		= SingletonDevice<kRobustness2 | kShaderImageInt64Atomics>;

using ImageRobustnessInt64AtomicsScalarSingleton	= SingletonDevice<kImageRobustness | kShaderImageInt64Atomics | kScalarBlockLayout>;
using Robustness2Int64AtomicsScalarSingleton		= SingletonDevice<kRobustness2 | kShaderImageInt64Atomics | kScalarBlockLayout>;

using PipelineRobustnessImageRobustnessInt64AtomicsSingleton	= SingletonDevice<kImageRobustness | kPipelineRobustness | kShaderImageInt64Atomics>;
using PipelineRobustnessRobustness2Int64AtomicsSingleton		= SingletonDevice<kRobustness2 | kPipelineRobustness | kShaderImageInt64Atomics>;

using PipelineRobustnessImageRobustnessInt64AtomicsScalarSingleton	= SingletonDevice<kImageRobustness | kPipelineRobustness | kShaderImageInt64Atomics | kScalarBlockLayout>;
using PipelineRobustnessRobustness2Int64AtomicsScalarSingleton		= SingletonDevice<kRobustness2 | kPipelineRobustness | kShaderImageInt64Atomics | kScalarBlockLayout>;

>>>>>>> 39111d7a
// Render target / compute grid dimensions
static const deUint32 DIM = 8;

// treated as a phony VkDescriptorType value
#define VERTEX_ATTRIBUTE_FETCH 999

typedef enum
{
	STAGE_COMPUTE = 0,
	STAGE_VERTEX,
	STAGE_FRAGMENT,
	STAGE_RAYGEN
} Stage;

struct CaseDef
{
	VkFormat format;
	Stage stage;
	VkFlags allShaderStages;
	VkFlags allPipelineStages;
	int/*VkDescriptorType*/ descriptorType;
	VkImageViewType viewType;
	VkSampleCountFlagBits samples;
	int bufferLen;
	bool unroll;
	bool vol;
	bool nullDescriptor;
	bool useTemplate;
	bool formatQualifier;
	bool pushDescriptor;
	bool testRobustness2;
	bool testPipelineRobustness;
	deUint32 imageDim[3]; // width, height, depth or layers
	bool readOnly;

	bool needsScalarBlockLayout() const
	{
		bool scalarNeeded = false;

		switch (descriptorType)
		{
		case VK_DESCRIPTOR_TYPE_UNIFORM_BUFFER_DYNAMIC:
		case VK_DESCRIPTOR_TYPE_UNIFORM_BUFFER:
		case VK_DESCRIPTOR_TYPE_STORAGE_BUFFER_DYNAMIC:
		case VK_DESCRIPTOR_TYPE_STORAGE_BUFFER:
			scalarNeeded = true;
			break;
		default:
			scalarNeeded = false;
			break;
		}

		return scalarNeeded;
	}
};

static bool formatIsR64(const VkFormat& f)
{
	switch (f)
	{
	case VK_FORMAT_R64_SINT:
	case VK_FORMAT_R64_UINT:
		return true;
	default:
		return false;
	}
}

// Returns the appropriate singleton device for the given case.
VkInstance getInstance(Context& ctx, const CaseDef& caseDef)
{
	if (caseDef.needsScalarBlockLayout())
	{
		if (formatIsR64(caseDef.format))
		{
			if (caseDef.testRobustness2)
				return Robustness2Int64AtomicsScalarSingleton::getInstance(ctx);
			return ImageRobustnessInt64AtomicsScalarSingleton::getInstance(ctx);
		}

		if (caseDef.testRobustness2)
			return Robustness2ScalarSingleton::getInstance(ctx);
		return ImageRobustnessScalarSingleton::getInstance(ctx);
	}

	if (formatIsR64(caseDef.format))
	{
		if (caseDef.testRobustness2)
			return Robustness2Int64AtomicsSingleton::getInstance(ctx);
		return ImageRobustnessInt64AtomicsSingleton::getInstance(ctx);
	}

	if (caseDef.testRobustness2)
		return Robustness2Singleton::getInstance(ctx);
	return ImageRobustnessSingleton::getInstance(ctx);
}

// Returns the appropriate singleton device driver for the given case.
const InstanceInterface& getInstanceInterface(Context& ctx, const CaseDef& caseDef)
{
	if (caseDef.needsScalarBlockLayout())
	{
		if (formatIsR64(caseDef.format))
		{
			if (caseDef.testRobustness2)
				return Robustness2Int64AtomicsScalarSingleton::getInstanceInterface(ctx);
			return ImageRobustnessInt64AtomicsScalarSingleton::getInstanceInterface(ctx);
		}

		if (caseDef.testRobustness2)
			return Robustness2ScalarSingleton::getInstanceInterface(ctx);
		return ImageRobustnessScalarSingleton::getInstanceInterface(ctx);
	}

	if (formatIsR64(caseDef.format))
	{
		if (caseDef.testRobustness2)
			return Robustness2Int64AtomicsSingleton::getInstanceInterface(ctx);
		return ImageRobustnessInt64AtomicsSingleton::getInstanceInterface(ctx);
	}

	if (caseDef.testRobustness2)
		return Robustness2Singleton::getInstanceInterface(ctx);
	return ImageRobustnessSingleton::getInstanceInterface(ctx);
}

// Returns the appropriate singleton device for the given case.
VkDevice getLogicalDevice (Context& ctx, const CaseDef& caseDef)
{
<<<<<<< HEAD
	if (caseDef.testPipelineRobustness)
=======
	if (caseDef.needsScalarBlockLayout())
	{
		if (caseDef.testPipelineRobustness)
		{
			if (formatIsR64(caseDef.format))
			{
				if (caseDef.testRobustness2)
					return PipelineRobustnessRobustness2Int64AtomicsScalarSingleton::getDevice(ctx);
				return PipelineRobustnessImageRobustnessInt64AtomicsScalarSingleton::getDevice(ctx);
			}

			if (caseDef.testRobustness2)
				return PipelineRobustnessRobustness2ScalarSingleton::getDevice(ctx);
			return PipelineRobustnessImageRobustnessScalarSingleton::getDevice(ctx);
		}

		if (formatIsR64(caseDef.format))
		{
			if (caseDef.testRobustness2)
				return Robustness2Int64AtomicsScalarSingleton::getDevice(ctx);
			return ImageRobustnessInt64AtomicsScalarSingleton::getDevice(ctx);
		}

		if (caseDef.testRobustness2)
			return Robustness2ScalarSingleton::getDevice(ctx);
		return ImageRobustnessScalarSingleton::getDevice(ctx);
	}

	if (caseDef.testPipelineRobustness)
	{
		if (formatIsR64(caseDef.format))
		{
			if (caseDef.testRobustness2)
				return PipelineRobustnessRobustness2Int64AtomicsSingleton::getDevice(ctx);
			return PipelineRobustnessImageRobustnessInt64AtomicsSingleton::getDevice(ctx);
		}

		if (caseDef.testRobustness2)
			return PipelineRobustnessRobustness2Singleton::getDevice(ctx);
		return PipelineRobustnessImageRobustnessSingleton::getDevice(ctx);
	}

	if (formatIsR64(caseDef.format))
>>>>>>> 39111d7a
	{
		if (formatIsR64(caseDef.format))
		{
			if (caseDef.testRobustness2)
				return PipelineRobustnessRobustness2Int64AtomicsSingleton::getDevice(ctx);
			return PipelineRobustnessImageRobustnessInt64AtomicsSingleton::getDevice(ctx);
		}

		if (caseDef.testRobustness2)
			return PipelineRobustnessRobustness2Singleton::getDevice(ctx);
		return PipelineRobustnessImageRobustnessSingleton::getDevice(ctx);
	}
	else
	{
		if (formatIsR64(caseDef.format))
		{
			if (caseDef.testRobustness2)
				return Robustness2Int64AtomicsSingleton::getDevice(ctx);
			return ImageRobustnessInt64AtomicsSingleton::getDevice(ctx);
		}

		if (caseDef.testRobustness2)
			return Robustness2Singleton::getDevice(ctx);
		return ImageRobustnessSingleton::getDevice(ctx);
	}
}

// Returns the appropriate singleton device driver for the given case.
const DeviceInterface& getDeviceInterface(Context& ctx, const CaseDef& caseDef)
{
	if (caseDef.needsScalarBlockLayout())
	{
		if (formatIsR64(caseDef.format))
		{
			if (caseDef.testRobustness2)
				return Robustness2Int64AtomicsScalarSingleton::getDeviceInterface(ctx);
			return ImageRobustnessInt64AtomicsScalarSingleton::getDeviceInterface(ctx);
		}

		if (caseDef.testRobustness2)
			return Robustness2ScalarSingleton::getDeviceInterface(ctx);
		return ImageRobustnessScalarSingleton::getDeviceInterface(ctx);
	}

	if (formatIsR64(caseDef.format))
	{
		if (caseDef.testRobustness2)
			return Robustness2Int64AtomicsSingleton::getDeviceInterface(ctx);
		return ImageRobustnessInt64AtomicsSingleton::getDeviceInterface(ctx);
	}

	if (caseDef.testRobustness2)
		return Robustness2Singleton::getDeviceInterface(ctx);
	return ImageRobustnessSingleton::getDeviceInterface(ctx);
}


class Layout
{
public:
	vector<VkDescriptorSetLayoutBinding> layoutBindings;
	vector<deUint8> refData;
};


class RobustnessExtsTestInstance : public TestInstance
{
public:
						RobustnessExtsTestInstance		(Context& context, const CaseDef& data);
						~RobustnessExtsTestInstance	(void);
	tcu::TestStatus		iterate								(void);
private:
	CaseDef				m_data;
};

RobustnessExtsTestInstance::RobustnessExtsTestInstance (Context& context, const CaseDef& data)
	: vkt::TestInstance		(context)
	, m_data				(data)
{
}

RobustnessExtsTestInstance::~RobustnessExtsTestInstance (void)
{
}

class RobustnessExtsTestCase : public TestCase
{
	public:
								RobustnessExtsTestCase		(tcu::TestContext& context, const char* name, const char* desc, const CaseDef data);
								~RobustnessExtsTestCase	(void);
	virtual	void				initPrograms					(SourceCollections& programCollection) const;
	virtual TestInstance*		createInstance					(Context& context) const;
	virtual void				checkSupport					(Context& context) const;

private:
	CaseDef					m_data;
};

RobustnessExtsTestCase::RobustnessExtsTestCase (tcu::TestContext& context, const char* name, const char* desc, const CaseDef data)
	: vkt::TestCase	(context, name, desc)
	, m_data		(data)
{
}

RobustnessExtsTestCase::~RobustnessExtsTestCase	(void)
{
}

static bool formatIsFloat(const VkFormat& f)
{
	switch (f)
	{
	case VK_FORMAT_R32_SFLOAT:
	case VK_FORMAT_R32G32_SFLOAT:
	case VK_FORMAT_R32G32B32A32_SFLOAT:
		return true;
	default:
		return false;
	}
}

static bool formatIsSignedInt(const VkFormat& f)
{
	switch (f)
	{
	case VK_FORMAT_R32_SINT:
	case VK_FORMAT_R64_SINT:
	case VK_FORMAT_R32G32_SINT:
	case VK_FORMAT_R32G32B32A32_SINT:
		return true;
	default:
		return false;
	}
}

static bool supportsStores(int descriptorType)
{
	switch (descriptorType)
	{
	case VK_DESCRIPTOR_TYPE_STORAGE_BUFFER_DYNAMIC:
	case VK_DESCRIPTOR_TYPE_STORAGE_BUFFER:
	case VK_DESCRIPTOR_TYPE_STORAGE_TEXEL_BUFFER:
	case VK_DESCRIPTOR_TYPE_STORAGE_IMAGE:
		return true;
	default:
		return false;
	}
}

#ifndef CTS_USES_VULKANSC
static VkPipelineRobustnessCreateInfoEXT getPipelineRobustnessInfo(bool robustness2, int descriptorType)
{
	VkPipelineRobustnessCreateInfoEXT robustnessCreateInfo = initVulkanStructure();

	switch (descriptorType)
	{
		case VK_DESCRIPTOR_TYPE_STORAGE_BUFFER_DYNAMIC:
		case VK_DESCRIPTOR_TYPE_STORAGE_BUFFER:
		case VK_DESCRIPTOR_TYPE_STORAGE_TEXEL_BUFFER:
<<<<<<< HEAD
			if (robustness2)
			{
				robustnessCreateInfo.storageBuffers = VK_PIPELINE_ROBUSTNESS_BUFFER_BEHAVIOR_ROBUST_BUFFER_ACCESS_EXT;
			}
			else
			{
				robustnessCreateInfo.storageBuffers = VK_PIPELINE_ROBUSTNESS_BUFFER_BEHAVIOR_ROBUST_BUFFER_ACCESS_2_EXT;
			}
=======
			robustnessCreateInfo.storageBuffers	= (robustness2
												? VK_PIPELINE_ROBUSTNESS_BUFFER_BEHAVIOR_ROBUST_BUFFER_ACCESS_2_EXT
												: VK_PIPELINE_ROBUSTNESS_BUFFER_BEHAVIOR_ROBUST_BUFFER_ACCESS_EXT);
>>>>>>> 39111d7a
			break;

		case VK_DESCRIPTOR_TYPE_STORAGE_IMAGE:
		case VK_DESCRIPTOR_TYPE_COMBINED_IMAGE_SAMPLER:
<<<<<<< HEAD
			if (robustness2)
			{
				robustnessCreateInfo.images = VK_PIPELINE_ROBUSTNESS_IMAGE_BEHAVIOR_ROBUST_IMAGE_ACCESS_EXT;
			}
			else
			{
				robustnessCreateInfo.images = VK_PIPELINE_ROBUSTNESS_IMAGE_BEHAVIOR_ROBUST_IMAGE_ACCESS_2_EXT;
			}
=======
			robustnessCreateInfo.images	= (robustness2
										? VK_PIPELINE_ROBUSTNESS_IMAGE_BEHAVIOR_ROBUST_IMAGE_ACCESS_2_EXT
										: VK_PIPELINE_ROBUSTNESS_IMAGE_BEHAVIOR_ROBUST_IMAGE_ACCESS_EXT);
>>>>>>> 39111d7a
			break;

		case VK_DESCRIPTOR_TYPE_UNIFORM_BUFFER_DYNAMIC:
		case VK_DESCRIPTOR_TYPE_UNIFORM_TEXEL_BUFFER:
		case VK_DESCRIPTOR_TYPE_UNIFORM_BUFFER:
<<<<<<< HEAD
			if (robustness2)
			{
				robustnessCreateInfo.uniformBuffers = VK_PIPELINE_ROBUSTNESS_BUFFER_BEHAVIOR_ROBUST_BUFFER_ACCESS_EXT;
			}
			else
			{
				robustnessCreateInfo.uniformBuffers = VK_PIPELINE_ROBUSTNESS_BUFFER_BEHAVIOR_ROBUST_BUFFER_ACCESS_2_EXT;
			}
			break;

		case VERTEX_ATTRIBUTE_FETCH:
			if (robustness2)
			{
				robustnessCreateInfo.vertexInputs = VK_PIPELINE_ROBUSTNESS_BUFFER_BEHAVIOR_ROBUST_BUFFER_ACCESS_EXT;
			}
			else
			{
				robustnessCreateInfo.vertexInputs = VK_PIPELINE_ROBUSTNESS_BUFFER_BEHAVIOR_ROBUST_BUFFER_ACCESS_2_EXT;
			}
=======
			robustnessCreateInfo.uniformBuffers	= (robustness2
												? VK_PIPELINE_ROBUSTNESS_BUFFER_BEHAVIOR_ROBUST_BUFFER_ACCESS_2_EXT
												: VK_PIPELINE_ROBUSTNESS_BUFFER_BEHAVIOR_ROBUST_BUFFER_ACCESS_EXT);
			break;

		case VERTEX_ATTRIBUTE_FETCH:
			robustnessCreateInfo.vertexInputs	= (robustness2
												? VK_PIPELINE_ROBUSTNESS_BUFFER_BEHAVIOR_ROBUST_BUFFER_ACCESS_2_EXT
												: VK_PIPELINE_ROBUSTNESS_BUFFER_BEHAVIOR_ROBUST_BUFFER_ACCESS_EXT);
>>>>>>> 39111d7a
			break;

		default:
			DE_ASSERT(0);
	}

	return robustnessCreateInfo;
}
#endif

void RobustnessExtsTestCase::checkSupport(Context& context) const
{
	const auto&	vki				= context.getInstanceInterface();
	const auto	physicalDevice	= context.getPhysicalDevice();

	// We need to query feature support using the physical device instead of using the reported context features because robustness2
	// and image robustness are always disabled in the default device but they may be available.
	VkPhysicalDeviceRobustness2FeaturesEXT				robustness2Features				= initVulkanStructure();
	VkPhysicalDeviceImageRobustnessFeaturesEXT			imageRobustnessFeatures			= initVulkanStructure();
	VkPhysicalDeviceScalarBlockLayoutFeatures			scalarLayoutFeatures			= initVulkanStructure();
	VkPhysicalDeviceFeatures2							features2						= initVulkanStructure();

	context.requireInstanceFunctionality("VK_KHR_get_physical_device_properties2");

	if (context.isDeviceFunctionalitySupported("VK_EXT_scalar_block_layout"))
	{
		scalarLayoutFeatures.pNext = features2.pNext;
		features2.pNext = &scalarLayoutFeatures;
	}

	if (context.isDeviceFunctionalitySupported("VK_EXT_image_robustness"))
	{
		imageRobustnessFeatures.pNext = features2.pNext;
		features2.pNext = &imageRobustnessFeatures;
	}

	if (context.isDeviceFunctionalitySupported("VK_EXT_robustness2"))
	{
		robustness2Features.pNext = features2.pNext;
		features2.pNext = &robustness2Features;
	}

#ifndef CTS_USES_VULKANSC
	VkPhysicalDevicePipelineRobustnessFeaturesEXT		pipelineRobustnessFeatures = initVulkanStructure();
	if (context.isDeviceFunctionalitySupported("VK_EXT_pipeline_robustness"))
	{
		pipelineRobustnessFeatures.pNext = features2.pNext;
		features2.pNext = &pipelineRobustnessFeatures;
	}
#endif

	vki.getPhysicalDeviceFeatures2(physicalDevice, &features2);

	if (formatIsR64(m_data.format))
	{
		context.requireDeviceFunctionality("VK_EXT_shader_image_atomic_int64");

		VkFormatProperties formatProperties;
		vki.getPhysicalDeviceFormatProperties(physicalDevice, m_data.format, &formatProperties);

		switch (m_data.descriptorType)
		{
		case VK_DESCRIPTOR_TYPE_UNIFORM_TEXEL_BUFFER:
			if ((formatProperties.bufferFeatures & VK_FORMAT_FEATURE_UNIFORM_TEXEL_BUFFER_BIT) != VK_FORMAT_FEATURE_UNIFORM_TEXEL_BUFFER_BIT)
				TCU_THROW(NotSupportedError, "VK_FORMAT_FEATURE_UNIFORM_TEXEL_BUFFER_BIT is not supported");
			break;
		case VK_DESCRIPTOR_TYPE_STORAGE_TEXEL_BUFFER:
			if ((formatProperties.bufferFeatures & VK_FORMAT_FEATURE_STORAGE_TEXEL_BUFFER_BIT) != VK_FORMAT_FEATURE_STORAGE_TEXEL_BUFFER_BIT)
				TCU_THROW(NotSupportedError, "VK_FORMAT_FEATURE_STORAGE_TEXEL_BUFFER_BIT is not supported");
			break;
		case VERTEX_ATTRIBUTE_FETCH:
			if ((formatProperties.bufferFeatures & VK_FORMAT_FEATURE_VERTEX_BUFFER_BIT) != VK_FORMAT_FEATURE_VERTEX_BUFFER_BIT)
				TCU_THROW(NotSupportedError, "VK_FORMAT_FEATURE_VERTEX_BUFFER_BIT is not supported");
			break;
		case VK_DESCRIPTOR_TYPE_COMBINED_IMAGE_SAMPLER:
			if ((formatProperties.optimalTilingFeatures & VK_FORMAT_FEATURE_SAMPLED_IMAGE_BIT) != VK_FORMAT_FEATURE_SAMPLED_IMAGE_BIT)
				TCU_THROW(NotSupportedError, "VK_FORMAT_FEATURE_VERTEX_BUFFER_BIT is not supported");
			break;
		default: DE_ASSERT(true);
		}

		if (m_data.samples > VK_SAMPLE_COUNT_1_BIT)
		{
			if ((formatProperties.optimalTilingFeatures & VK_FORMAT_FEATURE_SAMPLED_IMAGE_BIT) != VK_FORMAT_FEATURE_SAMPLED_IMAGE_BIT)
				TCU_THROW(NotSupportedError, "VK_FORMAT_FEATURE_SAMPLED_IMAGE_BIT is not supported");
		}
	}

	// Check needed properties and features
	if (m_data.needsScalarBlockLayout() && !scalarLayoutFeatures.scalarBlockLayout)
		TCU_THROW(NotSupportedError, "Scalar block layout not supported");

	if (m_data.stage == STAGE_VERTEX && !features2.features.vertexPipelineStoresAndAtomics)
		TCU_THROW(NotSupportedError, "Vertex pipeline stores and atomics not supported");

	if (m_data.stage == STAGE_FRAGMENT && !features2.features.fragmentStoresAndAtomics)
		TCU_THROW(NotSupportedError, "Fragment shader stores not supported");

	if (m_data.stage == STAGE_RAYGEN)
		context.requireDeviceFunctionality("VK_NV_ray_tracing");

	switch (m_data.descriptorType)
	{
	default: DE_ASSERT(0); // Fallthrough
	case VK_DESCRIPTOR_TYPE_UNIFORM_BUFFER_DYNAMIC:
	case VK_DESCRIPTOR_TYPE_UNIFORM_BUFFER:
	case VK_DESCRIPTOR_TYPE_STORAGE_BUFFER_DYNAMIC:
	case VK_DESCRIPTOR_TYPE_STORAGE_BUFFER:
	case VK_DESCRIPTOR_TYPE_UNIFORM_TEXEL_BUFFER:
	case VK_DESCRIPTOR_TYPE_STORAGE_TEXEL_BUFFER:
	case VERTEX_ATTRIBUTE_FETCH:
		if (m_data.testRobustness2)
		{
			if (!robustness2Features.robustBufferAccess2)
				TCU_THROW(NotSupportedError, "robustBufferAccess2 not supported");
		}
		else
		{
			// This case is not tested here.
			DE_ASSERT(false);
		}
		break;
	case VK_DESCRIPTOR_TYPE_STORAGE_IMAGE:
	case VK_DESCRIPTOR_TYPE_COMBINED_IMAGE_SAMPLER:
		if (m_data.testRobustness2)
		{
			if (!robustness2Features.robustImageAccess2)
				TCU_THROW(NotSupportedError, "robustImageAccess2 not supported");
		}
		else
		{
			if (!imageRobustnessFeatures.robustImageAccess)
				TCU_THROW(NotSupportedError, "robustImageAccess not supported");
		}
		break;
	}

	if (m_data.nullDescriptor && !robustness2Features.nullDescriptor)
		TCU_THROW(NotSupportedError, "nullDescriptor not supported");

	// The fill shader for 64-bit multisample image tests uses a storage image.
	if (m_data.samples > VK_SAMPLE_COUNT_1_BIT && formatIsR64(m_data.format) &&
		!features2.features.shaderStorageImageMultisample)
		TCU_THROW(NotSupportedError, "shaderStorageImageMultisample not supported");

	if ((m_data.descriptorType == VK_DESCRIPTOR_TYPE_STORAGE_IMAGE) &&
		m_data.samples != VK_SAMPLE_COUNT_1_BIT &&
		!features2.features.shaderStorageImageMultisample)
		TCU_THROW(NotSupportedError, "shaderStorageImageMultisample not supported");

	if ((m_data.useTemplate || formatIsR64(m_data.format)) && !context.contextSupports(vk::ApiVersion(0, 1, 1, 0)))
		TCU_THROW(NotSupportedError, "Vulkan 1.1 not supported");

#ifndef CTS_USES_VULKANSC
	if ((m_data.descriptorType == VK_DESCRIPTOR_TYPE_STORAGE_TEXEL_BUFFER || m_data.descriptorType == VK_DESCRIPTOR_TYPE_STORAGE_IMAGE) &&
		!m_data.formatQualifier)
	{
		const VkFormatProperties3 formatProperties = context.getFormatProperties(m_data.format);
		if (!(formatProperties.optimalTilingFeatures & VK_FORMAT_FEATURE_2_STORAGE_READ_WITHOUT_FORMAT_BIT_KHR))
			TCU_THROW(NotSupportedError, "Format does not support reading without format");
		if (!(formatProperties.optimalTilingFeatures & VK_FORMAT_FEATURE_2_STORAGE_WRITE_WITHOUT_FORMAT_BIT_KHR))
			TCU_THROW(NotSupportedError, "Format does not support writing without format");
	}
#else
	if ((m_data.descriptorType == VK_DESCRIPTOR_TYPE_STORAGE_TEXEL_BUFFER || m_data.descriptorType == VK_DESCRIPTOR_TYPE_STORAGE_IMAGE) &&
		!m_data.formatQualifier &&
		(!features2.features.shaderStorageImageReadWithoutFormat || !features2.features.shaderStorageImageWriteWithoutFormat))
		TCU_THROW(NotSupportedError, "shaderStorageImageReadWithoutFormat or shaderStorageImageWriteWithoutFormat not supported");
#endif // CTS_USES_VULKANSC

	if (m_data.pushDescriptor)
		context.requireDeviceFunctionality("VK_KHR_push_descriptor");

	if (m_data.viewType == VK_IMAGE_VIEW_TYPE_CUBE_ARRAY && !features2.features.imageCubeArray)
		TCU_THROW(NotSupportedError, "Cube array image view type not supported");

	if (context.isDeviceFunctionalitySupported("VK_KHR_portability_subset") && !context.getDeviceFeatures().robustBufferAccess)
		TCU_THROW(NotSupportedError, "VK_KHR_portability_subset: robustBufferAccess not supported by this implementation");

#ifndef CTS_USES_VULKANSC
	if (m_data.testPipelineRobustness && !pipelineRobustnessFeatures.pipelineRobustness)
		TCU_THROW(NotSupportedError, "pipelineRobustness not supported");
#endif
}

void generateLayout(Layout &layout, const CaseDef &caseDef)
{
	vector<VkDescriptorSetLayoutBinding> &bindings = layout.layoutBindings;
	int numBindings = caseDef.descriptorType != VERTEX_ATTRIBUTE_FETCH ? 2 : 1;
	bindings = vector<VkDescriptorSetLayoutBinding>(numBindings);

	for (deUint32 b = 0; b < layout.layoutBindings.size(); ++b)
	{
		VkDescriptorSetLayoutBinding &binding = bindings[b];
		binding.binding = b;
		binding.pImmutableSamplers = NULL;
		binding.stageFlags = caseDef.allShaderStages;
		binding.descriptorCount = 1;

		// Output image
		if (b == 0)
			binding.descriptorType = VK_DESCRIPTOR_TYPE_STORAGE_IMAGE;
		else if (caseDef.descriptorType != VERTEX_ATTRIBUTE_FETCH)
			binding.descriptorType = (VkDescriptorType)caseDef.descriptorType;
	}

	if (caseDef.nullDescriptor)
		return;

	if (caseDef.bufferLen == 0)
	{
		// Clear color values for image tests
		static deUint32 urefData[4]		= { 0x12345678, 0x23456789, 0x34567890, 0x45678901 };
		static deUint64 urefData64[4]	= { 0x1234567887654321, 0x234567899, 0x345678909, 0x456789019 };
		static float frefData[4]		= { 123.f, 234.f, 345.f, 456.f };

		if (formatIsR64(caseDef.format))
		{
			layout.refData.resize(32);
			deUint64 *ptr = (deUint64 *)layout.refData.data();

			for (unsigned int i = 0; i < 4; ++i)
			{
				ptr[i] = urefData64[i];
			}
		}
		else
		{
			layout.refData.resize(16);
			deMemcpy(layout.refData.data(), formatIsFloat(caseDef.format) ? (const void *)frefData : (const void *)urefData, sizeof(frefData));
		}
	}
	else
	{
		layout.refData.resize(caseDef.bufferLen & (formatIsR64(caseDef.format) ? ~7: ~3));
		for (unsigned int i = 0; i < caseDef.bufferLen / (formatIsR64(caseDef.format) ? sizeof(deUint64) : sizeof(deUint32)); ++i)
		{
			if (formatIsFloat(caseDef.format))
			{
				float *f = (float *)layout.refData.data() + i;
				*f = 2.0f*(float)i + 3.0f;
			}
			if (formatIsR64(caseDef.format))
			{
				deUint64 *u = (deUint64 *)layout.refData.data() + i;
				*u = 2 * i + 3;
			}
			else
			{
				int *u = (int *)layout.refData.data() + i;
				*u = 2*i + 3;
			}
		}
	}
}

static string genFetch(const CaseDef &caseDef, int numComponents, const string& vecType, const string& coord, const string& lod)
{
	std::stringstream s;
	// Fetch from the descriptor.
	switch (caseDef.descriptorType)
	{
	case VK_DESCRIPTOR_TYPE_UNIFORM_BUFFER_DYNAMIC:
	case VK_DESCRIPTOR_TYPE_UNIFORM_BUFFER:
		s << vecType << "(ubo0_1.val[" << coord << "]";
		for (int i = numComponents; i < 4; ++i) s << ", 0";
		s << ")";
		break;
	case VK_DESCRIPTOR_TYPE_STORAGE_BUFFER_DYNAMIC:
	case VK_DESCRIPTOR_TYPE_STORAGE_BUFFER:
		s << vecType << "(ssbo0_1.val[" << coord << "]";
		for (int i = numComponents; i < 4; ++i) s << ", 0";
		s << ")";
		break;
	case VK_DESCRIPTOR_TYPE_UNIFORM_TEXEL_BUFFER:
		s << "texelFetch(texbo0_1, " << coord << ")";
		break;
	case VK_DESCRIPTOR_TYPE_STORAGE_TEXEL_BUFFER:
		s << "imageLoad(image0_1, " << coord << ")";
		break;
	case VK_DESCRIPTOR_TYPE_COMBINED_IMAGE_SAMPLER:
		if (caseDef.samples > VK_SAMPLE_COUNT_1_BIT)
			s << "texelFetch(texture0_1, " << coord << ")";
		else
			s << "texelFetch(texture0_1, " << coord << ", " << lod << ")";
		break;
	case VK_DESCRIPTOR_TYPE_STORAGE_IMAGE:
		s << "imageLoad(image0_1, " << coord << ")";
		break;
	case VERTEX_ATTRIBUTE_FETCH:
		s << "attr";
		break;
	default: DE_ASSERT(0);
	}
	return s.str();
}

static const int storeValue = 123;

// Get the value stored by genStore.
static string getStoreValue(int descriptorType, int numComponents, const string& vecType, const string& bufType)
{
	std::stringstream s;
	switch (descriptorType)
	{
	case VK_DESCRIPTOR_TYPE_STORAGE_BUFFER_DYNAMIC:
	case VK_DESCRIPTOR_TYPE_STORAGE_BUFFER:
		s << vecType  << "(" << bufType << "(" << storeValue << ")";
		for (int i = numComponents; i < 4; ++i) s << ", 0";
		s << ")";
		break;
	case VK_DESCRIPTOR_TYPE_STORAGE_TEXEL_BUFFER:
		s << vecType << "(" << storeValue << ")";
		break;
	case VK_DESCRIPTOR_TYPE_STORAGE_IMAGE:
		s << vecType << "(" << storeValue << ")";
		break;
	default: DE_ASSERT(0);
	}
	return s.str();
}

static string genStore(int descriptorType, const string& vecType, const string& bufType, const string& coord)
{
	std::stringstream s;
	// Store to the descriptor.
	switch (descriptorType)
	{
	case VK_DESCRIPTOR_TYPE_STORAGE_BUFFER_DYNAMIC:
	case VK_DESCRIPTOR_TYPE_STORAGE_BUFFER:
		s << "ssbo0_1.val[" << coord << "] = " << bufType << "(" << storeValue << ")";
		break;
	case VK_DESCRIPTOR_TYPE_STORAGE_TEXEL_BUFFER:
		s << "imageStore(image0_1, " << coord << ", " << vecType << "(" << storeValue << "))";
		break;
	case VK_DESCRIPTOR_TYPE_STORAGE_IMAGE:
		s << "imageStore(image0_1, " << coord << ", " << vecType << "(" << storeValue << "))";
		break;
	default: DE_ASSERT(0);
	}
	return s.str();
}

static string genAtomic(int descriptorType, const string& bufType, const string& coord)
{
	std::stringstream s;
	// Store to the descriptor. The value doesn't matter, since we only test out of bounds coordinates.
	switch (descriptorType)
	{
	case VK_DESCRIPTOR_TYPE_STORAGE_BUFFER_DYNAMIC:
	case VK_DESCRIPTOR_TYPE_STORAGE_BUFFER:
		s << "atomicAdd(ssbo0_1.val[" << coord << "], " << bufType << "(10))";
		break;
	case VK_DESCRIPTOR_TYPE_STORAGE_TEXEL_BUFFER:
		s << "imageAtomicAdd(image0_1, " << coord << ", " << bufType << "(10))";
		break;
	case VK_DESCRIPTOR_TYPE_STORAGE_IMAGE:
		s << "imageAtomicAdd(image0_1, " << coord << ", " << bufType << "(10))";
		break;
	default: DE_ASSERT(0);
	}
	return s.str();
}

static std::string getShaderImageFormatQualifier (const tcu::TextureFormat& format)
{
	const char* orderPart;
	const char* typePart;

	switch (format.order)
	{
		case tcu::TextureFormat::R:		orderPart = "r";	break;
		case tcu::TextureFormat::RG:	orderPart = "rg";	break;
		case tcu::TextureFormat::RGB:	orderPart = "rgb";	break;
		case tcu::TextureFormat::RGBA:	orderPart = "rgba";	break;

		default:
			DE_FATAL("Impossible");
			orderPart = DE_NULL;
	}

	switch (format.type)
	{
		case tcu::TextureFormat::FLOAT:				typePart = "32f";		break;
		case tcu::TextureFormat::HALF_FLOAT:		typePart = "16f";		break;

		case tcu::TextureFormat::UNSIGNED_INT64:	typePart = "64ui";		break;
		case tcu::TextureFormat::UNSIGNED_INT32:	typePart = "32ui";		break;
		case tcu::TextureFormat::UNSIGNED_INT16:	typePart = "16ui";		break;
		case tcu::TextureFormat::UNSIGNED_INT8:		typePart = "8ui";		break;

		case tcu::TextureFormat::SIGNED_INT64:		typePart = "64i";		break;
		case tcu::TextureFormat::SIGNED_INT32:		typePart = "32i";		break;
		case tcu::TextureFormat::SIGNED_INT16:		typePart = "16i";		break;
		case tcu::TextureFormat::SIGNED_INT8:		typePart = "8i";		break;

		case tcu::TextureFormat::UNORM_INT16:		typePart = "16";		break;
		case tcu::TextureFormat::UNORM_INT8:		typePart = "8";			break;

		case tcu::TextureFormat::SNORM_INT16:		typePart = "16_snorm";	break;
		case tcu::TextureFormat::SNORM_INT8:		typePart = "8_snorm";	break;

		default:
			DE_FATAL("Impossible");
			typePart = DE_NULL;
	}

	return std::string() + orderPart + typePart;
}

string genCoord(string c, int numCoords, VkSampleCountFlagBits samples, int dim)
{
	if (numCoords == 1)
		return c;

	if (samples != VK_SAMPLE_COUNT_1_BIT)
		numCoords--;

	string coord = "ivec" + to_string(numCoords) + "(";

	for (int i = 0; i < numCoords; ++i)
	{
		if (i == dim)
			coord += c;
		else
			coord += "0";
		if (i < numCoords - 1)
			coord += ", ";
	}
	coord += ")";

	// Append sample coordinate
	if (samples != VK_SAMPLE_COUNT_1_BIT)
	{
		coord += ", ";
		if (dim == numCoords)
			coord += c;
		else
			coord += "0";
	}
	return coord;
}

// Normalized coordinates. Divide by "imageDim" and add 0.25 so we're not on a pixel boundary.
string genCoordNorm(const CaseDef &caseDef, string c, int numCoords, int numNormalizedCoords, int dim)
{
	// dim can be 3 for cube_array. Reuse the number of layers in that case.
	dim = std::min(dim, 2);

	if (numCoords == 1)
		return c + " / float(" + to_string(caseDef.imageDim[dim]) + ")";

	string coord = "vec" + to_string(numCoords) + "(";

	for (int i = 0; i < numCoords; ++i)
	{
		if (i == dim)
			coord += c;
		else
			coord += "0.25";
		if (i < numNormalizedCoords)
			coord += " / float(" + to_string(caseDef.imageDim[dim]) + ")";
		if (i < numCoords - 1)
			coord += ", ";
	}
	coord += ")";
	return coord;
}

void RobustnessExtsTestCase::initPrograms (SourceCollections& programCollection) const
{
	VkFormat format = m_data.format;

	Layout layout;
	generateLayout(layout, m_data);

	if (layout.layoutBindings.size() > 1 &&
		layout.layoutBindings[1].descriptorType == VK_DESCRIPTOR_TYPE_COMBINED_IMAGE_SAMPLER)
	{
		if (format == VK_FORMAT_R64_SINT)
			format = VK_FORMAT_R32G32_SINT;

		if (format == VK_FORMAT_R64_UINT)
			format = VK_FORMAT_R32G32_UINT;
	}

	std::stringstream decls, checks;

	const string	r64			= formatIsR64(format) ? "64" : "";
	const string	i64Type		= formatIsR64(format) ? "64_t" : "";
	const string	vecType		= formatIsFloat(format) ? "vec4" : (formatIsSignedInt(format) ? ("i" + r64 + "vec4") : ("u" + r64 + "vec4"));
	const string	qLevelType	= vecType == "vec4" ? "float" : ((vecType == "ivec4") || (vecType == "i64vec4")) ? ("int" + i64Type) : ("uint" + i64Type);

	decls << "uvec4 abs(uvec4 x) { return x; }\n";
	if (formatIsR64(format))
		decls << "u64vec4 abs(u64vec4 x) { return x; }\n";
	decls << "int smod(int a, int b) { if (a < 0) a += b*(abs(a)/b+1); return a%b; }\n";


	const int	componetsSize = (formatIsR64(format) ? 8 : 4);
	int			refDataNumElements = deIntRoundToPow2(((int)layout.refData.size() / componetsSize), 4);
	// Pad reference data to include zeros, up to max value of robustUniformBufferAccessSizeAlignment (256).
	// robustStorageBufferAccessSizeAlignment is 4, so no extra padding needed.
	if (m_data.descriptorType == VK_DESCRIPTOR_TYPE_UNIFORM_BUFFER ||
		m_data.descriptorType == VK_DESCRIPTOR_TYPE_UNIFORM_BUFFER_DYNAMIC)
	{
		refDataNumElements = deIntRoundToPow2(refDataNumElements, 256 / (formatIsR64(format) ? 8 : 4));
	}
	if (m_data.nullDescriptor)
		refDataNumElements = 4;

	if (formatIsFloat(format))
	{
		decls << "float refData[" << refDataNumElements << "] = {";
		int i;
		for (i = 0; i < (int)layout.refData.size() / 4; ++i)
		{
			if (i != 0)
				decls << ", ";
			decls << ((const float *)layout.refData.data())[i];
		}
		while (i < refDataNumElements)
		{
			if (i != 0)
				decls << ", ";
			decls << "0";
			i++;
		}
	}
	else if (formatIsR64(format))
	{
		decls << "int" << i64Type << " refData[" << refDataNumElements << "] = {";
		int i;
		for (i = 0; i < (int)layout.refData.size() / 8; ++i)
		{
			if (i != 0)
				decls << ", ";
			decls << ((const deUint64 *)layout.refData.data())[i] << "l";
		}
		while (i < refDataNumElements)
		{
			if (i != 0)
				decls << ", ";
			decls << "0l";
			i++;
		}
	}
	else
	{
		decls << "int" << " refData[" << refDataNumElements << "] = {";
		int i;
		for (i = 0; i < (int)layout.refData.size() / 4; ++i)
		{
			if (i != 0)
				decls << ", ";
			decls << ((const int *)layout.refData.data())[i];
		}
		while (i < refDataNumElements)
		{
			if (i != 0)
				decls << ", ";
			decls << "0";
			i++;
		}
	}

	decls << "};\n";
	decls << vecType << " zzzz = " << vecType << "(0);\n";
	decls << vecType << " zzzo = " << vecType << "(0, 0, 0, 1);\n";
	decls << vecType << " expectedIB;\n";

	string imgprefix = (formatIsFloat(format) ? "" : formatIsSignedInt(format) ? "i" : "u") + r64;
	string imgqualif = (m_data.formatQualifier) ? getShaderImageFormatQualifier(mapVkFormat(format)) + ", " : "";
	string outputimgqualif = getShaderImageFormatQualifier(mapVkFormat(format));

	string imageDim = "";
	int numCoords, numNormalizedCoords;
	bool layered = false;
	switch (m_data.viewType)
	{
		default: DE_ASSERT(0); // Fallthrough
		case VK_IMAGE_VIEW_TYPE_1D:			imageDim = "1D";		numCoords = 1;	numNormalizedCoords = 1;	break;
		case VK_IMAGE_VIEW_TYPE_1D_ARRAY:	imageDim = "1DArray";	numCoords = 2;	numNormalizedCoords = 1;	layered = true;	break;
		case VK_IMAGE_VIEW_TYPE_2D:			imageDim = "2D";		numCoords = 2;	numNormalizedCoords = 2;	break;
		case VK_IMAGE_VIEW_TYPE_2D_ARRAY:	imageDim = "2DArray";	numCoords = 3;	numNormalizedCoords = 2;	layered = true;	break;
		case VK_IMAGE_VIEW_TYPE_3D:			imageDim = "3D";		numCoords = 3;	numNormalizedCoords = 3;	break;
		case VK_IMAGE_VIEW_TYPE_CUBE:		imageDim = "Cube";		numCoords = 3;	numNormalizedCoords = 3;	break;
		case VK_IMAGE_VIEW_TYPE_CUBE_ARRAY:	imageDim = "CubeArray";	numCoords = 4;	numNormalizedCoords = 3;	layered = true;	break;
	}
	if (m_data.samples > VK_SAMPLE_COUNT_1_BIT)
	{
		switch (m_data.viewType)
		{
			default: DE_ASSERT(0); // Fallthrough
			case VK_IMAGE_VIEW_TYPE_2D:			imageDim = "2DMS";		break;
			case VK_IMAGE_VIEW_TYPE_2D_ARRAY:	imageDim = "2DMSArray";	break;
		}
		numCoords++;
	}
	bool dataDependsOnLayer = (m_data.viewType == VK_IMAGE_VIEW_TYPE_1D_ARRAY || m_data.viewType == VK_IMAGE_VIEW_TYPE_2D_ARRAY) && !m_data.nullDescriptor;

	// Special case imageLoad(imageCubeArray, ...) which uses ivec3
	if (m_data.descriptorType == VK_DESCRIPTOR_TYPE_STORAGE_IMAGE &&
		m_data.viewType == VK_IMAGE_VIEW_TYPE_CUBE_ARRAY)
	{
		numCoords = 3;
	}

	int numComponents = tcu::getPixelSize(mapVkFormat(format)) / tcu::getChannelSize(mapVkFormat(format).type);
	string bufType;
	if (numComponents == 1)
		bufType = string(formatIsFloat(format) ? "float" : formatIsSignedInt(format) ? "int" : "uint") + i64Type;
	else
		bufType = imgprefix + "vec" + std::to_string(numComponents);

	// For UBO's, which have a declared size in the shader, don't access outside that size.
	bool declaredSize = false;
	switch (m_data.descriptorType) {
	case VK_DESCRIPTOR_TYPE_UNIFORM_BUFFER_DYNAMIC:
	case VK_DESCRIPTOR_TYPE_UNIFORM_BUFFER:
		declaredSize = true;
		break;
	default:
		break;
	}

	checks << "  int inboundcoords, clampedLayer;\n";
	checks << "  " << vecType << " expectedIB2;\n";
	if (m_data.unroll)
	{
		if (declaredSize)
			checks << "  [[unroll]] for (int c = 0; c <= 10; ++c) {\n";
		else
			checks << "  [[unroll]] for (int c = -10; c <= 10; ++c) {\n";
	}
	else
	{
		if (declaredSize)
			checks << "  [[dont_unroll]] for (int c = 1023; c >= 0; --c) {\n";
		else
			checks << "  [[dont_unroll]] for (int c = 1050; c >= -1050; --c) {\n";
	}

	if (m_data.descriptorType == VERTEX_ATTRIBUTE_FETCH)
		checks << "    int idx = smod(gl_VertexIndex * " << numComponents << ", " << refDataNumElements << ");\n";
	else
		checks << "    int idx = smod(c * " << numComponents << ", " << refDataNumElements << ");\n";

	decls << "layout(" << outputimgqualif << ", set = 0, binding = 0) uniform " << imgprefix << "image2D image0_0;\n";

	const char *vol = m_data.vol ? "volatile " : "";
	const char *ro = m_data.readOnly ? "readonly " : "";

	// Construct the declaration for the binding
	switch (m_data.descriptorType)
	{
	case VK_DESCRIPTOR_TYPE_UNIFORM_BUFFER_DYNAMIC:
	case VK_DESCRIPTOR_TYPE_UNIFORM_BUFFER:
		decls << "layout(scalar, set = 0, binding = 1) uniform ubodef0_1 { " << bufType << " val[1024]; } ubo0_1;\n";
		break;
	case VK_DESCRIPTOR_TYPE_STORAGE_BUFFER_DYNAMIC:
	case VK_DESCRIPTOR_TYPE_STORAGE_BUFFER:
		decls << "layout(scalar, set = 0, binding = 1) " << vol << ro << "buffer sbodef0_1 { " << bufType << " val[]; } ssbo0_1;\n";
		decls << "layout(scalar, set = 0, binding = 1) " << vol << ro << "buffer sbodef0_1_pad { vec4 pad; " << bufType << " val[]; } ssbo0_1_pad;\n";
		break;
	case VK_DESCRIPTOR_TYPE_UNIFORM_TEXEL_BUFFER:
		switch(format)
		{
		case VK_FORMAT_R64_SINT:
			decls << "layout(set = 0, binding = 1) uniform itextureBuffer texbo0_1;\n";
			break;
		case VK_FORMAT_R64_UINT:
			decls << "layout(set = 0, binding = 1) uniform utextureBuffer texbo0_1;\n";
			break;
		default:
			decls << "layout(set = 0, binding = 1) uniform " << imgprefix << "textureBuffer texbo0_1;\n";
		}
		break;
	case VK_DESCRIPTOR_TYPE_STORAGE_TEXEL_BUFFER:
		decls << "layout(" << imgqualif << "set = 0, binding = 1) " << vol << "uniform " << imgprefix << "imageBuffer image0_1;\n";
		break;
	case VK_DESCRIPTOR_TYPE_STORAGE_IMAGE:
		decls << "layout(" << imgqualif << "set = 0, binding = 1) " << vol << "uniform " << imgprefix << "image" << imageDim << " image0_1;\n";
		break;
	case VK_DESCRIPTOR_TYPE_COMBINED_IMAGE_SAMPLER:
		switch (format)
		{
		case VK_FORMAT_R64_SINT:
			decls << "layout(set = 0, binding = 1) uniform isampler" << imageDim << " texture0_1; \n";
			break;
		case VK_FORMAT_R64_UINT:
			decls << "layout(set = 0, binding = 1) uniform usampler" << imageDim << " texture0_1; \n";
			break;
		default:
			decls << "layout(set = 0, binding = 1) uniform " << imgprefix << "sampler" << imageDim << " texture0_1;\n";
			break;
		}
		break;
	case VERTEX_ATTRIBUTE_FETCH:
		if (formatIsR64(format))
		{
			decls << "layout(location = 0) in " << (formatIsSignedInt(format) ? ("int64_t") : ("uint64_t")) << " attr;\n";
		}
		else
		{
			decls << "layout(location = 0) in " << vecType << " attr;\n";
		}
		break;
	default: DE_ASSERT(0);
	}

	string expectedOOB;
	string defaultw;

	switch (m_data.descriptorType)
	{
	default: DE_ASSERT(0); // Fallthrough
	case VK_DESCRIPTOR_TYPE_UNIFORM_BUFFER_DYNAMIC:
	case VK_DESCRIPTOR_TYPE_UNIFORM_BUFFER:
	case VK_DESCRIPTOR_TYPE_STORAGE_BUFFER_DYNAMIC:
	case VK_DESCRIPTOR_TYPE_STORAGE_BUFFER:
		expectedOOB = "zzzz";
		defaultw = "0";
		break;
	case VK_DESCRIPTOR_TYPE_UNIFORM_TEXEL_BUFFER:
	case VK_DESCRIPTOR_TYPE_STORAGE_TEXEL_BUFFER:
	case VK_DESCRIPTOR_TYPE_STORAGE_IMAGE:
	case VK_DESCRIPTOR_TYPE_COMBINED_IMAGE_SAMPLER:
	case VERTEX_ATTRIBUTE_FETCH:
		if (numComponents == 1)
		{
			expectedOOB = "zzzo";
		}
		else if (numComponents == 2)
		{
			expectedOOB = "zzzo";
		}
		else
		{
			expectedOOB = "zzzz";
		}
		defaultw = "1";
		break;
	}

	string idx;
	switch (m_data.descriptorType)
	{
	default: DE_ASSERT(0); // Fallthrough
	case VK_DESCRIPTOR_TYPE_UNIFORM_BUFFER_DYNAMIC:
	case VK_DESCRIPTOR_TYPE_UNIFORM_BUFFER:
	case VK_DESCRIPTOR_TYPE_STORAGE_BUFFER_DYNAMIC:
	case VK_DESCRIPTOR_TYPE_STORAGE_BUFFER:
	case VK_DESCRIPTOR_TYPE_UNIFORM_TEXEL_BUFFER:
	case VK_DESCRIPTOR_TYPE_STORAGE_TEXEL_BUFFER:
	case VERTEX_ATTRIBUTE_FETCH:
		idx = "idx";
		break;
	case VK_DESCRIPTOR_TYPE_STORAGE_IMAGE:
	case VK_DESCRIPTOR_TYPE_COMBINED_IMAGE_SAMPLER:
		idx = "0";
		break;
	}

	if (m_data.nullDescriptor)
	{
		checks << "    expectedIB = zzzz;\n";
		checks << "    inboundcoords = 0;\n";
		checks << "    int paddedinboundcoords = 0;\n";
		// Vertex attribute fetch still gets format conversion applied
		if (m_data.descriptorType != VERTEX_ATTRIBUTE_FETCH)
			expectedOOB = "zzzz";
	}
	else
	{
		checks << "    expectedIB.x = refData[" << idx << "];\n";
		if (numComponents > 1)
		{
			checks << "    expectedIB.y = refData[" << idx << "+1];\n";
		}
		else
		{
			checks << "    expectedIB.y = 0;\n";
		}
		if (numComponents > 2)
		{
			checks << "    expectedIB.z = refData[" << idx << "+2];\n";
			checks << "    expectedIB.w = refData[" << idx << "+3];\n";
		}
		else
		{
			checks << "    expectedIB.z = 0;\n";
			checks << "    expectedIB.w = " << defaultw << ";\n";
		}

		switch (m_data.descriptorType)
		{
		default: DE_ASSERT(0); // Fallthrough
		case VK_DESCRIPTOR_TYPE_UNIFORM_BUFFER_DYNAMIC:
		case VK_DESCRIPTOR_TYPE_UNIFORM_BUFFER:
			// UBOs can either strictly bounds check against inboundcoords, or can
			// return the contents from memory for the range padded up to paddedinboundcoords.
			checks << "    int paddedinboundcoords = " << refDataNumElements / numComponents << ";\n";
			// fallthrough
		case VK_DESCRIPTOR_TYPE_STORAGE_BUFFER_DYNAMIC:
		case VK_DESCRIPTOR_TYPE_STORAGE_BUFFER:
		case VK_DESCRIPTOR_TYPE_UNIFORM_TEXEL_BUFFER:
		case VK_DESCRIPTOR_TYPE_STORAGE_TEXEL_BUFFER:
		case VERTEX_ATTRIBUTE_FETCH:
			checks << "    inboundcoords = " << layout.refData.size() / (formatIsR64(format) ? sizeof(deUint64) : sizeof(deUint32)) / numComponents << ";\n";
			break;
		case VK_DESCRIPTOR_TYPE_STORAGE_IMAGE:
		case VK_DESCRIPTOR_TYPE_COMBINED_IMAGE_SAMPLER:
			// set per-component below
			break;
		}
	}

	if ((m_data.descriptorType == VK_DESCRIPTOR_TYPE_STORAGE_IMAGE ||
		 m_data.descriptorType == VK_DESCRIPTOR_TYPE_STORAGE_TEXEL_BUFFER ||
		 m_data.descriptorType == VK_DESCRIPTOR_TYPE_STORAGE_BUFFER ||
		 m_data.descriptorType == VK_DESCRIPTOR_TYPE_STORAGE_BUFFER_DYNAMIC) &&
		 !m_data.readOnly)
	{
		for (int i = 0; i < numCoords; ++i)
		{
			// Treat i==3 coord (cube array layer) like i == 2
			deUint32 coordDim = m_data.imageDim[i == 3 ? 2 : i];
			if (!m_data.nullDescriptor && m_data.descriptorType == VK_DESCRIPTOR_TYPE_STORAGE_IMAGE)
				checks << "    inboundcoords = " << coordDim << ";\n";

			string coord = genCoord("c", numCoords, m_data.samples, i);
			string inboundcoords =
				m_data.nullDescriptor ? "0" :
				(m_data.samples > VK_SAMPLE_COUNT_1_BIT && i == numCoords - 1) ? to_string(m_data.samples) : "inboundcoords";

			checks << "    if (c < 0 || c >= " << inboundcoords << ") " << genStore(m_data.descriptorType, vecType, bufType, coord) << ";\n";
			if (m_data.formatQualifier &&
				(format == VK_FORMAT_R32_SINT || format == VK_FORMAT_R32_UINT))
			{
				checks << "    if (c < 0 || c >= " << inboundcoords << ") " << genAtomic(m_data.descriptorType, bufType, coord) << ";\n";
			}
		}
	}

	for (int i = 0; i < numCoords; ++i)
	{
		// Treat i==3 coord (cube array layer) like i == 2
		deUint32 coordDim = m_data.imageDim[i == 3 ? 2 : i];
		if (!m_data.nullDescriptor)
		{
			switch (m_data.descriptorType)
			{
			default:
				break;
			case VK_DESCRIPTOR_TYPE_STORAGE_IMAGE:
			case VK_DESCRIPTOR_TYPE_COMBINED_IMAGE_SAMPLER:
				checks << "    inboundcoords = " << coordDim << ";\n";
				break;
			}
		}

		string coord = genCoord("c", numCoords, m_data.samples, i);

		if (m_data.descriptorType == VERTEX_ATTRIBUTE_FETCH)
		{
			if (formatIsR64(format))
			{
				checks << "    temp.x = attr;\n";
				checks << "    temp.y = 0l;\n";
				checks << "    temp.z = 0l;\n";
				checks << "    temp.w = 0l;\n";
				checks << "    if (gl_VertexIndex >= 0 && gl_VertexIndex < inboundcoords) temp.x -= expectedIB.x; else temp -= zzzz;\n";
			}
			else
			{
				checks << "    temp = " << genFetch(m_data, numComponents, vecType, coord, "0") << ";\n";
				checks << "    if (gl_VertexIndex >= 0 && gl_VertexIndex < inboundcoords) temp -= expectedIB; else temp -= " << expectedOOB << ";\n";
			}
			// Accumulate any incorrect values.
			checks << "    accum += abs(temp);\n";
		}
		// Skip texelFetch testing for cube(array) - texelFetch doesn't support it
		if (m_data.descriptorType != VERTEX_ATTRIBUTE_FETCH &&
			!(m_data.descriptorType == VK_DESCRIPTOR_TYPE_COMBINED_IMAGE_SAMPLER &&
			  (m_data.viewType == VK_IMAGE_VIEW_TYPE_CUBE || m_data.viewType == VK_IMAGE_VIEW_TYPE_CUBE_ARRAY)))
		{
			checks << "    temp = " << genFetch(m_data, numComponents, vecType, coord, "0") << ";\n";

			checks << "    expectedIB2 = expectedIB;\n";

			// Expected data is a function of layer, for array images. Subtract out the layer value for in-bounds coordinates.
			if (dataDependsOnLayer && i == numNormalizedCoords)
				checks << "    if (c >= 0 && c < inboundcoords) expectedIB2 += " << vecType << "(c, 0, 0, 0);\n";

			if (m_data.samples > VK_SAMPLE_COUNT_1_BIT && i == numCoords - 1)
			{
				if (m_data.nullDescriptor && m_data.descriptorType == VK_DESCRIPTOR_TYPE_STORAGE_IMAGE)
				{
					checks << "    if (temp == zzzz) temp = " << vecType << "(0);\n";
					if (m_data.formatQualifier && numComponents < 4)
						checks << "    else if (temp == zzzo) temp = " << vecType << "(0);\n";
					checks << "    else temp = " << vecType << "(1);\n";
				}
				else
					// multisample coord doesn't have defined behavior for OOB, so just set temp to 0.
					checks << "    if (c >= 0 && c < " << m_data.samples << ") temp -= expectedIB2; else temp = " << vecType << "(0);\n";
			}
			else
			{
				// Storage buffers may be split into per-component loads. Generate a second
				// expected out of bounds value where some subset of the components are
				// actually in-bounds. If both loads and stores are split into per-component
				// accesses, then the result value can be a mix of storeValue and zero.
				string expectedOOB2 = expectedOOB;
				string expectedOOB3 = expectedOOB;
				if ((m_data.descriptorType == VK_DESCRIPTOR_TYPE_STORAGE_BUFFER ||
					 m_data.descriptorType == VK_DESCRIPTOR_TYPE_STORAGE_BUFFER_DYNAMIC) &&
					 !m_data.nullDescriptor)
				{
					int len = m_data.bufferLen & (formatIsR64(format) ? ~7 : ~3);
					int mod = (int)((len / (formatIsR64(format) ? sizeof(deUint64) : sizeof(deUint32))) % numComponents);
					string sstoreValue = de::toString(storeValue);
					switch (mod)
					{
					case 0:
						break;
					case 1:
						expectedOOB2 = vecType + "(expectedIB2.x, 0, 0, 0)";
						expectedOOB3 = vecType + "(" + sstoreValue + ", 0, 0, 0)";
						break;
					case 2:
						expectedOOB2 = vecType + "(expectedIB2.xy, 0, 0)";
						expectedOOB3 = vecType + "(" + sstoreValue + ", " + sstoreValue + ", 0, 0)";
						break;
					case 3:
						expectedOOB2 = vecType + "(expectedIB2.xyz, 0)";
						expectedOOB3 = vecType + "(" + sstoreValue + ", " + sstoreValue + ", " + sstoreValue + ", 0)";
						break;
					}
				}

				// Entirely in-bounds.
				checks << "    if (c >= 0 && c < inboundcoords) {\n"
						  "       if (temp == expectedIB2) temp = " << vecType << "(0); else temp = " << vecType << "(1);\n"
						  "    }\n";

				// normal out-of-bounds value
				if (m_data.testRobustness2)
					checks << "    else if (temp == " << expectedOOB << ") temp = " << vecType << "(0);\n";
				else
					// image_robustness relaxes alpha which is allowed to be zero or one
					checks << "    else if (temp == zzzz || temp == zzzo) temp = " << vecType << "(0);\n";

				if (m_data.descriptorType == VK_DESCRIPTOR_TYPE_UNIFORM_BUFFER ||
					m_data.descriptorType == VK_DESCRIPTOR_TYPE_UNIFORM_BUFFER_DYNAMIC)
				{
					checks << "    else if (c >= 0 && c < paddedinboundcoords && temp == expectedIB2) temp = " << vecType << "(0);\n";
				}

				// null descriptor loads with image format layout qualifier that doesn't include alpha may return alpha=1
				if (m_data.nullDescriptor && m_data.formatQualifier &&
					(m_data.descriptorType == VK_DESCRIPTOR_TYPE_STORAGE_IMAGE || m_data.descriptorType == VK_DESCRIPTOR_TYPE_STORAGE_TEXEL_BUFFER) &&
					numComponents < 4)
					checks << "    else if (temp == zzzo) temp = " << vecType << "(0);\n";

				// non-volatile value replaced with stored value
				if (supportsStores(m_data.descriptorType) && !m_data.vol)
					checks << "    else if (temp == " << getStoreValue(m_data.descriptorType, numComponents, vecType, bufType) << ") temp = " << vecType << "(0);\n";

				// value straddling the boundary, returning a partial vector
				if (expectedOOB2 != expectedOOB)
					checks << "    else if (c == inboundcoords && temp == " << expectedOOB2 << ") temp = " << vecType << "(0);\n";
				if (expectedOOB3 != expectedOOB)
					checks << "    else if (c == inboundcoords && temp == " << expectedOOB3 << ") temp = " << vecType << "(0);\n";

				// failure
				checks << "    else temp = " << vecType << "(1);\n";
			}
			// Accumulate any incorrect values.
			checks << "    accum += abs(temp);\n";

			// Only the full robustness2 extension provides guarantees about out-of-bounds mip levels.
			if (m_data.testRobustness2 && m_data.descriptorType == VK_DESCRIPTOR_TYPE_COMBINED_IMAGE_SAMPLER && m_data.samples == VK_SAMPLE_COUNT_1_BIT)
			{
				// Fetch from an out of bounds mip level. Expect this to always return the OOB value.
				string coord0 = genCoord("0", numCoords, m_data.samples, i);
				checks << "    if (c != 0) temp = " << genFetch(m_data, numComponents, vecType, coord0, "c") << "; else temp = " << vecType << "(0);\n";
				checks << "    if (c != 0) temp -= " << expectedOOB << ";\n";
				checks << "    accum += abs(temp);\n";
			}
		}
		if (m_data.descriptorType == VK_DESCRIPTOR_TYPE_COMBINED_IMAGE_SAMPLER &&
			m_data.samples == VK_SAMPLE_COUNT_1_BIT)
		{
			string coordNorm = genCoordNorm(m_data, "(c+0.25)", numCoords, numNormalizedCoords, i);

			checks << "    expectedIB2 = expectedIB;\n";

			// Data is a function of layer, for array images. Subtract out the layer value for in-bounds coordinates.
			if (dataDependsOnLayer && i == numNormalizedCoords)
			{
				checks << "    clampedLayer = clamp(c, 0, " << coordDim-1 << ");\n";
				checks << "    expectedIB2 += " << vecType << "(clampedLayer, 0, 0, 0);\n";
			}

			stringstream normexpected;
			// Cubemap fetches are always in-bounds. Layer coordinate is clamped, so is always in-bounds.
			if (m_data.viewType == VK_IMAGE_VIEW_TYPE_CUBE ||
				m_data.viewType == VK_IMAGE_VIEW_TYPE_CUBE_ARRAY ||
				(layered && i == numCoords-1))
				normexpected << "    temp -= expectedIB2;\n";
			else
			{
				normexpected << "    if (c >= 0 && c < inboundcoords)\n";
				normexpected << "        temp -= expectedIB2;\n";
				normexpected << "    else\n";
				if (m_data.testRobustness2)
					normexpected << "        temp -= " << expectedOOB << ";\n";
				else
					// image_robustness relaxes alpha which is allowed to be zero or one
					normexpected << "        temp = " << vecType << "((temp == zzzz || temp == zzzo) ? 0 : 1);\n";
			}

			checks << "    temp = texture(texture0_1, " << coordNorm << ");\n";
			checks << normexpected.str();
			checks << "    accum += abs(temp);\n";
			checks << "    temp = textureLod(texture0_1, " << coordNorm << ", 0.0f);\n";
			checks << normexpected.str();
			checks << "    accum += abs(temp);\n";
			checks << "    temp = textureGrad(texture0_1, " << coordNorm << ", " << genCoord("1.0", numNormalizedCoords, m_data.samples, i) << ", " << genCoord("1.0", numNormalizedCoords, m_data.samples, i) << ");\n";
			checks << normexpected.str();
			checks << "    accum += abs(temp);\n";
		}
		if (m_data.nullDescriptor)
		{
			const char *sizeswiz;
			switch (m_data.viewType)
			{
				default: DE_ASSERT(0); // Fallthrough
				case VK_IMAGE_VIEW_TYPE_1D:			sizeswiz = ".xxxx";	break;
				case VK_IMAGE_VIEW_TYPE_1D_ARRAY:	sizeswiz = ".xyxx";	break;
				case VK_IMAGE_VIEW_TYPE_2D:			sizeswiz = ".xyxx";	break;
				case VK_IMAGE_VIEW_TYPE_2D_ARRAY:	sizeswiz = ".xyzx";	break;
				case VK_IMAGE_VIEW_TYPE_3D:			sizeswiz = ".xyzx";	break;
				case VK_IMAGE_VIEW_TYPE_CUBE:		sizeswiz = ".xyxx";	break;
				case VK_IMAGE_VIEW_TYPE_CUBE_ARRAY:	sizeswiz = ".xyzx";	break;
			}
			if (m_data.descriptorType == VK_DESCRIPTOR_TYPE_COMBINED_IMAGE_SAMPLER)
			{
				if (m_data.samples == VK_SAMPLE_COUNT_1_BIT)
				{
					checks << "    temp = textureSize(texture0_1, 0)" << sizeswiz <<";\n";
					checks << "    accum += abs(temp);\n";

					// checking textureSize with clearly out of range LOD values
					checks << "    temp = textureSize(texture0_1, " << -i << ")" << sizeswiz <<";\n";
					checks << "    accum += abs(temp);\n";
					checks << "    temp = textureSize(texture0_1, " << (std::numeric_limits<deInt32>::max() - i) << ")" << sizeswiz <<";\n";
					checks << "    accum += abs(temp);\n";
				}
				else
				{
					checks << "    temp = textureSize(texture0_1)" << sizeswiz <<";\n";
					checks << "    accum += abs(temp);\n";
					checks << "    temp = textureSamples(texture0_1).xxxx;\n";
					checks << "    accum += abs(temp);\n";
				}
			}
			if (m_data.descriptorType == VK_DESCRIPTOR_TYPE_STORAGE_IMAGE)
			{
				if (m_data.samples == VK_SAMPLE_COUNT_1_BIT)
				{
					checks << "    temp = imageSize(image0_1)" << sizeswiz <<";\n";
					checks << "    accum += abs(temp);\n";
				}
				else
				{
					checks << "    temp = imageSize(image0_1)" << sizeswiz <<";\n";
					checks << "    accum += abs(temp);\n";
					checks << "    temp = imageSamples(image0_1).xxxx;\n";
					checks << "    accum += abs(temp);\n";
				}
			}
			if (m_data.descriptorType == VK_DESCRIPTOR_TYPE_STORAGE_BUFFER ||
				m_data.descriptorType == VK_DESCRIPTOR_TYPE_STORAGE_BUFFER_DYNAMIC)
			{
				// expect zero for runtime-sized array .length()
				checks << "    temp = " << vecType << "(ssbo0_1.val.length());\n";
				checks << "    accum += abs(temp);\n";
				checks << "    temp = " << vecType << "(ssbo0_1_pad.val.length());\n";
				checks << "    accum += abs(temp);\n";
			}
		}
	}
	checks << "  }\n";

	// outside the coordinates loop because we only need to call it once
	if (m_data.nullDescriptor &&
		m_data.descriptorType == VK_DESCRIPTOR_TYPE_COMBINED_IMAGE_SAMPLER &&
		m_data.samples == VK_SAMPLE_COUNT_1_BIT)
	{
		checks << "  temp_ql = " << qLevelType << "(textureQueryLevels(texture0_1));\n";
		checks << "  temp = " << vecType << "(temp_ql);\n";
		checks << "  accum += abs(temp);\n";

		if (m_data.stage == STAGE_FRAGMENT)
		{
			// as here we only want to check that textureQueryLod returns 0 when
			// texture0_1 is null, we don't need to use the actual texture coordinates
			// (and modify the vertex shader below to do so). Any coordinates are fine.
			// gl_FragCoord has been selected "randomly", instead of selecting 0 for example.
			std::string lod_str = (numNormalizedCoords == 1) ? ");" : (numNormalizedCoords == 2) ? "y);" : "yz);";
			checks << "  vec2 lod = textureQueryLod(texture0_1, gl_FragCoord.x" << lod_str << "\n";
			checks << "  temp_ql = " << qLevelType << "(ceil(abs(lod.x) + abs(lod.y)));\n";
			checks << "  temp = " << vecType << "(temp_ql);\n";
			checks << "  accum += abs(temp);\n";
		}
	}


	const bool		needsScalarLayout	= m_data.needsScalarBlockLayout();
	const uint32_t	shaderBuildOptions	= (needsScalarLayout
										? static_cast<uint32_t>(vk::ShaderBuildOptions::FLAG_ALLOW_SCALAR_OFFSETS)
										: 0u);

	const bool is64BitFormat = formatIsR64(m_data.format);
	std::string support =	"#version 460 core\n"
							"#extension GL_EXT_nonuniform_qualifier : enable\n" +
							(needsScalarLayout ? std::string("#extension GL_EXT_scalar_block_layout : enable\n") : std::string()) +
							"#extension GL_EXT_samplerless_texture_functions : enable\n"
							"#extension GL_EXT_control_flow_attributes : enable\n"
							"#extension GL_EXT_shader_image_load_formatted : enable\n";
	std::string SupportR64 =	"#extension GL_EXT_shader_explicit_arithmetic_types_int64 : require\n"
								"#extension GL_EXT_shader_image_int64 : require\n";
	if (is64BitFormat)
		support += SupportR64;
	if (m_data.stage == STAGE_RAYGEN)
		support += "#extension GL_NV_ray_tracing : require\n";

	std::string code =	"  " + vecType + " accum = " + vecType + "(0);\n"
						"  " + vecType + " temp;\n"
						"  " + qLevelType + " temp_ql;\n" +
						checks.str() +
						"  " + vecType + " color = (accum != " + vecType + "(0)) ? " + vecType + "(0,0,0,0) : " + vecType + "(1,0,0,1);\n";

	switch (m_data.stage)
	{
	default: DE_ASSERT(0); // Fallthrough
	case STAGE_COMPUTE:
		{
			std::stringstream css;
			css << support
				<< decls.str() <<
				"layout(local_size_x = 1, local_size_y = 1) in;\n"
				"void main()\n"
				"{\n"
				<< code <<
				"  imageStore(image0_0, ivec2(gl_GlobalInvocationID.xy), color);\n"
				"}\n";

			programCollection.glslSources.add("test") << glu::ComputeSource(css.str())
				<< vk::ShaderBuildOptions(programCollection.usedVulkanVersion, is64BitFormat ? vk::SPIRV_VERSION_1_3 : vk::SPIRV_VERSION_1_0, shaderBuildOptions);
			break;
		}
	case STAGE_RAYGEN:
		{
			std::stringstream css;
			css << support
				<< decls.str() <<
				"void main()\n"
				"{\n"
				<< code <<
				"  imageStore(image0_0, ivec2(gl_LaunchIDNV.xy), color);\n"
				"}\n";

			programCollection.glslSources.add("test") << glu::RaygenSource(css.str())
				<< vk::ShaderBuildOptions(programCollection.usedVulkanVersion, vk::SPIRV_VERSION_1_0, shaderBuildOptions);
			break;
		}
	case STAGE_VERTEX:
		{
			std::stringstream vss;
			vss << support
				<< decls.str() <<
				"void main()\n"
				"{\n"
				<< code <<
				"  imageStore(image0_0, ivec2(gl_VertexIndex % " << DIM << ", gl_VertexIndex / " << DIM << "), color);\n"
				"  gl_PointSize = 1.0f;\n"
				"  gl_Position = vec4(0.0f, 0.0f, 0.0f, 1.0f);\n"
				"}\n";

			programCollection.glslSources.add("test") << glu::VertexSource(vss.str())
				<< vk::ShaderBuildOptions(programCollection.usedVulkanVersion, vk::SPIRV_VERSION_1_0, shaderBuildOptions);
			break;
		}
	case STAGE_FRAGMENT:
		{
			std::stringstream vss;
			vss <<
				"#version 450 core\n"
				"void main()\n"
				"{\n"
				// full-viewport quad
				"  gl_Position = vec4( 2.0*float(gl_VertexIndex&2) - 1.0, 4.0*(gl_VertexIndex&1)-1.0, 1.0 - 2.0 * float(gl_VertexIndex&1), 1);\n"
				"}\n";

			programCollection.glslSources.add("vert") << glu::VertexSource(vss.str())
				<< vk::ShaderBuildOptions(programCollection.usedVulkanVersion, vk::SPIRV_VERSION_1_0, shaderBuildOptions);

			std::stringstream fss;
			fss << support
				<< decls.str() <<
				"void main()\n"
				"{\n"
				<< code <<
				"  imageStore(image0_0, ivec2(gl_FragCoord.x, gl_FragCoord.y), color);\n"
				"}\n";

			programCollection.glslSources.add("test") << glu::FragmentSource(fss.str())
				<< vk::ShaderBuildOptions(programCollection.usedVulkanVersion, vk::SPIRV_VERSION_1_0, shaderBuildOptions);
			break;
		}
	}

	// The 64-bit conditions below are redundant. Can we support the below shader for other than 64-bit formats?
	if ((m_data.samples > VK_SAMPLE_COUNT_1_BIT) && is64BitFormat)
	{
		const std::string	ivecCords = (m_data.viewType == VK_IMAGE_VIEW_TYPE_2D ? "ivec2(gx, gy)" : "ivec3(gx, gy, gz)");
		std::stringstream	fillShader;

		fillShader <<
			"#version 450\n"
			<< SupportR64
			<< "\n"
			"layout(local_size_x = 1, local_size_y = 1, local_size_z = 1) in;\n"
			"layout (" + getShaderImageFormatQualifier(mapVkFormat(m_data.format)) + ", binding=0) volatile uniform "
			<< string(formatIsSignedInt(m_data.format) ? "i" : "u") + string(is64BitFormat ? "64" : "") << "image" << imageDim << +" u_resultImage;\n"
			"\n"
			"layout(std430, binding = 1) buffer inputBuffer\n"
			"{\n"
			"  int" << (is64BitFormat ? "64_t" : "") << " data[];\n"
			"} inBuffer;\n"
			"\n"
			"void main(void)\n"
			"{\n"
			"  int gx = int(gl_GlobalInvocationID.x);\n"
			"  int gy = int(gl_GlobalInvocationID.y);\n"
			"  int gz = int(gl_GlobalInvocationID.z);\n"
			"  uint index = gx + (gy * gl_NumWorkGroups.x) + (gz *gl_NumWorkGroups.x * gl_NumWorkGroups.y);\n";

			for(int ndx = 0; ndx < static_cast<int>(m_data.samples); ++ndx)
			{
				fillShader << "  imageStore(u_resultImage, " << ivecCords << ", " << ndx << ", i64vec4(inBuffer.data[index]));\n";
			}

			fillShader << "}\n";

		programCollection.glslSources.add("fillShader") << glu::ComputeSource(fillShader.str())
			<< vk::ShaderBuildOptions(programCollection.usedVulkanVersion, is64BitFormat ? vk::SPIRV_VERSION_1_3 : vk::SPIRV_VERSION_1_0, shaderBuildOptions);
	}

}

VkImageType imageViewTypeToImageType (VkImageViewType type)
{
	switch (type)
	{
		case VK_IMAGE_VIEW_TYPE_1D:
		case VK_IMAGE_VIEW_TYPE_1D_ARRAY:		return VK_IMAGE_TYPE_1D;
		case VK_IMAGE_VIEW_TYPE_2D:
		case VK_IMAGE_VIEW_TYPE_2D_ARRAY:
		case VK_IMAGE_VIEW_TYPE_CUBE:
		case VK_IMAGE_VIEW_TYPE_CUBE_ARRAY:		return VK_IMAGE_TYPE_2D;
		case VK_IMAGE_VIEW_TYPE_3D:				return VK_IMAGE_TYPE_3D;
		default:
			DE_ASSERT(false);
	}

	return VK_IMAGE_TYPE_2D;
}

TestInstance* RobustnessExtsTestCase::createInstance (Context& context) const
{
	return new RobustnessExtsTestInstance(context, m_data);
}

tcu::TestStatus RobustnessExtsTestInstance::iterate (void)
{
	const VkInstance			instance			= getInstance(m_context, m_data);
	const InstanceInterface&	vki					= getInstanceInterface(m_context, m_data);
	const VkDevice				device				= getLogicalDevice(m_context, m_data);
	const vk::DeviceInterface&	vk					= getDeviceInterface(m_context, m_data);
	const VkPhysicalDevice		physicalDevice		= chooseDevice(vki, instance, m_context.getTestContext().getCommandLine());
	SimpleAllocator				allocator			(vk, device, getPhysicalDeviceMemoryProperties(vki, physicalDevice));

	Layout layout;
	generateLayout(layout, m_data);

	// Get needed properties.
	VkPhysicalDeviceProperties2 properties;
	deMemset(&properties, 0, sizeof(properties));
	properties.sType = VK_STRUCTURE_TYPE_PHYSICAL_DEVICE_PROPERTIES_2;
	void** pNextTail = &properties.pNext;

#ifndef CTS_USES_VULKANSC
	VkPhysicalDeviceRayTracingPropertiesNV rayTracingProperties;
	deMemset(&rayTracingProperties, 0, sizeof(rayTracingProperties));
	rayTracingProperties.sType = VK_STRUCTURE_TYPE_PHYSICAL_DEVICE_RAY_TRACING_PROPERTIES_NV;
#endif

	VkPhysicalDeviceRobustness2PropertiesEXT robustness2Properties;
	deMemset(&robustness2Properties, 0, sizeof(robustness2Properties));
	robustness2Properties.sType = VK_STRUCTURE_TYPE_PHYSICAL_DEVICE_ROBUSTNESS_2_PROPERTIES_EXT;

#ifndef CTS_USES_VULKANSC
	if (m_context.isDeviceFunctionalitySupported("VK_NV_ray_tracing"))
	{
		*pNextTail = &rayTracingProperties;
		pNextTail = &rayTracingProperties.pNext;
	}
#endif

	if (m_context.isDeviceFunctionalitySupported("VK_EXT_robustness2"))
	{
		*pNextTail = &robustness2Properties;
		pNextTail = &robustness2Properties.pNext;
	}

	vki.getPhysicalDeviceProperties2(physicalDevice, &properties);

	if (m_data.testRobustness2)
	{
		if (robustness2Properties.robustStorageBufferAccessSizeAlignment != 1 &&
			robustness2Properties.robustStorageBufferAccessSizeAlignment != 4)
			return tcu::TestStatus(QP_TEST_RESULT_FAIL, "robustStorageBufferAccessSizeAlignment must be 1 or 4");

		if (robustness2Properties.robustUniformBufferAccessSizeAlignment < 1 ||
			robustness2Properties.robustUniformBufferAccessSizeAlignment > 256 ||
			!deIntIsPow2((int)robustness2Properties.robustUniformBufferAccessSizeAlignment))
			return tcu::TestStatus(QP_TEST_RESULT_FAIL, "robustUniformBufferAccessSizeAlignment must be a power of two in [1,256]");
	}

	VkPipelineBindPoint bindPoint;

	switch (m_data.stage)
	{
	case STAGE_COMPUTE:
		bindPoint = VK_PIPELINE_BIND_POINT_COMPUTE;
		break;
#ifndef CTS_USES_VULKANSC
	case STAGE_RAYGEN:
		bindPoint = VK_PIPELINE_BIND_POINT_RAY_TRACING_NV;
		break;
#endif
	default:
		bindPoint = VK_PIPELINE_BIND_POINT_GRAPHICS;
		break;
	}

	Move<vk::VkDescriptorSetLayout>	descriptorSetLayout;
	Move<vk::VkDescriptorPool>		descriptorPool;
	Move<vk::VkDescriptorSet>		descriptorSet;

	int formatBytes = tcu::getPixelSize(mapVkFormat(m_data.format));
	int numComponents = formatBytes / tcu::getChannelSize(mapVkFormat(m_data.format).type);

	vector<VkDescriptorSetLayoutBinding> &bindings = layout.layoutBindings;

	VkDescriptorPoolCreateFlags poolCreateFlags = VK_DESCRIPTOR_POOL_CREATE_FREE_DESCRIPTOR_SET_BIT;

#ifndef CTS_USES_VULKANSC
	VkDescriptorSetLayoutCreateFlags layoutCreateFlags = m_data.pushDescriptor ? VK_DESCRIPTOR_SET_LAYOUT_CREATE_PUSH_DESCRIPTOR_BIT_KHR : 0;
#else
	VkDescriptorSetLayoutCreateFlags layoutCreateFlags = 0;
#endif

	// Create a layout and allocate a descriptor set for it.

	const VkDescriptorSetLayoutCreateInfo setLayoutCreateInfo =
	{
		vk::VK_STRUCTURE_TYPE_DESCRIPTOR_SET_LAYOUT_CREATE_INFO,
		DE_NULL,

		layoutCreateFlags,
		(deUint32)bindings.size(),
		bindings.empty() ? DE_NULL : bindings.data()
	};

	descriptorSetLayout = vk::createDescriptorSetLayout(vk, device, &setLayoutCreateInfo);

	vk::DescriptorPoolBuilder poolBuilder;
	poolBuilder.addType(VK_DESCRIPTOR_TYPE_UNIFORM_BUFFER, 1);
	poolBuilder.addType(VK_DESCRIPTOR_TYPE_UNIFORM_BUFFER_DYNAMIC, 1);
	poolBuilder.addType(VK_DESCRIPTOR_TYPE_STORAGE_BUFFER, 1);
	poolBuilder.addType(VK_DESCRIPTOR_TYPE_STORAGE_BUFFER_DYNAMIC, 1);
	poolBuilder.addType(VK_DESCRIPTOR_TYPE_UNIFORM_TEXEL_BUFFER, 1);
	poolBuilder.addType(VK_DESCRIPTOR_TYPE_STORAGE_TEXEL_BUFFER, 1);
	poolBuilder.addType(VK_DESCRIPTOR_TYPE_COMBINED_IMAGE_SAMPLER, 1);
	poolBuilder.addType(VK_DESCRIPTOR_TYPE_STORAGE_IMAGE, 2);

	descriptorPool = poolBuilder.build(vk, device, poolCreateFlags, 1u, DE_NULL);

	const void *pNext = DE_NULL;

	if (!m_data.pushDescriptor)
		descriptorSet = makeDescriptorSet(vk, device, *descriptorPool, *descriptorSetLayout, pNext);

	de::MovePtr<BufferWithMemory> buffer;

	deUint8 *bufferPtr = DE_NULL;
	if (!m_data.nullDescriptor)
	{
		// Create a buffer to hold data for all descriptors.
		VkDeviceSize	size = de::max(
			(VkDeviceSize)(m_data.bufferLen ? m_data.bufferLen : 1),
			(VkDeviceSize)256);

		VkBufferUsageFlags usage = VK_BUFFER_USAGE_VERTEX_BUFFER_BIT;
		if (m_data.descriptorType == VK_DESCRIPTOR_TYPE_UNIFORM_BUFFER ||
			m_data.descriptorType == VK_DESCRIPTOR_TYPE_UNIFORM_BUFFER_DYNAMIC)
		{
			size = deIntRoundToPow2((int)size, (int)robustness2Properties.robustUniformBufferAccessSizeAlignment);
			usage |= VK_BUFFER_USAGE_UNIFORM_BUFFER_BIT;
		}
		else if (m_data.descriptorType == VK_DESCRIPTOR_TYPE_STORAGE_BUFFER ||
				 m_data.descriptorType == VK_DESCRIPTOR_TYPE_STORAGE_BUFFER_DYNAMIC)
		{
			size = deIntRoundToPow2((int)size, (int)robustness2Properties.robustStorageBufferAccessSizeAlignment);
			usage |= VK_BUFFER_USAGE_STORAGE_BUFFER_BIT;
		}
		else if (m_data.descriptorType == VK_DESCRIPTOR_TYPE_STORAGE_TEXEL_BUFFER)
		{
			usage |= VK_BUFFER_USAGE_STORAGE_TEXEL_BUFFER_BIT;
		}
		else if (m_data.descriptorType == VK_DESCRIPTOR_TYPE_UNIFORM_TEXEL_BUFFER)
		{
			usage |= VK_BUFFER_USAGE_UNIFORM_TEXEL_BUFFER_BIT;
		}
		else if (m_data.descriptorType == VERTEX_ATTRIBUTE_FETCH)
		{
			size = m_data.bufferLen;
		}

		buffer = de::MovePtr<BufferWithMemory>(new BufferWithMemory(
			vk, device, allocator, makeBufferCreateInfo(size, usage), MemoryRequirement::HostVisible));
		bufferPtr = (deUint8 *)buffer->getAllocation().getHostPtr();

		deMemset(bufferPtr, 0x3f, (size_t)size);

		deMemset(bufferPtr, 0, m_data.bufferLen);
		if (m_data.descriptorType == VK_DESCRIPTOR_TYPE_UNIFORM_BUFFER ||
			m_data.descriptorType == VK_DESCRIPTOR_TYPE_UNIFORM_BUFFER_DYNAMIC)
		{
			deMemset(bufferPtr, 0, deIntRoundToPow2(m_data.bufferLen, (int)robustness2Properties.robustUniformBufferAccessSizeAlignment));
		}
		else if (m_data.descriptorType == VK_DESCRIPTOR_TYPE_STORAGE_BUFFER ||
				 m_data.descriptorType == VK_DESCRIPTOR_TYPE_STORAGE_BUFFER_DYNAMIC)
		{
			deMemset(bufferPtr, 0, deIntRoundToPow2(m_data.bufferLen, (int)robustness2Properties.robustStorageBufferAccessSizeAlignment));
		}
	}

	const deUint32 queueFamilyIndex = m_context.getUniversalQueueFamilyIndex();

	Move<VkDescriptorSetLayout>		descriptorSetLayoutR64;
	Move<VkDescriptorPool>			descriptorPoolR64;
	Move<VkDescriptorSet>			descriptorSetFillImage;
	Move<VkShaderModule>			shaderModuleFillImage;
	Move<VkPipelineLayout>			pipelineLayoutFillImage;
	Move<VkPipeline>				pipelineFillImage;

	Move<VkCommandPool>				cmdPool		= createCommandPool(vk, device, 0, queueFamilyIndex);
	Move<VkCommandBuffer>			cmdBuffer	= allocateCommandBuffer(vk, device, *cmdPool, VK_COMMAND_BUFFER_LEVEL_PRIMARY);
	VkQueue							queue;

	vk.getDeviceQueue(device, queueFamilyIndex, 0, &queue);

	const VkImageSubresourceRange	barrierRange				=
	{
		VK_IMAGE_ASPECT_COLOR_BIT,	// VkImageAspectFlags	aspectMask;
		0u,							// deUint32				baseMipLevel;
		VK_REMAINING_MIP_LEVELS,	// deUint32				levelCount;
		0u,							// deUint32				baseArrayLayer;
		VK_REMAINING_ARRAY_LAYERS	// deUint32				layerCount;
	};

	VkImageMemoryBarrier			preImageBarrier				=
	{
		VK_STRUCTURE_TYPE_IMAGE_MEMORY_BARRIER,				// VkStructureType		sType
		DE_NULL,											// const void*			pNext
		0u,													// VkAccessFlags		srcAccessMask
		VK_ACCESS_TRANSFER_WRITE_BIT,						// VkAccessFlags		dstAccessMask
		VK_IMAGE_LAYOUT_UNDEFINED,							// VkImageLayout		oldLayout
		VK_IMAGE_LAYOUT_TRANSFER_DST_OPTIMAL,				// VkImageLayout		newLayout
		VK_QUEUE_FAMILY_IGNORED,							// uint32_t				srcQueueFamilyIndex
		VK_QUEUE_FAMILY_IGNORED,							// uint32_t				dstQueueFamilyIndex
		DE_NULL,											// VkImage				image
		barrierRange,										// VkImageSubresourceRange	subresourceRange;
	};

	VkImageMemoryBarrier			postImageBarrier			=
	{
		VK_STRUCTURE_TYPE_IMAGE_MEMORY_BARRIER,		// VkStructureType			sType;
		DE_NULL,									// const void*				pNext;
		VK_ACCESS_TRANSFER_WRITE_BIT,				// VkAccessFlags			srcAccessMask;
		VK_ACCESS_SHADER_READ_BIT,					// VkAccessFlags			dstAccessMask;
		VK_IMAGE_LAYOUT_TRANSFER_DST_OPTIMAL,		// VkImageLayout			oldLayout;
		VK_IMAGE_LAYOUT_GENERAL,					// VkImageLayout			newLayout;
		VK_QUEUE_FAMILY_IGNORED,					// deUint32					srcQueueFamilyIndex;
		VK_QUEUE_FAMILY_IGNORED,					// deUint32					dstQueueFamilyIndex;
		DE_NULL,									// VkImage					image;
		barrierRange,								// VkImageSubresourceRange	subresourceRange;
	};

	vk::VkClearColorValue			clearValue;
	clearValue.uint32[0] = 0u;
	clearValue.uint32[1] = 0u;
	clearValue.uint32[2] = 0u;
	clearValue.uint32[3] = 0u;

	beginCommandBuffer(vk, *cmdBuffer, 0u);

	typedef vk::Unique<vk::VkBufferView>		BufferViewHandleUp;
	typedef de::SharedPtr<BufferViewHandleUp>	BufferViewHandleSp;
	typedef de::SharedPtr<ImageWithMemory>		ImageWithMemorySp;
	typedef de::SharedPtr<Unique<VkImageView> >	VkImageViewSp;
	typedef de::MovePtr<BufferWithMemory>		BufferWithMemoryMp;

	vector<BufferViewHandleSp>					bufferViews(1);

	VkImageCreateFlags mutableFormatFlag = 0;
	// The 64-bit image tests use a view format which differs from the image.
	if (formatIsR64(m_data.format))
		mutableFormatFlag = VK_IMAGE_CREATE_MUTABLE_FORMAT_BIT;
	VkImageCreateFlags imageCreateFlags = mutableFormatFlag;
	if (m_data.viewType == VK_IMAGE_VIEW_TYPE_CUBE || m_data.viewType == VK_IMAGE_VIEW_TYPE_CUBE_ARRAY)
		imageCreateFlags |= VK_IMAGE_CREATE_CUBE_COMPATIBLE_BIT;

	const bool featureSampledImage = ((getPhysicalDeviceFormatProperties(vki,
										physicalDevice,
										m_data.format).optimalTilingFeatures &
										VK_FORMAT_FEATURE_SAMPLED_IMAGE_BIT) == VK_FORMAT_FEATURE_SAMPLED_IMAGE_BIT);

	const VkImageUsageFlags usageSampledImage = (featureSampledImage ? VK_IMAGE_USAGE_SAMPLED_BIT : (VkImageUsageFlagBits)0);

	const VkImageCreateInfo			outputImageCreateInfo			=
	{
		VK_STRUCTURE_TYPE_IMAGE_CREATE_INFO,	// VkStructureType			sType;
		DE_NULL,								// const void*				pNext;
		mutableFormatFlag,						// VkImageCreateFlags		flags;
		VK_IMAGE_TYPE_2D,						// VkImageType				imageType;
		m_data.format,							// VkFormat					format;
		{
			DIM,								// deUint32	width;
			DIM,								// deUint32	height;
			1u									// deUint32	depth;
		},										// VkExtent3D				extent;
		1u,										// deUint32					mipLevels;
		1u,										// deUint32					arrayLayers;
		VK_SAMPLE_COUNT_1_BIT,					// VkSampleCountFlagBits	samples;
		VK_IMAGE_TILING_OPTIMAL,				// VkImageTiling			tiling;
		VK_IMAGE_USAGE_STORAGE_BIT
		| usageSampledImage
		| VK_IMAGE_USAGE_TRANSFER_SRC_BIT
		| VK_IMAGE_USAGE_TRANSFER_DST_BIT,		// VkImageUsageFlags		usage;
		VK_SHARING_MODE_EXCLUSIVE,				// VkSharingMode			sharingMode;
		0u,										// deUint32					queueFamilyIndexCount;
		DE_NULL,								// const deUint32*			pQueueFamilyIndices;
		VK_IMAGE_LAYOUT_UNDEFINED				// VkImageLayout			initialLayout;
	};

	deUint32 width = m_data.imageDim[0];
	deUint32 height = m_data.viewType != VK_IMAGE_VIEW_TYPE_1D && m_data.viewType != VK_IMAGE_VIEW_TYPE_1D_ARRAY ? m_data.imageDim[1] : 1;
	deUint32 depth = m_data.viewType == VK_IMAGE_VIEW_TYPE_3D ? m_data.imageDim[2] : 1;
	deUint32 layers = m_data.viewType == VK_IMAGE_VIEW_TYPE_1D_ARRAY ? m_data.imageDim[1] :
						m_data.viewType != VK_IMAGE_VIEW_TYPE_1D &&
						m_data.viewType != VK_IMAGE_VIEW_TYPE_2D &&
						m_data.viewType != VK_IMAGE_VIEW_TYPE_3D ? m_data.imageDim[2] : 1;

	const VkImageUsageFlags usageImage = (m_data.descriptorType == VK_DESCRIPTOR_TYPE_STORAGE_IMAGE ? VK_IMAGE_USAGE_STORAGE_BIT : (VkImageUsageFlagBits)0);

	const VkImageCreateInfo			imageCreateInfo			=
	{
		VK_STRUCTURE_TYPE_IMAGE_CREATE_INFO,	// VkStructureType			sType;
		DE_NULL,								// const void*				pNext;
		imageCreateFlags,						// VkImageCreateFlags		flags;
		imageViewTypeToImageType(m_data.viewType),	// VkImageType				imageType;
		m_data.format,							// VkFormat					format;
		{
			width,								// deUint32	width;
			height,								// deUint32	height;
			depth								// deUint32	depth;
		},										// VkExtent3D				extent;
		1u,										// deUint32					mipLevels;
		layers,									// deUint32					arrayLayers;
		m_data.samples,							// VkSampleCountFlagBits	samples;
		VK_IMAGE_TILING_OPTIMAL,				// VkImageTiling			tiling;
		usageImage
		| usageSampledImage
		| VK_IMAGE_USAGE_TRANSFER_SRC_BIT
		| VK_IMAGE_USAGE_TRANSFER_DST_BIT,		// VkImageUsageFlags		usage;
		VK_SHARING_MODE_EXCLUSIVE,				// VkSharingMode			sharingMode;
		0u,										// deUint32					queueFamilyIndexCount;
		DE_NULL,								// const deUint32*			pQueueFamilyIndices;
		VK_IMAGE_LAYOUT_UNDEFINED				// VkImageLayout			initialLayout;
	};

	VkImageViewCreateInfo		imageViewCreateInfo		=
	{
		VK_STRUCTURE_TYPE_IMAGE_VIEW_CREATE_INFO,	// VkStructureType			sType;
		DE_NULL,									// const void*				pNext;
		(VkImageViewCreateFlags)0u,					// VkImageViewCreateFlags	flags;
		DE_NULL,									// VkImage					image;
		VK_IMAGE_VIEW_TYPE_2D,						// VkImageViewType			viewType;
		m_data.format,								// VkFormat					format;
		{
			VK_COMPONENT_SWIZZLE_IDENTITY,
			VK_COMPONENT_SWIZZLE_IDENTITY,
			VK_COMPONENT_SWIZZLE_IDENTITY,
			VK_COMPONENT_SWIZZLE_IDENTITY
		},											// VkComponentMapping		 components;
		{
			VK_IMAGE_ASPECT_COLOR_BIT,				// VkImageAspectFlags	aspectMask;
			0u,										// deUint32				baseMipLevel;
			VK_REMAINING_MIP_LEVELS,				// deUint32				levelCount;
			0u,										// deUint32				baseArrayLayer;
			VK_REMAINING_ARRAY_LAYERS				// deUint32				layerCount;
		}											// VkImageSubresourceRange	subresourceRange;
	};

	vector<ImageWithMemorySp> images(2);
	vector<VkImageViewSp> imageViews(2);

	if (m_data.descriptorType == VERTEX_ATTRIBUTE_FETCH)
	{
		deUint32 *ptr = (deUint32 *)bufferPtr;
		deMemcpy(ptr, layout.refData.data(), layout.refData.size());
	}

	BufferWithMemoryMp				bufferImageR64;
	BufferWithMemoryMp				bufferOutputImageR64;
	const VkDeviceSize				sizeOutputR64	= 8 * outputImageCreateInfo.extent.width * outputImageCreateInfo.extent.height * outputImageCreateInfo.extent.depth;
	const VkDeviceSize				sizeOneLayers	= 8 * imageCreateInfo.extent.width * imageCreateInfo.extent.height * imageCreateInfo.extent.depth;
	const VkDeviceSize				sizeImageR64	= sizeOneLayers * layers;

	if (formatIsR64(m_data.format))
	{
		bufferOutputImageR64 = de::MovePtr<BufferWithMemory>(new BufferWithMemory(
			vk, device, allocator,
			makeBufferCreateInfo(sizeOutputR64, VK_BUFFER_USAGE_TRANSFER_SRC_BIT),
			MemoryRequirement::HostVisible));

		deUint64* bufferUint64Ptr = (deUint64 *)bufferOutputImageR64->getAllocation().getHostPtr();

		for (int ndx = 0; ndx < static_cast<int>(sizeOutputR64 / 8); ++ndx)
		{
			bufferUint64Ptr[ndx] = 0;
		}
		flushAlloc(vk, device, bufferOutputImageR64->getAllocation());

		bufferImageR64 = de::MovePtr<BufferWithMemory>(new BufferWithMemory(
			vk, device, allocator,
			makeBufferCreateInfo(sizeImageR64, VK_BUFFER_USAGE_TRANSFER_SRC_BIT | VK_BUFFER_USAGE_STORAGE_BUFFER_BIT),
			MemoryRequirement::HostVisible));

		for (deUint32 layerNdx = 0; layerNdx < layers; ++layerNdx)
		{
			bufferUint64Ptr = (deUint64 *)bufferImageR64->getAllocation().getHostPtr();
			bufferUint64Ptr = bufferUint64Ptr + ((sizeOneLayers * layerNdx) / 8);

			for (int ndx = 0; ndx < static_cast<int>(sizeOneLayers / 8); ++ndx)
			{
				bufferUint64Ptr[ndx] = 0x1234567887654321 + ((m_data.viewType != VK_IMAGE_VIEW_TYPE_CUBE && m_data.viewType != VK_IMAGE_VIEW_TYPE_CUBE_ARRAY) ? layerNdx : 0);
			}
		}
		flushAlloc(vk, device, bufferImageR64->getAllocation());
	}

	for (size_t b = 0; b < bindings.size(); ++b)
	{
		VkDescriptorSetLayoutBinding &binding = bindings[b];

		if (binding.descriptorCount == 0)
			continue;
		if (b == 1 && m_data.nullDescriptor)
			continue;

		DE_ASSERT(binding.descriptorCount == 1);
		switch (binding.descriptorType)
		{
		default: DE_ASSERT(0); // Fallthrough
		case VK_DESCRIPTOR_TYPE_UNIFORM_BUFFER:
		case VK_DESCRIPTOR_TYPE_UNIFORM_BUFFER_DYNAMIC:
		case VK_DESCRIPTOR_TYPE_STORAGE_BUFFER:
		case VK_DESCRIPTOR_TYPE_STORAGE_BUFFER_DYNAMIC:
			{
				deUint32 *ptr = (deUint32 *)bufferPtr;
				deMemcpy(ptr, layout.refData.data(), layout.refData.size());
			}
			break;
		case VK_DESCRIPTOR_TYPE_UNIFORM_TEXEL_BUFFER:
		case VK_DESCRIPTOR_TYPE_STORAGE_TEXEL_BUFFER:
			{
				deUint32 *ptr = (deUint32 *)bufferPtr;
				deMemcpy(ptr, layout.refData.data(), layout.refData.size());

				const vk::VkBufferViewCreateInfo viewCreateInfo =
				{
					vk::VK_STRUCTURE_TYPE_BUFFER_VIEW_CREATE_INFO,
					DE_NULL,
					(vk::VkBufferViewCreateFlags)0,
					**buffer,								// buffer
					m_data.format,							// format
					(vk::VkDeviceSize)0,					// offset
					(vk::VkDeviceSize)m_data.bufferLen		// range
				};
				vk::Move<vk::VkBufferView> bufferView = vk::createBufferView(vk, device, &viewCreateInfo);
				bufferViews[0] = BufferViewHandleSp(new BufferViewHandleUp(bufferView));
			}
			break;
		case VK_DESCRIPTOR_TYPE_STORAGE_IMAGE:
		case VK_DESCRIPTOR_TYPE_COMBINED_IMAGE_SAMPLER:
			{
				if (bindings.size() > 1 &&
					bindings[1].descriptorType == VK_DESCRIPTOR_TYPE_COMBINED_IMAGE_SAMPLER)
				{
					if (m_data.format == VK_FORMAT_R64_SINT)
						imageViewCreateInfo.format = VK_FORMAT_R32G32_SINT;

					if (m_data.format == VK_FORMAT_R64_UINT)
						imageViewCreateInfo.format = VK_FORMAT_R32G32_UINT;
				}

				if (b == 0)
				{
					images[b] = ImageWithMemorySp(new ImageWithMemory(vk, device, allocator, outputImageCreateInfo, MemoryRequirement::Any));
					imageViewCreateInfo.viewType = VK_IMAGE_VIEW_TYPE_2D;
				}
				else
				{
					images[b] = ImageWithMemorySp(new ImageWithMemory(vk, device, allocator, imageCreateInfo, MemoryRequirement::Any));
					imageViewCreateInfo.viewType = m_data.viewType;
				}
				imageViewCreateInfo.image = **images[b];
				imageViews[b] = VkImageViewSp(new Unique<VkImageView>(createImageView(vk, device, &imageViewCreateInfo, NULL)));

				VkImage						img			= **images[b];
				const VkBuffer&				bufferR64= ((b == 0) ? *(*bufferOutputImageR64) : *(*(bufferImageR64)));
				const VkImageCreateInfo&	imageInfo	= ((b == 0) ? outputImageCreateInfo : imageCreateInfo);
				const deUint32				clearLayers	= b == 0 ? 1 : layers;

				if (!formatIsR64(m_data.format))
				{
					preImageBarrier.image	= img;
					if (b == 1)
					{
						if (formatIsFloat(m_data.format))
						{
							deMemcpy(&clearValue.float32[0], layout.refData.data(), layout.refData.size());
						}
						else if (formatIsSignedInt(m_data.format))
						{
							deMemcpy(&clearValue.int32[0], layout.refData.data(), layout.refData.size());
						}
						else
						{
							deMemcpy(&clearValue.uint32[0], layout.refData.data(), layout.refData.size());
						}
					}
					postImageBarrier.image	= img;

					vk.cmdPipelineBarrier(*cmdBuffer, VK_PIPELINE_STAGE_BOTTOM_OF_PIPE_BIT, VK_PIPELINE_STAGE_TRANSFER_BIT, (VkDependencyFlags)0, 0, (const VkMemoryBarrier*)DE_NULL, 0, (const VkBufferMemoryBarrier*)DE_NULL, 1, &preImageBarrier);

					for (unsigned int i = 0; i < clearLayers; ++i)
					{
						const VkImageSubresourceRange	clearRange				=
						{
							VK_IMAGE_ASPECT_COLOR_BIT,	// VkImageAspectFlags	aspectMask;
							0u,							// deUint32				baseMipLevel;
							VK_REMAINING_MIP_LEVELS,	// deUint32				levelCount;
							i,							// deUint32				baseArrayLayer;
							1							// deUint32				layerCount;
						};

						vk.cmdClearColorImage(*cmdBuffer, img, VK_IMAGE_LAYOUT_TRANSFER_DST_OPTIMAL, &clearValue, 1, &clearRange);

						// Use same data for all faces for cube(array), otherwise make value a function of the layer
						if (m_data.viewType != VK_IMAGE_VIEW_TYPE_CUBE && m_data.viewType != VK_IMAGE_VIEW_TYPE_CUBE_ARRAY)
						{
							if (formatIsFloat(m_data.format))
								clearValue.float32[0] += 1;
							else if (formatIsSignedInt(m_data.format))
								clearValue.int32[0] += 1;
							else
								clearValue.uint32[0] += 1;
						}
					}
					vk.cmdPipelineBarrier(*cmdBuffer, VK_PIPELINE_STAGE_TRANSFER_BIT, VK_PIPELINE_STAGE_ALL_GRAPHICS_BIT, (VkDependencyFlags)0, 0, (const VkMemoryBarrier*)DE_NULL, 0, (const VkBufferMemoryBarrier*)DE_NULL, 1, &postImageBarrier);
				}
				else
				{
					if ((m_data.samples > VK_SAMPLE_COUNT_1_BIT) && (b == 1))
					{
						const VkImageSubresourceRange	subresourceRange	= makeImageSubresourceRange(VK_IMAGE_ASPECT_COLOR_BIT, 0u, 1u, 0u, clearLayers);
						const VkImageMemoryBarrier		imageBarrierPre		= makeImageMemoryBarrier(0,
																				VK_ACCESS_SHADER_WRITE_BIT,
																				VK_IMAGE_LAYOUT_UNDEFINED,
																				VK_IMAGE_LAYOUT_GENERAL,
																				img,
																				subresourceRange);
						const VkImageMemoryBarrier		imageBarrierPost	= makeImageMemoryBarrier(VK_ACCESS_SHADER_WRITE_BIT,
																				VK_ACCESS_SHADER_READ_BIT,
																				VK_IMAGE_LAYOUT_GENERAL,
																				VK_IMAGE_LAYOUT_GENERAL,
																				img,
																				subresourceRange);

						descriptorSetLayoutR64 =
							DescriptorSetLayoutBuilder()
							.addSingleBinding(VK_DESCRIPTOR_TYPE_STORAGE_IMAGE, VK_SHADER_STAGE_COMPUTE_BIT)
							.addSingleBinding(VK_DESCRIPTOR_TYPE_STORAGE_BUFFER, VK_SHADER_STAGE_COMPUTE_BIT)
							.build(vk, device);

						descriptorPoolR64 =
							DescriptorPoolBuilder()
							.addType(VK_DESCRIPTOR_TYPE_STORAGE_IMAGE, 1)
							.addType(VK_DESCRIPTOR_TYPE_STORAGE_BUFFER,1)
							.build(vk, device, VK_DESCRIPTOR_POOL_CREATE_FREE_DESCRIPTOR_SET_BIT, 2u);

						descriptorSetFillImage = makeDescriptorSet(vk,
							device,
							*descriptorPoolR64,
							*descriptorSetLayoutR64);

						shaderModuleFillImage	= createShaderModule(vk, device, m_context.getBinaryCollection().get("fillShader"), 0);
						pipelineLayoutFillImage	= makePipelineLayout(vk, device, *descriptorSetLayoutR64);
						pipelineFillImage		= makeComputePipeline(vk, device, *pipelineLayoutFillImage, *shaderModuleFillImage);

						const VkDescriptorImageInfo		descResultImageInfo		= makeDescriptorImageInfo(DE_NULL, **imageViews[b], VK_IMAGE_LAYOUT_GENERAL);
						const VkDescriptorBufferInfo	descResultBufferInfo	= makeDescriptorBufferInfo(bufferR64, 0, sizeImageR64);

						DescriptorSetUpdateBuilder()
							.writeSingle(*descriptorSetFillImage, DescriptorSetUpdateBuilder::Location::binding(0u), VK_DESCRIPTOR_TYPE_STORAGE_IMAGE, &descResultImageInfo)
							.writeSingle(*descriptorSetFillImage, DescriptorSetUpdateBuilder::Location::binding(1u), VK_DESCRIPTOR_TYPE_STORAGE_BUFFER, &descResultBufferInfo)
							.update(vk, device);

						vk.cmdPipelineBarrier(*cmdBuffer,
							VK_PIPELINE_STAGE_HOST_BIT,
							VK_PIPELINE_STAGE_COMPUTE_SHADER_BIT,
							(VkDependencyFlags)0,
							0, (const VkMemoryBarrier*)DE_NULL,
							0, (const VkBufferMemoryBarrier*)DE_NULL,
							1, &imageBarrierPre);

						vk.cmdBindPipeline(*cmdBuffer, VK_PIPELINE_BIND_POINT_COMPUTE, *pipelineFillImage);
						vk.cmdBindDescriptorSets(*cmdBuffer, VK_PIPELINE_BIND_POINT_COMPUTE, *pipelineLayoutFillImage, 0u, 1u, &(*descriptorSetFillImage), 0u, DE_NULL);

						vk.cmdDispatch(*cmdBuffer, imageInfo.extent.width, imageInfo.extent.height, clearLayers);

						vk.cmdPipelineBarrier(*cmdBuffer,
									VK_PIPELINE_STAGE_COMPUTE_SHADER_BIT,
									VK_PIPELINE_STAGE_ALL_GRAPHICS_BIT,
									(VkDependencyFlags)0,
									0, (const VkMemoryBarrier*)DE_NULL,
									0, (const VkBufferMemoryBarrier*)DE_NULL,
									1, &imageBarrierPost);
					}
					else
					{
						VkDeviceSize					size			= ((b == 0) ? sizeOutputR64 : sizeImageR64);
						const vector<VkBufferImageCopy>	bufferImageCopy	(1, makeBufferImageCopy(imageInfo.extent, makeImageSubresourceLayers(VK_IMAGE_ASPECT_COLOR_BIT, 0, 0, clearLayers)));

						copyBufferToImage(vk,
							*cmdBuffer,
							bufferR64,
							size,
							bufferImageCopy,
							VK_IMAGE_ASPECT_COLOR_BIT,
							1,
							clearLayers, img, VK_IMAGE_LAYOUT_GENERAL, VK_PIPELINE_STAGE_ALL_GRAPHICS_BIT);
					}
				}
			}
			break;
		}
	}

	const VkSamplerCreateInfo	samplerParams	=
	{
		VK_STRUCTURE_TYPE_SAMPLER_CREATE_INFO,		// VkStructureType			sType;
		DE_NULL,									// const void*				pNext;
		0,											// VkSamplerCreateFlags		flags;
		VK_FILTER_NEAREST,							// VkFilter					magFilter:
		VK_FILTER_NEAREST,							// VkFilter					minFilter;
		VK_SAMPLER_MIPMAP_MODE_NEAREST,				// VkSamplerMipmapMode		mipmapMode;
		VK_SAMPLER_ADDRESS_MODE_CLAMP_TO_BORDER,	// VkSamplerAddressMode		addressModeU;
		VK_SAMPLER_ADDRESS_MODE_CLAMP_TO_BORDER,	// VkSamplerAddressMode		addressModeV;
		VK_SAMPLER_ADDRESS_MODE_CLAMP_TO_BORDER,	// VkSamplerAddressMode		addressModeW;
		0.0f,										// float					mipLodBias;
		VK_FALSE,									// VkBool32					anistoropyEnable;
		1.0f,										// float					maxAnisotropy;
		VK_FALSE,									// VkBool32					compareEnable;
		VK_COMPARE_OP_ALWAYS,						// VkCompareOp				compareOp;
		0.0f,										// float					minLod;
		0.0f,										// float					maxLod;
		formatIsFloat(m_data.format) ?
			VK_BORDER_COLOR_FLOAT_TRANSPARENT_BLACK :
			VK_BORDER_COLOR_INT_TRANSPARENT_BLACK,	// VkBorderColor			borderColor;
		VK_FALSE									// VkBool32					unnormalizedCoordinates;
	};

	Move<VkSampler>				sampler			(createSampler(vk, device, &samplerParams));

	// Flush modified memory.
	if (!m_data.nullDescriptor)
		flushAlloc(vk, device, buffer->getAllocation());

	const VkPipelineLayoutCreateInfo pipelineLayoutCreateInfo =
	{
		VK_STRUCTURE_TYPE_PIPELINE_LAYOUT_CREATE_INFO,				// sType
		DE_NULL,													// pNext
		(VkPipelineLayoutCreateFlags)0,
		1u,															// setLayoutCount
		&descriptorSetLayout.get(),									// pSetLayouts
		0u,															// pushConstantRangeCount
		DE_NULL,													// pPushConstantRanges
	};

	Move<VkPipelineLayout> pipelineLayout = createPipelineLayout(vk, device, &pipelineLayoutCreateInfo, NULL);

	de::MovePtr<BufferWithMemory> copyBuffer;
	copyBuffer = de::MovePtr<BufferWithMemory>(new BufferWithMemory(
		vk, device, allocator, makeBufferCreateInfo(DIM*DIM*16, VK_BUFFER_USAGE_TRANSFER_DST_BIT), MemoryRequirement::HostVisible));

	{
		vector<VkDescriptorBufferInfo> bufferInfoVec(2);
		vector<VkDescriptorImageInfo> imageInfoVec(2);
		vector<VkBufferView> bufferViewVec(2);
		vector<VkWriteDescriptorSet> writesBeforeBindVec(0);
		int vecIndex = 0;
		int numDynamic = 0;

#ifndef CTS_USES_VULKANSC
		vector<VkDescriptorUpdateTemplateEntry> imgTemplateEntriesBefore,
												bufTemplateEntriesBefore,
												texelBufTemplateEntriesBefore;
#endif

		for (size_t b = 0; b < bindings.size(); ++b)
		{
			VkDescriptorSetLayoutBinding &binding = bindings[b];
			// Construct the declaration for the binding
			if (binding.descriptorCount > 0)
			{
				// output image
				switch (binding.descriptorType)
				{
				case VK_DESCRIPTOR_TYPE_COMBINED_IMAGE_SAMPLER:
				case VK_DESCRIPTOR_TYPE_STORAGE_IMAGE:
					// Output image.
					if (b == 1 && m_data.nullDescriptor)
						imageInfoVec[vecIndex] = makeDescriptorImageInfo(*sampler, DE_NULL, VK_IMAGE_LAYOUT_GENERAL);
					else
						imageInfoVec[vecIndex] = makeDescriptorImageInfo(*sampler, **imageViews[b], VK_IMAGE_LAYOUT_GENERAL);
					break;
				case VK_DESCRIPTOR_TYPE_UNIFORM_TEXEL_BUFFER:
				case VK_DESCRIPTOR_TYPE_STORAGE_TEXEL_BUFFER:
					if (b == 1 && m_data.nullDescriptor)
						bufferViewVec[vecIndex] = DE_NULL;
					else
						bufferViewVec[vecIndex] = **bufferViews[0];
					break;
				default:
					// Other descriptor types.
					if (b == 1 && m_data.nullDescriptor)
						bufferInfoVec[vecIndex] = makeDescriptorBufferInfo(DE_NULL, 0, VK_WHOLE_SIZE);
					else
						bufferInfoVec[vecIndex] = makeDescriptorBufferInfo(**buffer, 0, layout.refData.size());
					break;
				}

				VkWriteDescriptorSet w =
				{
					VK_STRUCTURE_TYPE_WRITE_DESCRIPTOR_SET,				// sType
					DE_NULL,											// pNext
					m_data.pushDescriptor ? DE_NULL : *descriptorSet,	// dstSet
					(deUint32)b,										// binding
					0,													// dstArrayElement
					1u,													// descriptorCount
					binding.descriptorType,								// descriptorType
					&imageInfoVec[vecIndex],							// pImageInfo
					&bufferInfoVec[vecIndex],							// pBufferInfo
					&bufferViewVec[vecIndex],							// pTexelBufferView
				};

#ifndef CTS_USES_VULKANSC
				VkDescriptorUpdateTemplateEntry templateEntry =
				{
					(deUint32)b,				// uint32_t				dstBinding;
					0,							// uint32_t				dstArrayElement;
					1u,							// uint32_t				descriptorCount;
					binding.descriptorType,		// VkDescriptorType		descriptorType;
					0,							// size_t				offset;
					0,							// size_t				stride;
				};

				switch (binding.descriptorType)
				{
				default: DE_ASSERT(0); // Fallthrough
				case VK_DESCRIPTOR_TYPE_COMBINED_IMAGE_SAMPLER:
				case VK_DESCRIPTOR_TYPE_STORAGE_IMAGE:
					templateEntry.offset = vecIndex * sizeof(VkDescriptorImageInfo);
					imgTemplateEntriesBefore.push_back(templateEntry);
					break;
				case VK_DESCRIPTOR_TYPE_UNIFORM_TEXEL_BUFFER:
				case VK_DESCRIPTOR_TYPE_STORAGE_TEXEL_BUFFER:
					templateEntry.offset = vecIndex * sizeof(VkBufferView);
					texelBufTemplateEntriesBefore.push_back(templateEntry);
					break;
				case VK_DESCRIPTOR_TYPE_UNIFORM_BUFFER:
				case VK_DESCRIPTOR_TYPE_UNIFORM_BUFFER_DYNAMIC:
				case VK_DESCRIPTOR_TYPE_STORAGE_BUFFER:
				case VK_DESCRIPTOR_TYPE_STORAGE_BUFFER_DYNAMIC:
					templateEntry.offset = vecIndex * sizeof(VkDescriptorBufferInfo);
					bufTemplateEntriesBefore.push_back(templateEntry);
					break;
				}
#endif

				vecIndex++;

				writesBeforeBindVec.push_back(w);

				// Count the number of dynamic descriptors in this set.
				if (binding.descriptorType == VK_DESCRIPTOR_TYPE_UNIFORM_BUFFER_DYNAMIC ||
					binding.descriptorType == VK_DESCRIPTOR_TYPE_STORAGE_BUFFER_DYNAMIC)
				{
					numDynamic++;
				}
			}
		}

		// Make zeros have at least one element so &zeros[0] works
		vector<deUint32> zeros(de::max(1,numDynamic));
		deMemset(&zeros[0], 0, numDynamic * sizeof(deUint32));

		// Randomly select between vkUpdateDescriptorSets and vkUpdateDescriptorSetWithTemplate
		if (m_data.useTemplate)
		{
#ifndef CTS_USES_VULKANSC
			VkDescriptorUpdateTemplateCreateInfo templateCreateInfo =
			{
				VK_STRUCTURE_TYPE_DESCRIPTOR_UPDATE_TEMPLATE_CREATE_INFO,	// VkStructureType							sType;
				NULL,														// void*									pNext;
				0,															// VkDescriptorUpdateTemplateCreateFlags	flags;
				0,															// uint32_t									descriptorUpdateEntryCount;
				DE_NULL,													// uint32_t									descriptorUpdateEntryCount;
				m_data.pushDescriptor ?
					VK_DESCRIPTOR_UPDATE_TEMPLATE_TYPE_PUSH_DESCRIPTORS_KHR :
					VK_DESCRIPTOR_UPDATE_TEMPLATE_TYPE_DESCRIPTOR_SET,		// VkDescriptorUpdateTemplateType			templateType;
				descriptorSetLayout.get(),									// VkDescriptorSetLayout					descriptorSetLayout;
				bindPoint,													// VkPipelineBindPoint						pipelineBindPoint;
				*pipelineLayout,											// VkPipelineLayout							pipelineLayout;
				0,															// uint32_t									set;
			};

			void *templateVectorData[] =
			{
				imageInfoVec.data(),
				bufferInfoVec.data(),
				bufferViewVec.data(),
			};

			vector<VkDescriptorUpdateTemplateEntry> *templateVectorsBefore[] =
			{
				&imgTemplateEntriesBefore,
				&bufTemplateEntriesBefore,
				&texelBufTemplateEntriesBefore,
			};

			if (m_data.pushDescriptor)
			{
				for (size_t i = 0; i < DE_LENGTH_OF_ARRAY(templateVectorsBefore); ++i)
				{
					if (templateVectorsBefore[i]->size())
					{
						templateCreateInfo.descriptorUpdateEntryCount = (deUint32)templateVectorsBefore[i]->size();
						templateCreateInfo.pDescriptorUpdateEntries = templateVectorsBefore[i]->data();
						Move<VkDescriptorUpdateTemplate> descriptorUpdateTemplate = createDescriptorUpdateTemplate(vk, device, &templateCreateInfo, NULL);
						vk.cmdPushDescriptorSetWithTemplateKHR(*cmdBuffer, *descriptorUpdateTemplate, *pipelineLayout, 0, templateVectorData[i]);
					}
				}
			}
			else
			{
				for (size_t i = 0; i < DE_LENGTH_OF_ARRAY(templateVectorsBefore); ++i)
				{
					if (templateVectorsBefore[i]->size())
					{
						templateCreateInfo.descriptorUpdateEntryCount = (deUint32)templateVectorsBefore[i]->size();
						templateCreateInfo.pDescriptorUpdateEntries = templateVectorsBefore[i]->data();
						Move<VkDescriptorUpdateTemplate> descriptorUpdateTemplate = createDescriptorUpdateTemplate(vk, device, &templateCreateInfo, NULL);
						vk.updateDescriptorSetWithTemplate(device, descriptorSet.get(), *descriptorUpdateTemplate, templateVectorData[i]);
					}
				}

				vk.cmdBindDescriptorSets(*cmdBuffer, bindPoint, *pipelineLayout, 0, 1, &descriptorSet.get(), numDynamic, &zeros[0]);
			}
#endif
		}
		else
		{
			if (m_data.pushDescriptor)
			{
#ifndef CTS_USES_VULKANSC
				if (writesBeforeBindVec.size())
				{
					vk.cmdPushDescriptorSetKHR(*cmdBuffer, bindPoint, *pipelineLayout, 0, (deUint32)writesBeforeBindVec.size(), &writesBeforeBindVec[0]);
				}
#endif
			}
			else
			{
				if (writesBeforeBindVec.size())
				{
					vk.updateDescriptorSets(device, (deUint32)writesBeforeBindVec.size(), &writesBeforeBindVec[0], 0, NULL);
				}

				vk.cmdBindDescriptorSets(*cmdBuffer, bindPoint, *pipelineLayout, 0, 1, &descriptorSet.get(), numDynamic, &zeros[0]);
			}
		}
	}

	Move<VkPipeline> pipeline;
	Move<VkRenderPass> renderPass;
	Move<VkFramebuffer> framebuffer;

	de::MovePtr<BufferWithMemory> sbtBuffer;

	if (m_data.stage == STAGE_COMPUTE)
	{
		const Unique<VkShaderModule>	shader(createShaderModule(vk, device, m_context.getBinaryCollection().get("test"), 0));

		pipeline = makeComputePipeline(vk, device, *pipelineLayout, *shader);

	}
#ifndef CTS_USES_VULKANSC
	else if (m_data.stage == STAGE_RAYGEN)
	{
		const Unique<VkShaderModule>	shader(createShaderModule(vk, device, m_context.getBinaryCollection().get("test"), 0));

		const VkPipelineShaderStageCreateInfo	shaderCreateInfo =
		{
			VK_STRUCTURE_TYPE_PIPELINE_SHADER_STAGE_CREATE_INFO,
			DE_NULL,
			(VkPipelineShaderStageCreateFlags)0,
			VK_SHADER_STAGE_RAYGEN_BIT_NV,								// stage
			*shader,													// shader
			"main",
			DE_NULL,													// pSpecializationInfo
		};

		VkRayTracingShaderGroupCreateInfoNV group =
		{
			VK_STRUCTURE_TYPE_RAY_TRACING_SHADER_GROUP_CREATE_INFO_NV,
			DE_NULL,
			VK_RAY_TRACING_SHADER_GROUP_TYPE_GENERAL_NV,			// type
			0,														// generalShader
			VK_SHADER_UNUSED_KHR,									// closestHitShader
			VK_SHADER_UNUSED_KHR,									// anyHitShader
			VK_SHADER_UNUSED_KHR,									// intersectionShader
		};

		VkRayTracingPipelineCreateInfoNV pipelineCreateInfo = {
			VK_STRUCTURE_TYPE_RAY_TRACING_PIPELINE_CREATE_INFO_NV,	// sType
			DE_NULL,												// pNext
			0,														// flags
			1,														// stageCount
			&shaderCreateInfo,										// pStages
			1,														// groupCount
			&group,													// pGroups
			0,														// maxRecursionDepth
			*pipelineLayout,										// layout
			(vk::VkPipeline)0,										// basePipelineHandle
			0u,														// basePipelineIndex
		};

		pipeline = createRayTracingPipelineNV(vk, device, DE_NULL, &pipelineCreateInfo, NULL);

		sbtBuffer = de::MovePtr<BufferWithMemory>(new BufferWithMemory(
			vk, device, allocator, makeBufferCreateInfo(rayTracingProperties.shaderGroupHandleSize, VK_BUFFER_USAGE_TRANSFER_DST_BIT | VK_BUFFER_USAGE_RAY_TRACING_BIT_NV), MemoryRequirement::HostVisible));

		deUint32 *ptr = (deUint32 *)sbtBuffer->getAllocation().getHostPtr();
		invalidateAlloc(vk, device, sbtBuffer->getAllocation());

		vk.getRayTracingShaderGroupHandlesKHR(device, *pipeline, 0, 1, rayTracingProperties.shaderGroupHandleSize, ptr);
	}
#endif
	else
	{
		const VkSubpassDescription		subpassDesc				=
		{
			(VkSubpassDescriptionFlags)0,											// VkSubpassDescriptionFlags	flags
			VK_PIPELINE_BIND_POINT_GRAPHICS,										// VkPipelineBindPoint			pipelineBindPoint
			0u,																		// deUint32						inputAttachmentCount
			DE_NULL,																// const VkAttachmentReference*	pInputAttachments
			0u,																		// deUint32						colorAttachmentCount
			DE_NULL,																// const VkAttachmentReference*	pColorAttachments
			DE_NULL,																// const VkAttachmentReference*	pResolveAttachments
			DE_NULL,																// const VkAttachmentReference*	pDepthStencilAttachment
			0u,																		// deUint32						preserveAttachmentCount
			DE_NULL																	// const deUint32*				pPreserveAttachments
		};

		const VkSubpassDependency		subpassDependency		=
		{
			VK_SUBPASS_EXTERNAL,							// deUint32				srcSubpass
			0,												// deUint32				dstSubpass
			VK_PIPELINE_STAGE_TRANSFER_BIT,					// VkPipelineStageFlags	srcStageMask
			VK_PIPELINE_STAGE_FRAGMENT_SHADER_BIT,			// VkPipelineStageFlags	dstStageMask
			VK_ACCESS_TRANSFER_WRITE_BIT,					// VkAccessFlags		srcAccessMask
			VK_ACCESS_INPUT_ATTACHMENT_READ_BIT | VK_ACCESS_SHADER_READ_BIT,	//	dstAccessMask
			VK_DEPENDENCY_BY_REGION_BIT						// VkDependencyFlags	dependencyFlags
		};

		const VkRenderPassCreateInfo	renderPassParams		=
		{
			VK_STRUCTURE_TYPE_RENDER_PASS_CREATE_INFO,				// VkStructureTypei					sType
			DE_NULL,												// const void*						pNext
			(VkRenderPassCreateFlags)0,								// VkRenderPassCreateFlags			flags
			0u,														// deUint32							attachmentCount
			DE_NULL,												// const VkAttachmentDescription*	pAttachments
			1u,														// deUint32							subpassCount
			&subpassDesc,											// const VkSubpassDescription*		pSubpasses
			1u,														// deUint32							dependencyCount
			&subpassDependency										// const VkSubpassDependency*		pDependencies
		};

		renderPass = createRenderPass(vk, device, &renderPassParams);

		const vk::VkFramebufferCreateInfo	framebufferParams	=
		{
			vk::VK_STRUCTURE_TYPE_FRAMEBUFFER_CREATE_INFO,			// sType
			DE_NULL,												// pNext
			(vk::VkFramebufferCreateFlags)0,
			*renderPass,											// renderPass
			0u,														// attachmentCount
			DE_NULL,												// pAttachments
			DIM,													// width
			DIM,													// height
			1u,														// layers
		};

		framebuffer = createFramebuffer(vk, device, &framebufferParams);

		const VkVertexInputBindingDescription			vertexInputBindingDescription		=
		{
			0u,								// deUint32			 binding
			(deUint32)formatBytes,			// deUint32			 stride
			VK_VERTEX_INPUT_RATE_VERTEX,	// VkVertexInputRate	inputRate
		};

		const VkVertexInputAttributeDescription			vertexInputAttributeDescription		=
		{
			0u,								// deUint32	location
			0u,								// deUint32	binding
			m_data.format,					// VkFormat	format
			0u								// deUint32	offset
		};

		deUint32 numAttribs = m_data.descriptorType == VERTEX_ATTRIBUTE_FETCH ? 1u : 0u;

		VkPipelineVertexInputStateCreateInfo		vertexInputStateCreateInfo		=
		{
			VK_STRUCTURE_TYPE_PIPELINE_VERTEX_INPUT_STATE_CREATE_INFO,	// VkStructureType							sType;
			DE_NULL,													// const void*								pNext;
			(VkPipelineVertexInputStateCreateFlags)0,					// VkPipelineVertexInputStateCreateFlags	flags;
			numAttribs,													// deUint32									vertexBindingDescriptionCount;
			&vertexInputBindingDescription,								// const VkVertexInputBindingDescription*	pVertexBindingDescriptions;
			numAttribs,													// deUint32									vertexAttributeDescriptionCount;
			&vertexInputAttributeDescription							// const VkVertexInputAttributeDescription*	pVertexAttributeDescriptions;
		};

		const VkPipelineInputAssemblyStateCreateInfo	inputAssemblyStateCreateInfo	=
		{
			VK_STRUCTURE_TYPE_PIPELINE_INPUT_ASSEMBLY_STATE_CREATE_INFO,	// VkStructureType							sType;
			DE_NULL,														// const void*								pNext;
			(VkPipelineInputAssemblyStateCreateFlags)0,						// VkPipelineInputAssemblyStateCreateFlags	flags;
			(m_data.stage == STAGE_VERTEX) ? VK_PRIMITIVE_TOPOLOGY_POINT_LIST : VK_PRIMITIVE_TOPOLOGY_TRIANGLE_STRIP, // VkPrimitiveTopology						topology;
			VK_FALSE														// VkBool32									primitiveRestartEnable;
		};

		const VkPipelineRasterizationStateCreateInfo	rasterizationStateCreateInfo	=
		{
			VK_STRUCTURE_TYPE_PIPELINE_RASTERIZATION_STATE_CREATE_INFO,		// VkStructureType							sType;
			DE_NULL,														// const void*								pNext;
			(VkPipelineRasterizationStateCreateFlags)0,						// VkPipelineRasterizationStateCreateFlags	flags;
			VK_FALSE,														// VkBool32									depthClampEnable;
			(m_data.stage == STAGE_VERTEX) ? VK_TRUE : VK_FALSE,			// VkBool32									rasterizerDiscardEnable;
			VK_POLYGON_MODE_FILL,											// VkPolygonMode							polygonMode;
			VK_CULL_MODE_NONE,												// VkCullModeFlags							cullMode;
			VK_FRONT_FACE_CLOCKWISE,										// VkFrontFace								frontFace;
			VK_FALSE,														// VkBool32									depthBiasEnable;
			0.0f,															// float									depthBiasConstantFactor;
			0.0f,															// float									depthBiasClamp;
			0.0f,															// float									depthBiasSlopeFactor;
			1.0f															// float									lineWidth;
		};

		const VkPipelineMultisampleStateCreateInfo		multisampleStateCreateInfo =
		{
			VK_STRUCTURE_TYPE_PIPELINE_MULTISAMPLE_STATE_CREATE_INFO,	// VkStructureType							sType
			DE_NULL,													// const void*								pNext
			0u,															// VkPipelineMultisampleStateCreateFlags	flags
			VK_SAMPLE_COUNT_1_BIT,										// VkSampleCountFlagBits					rasterizationSamples
			VK_FALSE,													// VkBool32									sampleShadingEnable
			1.0f,														// float									minSampleShading
			DE_NULL,													// const VkSampleMask*						pSampleMask
			VK_FALSE,													// VkBool32									alphaToCoverageEnable
			VK_FALSE													// VkBool32									alphaToOneEnable
		};

		VkViewport viewport = makeViewport(DIM, DIM);
		VkRect2D scissor = makeRect2D(DIM, DIM);

		const VkPipelineViewportStateCreateInfo			viewportStateCreateInfo				=
		{
			VK_STRUCTURE_TYPE_PIPELINE_VIEWPORT_STATE_CREATE_INFO,	// VkStructureType							sType
			DE_NULL,												// const void*								pNext
			(VkPipelineViewportStateCreateFlags)0,					// VkPipelineViewportStateCreateFlags		flags
			1u,														// deUint32									viewportCount
			&viewport,												// const VkViewport*						pViewports
			1u,														// deUint32									scissorCount
			&scissor												// const VkRect2D*							pScissors
		};

		Move<VkShaderModule> fs;
		Move<VkShaderModule> vs;

		deUint32 numStages;
		if (m_data.stage == STAGE_VERTEX)
		{
			vs = createShaderModule(vk, device, m_context.getBinaryCollection().get("test"), 0);
			fs = createShaderModule(vk, device, m_context.getBinaryCollection().get("test"), 0); // bogus
			numStages = 1u;
		}
		else
		{
			vs = createShaderModule(vk, device, m_context.getBinaryCollection().get("vert"), 0);
			fs = createShaderModule(vk, device, m_context.getBinaryCollection().get("test"), 0);
			numStages = 2u;
		}

		VkPipelineShaderStageCreateInfo	shaderCreateInfo[2] =
		{
			{
				VK_STRUCTURE_TYPE_PIPELINE_SHADER_STAGE_CREATE_INFO,
				DE_NULL,
				(VkPipelineShaderStageCreateFlags)0,
				VK_SHADER_STAGE_VERTEX_BIT,									// stage
				*vs,														// shader
				"main",
				DE_NULL,													// pSpecializationInfo
			},
			{
				VK_STRUCTURE_TYPE_PIPELINE_SHADER_STAGE_CREATE_INFO,
				DE_NULL,
				(VkPipelineShaderStageCreateFlags)0,
				VK_SHADER_STAGE_FRAGMENT_BIT,								// stage
				*fs,														// shader
				"main",
				DE_NULL,													// pSpecializationInfo
			}
		};

		VkGraphicsPipelineCreateInfo				graphicsPipelineCreateInfo		=
		{
			VK_STRUCTURE_TYPE_GRAPHICS_PIPELINE_CREATE_INFO,	// VkStructureType									sType;
			DE_NULL,											// const void*										pNext;
			(VkPipelineCreateFlags)0,							// VkPipelineCreateFlags							flags;
			numStages,											// deUint32											stageCount;
			&shaderCreateInfo[0],								// const VkPipelineShaderStageCreateInfo*			pStages;
			&vertexInputStateCreateInfo,						// const VkPipelineVertexInputStateCreateInfo*		pVertexInputState;
			&inputAssemblyStateCreateInfo,						// const VkPipelineInputAssemblyStateCreateInfo*	pInputAssemblyState;
			DE_NULL,											// const VkPipelineTessellationStateCreateInfo*		pTessellationState;
			&viewportStateCreateInfo,							// const VkPipelineViewportStateCreateInfo*			pViewportState;
			&rasterizationStateCreateInfo,						// const VkPipelineRasterizationStateCreateInfo*	pRasterizationState;
			&multisampleStateCreateInfo,						// const VkPipelineMultisampleStateCreateInfo*		pMultisampleState;
			DE_NULL,											// const VkPipelineDepthStencilStateCreateInfo*		pDepthStencilState;
			DE_NULL,											// const VkPipelineColorBlendStateCreateInfo*		pColorBlendState;
			DE_NULL,											// const VkPipelineDynamicStateCreateInfo*			pDynamicState;
			pipelineLayout.get(),								// VkPipelineLayout									layout;
			renderPass.get(),									// VkRenderPass										renderPass;
			0u,													// deUint32											subpass;
			DE_NULL,											// VkPipeline										basePipelineHandle;
			0													// int												basePipelineIndex;
		};

#ifndef CTS_USES_VULKANSC
		VkPipelineRobustnessCreateInfoEXT pipelineRobustnessInfo;
		if (m_data.testPipelineRobustness)
		{
			pipelineRobustnessInfo = getPipelineRobustnessInfo(m_data.testRobustness2, m_data.descriptorType);

			if (m_data.descriptorType == VERTEX_ATTRIBUTE_FETCH)
			{
				graphicsPipelineCreateInfo.pNext = &pipelineRobustnessInfo;
			}
			else if (m_data.stage == STAGE_VERTEX)
			{
				shaderCreateInfo[0].pNext = &pipelineRobustnessInfo;
			}
			else
			{
				shaderCreateInfo[1].pNext = &pipelineRobustnessInfo;
			}
		}
#endif

		pipeline = createGraphicsPipeline(vk, device, DE_NULL, &graphicsPipelineCreateInfo);
	}

	const VkImageMemoryBarrier imageBarrier =
	{
		VK_STRUCTURE_TYPE_IMAGE_MEMORY_BARRIER,				// VkStructureType		sType
		DE_NULL,											// const void*			pNext
		0u,													// VkAccessFlags		srcAccessMask
		VK_ACCESS_TRANSFER_WRITE_BIT,						// VkAccessFlags		dstAccessMask
		VK_IMAGE_LAYOUT_UNDEFINED,							// VkImageLayout		oldLayout
		VK_IMAGE_LAYOUT_GENERAL,							// VkImageLayout		newLayout
		VK_QUEUE_FAMILY_IGNORED,							// uint32_t				srcQueueFamilyIndex
		VK_QUEUE_FAMILY_IGNORED,							// uint32_t				dstQueueFamilyIndex
		**images[0],										// VkImage				image
		{
			VK_IMAGE_ASPECT_COLOR_BIT,				// VkImageAspectFlags	aspectMask
			0u,										// uint32_t				baseMipLevel
			1u,										// uint32_t				mipLevels,
			0u,										// uint32_t				baseArray
			1u,										// uint32_t				arraySize
		}
	};

	vk.cmdPipelineBarrier(*cmdBuffer, VK_PIPELINE_STAGE_BOTTOM_OF_PIPE_BIT, VK_PIPELINE_STAGE_TRANSFER_BIT,
							(VkDependencyFlags)0,
							0, (const VkMemoryBarrier*)DE_NULL,
							0, (const VkBufferMemoryBarrier*)DE_NULL,
							1, &imageBarrier);

	vk.cmdBindPipeline(*cmdBuffer, bindPoint, *pipeline);

	if (!formatIsR64(m_data.format))
	{
		VkImageSubresourceRange range = makeImageSubresourceRange(VK_IMAGE_ASPECT_COLOR_BIT, 0u, 1u, 0u, 1u);
		VkClearValue clearColor = makeClearValueColorU32(0,0,0,0);

		vk.cmdClearColorImage(*cmdBuffer, **images[0], VK_IMAGE_LAYOUT_GENERAL, &clearColor.color, 1, &range);
	}
	else
	{
		const vector<VkBufferImageCopy>	bufferImageCopy(1, makeBufferImageCopy(outputImageCreateInfo.extent, makeImageSubresourceLayers(VK_IMAGE_ASPECT_COLOR_BIT, 0, 0, 1)));
		copyBufferToImage(vk,
			*cmdBuffer,
			*(*bufferOutputImageR64),
			sizeOutputR64,
			bufferImageCopy,
			VK_IMAGE_ASPECT_COLOR_BIT,
			1,
			1, **images[0], VK_IMAGE_LAYOUT_GENERAL, VK_PIPELINE_STAGE_ALL_GRAPHICS_BIT);
	}

	VkMemoryBarrier					memBarrier =
	{
		VK_STRUCTURE_TYPE_MEMORY_BARRIER,	// sType
		DE_NULL,							// pNext
		0u,									// srcAccessMask
		0u,									// dstAccessMask
	};

	memBarrier.srcAccessMask = VK_ACCESS_TRANSFER_WRITE_BIT;
	memBarrier.dstAccessMask = VK_ACCESS_SHADER_READ_BIT | VK_ACCESS_SHADER_WRITE_BIT;
	vk.cmdPipelineBarrier(*cmdBuffer, VK_PIPELINE_STAGE_TRANSFER_BIT, m_data.allPipelineStages,
		0, 1, &memBarrier, 0, DE_NULL, 0, DE_NULL);

	if (m_data.stage == STAGE_COMPUTE)
	{
		vk.cmdDispatch(*cmdBuffer, DIM, DIM, 1);
	}
#ifndef CTS_USES_VULKANSC
	else if (m_data.stage == STAGE_RAYGEN)
	{
		vk.cmdTraceRaysNV(*cmdBuffer,
			**sbtBuffer, 0,
			DE_NULL, 0, 0,
			DE_NULL, 0, 0,
			DE_NULL, 0, 0,
			DIM, DIM, 1);
	}
#endif
	else
	{
		beginRenderPass(vk, *cmdBuffer, *renderPass, *framebuffer,
						makeRect2D(DIM, DIM),
						0, DE_NULL, VK_SUBPASS_CONTENTS_INLINE);
		// Draw a point cloud for vertex shader testing, and a single quad for fragment shader testing
		if (m_data.descriptorType == VERTEX_ATTRIBUTE_FETCH)
		{
			VkDeviceSize zeroOffset = 0;
			VkBuffer b = m_data.nullDescriptor ? DE_NULL : **buffer;
			vk.cmdBindVertexBuffers(*cmdBuffer, 0u, 1u, &b, &zeroOffset);
			vk.cmdDraw(*cmdBuffer, 1000u, 1u, 0u, 0u);
		}
		if (m_data.stage == STAGE_VERTEX)
		{
			vk.cmdDraw(*cmdBuffer, DIM*DIM, 1u, 0u, 0u);
		}
		else
		{
			vk.cmdDraw(*cmdBuffer, 4u, 1u, 0u, 0u);
		}
		endRenderPass(vk, *cmdBuffer);
	}

	memBarrier.srcAccessMask = VK_ACCESS_SHADER_READ_BIT | VK_ACCESS_SHADER_WRITE_BIT;
	memBarrier.dstAccessMask = VK_ACCESS_TRANSFER_READ_BIT | VK_ACCESS_TRANSFER_WRITE_BIT;
	vk.cmdPipelineBarrier(*cmdBuffer, m_data.allPipelineStages, VK_PIPELINE_STAGE_TRANSFER_BIT,
		0, 1, &memBarrier, 0, DE_NULL, 0, DE_NULL);

	const VkBufferImageCopy copyRegion = makeBufferImageCopy(makeExtent3D(DIM, DIM, 1u),
															 makeImageSubresourceLayers(VK_IMAGE_ASPECT_COLOR_BIT, 0u, 0u, 1u));
	vk.cmdCopyImageToBuffer(*cmdBuffer, **images[0], VK_IMAGE_LAYOUT_GENERAL, **copyBuffer, 1u, &copyRegion);

	endCommandBuffer(vk, *cmdBuffer);

	submitCommandsAndWait(vk, device, queue, cmdBuffer.get());

	void *ptr = copyBuffer->getAllocation().getHostPtr();

	invalidateAlloc(vk, device, copyBuffer->getAllocation());

	qpTestResult res = QP_TEST_RESULT_PASS;

	for (deUint32 i = 0; i < DIM*DIM; ++i)
	{
		if (formatIsFloat(m_data.format))
		{
			if (((float *)ptr)[i * numComponents] != 1.0f)
			{
				res = QP_TEST_RESULT_FAIL;
			}
		}
		else if (formatIsR64(m_data.format))
		{
			if (((deUint64 *)ptr)[i * numComponents] != 1)
			{
				res = QP_TEST_RESULT_FAIL;
			}
		}
		else
		{
			if (((deUint32 *)ptr)[i * numComponents] != 1)
			{
				res = QP_TEST_RESULT_FAIL;
			}
		}
	}

	return tcu::TestStatus(res, qpGetTestResultName(res));
}

}	// anonymous

static void createTests (tcu::TestCaseGroup* group, bool robustness2, bool pipelineRobustness)
{
	tcu::TestContext& testCtx = group->getTestContext();

	typedef struct
	{
		deUint32				count;
		const char*				name;
		const char*				description;
	} TestGroupCase;

	TestGroupCase fmtCases[] =
	{
		{ VK_FORMAT_R32_SINT,				"r32i",		""		},
		{ VK_FORMAT_R32_UINT,				"r32ui",	""		},
		{ VK_FORMAT_R32_SFLOAT,				"r32f",		""		},
		{ VK_FORMAT_R32G32_SINT,			"rg32i",	""		},
		{ VK_FORMAT_R32G32_UINT,			"rg32ui",	""		},
		{ VK_FORMAT_R32G32_SFLOAT,			"rg32f",	""		},
		{ VK_FORMAT_R32G32B32A32_SINT,		"rgba32i",	""		},
		{ VK_FORMAT_R32G32B32A32_UINT,		"rgba32ui",	""		},
		{ VK_FORMAT_R32G32B32A32_SFLOAT,	"rgba32f",	""		},
		{ VK_FORMAT_R64_SINT,				"r64i",		""		},
		{ VK_FORMAT_R64_UINT,				"r64ui",	""		},
	};

	TestGroupCase fullDescCases[] =
	{
		{ VK_DESCRIPTOR_TYPE_UNIFORM_BUFFER,				"uniform_buffer",			""		},
		{ VK_DESCRIPTOR_TYPE_STORAGE_BUFFER,				"storage_buffer",			""		},
		{ VK_DESCRIPTOR_TYPE_UNIFORM_BUFFER_DYNAMIC,		"uniform_buffer_dynamic",	""		},
		{ VK_DESCRIPTOR_TYPE_STORAGE_BUFFER_DYNAMIC,		"storage_buffer_dynamic",	""		},
		{ VK_DESCRIPTOR_TYPE_UNIFORM_TEXEL_BUFFER,			"uniform_texel_buffer",		""		},
		{ VK_DESCRIPTOR_TYPE_STORAGE_TEXEL_BUFFER,			"storage_texel_buffer",		""		},
		{ VK_DESCRIPTOR_TYPE_STORAGE_IMAGE,					"storage_image",			""		},
		{ VK_DESCRIPTOR_TYPE_COMBINED_IMAGE_SAMPLER,		"sampled_image",			""		},
		{ VERTEX_ATTRIBUTE_FETCH,							"vertex_attribute_fetch",	""		},
	};

	TestGroupCase imgDescCases[] =
	{
		{ VK_DESCRIPTOR_TYPE_STORAGE_IMAGE,					"storage_image",			""		},
		{ VK_DESCRIPTOR_TYPE_COMBINED_IMAGE_SAMPLER,		"sampled_image",			""		},
	};

	TestGroupCase fullLenCases32Bit[] =
	{
		{ ~0U,			"null_descriptor",	""		},
		{ 0,			"img",				""		},
		{ 4,			"len_4",			""		},
		{ 8,			"len_8",			""		},
		{ 12,			"len_12",			""		},
		{ 16,			"len_16",			""		},
		{ 20,			"len_20",			""		},
		{ 31,			"len_31",			""		},
		{ 32,			"len_32",			""		},
		{ 33,			"len_33",			""		},
		{ 35,			"len_35",			""		},
		{ 36,			"len_36",			""		},
		{ 39,			"len_39",			""		},
		{ 40,			"len_41",			""		},
		{ 252,			"len_252",			""		},
		{ 256,			"len_256",			""		},
		{ 260,			"len_260",			""		},
	};

	TestGroupCase fullLenCases64Bit[] =
	{
		{ ~0U,			"null_descriptor",	""		},
		{ 0,			"img",				""		},
		{ 8,			"len_8",			""		},
		{ 16,			"len_16",			""		},
		{ 24,			"len_24",			""		},
		{ 32,			"len_32",			""		},
		{ 40,			"len_40",			""		},
		{ 62,			"len_62",			""		},
		{ 64,			"len_64",			""		},
		{ 66,			"len_66",			""		},
		{ 70,			"len_70",			""		},
		{ 72,			"len_72",			""		},
		{ 78,			"len_78",			""		},
		{ 80,			"len_80",			""		},
		{ 504,			"len_504",			""		},
		{ 512,			"len_512",			""		},
		{ 520,			"len_520",			""		},
	};

	TestGroupCase imgLenCases[] =
	{
		{ 0,	"img",	""		},
	};

	TestGroupCase viewCases[] =
	{
		{ VK_IMAGE_VIEW_TYPE_1D,			"1d",			""		},
		{ VK_IMAGE_VIEW_TYPE_2D,			"2d",			""		},
		{ VK_IMAGE_VIEW_TYPE_3D,			"3d",			""		},
		{ VK_IMAGE_VIEW_TYPE_CUBE,			"cube",			""		},
		{ VK_IMAGE_VIEW_TYPE_1D_ARRAY,		"1d_array",		""		},
		{ VK_IMAGE_VIEW_TYPE_2D_ARRAY,		"2d_array",		""		},
		{ VK_IMAGE_VIEW_TYPE_CUBE_ARRAY,	"cube_array",	""		},
	};

	TestGroupCase sampCases[] =
	{
		{ VK_SAMPLE_COUNT_1_BIT,			"samples_1",	""		},
		{ VK_SAMPLE_COUNT_4_BIT,			"samples_4",	""		},
	};

	TestGroupCase stageCases[] =
	{
		{ STAGE_COMPUTE,	"comp",		"compute"	},
		{ STAGE_FRAGMENT,	"frag",		"fragment"	},
		{ STAGE_VERTEX,		"vert",		"vertex"	},
#ifndef CTS_USES_VULKANSC
		{ STAGE_RAYGEN,		"rgen",		"raygen"	},
#endif
	};

	TestGroupCase volCases[] =
	{
		{ 0,			"nonvolatile",	""		},
		{ 1,			"volatile",		""		},
	};

	TestGroupCase unrollCases[] =
	{
		{ 0,			"dontunroll",	""		},
		{ 1,			"unroll",		""		},
	};

	TestGroupCase tempCases[] =
	{
		{ 0,			"notemplate",	""		},
#ifndef CTS_USES_VULKANSC
		{ 1,			"template",		""		},
#endif
	};

	TestGroupCase pushCases[] =
	{
		{ 0,			"bind",			""		},
#ifndef CTS_USES_VULKANSC
		{ 1,			"push",			""		},
#endif
	};

	TestGroupCase fmtQualCases[] =
	{
		{ 0,			"no_fmt_qual",	""		},
		{ 1,			"fmt_qual",		""		},
	};

	TestGroupCase readOnlyCases[] =
	{
		{ 0,			"readwrite",	""		},
		{ 1,			"readonly",		""		},
	};

	for (int pushNdx = 0; pushNdx < DE_LENGTH_OF_ARRAY(pushCases); pushNdx++)
	{
		de::MovePtr<tcu::TestCaseGroup> pushGroup(new tcu::TestCaseGroup(testCtx, pushCases[pushNdx].name, pushCases[pushNdx].name));
		for (int tempNdx = 0; tempNdx < DE_LENGTH_OF_ARRAY(tempCases); tempNdx++)
		{
			de::MovePtr<tcu::TestCaseGroup> tempGroup(new tcu::TestCaseGroup(testCtx, tempCases[tempNdx].name, tempCases[tempNdx].name));
			for (int fmtNdx = 0; fmtNdx < DE_LENGTH_OF_ARRAY(fmtCases); fmtNdx++)
			{
				de::MovePtr<tcu::TestCaseGroup> fmtGroup(new tcu::TestCaseGroup(testCtx, fmtCases[fmtNdx].name, fmtCases[fmtNdx].name));

				// Avoid too much duplication by excluding certain test cases
				if (pipelineRobustness &&
				    !(fmtCases[fmtNdx].count == VK_FORMAT_R32_UINT || fmtCases[fmtNdx].count == VK_FORMAT_R32G32B32A32_SFLOAT || fmtCases[fmtNdx].count == VK_FORMAT_R64_SINT))
				{
					continue;
				}

				int fmtSize = tcu::getPixelSize(mapVkFormat((VkFormat)fmtCases[fmtNdx].count));

				for (int unrollNdx = 0; unrollNdx < DE_LENGTH_OF_ARRAY(unrollCases); unrollNdx++)
				{
					de::MovePtr<tcu::TestCaseGroup> unrollGroup(new tcu::TestCaseGroup(testCtx, unrollCases[unrollNdx].name, unrollCases[unrollNdx].name));

					// Avoid too much duplication by excluding certain test cases
					if (unrollNdx > 0 && pipelineRobustness)
						continue;

					for (int volNdx = 0; volNdx < DE_LENGTH_OF_ARRAY(volCases); volNdx++)
					{
						de::MovePtr<tcu::TestCaseGroup> volGroup(new tcu::TestCaseGroup(testCtx, volCases[volNdx].name, volCases[volNdx].name));

						int numDescCases = robustness2 ? DE_LENGTH_OF_ARRAY(fullDescCases) : DE_LENGTH_OF_ARRAY(imgDescCases);
						TestGroupCase *descCases = robustness2 ? fullDescCases : imgDescCases;

						for (int descNdx = 0; descNdx < numDescCases; descNdx++)
						{
							de::MovePtr<tcu::TestCaseGroup> descGroup(new tcu::TestCaseGroup(testCtx, descCases[descNdx].name, descCases[descNdx].name));

							// Avoid too much duplication by excluding certain test cases
							if (pipelineRobustness &&
								!(descCases[descNdx].count == VK_DESCRIPTOR_TYPE_UNIFORM_BUFFER || descCases[descNdx].count == VK_DESCRIPTOR_TYPE_STORAGE_BUFFER ||
									descCases[descNdx].count == VK_DESCRIPTOR_TYPE_COMBINED_IMAGE_SAMPLER || descCases[descNdx].count == VERTEX_ATTRIBUTE_FETCH))
							{
								continue;
							}

							for (int roNdx = 0; roNdx < DE_LENGTH_OF_ARRAY(readOnlyCases); roNdx++)
							{
								de::MovePtr<tcu::TestCaseGroup> rwGroup(new tcu::TestCaseGroup(testCtx, readOnlyCases[roNdx].name, readOnlyCases[roNdx].name));

								// readonly cases are just for storage_buffer
								if (readOnlyCases[roNdx].count != 0 &&
									descCases[descNdx].count != VK_DESCRIPTOR_TYPE_STORAGE_BUFFER &&
									descCases[descNdx].count != VK_DESCRIPTOR_TYPE_STORAGE_BUFFER_DYNAMIC)
									continue;

								if (pipelineRobustness &&
									readOnlyCases[roNdx].count != 0)
								{
									continue;
								}

								for (int fmtQualNdx = 0; fmtQualNdx < DE_LENGTH_OF_ARRAY(fmtQualCases); fmtQualNdx++)
								{
									de::MovePtr<tcu::TestCaseGroup> fmtQualGroup(new tcu::TestCaseGroup(testCtx, fmtQualCases[fmtQualNdx].name, fmtQualCases[fmtQualNdx].name));

									// format qualifier is only used for storage image and storage texel buffers
									if (fmtQualCases[fmtQualNdx].count &&
										!(descCases[descNdx].count == VK_DESCRIPTOR_TYPE_STORAGE_TEXEL_BUFFER || descCases[descNdx].count == VK_DESCRIPTOR_TYPE_STORAGE_IMAGE))
										continue;

									if (pushCases[pushNdx].count &&
										(descCases[descNdx].count == VK_DESCRIPTOR_TYPE_UNIFORM_BUFFER_DYNAMIC || descCases[descNdx].count == VK_DESCRIPTOR_TYPE_STORAGE_BUFFER_DYNAMIC || descCases[descNdx].count == VERTEX_ATTRIBUTE_FETCH))
										continue;

									const bool isR64 = formatIsR64((VkFormat)fmtCases[fmtNdx].count);
									int numLenCases = robustness2 ? DE_LENGTH_OF_ARRAY((isR64 ? fullLenCases64Bit : fullLenCases32Bit)) : DE_LENGTH_OF_ARRAY(imgLenCases);
									TestGroupCase *lenCases = robustness2 ? (isR64 ? fullLenCases64Bit : fullLenCases32Bit) : imgLenCases;

									for (int lenNdx = 0; lenNdx < numLenCases; lenNdx++)
									{
										if (lenCases[lenNdx].count != ~0U)
										{
											bool bufferLen = lenCases[lenNdx].count != 0;
											bool bufferDesc = descCases[descNdx].count != VK_DESCRIPTOR_TYPE_STORAGE_IMAGE && descCases[descNdx].count != VK_DESCRIPTOR_TYPE_COMBINED_IMAGE_SAMPLER;
											if (bufferLen != bufferDesc)
												continue;

											// Add template tests cases only for null_descriptor cases
											if (tempCases[tempNdx].count)
												continue;
										}

										if ((descCases[descNdx].count == VK_DESCRIPTOR_TYPE_STORAGE_TEXEL_BUFFER || descCases[descNdx].count == VK_DESCRIPTOR_TYPE_UNIFORM_TEXEL_BUFFER) &&
											((lenCases[lenNdx].count % fmtSize) != 0) &&
											lenCases[lenNdx].count != ~0U)
										{
											continue;
										}

										// Avoid too much duplication by excluding certain test cases
<<<<<<< HEAD
										if (pipelineRobustness && robustness2 &&
=======
										if (pipelineRobustness &&
>>>>>>> 39111d7a
											(lenCases[lenNdx].count == 0 || ((lenCases[lenNdx].count & (lenCases[lenNdx].count - 1)) != 0)))
										{
											continue;
										}

										// "volatile" only applies to storage images/buffers
										if (volCases[volNdx].count && !supportsStores(descCases[descNdx].count))
											continue;


										de::MovePtr<tcu::TestCaseGroup> lenGroup(new tcu::TestCaseGroup(testCtx, lenCases[lenNdx].name, lenCases[lenNdx].name));
										for (int sampNdx = 0; sampNdx < DE_LENGTH_OF_ARRAY(sampCases); sampNdx++)
										{
											de::MovePtr<tcu::TestCaseGroup> sampGroup(new tcu::TestCaseGroup(testCtx, sampCases[sampNdx].name, sampCases[sampNdx].name));

											// Avoid too much duplication by excluding certain test cases
											if (pipelineRobustness && sampCases[sampNdx].count != VK_SAMPLE_COUNT_1_BIT)
											    continue;

											for (int viewNdx = 0; viewNdx < DE_LENGTH_OF_ARRAY(viewCases); viewNdx++)
											{
												if (viewCases[viewNdx].count != VK_IMAGE_VIEW_TYPE_1D &&
													descCases[descNdx].count != VK_DESCRIPTOR_TYPE_STORAGE_IMAGE &&
													descCases[descNdx].count != VK_DESCRIPTOR_TYPE_COMBINED_IMAGE_SAMPLER)
												{
													// buffer descriptors don't have different dimensionalities. Only test "1D"
													continue;
												}

												if (viewCases[viewNdx].count != VK_IMAGE_VIEW_TYPE_2D && viewCases[viewNdx].count != VK_IMAGE_VIEW_TYPE_2D_ARRAY &&
													sampCases[sampNdx].count != VK_SAMPLE_COUNT_1_BIT)
												{
													continue;
												}

												// Avoid too much duplication by excluding certain test cases
												if (pipelineRobustness &&
													!(viewCases[viewNdx].count == VK_IMAGE_VIEW_TYPE_1D || viewCases[viewNdx].count == VK_IMAGE_VIEW_TYPE_2D || viewCases[viewNdx].count == VK_IMAGE_VIEW_TYPE_2D_ARRAY))
												{
													continue;
												}

												de::MovePtr<tcu::TestCaseGroup> viewGroup(new tcu::TestCaseGroup(testCtx, viewCases[viewNdx].name, viewCases[viewNdx].name));
												for (int stageNdx = 0; stageNdx < DE_LENGTH_OF_ARRAY(stageCases); stageNdx++)
												{
													Stage currentStage = static_cast<Stage>(stageCases[stageNdx].count);
													VkFlags allShaderStages = VK_SHADER_STAGE_COMPUTE_BIT | VK_SHADER_STAGE_VERTEX_BIT | VK_SHADER_STAGE_FRAGMENT_BIT;
													VkFlags allPipelineStages = VK_PIPELINE_STAGE_COMPUTE_SHADER_BIT | VK_PIPELINE_STAGE_VERTEX_SHADER_BIT | VK_PIPELINE_STAGE_FRAGMENT_SHADER_BIT;
#ifndef CTS_USES_VULKANSC
													if ((Stage)stageCases[stageNdx].count == STAGE_RAYGEN)
													{
														allShaderStages |= VK_SHADER_STAGE_RAYGEN_BIT_NV;
														allPipelineStages |= VK_PIPELINE_STAGE_RAY_TRACING_SHADER_BIT_NV;

														if (pipelineRobustness)
															continue;
													}
#endif // CTS_USES_VULKANSC
													if ((lenCases[lenNdx].count == ~0U) && pipelineRobustness)
														continue;

													if (descCases[descNdx].count == VERTEX_ATTRIBUTE_FETCH &&
														currentStage != STAGE_VERTEX)
														continue;

													deUint32 imageDim[3] = {5, 11, 6};
													if (viewCases[viewNdx].count == VK_IMAGE_VIEW_TYPE_CUBE_ARRAY ||
														viewCases[viewNdx].count == VK_IMAGE_VIEW_TYPE_CUBE)
														imageDim[1] = imageDim[0];

													CaseDef c =
													{
														(VkFormat)fmtCases[fmtNdx].count,								// VkFormat format;
														currentStage,													// Stage stage;
														allShaderStages,												// VkFlags allShaderStages;
														allPipelineStages,												// VkFlags allPipelineStages;
														(int)descCases[descNdx].count,									// VkDescriptorType descriptorType;
														(VkImageViewType)viewCases[viewNdx].count,						// VkImageViewType viewType;
														(VkSampleCountFlagBits)sampCases[sampNdx].count,				// VkSampleCountFlagBits samples;
														(int)lenCases[lenNdx].count,									// int bufferLen;
														(bool)unrollCases[unrollNdx].count,								// bool unroll;
														(bool)volCases[volNdx].count,									// bool vol;
														(bool)(lenCases[lenNdx].count == ~0U),							// bool nullDescriptor
														(bool)tempCases[tempNdx].count,									// bool useTemplate
														(bool)fmtQualCases[fmtQualNdx].count,							// bool formatQualifier
														(bool)pushCases[pushNdx].count,									// bool pushDescriptor;
														(bool)robustness2,												// bool testRobustness2;
														(bool)pipelineRobustness,										// bool testPipelineRobustness;
														{ imageDim[0], imageDim[1], imageDim[2] },						// deUint32 imageDim[3];
														(bool)(readOnlyCases[roNdx].count == 1),						// bool readOnly;
													};

													viewGroup->addChild(new RobustnessExtsTestCase(testCtx, stageCases[stageNdx].name, stageCases[stageNdx].name, c));
												}
												sampGroup->addChild(viewGroup.release());
											}
											lenGroup->addChild(sampGroup.release());
										}
										fmtQualGroup->addChild(lenGroup.release());
									}
									// Put storage_buffer tests in separate readonly vs readwrite groups. Other types
									// go directly into descGroup
									if (descCases[descNdx].count == VK_DESCRIPTOR_TYPE_STORAGE_BUFFER ||
										descCases[descNdx].count == VK_DESCRIPTOR_TYPE_STORAGE_BUFFER_DYNAMIC) {
										rwGroup->addChild(fmtQualGroup.release());
									} else {
										descGroup->addChild(fmtQualGroup.release());
									}
								}
								if (descCases[descNdx].count == VK_DESCRIPTOR_TYPE_STORAGE_BUFFER ||
									descCases[descNdx].count == VK_DESCRIPTOR_TYPE_STORAGE_BUFFER_DYNAMIC) {
									descGroup->addChild(rwGroup.release());
								}
							}
							volGroup->addChild(descGroup.release());
						}
						unrollGroup->addChild(volGroup.release());
					}
					fmtGroup->addChild(unrollGroup.release());
				}
				tempGroup->addChild(fmtGroup.release());
			}
			pushGroup->addChild(tempGroup.release());
		}
		group->addChild(pushGroup.release());
	}
}

static void createRobustness2Tests (tcu::TestCaseGroup* group)
{
	createTests(group, /*robustness2=*/true, /*pipelineRobustness=*/false);
}

static void createImageRobustnessTests (tcu::TestCaseGroup* group)
{
	createTests(group, /*robustness2=*/false, /*pipelineRobustness=*/false);
}

#ifndef CTS_USES_VULKANSC
static void createPipelineRobustnessTests (tcu::TestCaseGroup* group)
{
	tcu::TestContext& testCtx = group->getTestContext();

	tcu::TestCaseGroup *robustness2Group = new tcu::TestCaseGroup(testCtx, "robustness2", "robustness2");

	createTests(robustness2Group, /*robustness2=*/true, /*pipelineRobustness=*/true);

	group->addChild(robustness2Group);

	tcu::TestCaseGroup *imageRobustness2Group = new tcu::TestCaseGroup(testCtx, "image_robustness", "image_robustness");

	createTests(imageRobustness2Group, /*robustness2=*/false, /*pipelineRobustness=*/true);

	group->addChild(imageRobustness2Group);
}
#endif

static void cleanupGroup (tcu::TestCaseGroup* group)
{
	DE_UNREF(group);
	// Destroy singleton objects.
	Robustness2Int64AtomicsSingleton::destroy();
	ImageRobustnessInt64AtomicsSingleton::destroy();
	ImageRobustnessSingleton::destroy();
	Robustness2Singleton::destroy();
	PipelineRobustnessImageRobustnessSingleton::destroy();
	PipelineRobustnessRobustness2Singleton::destroy();
	PipelineRobustnessImageRobustnessInt64AtomicsSingleton::destroy();
	PipelineRobustnessRobustness2Int64AtomicsSingleton::destroy();
<<<<<<< HEAD
=======
	Robustness2Int64AtomicsScalarSingleton::destroy();
	ImageRobustnessInt64AtomicsScalarSingleton::destroy();
	ImageRobustnessScalarSingleton::destroy();
	Robustness2ScalarSingleton::destroy();
	PipelineRobustnessImageRobustnessScalarSingleton::destroy();
	PipelineRobustnessRobustness2ScalarSingleton::destroy();
	PipelineRobustnessImageRobustnessInt64AtomicsScalarSingleton::destroy();
	PipelineRobustnessRobustness2Int64AtomicsScalarSingleton::destroy();
>>>>>>> 39111d7a
}

tcu::TestCaseGroup* createRobustness2Tests (tcu::TestContext& testCtx)
{
	return createTestGroup(testCtx, "robustness2", "VK_EXT_robustness2 tests",
							createRobustness2Tests, cleanupGroup);
}

tcu::TestCaseGroup* createImageRobustnessTests (tcu::TestContext& testCtx)
{
	return createTestGroup(testCtx, "image_robustness", "VK_EXT_image_robustness tests",
							createImageRobustnessTests, cleanupGroup);
}

#ifndef CTS_USES_VULKANSC
tcu::TestCaseGroup* createPipelineRobustnessTests (tcu::TestContext& testCtx)
{
	return createTestGroup(testCtx, "pipeline_robustness", "VK_EXT_pipeline_robustness tests",
							createPipelineRobustnessTests, cleanupGroup);
}
#endif

}	// robustness
}	// vkt<|MERGE_RESOLUTION|>--- conflicted
+++ resolved
@@ -70,10 +70,7 @@
 	RF_ROBUSTNESS2			= (1 << 1	),
 	SIF_INT64ATOMICS		= (1 << 2	),
 	RF_PIPELINE_ROBUSTNESS	= (1 << 3	),
-<<<<<<< HEAD
-=======
 	SBL_SCALAR_BLOCK_LAYOUT	= (1 << 4	),
->>>>>>> 39111d7a
 };
 
 using RobustnessFeatures = deUint32;
@@ -213,39 +210,27 @@
 using ImageRobustnessSingleton	= SingletonDevice<kImageRobustness>;
 using Robustness2Singleton		= SingletonDevice<kRobustness2>;
 
-<<<<<<< HEAD
+using ImageRobustnessScalarSingleton	= SingletonDevice<kImageRobustness | kScalarBlockLayout>;
+using Robustness2ScalarSingleton		= SingletonDevice<kRobustness2 | kScalarBlockLayout>;
+
 using PipelineRobustnessImageRobustnessSingleton	= SingletonDevice<kImageRobustness | kPipelineRobustness>;
 using PipelineRobustnessRobustness2Singleton		= SingletonDevice<kRobustness2 | kPipelineRobustness>;
 
+using PipelineRobustnessImageRobustnessScalarSingleton	= SingletonDevice<kImageRobustness | kPipelineRobustness | kScalarBlockLayout>;
+using PipelineRobustnessRobustness2ScalarSingleton		= SingletonDevice<kRobustness2 | kPipelineRobustness | kScalarBlockLayout>;
+
 using ImageRobustnessInt64AtomicsSingleton	= SingletonDevice<kImageRobustness | kShaderImageInt64Atomics>;
 using Robustness2Int64AtomicsSingleton		= SingletonDevice<kRobustness2 | kShaderImageInt64Atomics>;
 
+using ImageRobustnessInt64AtomicsScalarSingleton	= SingletonDevice<kImageRobustness | kShaderImageInt64Atomics | kScalarBlockLayout>;
+using Robustness2Int64AtomicsScalarSingleton		= SingletonDevice<kRobustness2 | kShaderImageInt64Atomics | kScalarBlockLayout>;
+
 using PipelineRobustnessImageRobustnessInt64AtomicsSingleton	= SingletonDevice<kImageRobustness | kPipelineRobustness | kShaderImageInt64Atomics>;
 using PipelineRobustnessRobustness2Int64AtomicsSingleton		= SingletonDevice<kRobustness2 | kPipelineRobustness | kShaderImageInt64Atomics>;
 
-=======
-using ImageRobustnessScalarSingleton	= SingletonDevice<kImageRobustness | kScalarBlockLayout>;
-using Robustness2ScalarSingleton		= SingletonDevice<kRobustness2 | kScalarBlockLayout>;
-
-using PipelineRobustnessImageRobustnessSingleton	= SingletonDevice<kImageRobustness | kPipelineRobustness>;
-using PipelineRobustnessRobustness2Singleton		= SingletonDevice<kRobustness2 | kPipelineRobustness>;
-
-using PipelineRobustnessImageRobustnessScalarSingleton	= SingletonDevice<kImageRobustness | kPipelineRobustness | kScalarBlockLayout>;
-using PipelineRobustnessRobustness2ScalarSingleton		= SingletonDevice<kRobustness2 | kPipelineRobustness | kScalarBlockLayout>;
-
-using ImageRobustnessInt64AtomicsSingleton	= SingletonDevice<kImageRobustness | kShaderImageInt64Atomics>;
-using Robustness2Int64AtomicsSingleton		= SingletonDevice<kRobustness2 | kShaderImageInt64Atomics>;
-
-using ImageRobustnessInt64AtomicsScalarSingleton	= SingletonDevice<kImageRobustness | kShaderImageInt64Atomics | kScalarBlockLayout>;
-using Robustness2Int64AtomicsScalarSingleton		= SingletonDevice<kRobustness2 | kShaderImageInt64Atomics | kScalarBlockLayout>;
-
-using PipelineRobustnessImageRobustnessInt64AtomicsSingleton	= SingletonDevice<kImageRobustness | kPipelineRobustness | kShaderImageInt64Atomics>;
-using PipelineRobustnessRobustness2Int64AtomicsSingleton		= SingletonDevice<kRobustness2 | kPipelineRobustness | kShaderImageInt64Atomics>;
-
 using PipelineRobustnessImageRobustnessInt64AtomicsScalarSingleton	= SingletonDevice<kImageRobustness | kPipelineRobustness | kShaderImageInt64Atomics | kScalarBlockLayout>;
 using PipelineRobustnessRobustness2Int64AtomicsScalarSingleton		= SingletonDevice<kRobustness2 | kPipelineRobustness | kShaderImageInt64Atomics | kScalarBlockLayout>;
 
->>>>>>> 39111d7a
 // Render target / compute grid dimensions
 static const deUint32 DIM = 8;
 
@@ -375,9 +360,6 @@
 // Returns the appropriate singleton device for the given case.
 VkDevice getLogicalDevice (Context& ctx, const CaseDef& caseDef)
 {
-<<<<<<< HEAD
-	if (caseDef.testPipelineRobustness)
-=======
 	if (caseDef.needsScalarBlockLayout())
 	{
 		if (caseDef.testPipelineRobustness)
@@ -421,32 +403,15 @@
 	}
 
 	if (formatIsR64(caseDef.format))
->>>>>>> 39111d7a
-	{
-		if (formatIsR64(caseDef.format))
-		{
-			if (caseDef.testRobustness2)
-				return PipelineRobustnessRobustness2Int64AtomicsSingleton::getDevice(ctx);
-			return PipelineRobustnessImageRobustnessInt64AtomicsSingleton::getDevice(ctx);
-		}
-
+	{
 		if (caseDef.testRobustness2)
-			return PipelineRobustnessRobustness2Singleton::getDevice(ctx);
-		return PipelineRobustnessImageRobustnessSingleton::getDevice(ctx);
-	}
-	else
-	{
-		if (formatIsR64(caseDef.format))
-		{
-			if (caseDef.testRobustness2)
-				return Robustness2Int64AtomicsSingleton::getDevice(ctx);
-			return ImageRobustnessInt64AtomicsSingleton::getDevice(ctx);
-		}
-
-		if (caseDef.testRobustness2)
-			return Robustness2Singleton::getDevice(ctx);
-		return ImageRobustnessSingleton::getDevice(ctx);
-	}
+			return Robustness2Int64AtomicsSingleton::getDevice(ctx);
+		return ImageRobustnessInt64AtomicsSingleton::getDevice(ctx);
+	}
+
+	if (caseDef.testRobustness2)
+		return Robustness2Singleton::getDevice(ctx);
+	return ImageRobustnessSingleton::getDevice(ctx);
 }
 
 // Returns the appropriate singleton device driver for the given case.
@@ -581,64 +546,21 @@
 		case VK_DESCRIPTOR_TYPE_STORAGE_BUFFER_DYNAMIC:
 		case VK_DESCRIPTOR_TYPE_STORAGE_BUFFER:
 		case VK_DESCRIPTOR_TYPE_STORAGE_TEXEL_BUFFER:
-<<<<<<< HEAD
-			if (robustness2)
-			{
-				robustnessCreateInfo.storageBuffers = VK_PIPELINE_ROBUSTNESS_BUFFER_BEHAVIOR_ROBUST_BUFFER_ACCESS_EXT;
-			}
-			else
-			{
-				robustnessCreateInfo.storageBuffers = VK_PIPELINE_ROBUSTNESS_BUFFER_BEHAVIOR_ROBUST_BUFFER_ACCESS_2_EXT;
-			}
-=======
 			robustnessCreateInfo.storageBuffers	= (robustness2
 												? VK_PIPELINE_ROBUSTNESS_BUFFER_BEHAVIOR_ROBUST_BUFFER_ACCESS_2_EXT
 												: VK_PIPELINE_ROBUSTNESS_BUFFER_BEHAVIOR_ROBUST_BUFFER_ACCESS_EXT);
->>>>>>> 39111d7a
 			break;
 
 		case VK_DESCRIPTOR_TYPE_STORAGE_IMAGE:
 		case VK_DESCRIPTOR_TYPE_COMBINED_IMAGE_SAMPLER:
-<<<<<<< HEAD
-			if (robustness2)
-			{
-				robustnessCreateInfo.images = VK_PIPELINE_ROBUSTNESS_IMAGE_BEHAVIOR_ROBUST_IMAGE_ACCESS_EXT;
-			}
-			else
-			{
-				robustnessCreateInfo.images = VK_PIPELINE_ROBUSTNESS_IMAGE_BEHAVIOR_ROBUST_IMAGE_ACCESS_2_EXT;
-			}
-=======
 			robustnessCreateInfo.images	= (robustness2
 										? VK_PIPELINE_ROBUSTNESS_IMAGE_BEHAVIOR_ROBUST_IMAGE_ACCESS_2_EXT
 										: VK_PIPELINE_ROBUSTNESS_IMAGE_BEHAVIOR_ROBUST_IMAGE_ACCESS_EXT);
->>>>>>> 39111d7a
 			break;
 
 		case VK_DESCRIPTOR_TYPE_UNIFORM_BUFFER_DYNAMIC:
 		case VK_DESCRIPTOR_TYPE_UNIFORM_TEXEL_BUFFER:
 		case VK_DESCRIPTOR_TYPE_UNIFORM_BUFFER:
-<<<<<<< HEAD
-			if (robustness2)
-			{
-				robustnessCreateInfo.uniformBuffers = VK_PIPELINE_ROBUSTNESS_BUFFER_BEHAVIOR_ROBUST_BUFFER_ACCESS_EXT;
-			}
-			else
-			{
-				robustnessCreateInfo.uniformBuffers = VK_PIPELINE_ROBUSTNESS_BUFFER_BEHAVIOR_ROBUST_BUFFER_ACCESS_2_EXT;
-			}
-			break;
-
-		case VERTEX_ATTRIBUTE_FETCH:
-			if (robustness2)
-			{
-				robustnessCreateInfo.vertexInputs = VK_PIPELINE_ROBUSTNESS_BUFFER_BEHAVIOR_ROBUST_BUFFER_ACCESS_EXT;
-			}
-			else
-			{
-				robustnessCreateInfo.vertexInputs = VK_PIPELINE_ROBUSTNESS_BUFFER_BEHAVIOR_ROBUST_BUFFER_ACCESS_2_EXT;
-			}
-=======
 			robustnessCreateInfo.uniformBuffers	= (robustness2
 												? VK_PIPELINE_ROBUSTNESS_BUFFER_BEHAVIOR_ROBUST_BUFFER_ACCESS_2_EXT
 												: VK_PIPELINE_ROBUSTNESS_BUFFER_BEHAVIOR_ROBUST_BUFFER_ACCESS_EXT);
@@ -648,7 +570,6 @@
 			robustnessCreateInfo.vertexInputs	= (robustness2
 												? VK_PIPELINE_ROBUSTNESS_BUFFER_BEHAVIOR_ROBUST_BUFFER_ACCESS_2_EXT
 												: VK_PIPELINE_ROBUSTNESS_BUFFER_BEHAVIOR_ROBUST_BUFFER_ACCESS_EXT);
->>>>>>> 39111d7a
 			break;
 
 		default:
@@ -3482,11 +3403,7 @@
 										}
 
 										// Avoid too much duplication by excluding certain test cases
-<<<<<<< HEAD
 										if (pipelineRobustness && robustness2 &&
-=======
-										if (pipelineRobustness &&
->>>>>>> 39111d7a
 											(lenCases[lenNdx].count == 0 || ((lenCases[lenNdx].count & (lenCases[lenNdx].count - 1)) != 0)))
 										{
 											continue;
@@ -3656,8 +3573,6 @@
 	PipelineRobustnessRobustness2Singleton::destroy();
 	PipelineRobustnessImageRobustnessInt64AtomicsSingleton::destroy();
 	PipelineRobustnessRobustness2Int64AtomicsSingleton::destroy();
-<<<<<<< HEAD
-=======
 	Robustness2Int64AtomicsScalarSingleton::destroy();
 	ImageRobustnessInt64AtomicsScalarSingleton::destroy();
 	ImageRobustnessScalarSingleton::destroy();
@@ -3666,7 +3581,6 @@
 	PipelineRobustnessRobustness2ScalarSingleton::destroy();
 	PipelineRobustnessImageRobustnessInt64AtomicsScalarSingleton::destroy();
 	PipelineRobustnessRobustness2Int64AtomicsScalarSingleton::destroy();
->>>>>>> 39111d7a
 }
 
 tcu::TestCaseGroup* createRobustness2Tests (tcu::TestContext& testCtx)
