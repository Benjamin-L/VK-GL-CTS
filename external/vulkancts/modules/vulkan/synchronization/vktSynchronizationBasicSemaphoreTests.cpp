/*------------------------------------------------------------------------
 * Vulkan Conformance Tests
 * ------------------------
 *
 * Copyright (c) 2016 The Khronos Group Inc.
 *
 * Licensed under the Apache License, Version 2.0 (the "License");
 * you may not use this file except in compliance with the License.
 * You may obtain a copy of the License at
 *
 *      http://www.apache.org/licenses/LICENSE-2.0
 *
 * Unless required by applicable law or agreed to in writing, software
 * distributed under the License is distributed on an "AS IS" BASIS,
 * WITHOUT WARRANTIES OR CONDITIONS OF ANY KIND, either express or implied.
 * See the License for the specific language governing permissions and
 * limitations under the License.
 *
 *//*!
 * \file
 * \brief Synchronization semaphore basic tests
 *//*--------------------------------------------------------------------*/

#include "vktSynchronizationBasicSemaphoreTests.hpp"
#include "vktTestCaseUtil.hpp"
#include "vktSynchronizationUtil.hpp"

#include "vkDefs.hpp"
#include "vkPlatform.hpp"
#include "vkQueryUtil.hpp"


#include "vkRef.hpp"

namespace vkt
{
namespace synchronization
{
namespace
{

using namespace vk;

#define FENCE_WAIT	~0ull

tcu::TestStatus basicOneQueueCase (Context& context)
{
	const DeviceInterface&			vk					= context.getDeviceInterface();
	const VkDevice					device				= context.getDevice();
	const VkQueue					queue				= context.getUniversalQueue();
	const deUint32					queueFamilyIndex	= context.getUniversalQueueFamilyIndex();
	const Unique<VkSemaphore>		semaphore			(createSemaphore (vk, device));
	const Unique<VkCommandPool>		cmdPool				(createCommandPool(vk, device, VK_COMMAND_POOL_CREATE_RESET_COMMAND_BUFFER_BIT, queueFamilyIndex));
	const Unique<VkCommandBuffer>	cmdBuffer			(makeCommandBuffer(vk, device, *cmdPool));
	const VkCommandBufferBeginInfo	info				=
														{
															VK_STRUCTURE_TYPE_COMMAND_BUFFER_BEGIN_INFO,	// VkStructureType                          sType;
															DE_NULL,										// const void*                              pNext;
															VK_COMMAND_BUFFER_USAGE_SIMULTANEOUS_USE_BIT,	// VkCommandBufferUsageFlags                flags;
															DE_NULL,										// const VkCommandBufferInheritanceInfo*    pInheritanceInfo;
														};
	const VkPipelineStageFlags		stageBits[]			= { VK_PIPELINE_STAGE_TOP_OF_PIPE_BIT };
	const VkSubmitInfo				submitInfo[2]		=
														{
															{
																VK_STRUCTURE_TYPE_SUBMIT_INFO,		// VkStructureType			sType;
																DE_NULL,							// const void*				pNext;
																0u,									// deUint32					waitSemaphoreCount;
																DE_NULL,							// const VkSemaphore*		pWaitSemaphores;
																(const VkPipelineStageFlags*)DE_NULL,
																1u,									// deUint32					commandBufferCount;
																&cmdBuffer.get(),					// const VkCommandBuffer*	pCommandBuffers;
																1u,									// deUint32					signalSemaphoreCount;
																&semaphore.get(),					// const VkSemaphore*		pSignalSemaphores;
															},
															{
																VK_STRUCTURE_TYPE_SUBMIT_INFO,		// VkStructureType				sType;
																DE_NULL,							// const void*					pNext;
																1u,									// deUint32						waitSemaphoreCount;
																&semaphore.get(),					// const VkSemaphore*			pWaitSemaphores;
																stageBits,							// const VkPipelineStageFlags*	pWaitDstStageMask;
																1u,									// deUint32						commandBufferCount;
																&cmdBuffer.get(),					// const VkCommandBuffer*		pCommandBuffers;
																0u,									// deUint32						signalSemaphoreCount;
																DE_NULL,							// const VkSemaphore*			pSignalSemaphores;
															}
														};
	const Unique<VkFence>			fence				(createFence(vk, device));

	VK_CHECK(vk.beginCommandBuffer(*cmdBuffer, &info));
	endCommandBuffer(vk, *cmdBuffer);
	VK_CHECK(vk.queueSubmit(queue, 2u, submitInfo, *fence));

	if (VK_SUCCESS != vk.waitForFences(device, 1u, &fence.get(), DE_TRUE, FENCE_WAIT))
		return tcu::TestStatus::fail("Basic semaphore tests with one queue failed");

	return tcu::TestStatus::pass("Basic semaphore tests with one queue passed");
}

tcu::TestStatus basicChainCase (Context& context)
{
	VkResult					err			= VK_SUCCESS;
	const DeviceInterface&		vk			= context.getDeviceInterface();
	const VkDevice&				device		= context.getDevice();
	const VkQueue				queue		= context.getUniversalQueue();
	const int					chainLength = 32768;
	VkPipelineStageFlags		flags		= VK_PIPELINE_STAGE_BOTTOM_OF_PIPE_BIT;
	VkSemaphoreCreateInfo		sci			= { VK_STRUCTURE_TYPE_SEMAPHORE_CREATE_INFO, DE_NULL, 0 };
	VkFenceCreateInfo			fci			= { VK_STRUCTURE_TYPE_FENCE_CREATE_INFO, DE_NULL, 0 };
	std::vector<VkSemaphore>	semaphores;
	VkFence						fence;

	for (int i = 0; err == VK_SUCCESS && i < chainLength; i++)
	{
		VkSemaphore				semaphore;
		err = vk.createSemaphore(device, &sci, DE_NULL, &semaphore);
		if (err == VK_SUCCESS)
		{
			semaphores.push_back(semaphore);

			VkSubmitInfo si = { VK_STRUCTURE_TYPE_SUBMIT_INFO,
				DE_NULL,
				semaphores.size() > 1 ? 1u : 0u,
				semaphores.size() > 1 ? &semaphores[semaphores.size() - 2] : DE_NULL,
				&flags,
				0,
				DE_NULL,
				1,
				&semaphores[semaphores.size() - 1] };
			err = vk.queueSubmit(queue, 1, &si, 0);
		}
	}

	VK_CHECK(vk.createFence(device, &fci, DE_NULL, &fence));

	VkSubmitInfo si = { VK_STRUCTURE_TYPE_SUBMIT_INFO, DE_NULL, 1, &semaphores.back(), &flags, 0, DE_NULL, 0, DE_NULL };
	VK_CHECK(vk.queueSubmit(queue, 1, &si, fence));

<<<<<<< HEAD
	vk.waitForFences(device, 1, &fence, VK_TRUE, UINT64_MAX);
=======
	vk.waitForFences(device, 1, &fence, VK_TRUE, ~(0ull));
>>>>>>> 3e8fa192

	vk.destroyFence(device, fence, DE_NULL);

	for (unsigned int i = 0; i < semaphores.size(); i++)
		vk.destroySemaphore(device, semaphores[i], DE_NULL);

	if (err == VK_SUCCESS)
		return tcu::TestStatus::pass("Basic semaphore chain test passed");

	return tcu::TestStatus::fail("Basic semaphore chain test failed");
}

tcu::TestStatus basicMultiQueueCase (Context& context)
{
	enum {NO_MATCH_FOUND = ~((deUint32)0)};
	enum QueuesIndexes {FIRST = 0, SECOND, COUNT};

	struct Queues
	{
		VkQueue		queue;
		deUint32	queueFamilyIndex;
	};


	const DeviceInterface&					vk							= context.getDeviceInterface();
	const InstanceInterface&				instance					= context.getInstanceInterface();
	const VkPhysicalDevice					physicalDevice				= context.getPhysicalDevice();
	vk::Move<vk::VkDevice>					logicalDevice;
	std::vector<VkQueueFamilyProperties>	queueFamilyProperties;
	VkDeviceCreateInfo						deviceInfo;
	VkPhysicalDeviceFeatures				deviceFeatures;
	const float								queuePriorities[COUNT]		= {1.0f, 1.0f};
	VkDeviceQueueCreateInfo					queueInfos[COUNT];
	Queues									queues[COUNT]				=
																		{
																			{DE_NULL, (deUint32)NO_MATCH_FOUND},
																			{DE_NULL, (deUint32)NO_MATCH_FOUND}
																		};
	const VkCommandBufferBeginInfo			info						=
																		{
																			VK_STRUCTURE_TYPE_COMMAND_BUFFER_BEGIN_INFO,	// VkStructureType                          sType;
																			DE_NULL,										// const void*                              pNext;
																			VK_COMMAND_BUFFER_USAGE_SIMULTANEOUS_USE_BIT,	// VkCommandBufferUsageFlags                flags;
																			DE_NULL,										// const VkCommandBufferInheritanceInfo*    pInheritanceInfo;
																		};
	Move<VkSemaphore>						semaphore;
	Move<VkCommandPool>						cmdPool[COUNT];
	Move<VkCommandBuffer>					cmdBuffer[COUNT];
	const VkPipelineStageFlags				stageBits[]					= { VK_PIPELINE_STAGE_TOP_OF_PIPE_BIT };
	VkSubmitInfo							submitInfo[COUNT];
	Move<VkFence>							fence[COUNT];

	queueFamilyProperties = getPhysicalDeviceQueueFamilyProperties(instance, physicalDevice);

	for (deUint32 queueNdx = 0; queueNdx < queueFamilyProperties.size(); ++queueNdx)
	{
		if (NO_MATCH_FOUND == queues[FIRST].queueFamilyIndex)
			queues[FIRST].queueFamilyIndex = queueNdx;

		if (queues[FIRST].queueFamilyIndex != queueNdx || queueFamilyProperties[queueNdx].queueCount > 1u)
		{
			queues[SECOND].queueFamilyIndex = queueNdx;
			break;
		}
	}

	if (queues[FIRST].queueFamilyIndex == NO_MATCH_FOUND || queues[SECOND].queueFamilyIndex == NO_MATCH_FOUND)
		TCU_THROW(NotSupportedError, "Queues couldn't be created");

	for (int queueNdx = 0; queueNdx < COUNT; ++queueNdx)
	{
		VkDeviceQueueCreateInfo queueInfo;
		deMemset(&queueInfo, 0, sizeof(queueInfo));

		queueInfo.sType				= VK_STRUCTURE_TYPE_DEVICE_QUEUE_CREATE_INFO;
		queueInfo.pNext				= DE_NULL;
		queueInfo.flags				= (VkDeviceQueueCreateFlags)0u;
		queueInfo.queueFamilyIndex	= queues[queueNdx].queueFamilyIndex;
		queueInfo.queueCount		= (queues[FIRST].queueFamilyIndex == queues[SECOND].queueFamilyIndex) ? 2 : 1;
		queueInfo.pQueuePriorities	= queuePriorities;

		queueInfos[queueNdx]		= queueInfo;

		if (queues[FIRST].queueFamilyIndex == queues[SECOND].queueFamilyIndex)
			break;
	}

	deMemset(&deviceInfo, 0, sizeof(deviceInfo));
	instance.getPhysicalDeviceFeatures(physicalDevice, &deviceFeatures);

	deviceInfo.sType					= VK_STRUCTURE_TYPE_DEVICE_CREATE_INFO;
	deviceInfo.pNext					= DE_NULL;
	deviceInfo.enabledExtensionCount	= 0u;
	deviceInfo.ppEnabledExtensionNames	= DE_NULL;
	deviceInfo.enabledLayerCount		= 0u;
	deviceInfo.ppEnabledLayerNames		= DE_NULL;
	deviceInfo.pEnabledFeatures			= &deviceFeatures;
	deviceInfo.queueCreateInfoCount		= (queues[FIRST].queueFamilyIndex == queues[SECOND].queueFamilyIndex) ? 1 : COUNT;
	deviceInfo.pQueueCreateInfos		= queueInfos;

	logicalDevice = vk::createDevice(instance, physicalDevice, &deviceInfo);

	for (deUint32 queueReqNdx = 0; queueReqNdx < COUNT; ++queueReqNdx)
	{
		if (queues[FIRST].queueFamilyIndex == queues[SECOND].queueFamilyIndex)
			vk.getDeviceQueue(*logicalDevice, queues[queueReqNdx].queueFamilyIndex, queueReqNdx, &queues[queueReqNdx].queue);
		else
			vk.getDeviceQueue(*logicalDevice, queues[queueReqNdx].queueFamilyIndex, 0u, &queues[queueReqNdx].queue);
	}

	semaphore			= (createSemaphore (vk, *logicalDevice));
	cmdPool[FIRST]		= (createCommandPool(vk, *logicalDevice, VK_COMMAND_POOL_CREATE_RESET_COMMAND_BUFFER_BIT, queues[FIRST].queueFamilyIndex));
	cmdPool[SECOND]		= (createCommandPool(vk, *logicalDevice, VK_COMMAND_POOL_CREATE_RESET_COMMAND_BUFFER_BIT, queues[SECOND].queueFamilyIndex));
	cmdBuffer[FIRST]	= (makeCommandBuffer(vk, *logicalDevice, *cmdPool[FIRST]));
	cmdBuffer[SECOND]	= (makeCommandBuffer(vk, *logicalDevice, *cmdPool[SECOND]));

	submitInfo[FIRST].sType					= VK_STRUCTURE_TYPE_SUBMIT_INFO;
	submitInfo[FIRST].pNext					= DE_NULL;
	submitInfo[FIRST].waitSemaphoreCount	= 0u;
	submitInfo[FIRST].pWaitSemaphores		= DE_NULL;
	submitInfo[FIRST].pWaitDstStageMask		= (const VkPipelineStageFlags*)DE_NULL;
	submitInfo[FIRST].commandBufferCount	= 1u;
	submitInfo[FIRST].pCommandBuffers		= &cmdBuffer[FIRST].get();
	submitInfo[FIRST].signalSemaphoreCount	= 1u;
	submitInfo[FIRST].pSignalSemaphores		= &semaphore.get();

	submitInfo[SECOND].sType					= VK_STRUCTURE_TYPE_SUBMIT_INFO;
	submitInfo[SECOND].pNext					= DE_NULL;
	submitInfo[SECOND].waitSemaphoreCount		= 1u;
	submitInfo[SECOND].pWaitSemaphores			= &semaphore.get();
	submitInfo[SECOND].pWaitDstStageMask		= stageBits;
	submitInfo[SECOND].commandBufferCount		= 1u;
	submitInfo[SECOND].pCommandBuffers			= &cmdBuffer[SECOND].get();
	submitInfo[SECOND].signalSemaphoreCount		= 0u;
	submitInfo[SECOND].pSignalSemaphores		= DE_NULL;

	VK_CHECK(vk.beginCommandBuffer(*cmdBuffer[FIRST], &info));
	endCommandBuffer(vk, *cmdBuffer[FIRST]);
	VK_CHECK(vk.beginCommandBuffer(*cmdBuffer[SECOND], &info));
	endCommandBuffer(vk, *cmdBuffer[SECOND]);

	fence[FIRST]  = (createFence(vk, *logicalDevice));
	fence[SECOND] = (createFence(vk, *logicalDevice));

	VK_CHECK(vk.queueSubmit(queues[FIRST].queue, 1u, &submitInfo[FIRST], *fence[FIRST]));
	VK_CHECK(vk.queueSubmit(queues[SECOND].queue, 1u, &submitInfo[SECOND], *fence[SECOND]));

	if (VK_SUCCESS != vk.waitForFences(*logicalDevice, 1u, &fence[FIRST].get(), DE_TRUE, FENCE_WAIT))
		return tcu::TestStatus::fail("Basic semaphore tests with multi queue failed");

	if (VK_SUCCESS != vk.waitForFences(*logicalDevice, 1u, &fence[SECOND].get(), DE_TRUE, FENCE_WAIT))
		return tcu::TestStatus::fail("Basic semaphore tests with multi queue failed");

	{
		VkSubmitInfo swapInfo				= submitInfo[SECOND];
		submitInfo[SECOND]					= submitInfo[FIRST];
		submitInfo[FIRST]					= swapInfo;
		submitInfo[SECOND].pCommandBuffers	= &cmdBuffer[SECOND].get();
		submitInfo[FIRST].pCommandBuffers	= &cmdBuffer[FIRST].get();
	}

	VK_CHECK(vk.resetFences(*logicalDevice, 1u, &fence[FIRST].get()));
	VK_CHECK(vk.resetFences(*logicalDevice, 1u, &fence[SECOND].get()));

	VK_CHECK(vk.queueSubmit(queues[SECOND].queue, 1u, &submitInfo[SECOND], *fence[SECOND]));
	VK_CHECK(vk.queueSubmit(queues[FIRST].queue, 1u, &submitInfo[FIRST], *fence[FIRST]));

	if (VK_SUCCESS != vk.waitForFences(*logicalDevice, 1u, &fence[FIRST].get(), DE_TRUE, FENCE_WAIT))
		return tcu::TestStatus::fail("Basic semaphore tests with multi queue failed");

	if (VK_SUCCESS != vk.waitForFences(*logicalDevice, 1u, &fence[SECOND].get(), DE_TRUE, FENCE_WAIT))
		return tcu::TestStatus::fail("Basic semaphore tests with multi queue failed");

	return tcu::TestStatus::pass("Basic semaphore tests with multi queue passed");
}

} // anonymous

tcu::TestCaseGroup* createBasicSemaphoreTests (tcu::TestContext& testCtx)
{
	de::MovePtr<tcu::TestCaseGroup> basicTests(new tcu::TestCaseGroup(testCtx, "semaphore", "Basic semaphore tests"));
	addFunctionCase(basicTests.get(), "one_queue",   "Basic semaphore tests with one queue",   basicOneQueueCase);
	addFunctionCase(basicTests.get(), "multi_queue", "Basic semaphore tests with multi queue", basicMultiQueueCase);
	addFunctionCase(basicTests.get(), "chain", "Semaphore chain test", basicChainCase);

	return basicTests.release();
}

} // synchronization
} // vkt<|MERGE_RESOLUTION|>--- conflicted
+++ resolved
@@ -136,11 +136,7 @@
 	VkSubmitInfo si = { VK_STRUCTURE_TYPE_SUBMIT_INFO, DE_NULL, 1, &semaphores.back(), &flags, 0, DE_NULL, 0, DE_NULL };
 	VK_CHECK(vk.queueSubmit(queue, 1, &si, fence));
 
-<<<<<<< HEAD
-	vk.waitForFences(device, 1, &fence, VK_TRUE, UINT64_MAX);
-=======
 	vk.waitForFences(device, 1, &fence, VK_TRUE, ~(0ull));
->>>>>>> 3e8fa192
 
 	vk.destroyFence(device, fence, DE_NULL);
 
