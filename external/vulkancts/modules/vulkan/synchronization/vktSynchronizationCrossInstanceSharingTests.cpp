--- conflicted
+++ resolved
@@ -324,12 +324,7 @@
 										 const vk::PlatformInterface&	vkp,
 										 vk::VkInstance					instance,
 										 const vk::InstanceInterface&	vki,
-<<<<<<< HEAD
-										 const vk::VkPhysicalDevice		physicalDevice,
-										 bool							timelineSemaphores)
-=======
 										 const vk::VkPhysicalDevice		physicalDevice)
->>>>>>> 553e7585
 {
 	const bool										validationEnabled		= context.getTestContext().getCommandLine().isValidationEnabled();
 	const float										priority				= 0.0f;
@@ -427,17 +422,8 @@
 	}
 
 public:
-<<<<<<< HEAD
-	InstanceAndDevice	(Context&			context,
-	                     const TestConfig&	config)
-		: m_instance		(createTestInstance(context))
-		, m_vki				(m_instance.getDriver())
-		, m_physicalDevice	(vk::chooseDevice(m_vki, m_instance, context.getTestContext().getCommandLine()))
-		, m_logicalDevice	(createTestDevice(context, context.getPlatformInterface(), m_instance, m_vki, m_physicalDevice, config.semaphoreType == vk::VK_SEMAPHORE_TYPE_TIMELINE_KHR))
-=======
 
 	static vk::VkInstance getInstanceA(Context& context)
->>>>>>> 553e7585
 	{
 		if (!m_instanceA)
 			m_instanceA = SharedPtr<InstanceAndDevice>(new InstanceAndDevice(context));
@@ -449,33 +435,13 @@
 		if (!m_instanceB)
 			m_instanceB = SharedPtr<InstanceAndDevice>(new InstanceAndDevice(context));
 
-<<<<<<< HEAD
-	vk::VkInstance				getInstance()
-=======
 		return m_instanceB->m_instance;
 	}
 	static const vk::InstanceDriver& getDriverA()
->>>>>>> 553e7585
 	{
 		DE_ASSERT(m_instanceA);
 		return m_instanceA->m_instance.getDriver();
 	}
-<<<<<<< HEAD
-
-	const vk::InstanceDriver&	getDriver()
-	{
-		return m_vki;
-	}
-
-	vk::VkPhysicalDevice		getPhysicalDevice()
-	{
-		return m_physicalDevice;
-	}
-
-	const Unique<vk::VkDevice>& getDevice()
-	{
-		return m_logicalDevice;
-=======
 	static const vk::InstanceDriver& getDriverB()
 	{
 		DE_ASSERT(m_instanceB);
@@ -515,7 +481,6 @@
 	{
 		m_instanceA.clear();
 		m_instanceB.clear();
->>>>>>> 553e7585
 	}
 
 private:
@@ -1047,10 +1012,6 @@
 
 	const bool											m_getMemReq2Supported;
 
-<<<<<<< HEAD
-	InstanceAndDevice									m_instanceAndDeviceA;
-=======
->>>>>>> 553e7585
 	const vk::VkInstance								m_instanceA;
 	const vk::InstanceDriver&							m_vkiA;
 	const vk::VkPhysicalDevice							m_physicalDeviceA;
@@ -1059,10 +1020,6 @@
 	const vk::Unique<vk::VkDevice>&						m_deviceA;
 	const vk::DeviceDriver								m_vkdA;
 
-<<<<<<< HEAD
-	InstanceAndDevice									m_instanceAndDeviceB;
-=======
->>>>>>> 553e7585
 	const vk::VkInstance								m_instanceB;
 	const vk::InstanceDriver&							m_vkiB;
 	const vk::VkPhysicalDevice							m_physicalDeviceB;
@@ -1090,24 +1047,6 @@
 	, m_notSupportedChecker		(context, m_config, *m_supportWriteOp, *m_supportReadOp)
 	, m_getMemReq2Supported		(vk::isDeviceExtensionSupported(context.getUsedApiVersion(), context.getDeviceExtensions(), "VK_KHR_get_memory_requirements2"))
 
-<<<<<<< HEAD
-	, m_instanceAndDeviceA		(context, config)
-	, m_instanceA				(m_instanceAndDeviceA.getInstance())
-	, m_vkiA					(m_instanceAndDeviceA.getDriver())
-	, m_physicalDeviceA			(m_instanceAndDeviceA.getPhysicalDevice())
-	, m_queueFamiliesA			(vk::getPhysicalDeviceQueueFamilyProperties(m_vkiA, m_physicalDeviceA))
-	, m_queueFamilyIndicesA		(getFamilyIndices(m_queueFamiliesA))
-	, m_deviceA					(m_instanceAndDeviceA.getDevice())
-	, m_vkdA					(context.getPlatformInterface(), m_instanceA, *m_deviceA)
-
-	, m_instanceAndDeviceB		(context, config)
-	, m_instanceB				(m_instanceAndDeviceB.getInstance())
-	, m_vkiB					(m_instanceAndDeviceB.getDriver())
-	, m_physicalDeviceB			(m_instanceAndDeviceB.getPhysicalDevice())
-	, m_queueFamiliesB			(vk::getPhysicalDeviceQueueFamilyProperties(m_vkiB, m_physicalDeviceB))
-	, m_queueFamilyIndicesB		(getFamilyIndices(m_queueFamiliesB))
-	, m_deviceB					(m_instanceAndDeviceB.getDevice())
-=======
 	, m_instanceA				(InstanceAndDevice::getInstanceA(context))
 	, m_vkiA					(InstanceAndDevice::getDriverA())
 	, m_physicalDeviceA			(InstanceAndDevice::getPhysicalDeviceA())
@@ -1122,7 +1061,6 @@
 	, m_queueFamiliesB			(vk::getPhysicalDeviceQueueFamilyProperties(m_vkiB, m_physicalDeviceB))
 	, m_queueFamilyIndicesB		(getFamilyIndices(m_queueFamiliesB))
 	, m_deviceB					(InstanceAndDevice::getDeviceB())
->>>>>>> 553e7585
 	, m_vkdB					(context.getPlatformInterface(), m_instanceB, *m_deviceB)
 
 	, m_semaphoreHandleType		(m_config.semaphoreHandleType)
