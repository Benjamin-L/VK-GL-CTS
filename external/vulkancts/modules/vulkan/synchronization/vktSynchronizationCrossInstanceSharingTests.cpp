/*------------------------------------------------------------------------
 * Vulkan Conformance Tests
 * ------------------------
 *
 * Copyright (c) 2016 The Khronos Group Inc.
 *
 * Licensed under the Apache License, Version 2.0 (the "License");
 * you may not use this file except in compliance with the License.
 * You may obtain a copy of the License at
 *
 *      http://www.apache.org/licenses/LICENSE-2.0
 *
 * Unless required by applicable law or agreed to in writing, software
 * distributed under the License is distributed on an "AS IS" BASIS,
 * WITHOUT WARRANTIES OR CONDITIONS OF ANY KIND, either express or implied.
 * See the License for the specific language governing permissions and
 * limitations under the License.
 *
 *//*!
 * \file
 * \brief Synchronization tests for resources shared between instances.
 *//*--------------------------------------------------------------------*/

#include "vktSynchronizationCrossInstanceSharingTests.hpp"

#include "vkDeviceUtil.hpp"
#include "vkPlatform.hpp"
#include "vkBarrierUtil.hpp"
#include "vkCmdUtil.hpp"
#include "vktTestCaseUtil.hpp"
#include "deSharedPtr.hpp"

#include "vktSynchronizationUtil.hpp"
#include "vktSynchronizationOperation.hpp"
#include "vktSynchronizationOperationTestData.hpp"
#include "vktSynchronizationOperationResources.hpp"
#include "vktExternalMemoryUtil.hpp"
#include "vktTestGroupUtil.hpp"
#include "vktCustomInstancesDevices.hpp"

#include "deRandom.hpp"

#include "tcuResultCollector.hpp"
#include "tcuTestLog.hpp"
#include "tcuCommandLine.hpp"

using tcu::TestLog;
using namespace vkt::ExternalMemoryUtil;

namespace vkt
{
namespace synchronization
{
namespace
{
using namespace vk;
using de::SharedPtr;

struct TestConfig
{
								TestConfig		(SynchronizationType							type_,
												 const ResourceDescription&						resource_,
												 vk::VkSemaphoreType							semaphoreType_,
												 OperationName									writeOp_,
												 OperationName									readOp_,
												 vk::VkExternalMemoryHandleTypeFlagBits			memoryHandleType_,
												 vk::VkExternalSemaphoreHandleTypeFlagBits		semaphoreHandleType_,
												 bool											dedicated_)
		: type					(type_)
		, resource				(resource_)
		, semaphoreType			(semaphoreType_)
		, writeOp				(writeOp_)
		, readOp				(readOp_)
		, memoryHandleType		(memoryHandleType_)
		, semaphoreHandleType	(semaphoreHandleType_)
		, dedicated				(dedicated_)
	{
	}

	const SynchronizationType							type;
	const ResourceDescription							resource;
	const vk::VkSemaphoreType							semaphoreType;
	const OperationName									writeOp;
	const OperationName									readOp;
	const vk::VkExternalMemoryHandleTypeFlagBits		memoryHandleType;
	const vk::VkExternalSemaphoreHandleTypeFlagBits		semaphoreHandleType;
	const bool											dedicated;
};

// A helper class to test for extensions upfront and throw not supported to speed up test runtimes compared to failing only
// after creating unnecessary vkInstances.  A common example of this is win32 platforms taking a long time to run _fd tests.
class NotSupportedChecker
{
public:
				NotSupportedChecker	(const Context&			 context,
									 TestConfig				 config,
									 const OperationSupport& writeOp,
									 const OperationSupport& readOp)
	: m_context	(context)
	{
		// Check instance support
		m_context.requireInstanceFunctionality("VK_KHR_get_physical_device_properties2");

		m_context.requireInstanceFunctionality("VK_KHR_external_semaphore_capabilities");
		m_context.requireInstanceFunctionality("VK_KHR_external_memory_capabilities");

		// Check device support
		if (config.dedicated)
			m_context.requireDeviceFunctionality("VK_KHR_dedicated_allocation");

		m_context.requireDeviceFunctionality("VK_KHR_external_semaphore");
		m_context.requireDeviceFunctionality("VK_KHR_external_memory");

		if (config.semaphoreType == vk::VK_SEMAPHORE_TYPE_TIMELINE)
			m_context.requireDeviceFunctionality("VK_KHR_timeline_semaphore");

		if (config.type == SynchronizationType::SYNCHRONIZATION2)
			m_context.requireDeviceFunctionality("VK_KHR_synchronization2");

		if (config.memoryHandleType == vk::VK_EXTERNAL_MEMORY_HANDLE_TYPE_OPAQUE_FD_BIT_KHR
			|| config.semaphoreHandleType == vk::VK_EXTERNAL_SEMAPHORE_HANDLE_TYPE_SYNC_FD_BIT_KHR
			|| config.semaphoreHandleType == vk::VK_EXTERNAL_SEMAPHORE_HANDLE_TYPE_OPAQUE_FD_BIT_KHR)
		{
			m_context.requireDeviceFunctionality("VK_KHR_external_semaphore_fd");
			m_context.requireDeviceFunctionality("VK_KHR_external_memory_fd");
		}

		if (config.memoryHandleType == vk::VK_EXTERNAL_MEMORY_HANDLE_TYPE_DMA_BUF_BIT_EXT)
		{
			m_context.requireDeviceFunctionality("VK_EXT_external_memory_dma_buf");
		}

		if (config.memoryHandleType == vk::VK_EXTERNAL_MEMORY_HANDLE_TYPE_OPAQUE_WIN32_BIT
			|| config.memoryHandleType == vk::VK_EXTERNAL_MEMORY_HANDLE_TYPE_OPAQUE_WIN32_KMT_BIT
			|| config.semaphoreHandleType == vk::VK_EXTERNAL_SEMAPHORE_HANDLE_TYPE_OPAQUE_WIN32_BIT
			|| config.semaphoreHandleType == vk::VK_EXTERNAL_SEMAPHORE_HANDLE_TYPE_OPAQUE_WIN32_KMT_BIT)
		{
			m_context.requireDeviceFunctionality("VK_KHR_external_semaphore_win32");
			m_context.requireDeviceFunctionality("VK_KHR_external_memory_win32");
		}

		if (config.memoryHandleType == vk::VK_EXTERNAL_MEMORY_HANDLE_TYPE_ZIRCON_VMO_BIT_FUCHSIA
			|| config.semaphoreHandleType == vk::VK_EXTERNAL_SEMAPHORE_HANDLE_TYPE_ZIRCON_EVENT_BIT_FUCHSIA)
		{
			m_context.requireDeviceFunctionality("VK_FUCHSIA_external_semaphore");
			m_context.requireDeviceFunctionality("VK_FUCHSIA_external_memory");
		}

		TestLog&						log				= context.getTestContext().getLog();
		const vk::InstanceInterface&	vki				= context.getInstanceInterface();
		const vk::VkPhysicalDevice		physicalDevice	= context.getPhysicalDevice();

		// Check resource support
		if (config.resource.type == RESOURCE_TYPE_IMAGE)
		{
			const vk::VkPhysicalDeviceExternalImageFormatInfo	externalInfo		=
			{
				vk::VK_STRUCTURE_TYPE_PHYSICAL_DEVICE_EXTERNAL_IMAGE_FORMAT_INFO,
				DE_NULL,
				config.memoryHandleType
			};
			const vk::VkPhysicalDeviceImageFormatInfo2			imageFormatInfo		=
			{
				vk::VK_STRUCTURE_TYPE_PHYSICAL_DEVICE_IMAGE_FORMAT_INFO_2,
				&externalInfo,
				config.resource.imageFormat,
				config.resource.imageType,
				vk::VK_IMAGE_TILING_OPTIMAL,
				readOp.getInResourceUsageFlags() | writeOp.getOutResourceUsageFlags(),
				0u
			};
			vk::VkExternalImageFormatProperties				externalProperties	=
			{
				vk::VK_STRUCTURE_TYPE_EXTERNAL_IMAGE_FORMAT_PROPERTIES,
				DE_NULL,
				{ 0u, 0u, 0u }
			};
			vk::VkImageFormatProperties2					formatProperties	=
			{
				vk::VK_STRUCTURE_TYPE_IMAGE_FORMAT_PROPERTIES_2,
				&externalProperties,
				{
					{ 0u, 0u, 0u },
					0u,
					0u,
					0u,
					0u,
				}
			};

			{
				const vk::VkResult res = vki.getPhysicalDeviceImageFormatProperties2(physicalDevice, &imageFormatInfo, &formatProperties);

				if (res == vk::VK_ERROR_FORMAT_NOT_SUPPORTED)
					TCU_THROW(NotSupportedError, "Image format not supported");

				VK_CHECK(res); // Check other errors
			}

			log << TestLog::Message << "External image format properties: " << imageFormatInfo << "\n"<< externalProperties << TestLog::EndMessage;

			if ((externalProperties.externalMemoryProperties.externalMemoryFeatures & vk::VK_EXTERNAL_MEMORY_FEATURE_EXPORTABLE_BIT) == 0)
				TCU_THROW(NotSupportedError, "Exporting image resource not supported");

			if ((externalProperties.externalMemoryProperties.externalMemoryFeatures & vk::VK_EXTERNAL_MEMORY_FEATURE_IMPORTABLE_BIT) == 0)
				TCU_THROW(NotSupportedError, "Importing image resource not supported");

			if (!config.dedicated && (externalProperties.externalMemoryProperties.externalMemoryFeatures & vk::VK_EXTERNAL_MEMORY_FEATURE_DEDICATED_ONLY_BIT) != 0)
			{
				TCU_THROW(NotSupportedError, "Handle requires dedicated allocation, but test uses suballocated memory");
			}

			if (!(formatProperties.imageFormatProperties.sampleCounts & config.resource.imageSamples)) {
				TCU_THROW(NotSupportedError, "Specified sample count for format not supported");
			}

		}
		else
		{
			const vk::VkPhysicalDeviceExternalBufferInfo	info	=
			{
				vk::VK_STRUCTURE_TYPE_PHYSICAL_DEVICE_EXTERNAL_BUFFER_INFO,
				DE_NULL,

				0u,
				readOp.getInResourceUsageFlags() | writeOp.getOutResourceUsageFlags(),
				config.memoryHandleType
			};
			vk::VkExternalBufferProperties					properties			=
			{
				vk::VK_STRUCTURE_TYPE_EXTERNAL_BUFFER_PROPERTIES,
				DE_NULL,
				{ 0u, 0u, 0u}
			};
			vki.getPhysicalDeviceExternalBufferProperties(physicalDevice, &info, &properties);

			log << TestLog::Message << "External buffer properties: " << info << "\n" << properties << TestLog::EndMessage;

			if ((properties.externalMemoryProperties.externalMemoryFeatures & vk::VK_EXTERNAL_MEMORY_FEATURE_EXPORTABLE_BIT) == 0
				|| (properties.externalMemoryProperties.externalMemoryFeatures & vk::VK_EXTERNAL_MEMORY_FEATURE_IMPORTABLE_BIT) == 0)
				TCU_THROW(NotSupportedError, "Exporting and importing memory type not supported");

			if (!config.dedicated && (properties.externalMemoryProperties.externalMemoryFeatures & vk::VK_EXTERNAL_MEMORY_FEATURE_DEDICATED_ONLY_BIT) != 0)
			{
				TCU_THROW(NotSupportedError, "Handle requires dedicated allocation, but test uses suballocated memory");
			}
		}

		// Check semaphore support
		{
			const vk::VkSemaphoreTypeCreateInfo			semaphoreTypeInfo	=
			{
				vk::VK_STRUCTURE_TYPE_SEMAPHORE_TYPE_CREATE_INFO,
				DE_NULL,
				config.semaphoreType,
				0,
			};
			const vk::VkPhysicalDeviceExternalSemaphoreInfo	info				=
			{
				vk::VK_STRUCTURE_TYPE_PHYSICAL_DEVICE_EXTERNAL_SEMAPHORE_INFO,
				&semaphoreTypeInfo,
				config.semaphoreHandleType
			};

			vk::VkExternalSemaphoreProperties				properties			=
			{
				vk::VK_STRUCTURE_TYPE_EXTERNAL_SEMAPHORE_PROPERTIES,
				DE_NULL,
				0u,
				0u,
				0u
			};

			vki.getPhysicalDeviceExternalSemaphoreProperties(physicalDevice, &info, &properties);

			log << TestLog::Message << info << "\n" << properties << TestLog::EndMessage;

			if ((properties.externalSemaphoreFeatures & vk::VK_EXTERNAL_SEMAPHORE_FEATURE_EXPORTABLE_BIT) == 0
				|| (properties.externalSemaphoreFeatures & vk::VK_EXTERNAL_SEMAPHORE_FEATURE_IMPORTABLE_BIT) == 0)
				TCU_THROW(NotSupportedError, "Exporting and importing semaphore type not supported");
		}
	}

private:

	const Context& m_context;
};

bool checkQueueFlags (vk::VkQueueFlags availableFlags, const vk::VkQueueFlags neededFlags)
{
	if ((availableFlags & (vk::VK_QUEUE_GRAPHICS_BIT | vk::VK_QUEUE_COMPUTE_BIT)) != 0)
		availableFlags |= vk::VK_QUEUE_TRANSFER_BIT;

	return (availableFlags & neededFlags) != 0;
}

class SimpleAllocation : public vk::Allocation
{
public:
								SimpleAllocation	(const vk::DeviceInterface&	vkd,
													 vk::VkDevice				device,
													 const vk::VkDeviceMemory	memory);
								~SimpleAllocation	(void);

private:
	const vk::DeviceInterface&	m_vkd;
	const vk::VkDevice			m_device;
};

SimpleAllocation::SimpleAllocation (const vk::DeviceInterface&	vkd,
									vk::VkDevice				device,
									const vk::VkDeviceMemory	memory)
	: Allocation	(memory, 0, DE_NULL)
	, m_vkd			(vkd)
	, m_device		(device)
{
}

SimpleAllocation::~SimpleAllocation (void)
{
	m_vkd.freeMemory(m_device, getMemory(), DE_NULL);
}

CustomInstance createTestInstance (Context& context)
{
	std::vector<std::string> extensions;
	extensions.push_back("VK_KHR_get_physical_device_properties2");
	extensions.push_back("VK_KHR_external_semaphore_capabilities");
	extensions.push_back("VK_KHR_external_memory_capabilities");

	return createCustomInstanceWithExtensions(context, extensions);
}

vk::Move<vk::VkDevice> createTestDevice (const Context&					context,
										 const vk::PlatformInterface&	vkp,
										 vk::VkInstance					instance,
										 const vk::InstanceInterface&	vki,
										 const vk::VkPhysicalDevice		physicalDevice)
{
	const bool										validationEnabled			= context.getTestContext().getCommandLine().isValidationEnabled();
	const float										priority					= 0.0f;
	const std::vector<vk::VkQueueFamilyProperties>	queueFamilyProperties		= vk::getPhysicalDeviceQueueFamilyProperties(vki, physicalDevice);
	std::vector<deUint32>							queueFamilyIndices			(queueFamilyProperties.size(), 0xFFFFFFFFu);

	VkPhysicalDeviceFeatures2						createPhysicalFeature		{ VK_STRUCTURE_TYPE_PHYSICAL_DEVICE_FEATURES_2, DE_NULL, context.getDeviceFeatures() };
	VkPhysicalDeviceTimelineSemaphoreFeatures		timelineSemaphoreFeatures	{ VK_STRUCTURE_TYPE_PHYSICAL_DEVICE_TIMELINE_SEMAPHORE_FEATURES, DE_NULL, DE_TRUE };
	VkPhysicalDeviceSynchronization2FeaturesKHR		synchronization2Features	{ VK_STRUCTURE_TYPE_PHYSICAL_DEVICE_SYNCHRONIZATION_2_FEATURES_KHR, DE_NULL, DE_TRUE };
	void**											nextPtr						= &createPhysicalFeature.pNext;
	std::vector<const char*>						extensions;

	if (context.isDeviceFunctionalitySupported("VK_KHR_dedicated_allocation"))
		extensions.push_back("VK_KHR_dedicated_allocation");

	if (context.isDeviceFunctionalitySupported("VK_KHR_get_memory_requirements2"))
		extensions.push_back("VK_KHR_get_memory_requirements2");

	if (context.isDeviceFunctionalitySupported("VK_KHR_external_semaphore"))
		extensions.push_back("VK_KHR_external_semaphore");
	if (context.isDeviceFunctionalitySupported("VK_KHR_external_memory"))
		extensions.push_back("VK_KHR_external_memory");

	if (context.isDeviceFunctionalitySupported("VK_KHR_external_semaphore_fd"))
		extensions.push_back("VK_KHR_external_semaphore_fd");
	if (context.isDeviceFunctionalitySupported("VK_KHR_external_memory_fd"))
		extensions.push_back("VK_KHR_external_memory_fd");

	if (context.isDeviceFunctionalitySupported("VK_EXT_external_memory_dma_buf"))
		extensions.push_back("VK_EXT_external_memory_dma_buf");

	if (context.isDeviceFunctionalitySupported("VK_KHR_external_semaphore_win32"))
		extensions.push_back("VK_KHR_external_semaphore_win32");
	if (context.isDeviceFunctionalitySupported("VK_KHR_external_memory_win32"))
		extensions.push_back("VK_KHR_external_memory_win32");

	if (context.isDeviceFunctionalitySupported("VK_FUCHSIA_external_semaphore"))
		extensions.push_back("VK_FUCHSIA_external_semaphore");
	if (context.isDeviceFunctionalitySupported("VK_FUCHSIA_external_memory"))
		extensions.push_back("VK_FUCHSIA_external_memory");

	if (context.isDeviceFunctionalitySupported("VK_KHR_timeline_semaphore"))
	{
		extensions.push_back("VK_KHR_timeline_semaphore");
		addToChainVulkanStructure(&nextPtr, timelineSemaphoreFeatures);
	}
	if (context.isDeviceFunctionalitySupported("VK_KHR_synchronization2"))
	{
		extensions.push_back("VK_KHR_synchronization2");
		addToChainVulkanStructure(&nextPtr, synchronization2Features);
	}

	try
	{
		std::vector<vk::VkDeviceQueueCreateInfo>	queues;

		for (size_t ndx = 0; ndx < queueFamilyProperties.size(); ndx++)
		{
			const vk::VkDeviceQueueCreateInfo	createInfo	=
			{
				vk::VK_STRUCTURE_TYPE_DEVICE_QUEUE_CREATE_INFO,
				DE_NULL,
				0u,

				(deUint32)ndx,
				1u,
				&priority
			};

			queues.push_back(createInfo);
		}

		const vk::VkDeviceCreateInfo		createInfo				=
		{
			vk::VK_STRUCTURE_TYPE_DEVICE_CREATE_INFO,
			&createPhysicalFeature,
			0u,

			(deUint32)queues.size(),
			&queues[0],

			0u,
			DE_NULL,

			(deUint32)extensions.size(),
			extensions.empty() ? DE_NULL : &extensions[0],
			0u
		};

		return vkt::createCustomDevice(validationEnabled, vkp, instance, vki, physicalDevice, &createInfo);
	}
	catch (const vk::Error& error)
	{
		if (error.getError() == vk::VK_ERROR_EXTENSION_NOT_PRESENT)
			TCU_THROW(NotSupportedError, "Required extensions not supported");
		else
			throw;
	}
}

// Class to wrap a singleton instance and device
class InstanceAndDevice
{
	InstanceAndDevice	(Context& context)
		: m_instance		(createTestInstance(context))
		, m_vki				(m_instance.getDriver())
		, m_physicalDevice	(vk::chooseDevice(m_vki, m_instance, context.getTestContext().getCommandLine()))
		, m_logicalDevice	(createTestDevice(context, context.getPlatformInterface(), m_instance, m_vki, m_physicalDevice))
	{
	}

public:

	static vk::VkInstance getInstanceA(Context& context)
	{
		if (!m_instanceA)
			m_instanceA = SharedPtr<InstanceAndDevice>(new InstanceAndDevice(context));

		return m_instanceA->m_instance;
	}
	static vk::VkInstance getInstanceB(Context& context)
	{
		if (!m_instanceB)
			m_instanceB = SharedPtr<InstanceAndDevice>(new InstanceAndDevice(context));

		return m_instanceB->m_instance;
	}
	static const vk::InstanceDriver& getDriverA()
	{
		DE_ASSERT(m_instanceA);
		return m_instanceA->m_instance.getDriver();
	}
	static const vk::InstanceDriver& getDriverB()
	{
		DE_ASSERT(m_instanceB);
		return m_instanceB->m_instance.getDriver();
	}
	static vk::VkPhysicalDevice getPhysicalDeviceA()
	{
		DE_ASSERT(m_instanceA);
		return m_instanceA->m_physicalDevice;
	}
	static vk::VkPhysicalDevice getPhysicalDeviceB()
	{
		DE_ASSERT(m_instanceB);
		return m_instanceB->m_physicalDevice;
	}
	static const Unique<vk::VkDevice>& getDeviceA()
	{
		DE_ASSERT(m_instanceA);
		return m_instanceA->m_logicalDevice;
	}
	static const Unique<vk::VkDevice>& getDeviceB()
	{
		DE_ASSERT(m_instanceB);
		return m_instanceB->m_logicalDevice;
	}
	static void collectMessagesA()
	{
		DE_ASSERT(m_instanceA);
		m_instanceA->m_instance.collectMessages();
	}
	static void collectMessagesB()
	{
		DE_ASSERT(m_instanceB);
		m_instanceB->m_instance.collectMessages();
	}
	static void destroy()
	{
		m_instanceA.clear();
		m_instanceB.clear();
	}

private:
	CustomInstance					m_instance;
	const vk::InstanceDriver&		m_vki;
	const vk::VkPhysicalDevice		m_physicalDevice;
	const Unique<vk::VkDevice>		m_logicalDevice;

	static SharedPtr<InstanceAndDevice>	m_instanceA;
	static SharedPtr<InstanceAndDevice>	m_instanceB;
};
SharedPtr<InstanceAndDevice>		InstanceAndDevice::m_instanceA;
SharedPtr<InstanceAndDevice>		InstanceAndDevice::m_instanceB;


vk::VkQueue getQueue (const vk::DeviceInterface&	vkd,
					  const vk::VkDevice			device,
					  deUint32						familyIndex)
{
	vk::VkQueue queue;

	vkd.getDeviceQueue(device, familyIndex, 0u, &queue);

	return queue;
}

vk::Move<vk::VkCommandPool> createCommandPool (const vk::DeviceInterface&	vkd,
											   vk::VkDevice					device,
											   deUint32						queueFamilyIndex)
{
	const vk::VkCommandPoolCreateInfo	createInfo			=
	{
		vk::VK_STRUCTURE_TYPE_COMMAND_POOL_CREATE_INFO,
		DE_NULL,

		0u,
		queueFamilyIndex
	};

	return vk::createCommandPool(vkd, device, &createInfo);
}

vk::Move<vk::VkCommandBuffer> createCommandBuffer (const vk::DeviceInterface&	vkd,
												   vk::VkDevice					device,
												   vk::VkCommandPool			commandPool)
{
	const vk::VkCommandBufferLevel			level			= vk::VK_COMMAND_BUFFER_LEVEL_PRIMARY;
	const vk::VkCommandBufferAllocateInfo	allocateInfo	=
	{
		vk::VK_STRUCTURE_TYPE_COMMAND_BUFFER_ALLOCATE_INFO,
		DE_NULL,

		commandPool,
		level,
		1u
	};

	return vk::allocateCommandBuffer(vkd, device, &allocateInfo);
}

vk::VkMemoryRequirements getMemoryRequirements(const vk::DeviceInterface&				vkd,
											   vk::VkDevice								device,
											   vk::VkImage								image,
											   bool										dedicated,
											   bool										getMemReq2Supported)
{
	vk::VkMemoryRequirements memoryRequirements = { 0u, 0u, 0u, };

	if (getMemReq2Supported)
	{
		const vk::VkImageMemoryRequirementsInfo2	requirementInfo =
		{
			vk::VK_STRUCTURE_TYPE_IMAGE_MEMORY_REQUIREMENTS_INFO_2,
			DE_NULL,
			image
		};
		vk::VkMemoryDedicatedRequirements			dedicatedRequirements =
		{
			vk::VK_STRUCTURE_TYPE_MEMORY_DEDICATED_REQUIREMENTS,
			DE_NULL,
			VK_FALSE,
			VK_FALSE
		};
		vk::VkMemoryRequirements2					requirements =
		{
			vk::VK_STRUCTURE_TYPE_MEMORY_REQUIREMENTS_2,
			&dedicatedRequirements,
			{ 0u, 0u, 0u, }
		};
		vkd.getImageMemoryRequirements2(device, &requirementInfo, &requirements);

		if (!dedicated && dedicatedRequirements.requiresDedicatedAllocation)
			TCU_THROW(NotSupportedError, "Memory requires dedicated allocation");

		memoryRequirements = requirements.memoryRequirements;
	}
	else
	{
		vkd.getImageMemoryRequirements(device, image, &memoryRequirements);
	}

	return memoryRequirements;
}

vk::VkMemoryRequirements getMemoryRequirements(const vk::DeviceInterface&				vkd,
											   vk::VkDevice								device,
											   vk::VkBuffer								buffer,
											   bool										dedicated,
											   bool										getMemReq2Supported)
{
	vk::VkMemoryRequirements memoryRequirements = { 0u, 0u, 0u, };

	if (getMemReq2Supported)
	{
		const vk::VkBufferMemoryRequirementsInfo2	requirementInfo =
		{
			vk::VK_STRUCTURE_TYPE_BUFFER_MEMORY_REQUIREMENTS_INFO_2,
			DE_NULL,
			buffer
		};
		vk::VkMemoryDedicatedRequirements			dedicatedRequirements =
		{
			vk::VK_STRUCTURE_TYPE_MEMORY_DEDICATED_REQUIREMENTS,
			DE_NULL,
			VK_FALSE,
			VK_FALSE
		};
		vk::VkMemoryRequirements2					requirements =
		{
			vk::VK_STRUCTURE_TYPE_MEMORY_REQUIREMENTS_2,
			&dedicatedRequirements,
			{ 0u, 0u, 0u, }
		};
		vkd.getBufferMemoryRequirements2(device, &requirementInfo, &requirements);

		if (!dedicated && dedicatedRequirements.requiresDedicatedAllocation)
			TCU_THROW(NotSupportedError, "Memory requires dedicated allocation");

		memoryRequirements = requirements.memoryRequirements;
	}
	else
	{
		vkd.getBufferMemoryRequirements(device, buffer, &memoryRequirements);
	}

	return memoryRequirements;
}

Move<VkImage> createImage(const vk::DeviceInterface&				vkd,
						  vk::VkDevice								device,
						  const ResourceDescription&				resourceDesc,
						  const vk::VkExtent3D						extent,
						  const std::vector<deUint32>&				queueFamilyIndices,
						  const OperationSupport&					readOp,
						  const OperationSupport&					writeOp,
						  vk::VkExternalMemoryHandleTypeFlagBits	externalType)
{
	const vk::VkExternalMemoryImageCreateInfo externalInfo =
	{
		vk::VK_STRUCTURE_TYPE_EXTERNAL_MEMORY_IMAGE_CREATE_INFO,
		DE_NULL,
		(vk::VkExternalMemoryHandleTypeFlags)externalType
	};
	const vk::VkImageCreateInfo			createInfo =
	{
		vk::VK_STRUCTURE_TYPE_IMAGE_CREATE_INFO,
		&externalInfo,
		0u,

		resourceDesc.imageType,
		resourceDesc.imageFormat,
		extent,
		1u,
		1u,
		resourceDesc.imageSamples,
		vk::VK_IMAGE_TILING_OPTIMAL,
		readOp.getInResourceUsageFlags() | writeOp.getOutResourceUsageFlags(),
		vk::VK_SHARING_MODE_EXCLUSIVE,

		(deUint32)queueFamilyIndices.size(),
		&queueFamilyIndices[0],
		vk::VK_IMAGE_LAYOUT_UNDEFINED
	};

	return vk::createImage(vkd, device, &createInfo);
}

Move<VkBuffer> createBuffer(const vk::DeviceInterface&						vkd,
							vk::VkDevice									device,
							const vk::VkDeviceSize							size,
							const vk::VkBufferUsageFlags					usage,
							const vk::VkExternalMemoryHandleTypeFlagBits	memoryHandleType,
							const std::vector<deUint32>&					queueFamilyIndices)
{
	const vk::VkExternalMemoryBufferCreateInfo	externalInfo =
	{
		vk::VK_STRUCTURE_TYPE_EXTERNAL_MEMORY_BUFFER_CREATE_INFO,
		DE_NULL,
		(vk::VkExternalMemoryHandleTypeFlags)memoryHandleType
	};
	const vk::VkBufferCreateInfo				createInfo =
	{
		vk::VK_STRUCTURE_TYPE_BUFFER_CREATE_INFO,
		&externalInfo,
		0u,

		size,
		usage,
		vk::VK_SHARING_MODE_EXCLUSIVE,
		(deUint32)queueFamilyIndices.size(),
		&queueFamilyIndices[0]
	};
	return vk::createBuffer(vkd, device, &createInfo);
}

de::MovePtr<vk::Allocation> importAndBindMemory (const vk::DeviceInterface&					vkd,
												 vk::VkDevice								device,
												 vk::VkBuffer								buffer,
												 NativeHandle&								nativeHandle,
												 vk::VkExternalMemoryHandleTypeFlagBits	externalType,
												 deUint32									exportedMemoryTypeIndex,
												 bool										dedicated)
{
	const vk::VkMemoryRequirements	requirements	= vk::getBufferMemoryRequirements(vkd, device, buffer);
	vk::Move<vk::VkDeviceMemory>	memory			= dedicated
													? importDedicatedMemory(vkd, device, buffer, requirements, externalType, exportedMemoryTypeIndex, nativeHandle)
													: importMemory(vkd, device, requirements, externalType, exportedMemoryTypeIndex, nativeHandle);

	VK_CHECK(vkd.bindBufferMemory(device, buffer, *memory, 0u));

	return de::MovePtr<vk::Allocation>(new SimpleAllocation(vkd, device, memory.disown()));
}

de::MovePtr<vk::Allocation> importAndBindMemory (const vk::DeviceInterface&					vkd,
												 vk::VkDevice								device,
												 vk::VkImage								image,
												 NativeHandle&								nativeHandle,
												 vk::VkExternalMemoryHandleTypeFlagBits	externalType,
												 deUint32									exportedMemoryTypeIndex,
												 bool										dedicated)
{
	const vk::VkMemoryRequirements	requirements	= vk::getImageMemoryRequirements(vkd, device, image);
	vk::Move<vk::VkDeviceMemory>	memory			= dedicated
													? importDedicatedMemory(vkd, device, image, requirements, externalType, exportedMemoryTypeIndex, nativeHandle)
													: importMemory(vkd, device, requirements, externalType, exportedMemoryTypeIndex, nativeHandle);
	VK_CHECK(vkd.bindImageMemory(device, image, *memory, 0u));

	return de::MovePtr<vk::Allocation>(new SimpleAllocation(vkd, device, memory.disown()));
}

de::MovePtr<Resource> importResource (const vk::DeviceInterface&				vkd,
									  vk::VkDevice								device,
									  const ResourceDescription&				resourceDesc,
									  const std::vector<deUint32>&				queueFamilyIndices,
									  const OperationSupport&					readOp,
									  const OperationSupport&					writeOp,
									  NativeHandle&								nativeHandle,
									  vk::VkExternalMemoryHandleTypeFlagBits	externalType,
									  deUint32									exportedMemoryTypeIndex,
									  bool										dedicated)
{
	if (resourceDesc.type == RESOURCE_TYPE_IMAGE)
	{
		const vk::VkExtent3D				extent					=
		{
			(deUint32)resourceDesc.size.x(),
			de::max(1u, (deUint32)resourceDesc.size.y()),
			de::max(1u, (deUint32)resourceDesc.size.z())
		};
		const vk::VkImageSubresourceRange	subresourceRange		=
		{
			resourceDesc.imageAspect,
			0u,
			1u,
			0u,
			1u
		};
		const vk::VkImageSubresourceLayers	subresourceLayers		=
		{
			resourceDesc.imageAspect,
			0u,
			0u,
			1u
		};
		const vk:: VkExternalMemoryImageCreateInfo externalInfo =
		{
			vk::VK_STRUCTURE_TYPE_EXTERNAL_MEMORY_IMAGE_CREATE_INFO,
			DE_NULL,
			(vk::VkExternalMemoryHandleTypeFlags)externalType
		};
		const vk::VkImageTiling				tiling					= vk::VK_IMAGE_TILING_OPTIMAL;
		const vk::VkImageCreateInfo			createInfo				=
		{
			vk::VK_STRUCTURE_TYPE_IMAGE_CREATE_INFO,
			&externalInfo,
			0u,

			resourceDesc.imageType,
			resourceDesc.imageFormat,
			extent,
			1u,
			1u,
			resourceDesc.imageSamples,
			tiling,
			readOp.getInResourceUsageFlags() | writeOp.getOutResourceUsageFlags(),
			vk::VK_SHARING_MODE_EXCLUSIVE,

			(deUint32)queueFamilyIndices.size(),
			&queueFamilyIndices[0],
			vk::VK_IMAGE_LAYOUT_UNDEFINED
		};

		vk::Move<vk::VkImage>			image		= vk::createImage(vkd, device, &createInfo);
		de::MovePtr<vk::Allocation>		allocation	= importAndBindMemory(vkd, device, *image, nativeHandle, externalType, exportedMemoryTypeIndex, dedicated);

		return de::MovePtr<Resource>(new Resource(image, allocation, extent, resourceDesc.imageType, resourceDesc.imageFormat, subresourceRange, subresourceLayers, tiling));
	}
	else
	{
		const vk::VkDeviceSize							offset			= 0u;
		const vk::VkDeviceSize							size			= static_cast<vk::VkDeviceSize>(resourceDesc.size.x());
		const vk::VkBufferUsageFlags					usage			= readOp.getInResourceUsageFlags() | writeOp.getOutResourceUsageFlags();
		const vk:: VkExternalMemoryBufferCreateInfo	externalInfo	=
		{
			vk::VK_STRUCTURE_TYPE_EXTERNAL_MEMORY_BUFFER_CREATE_INFO,
			DE_NULL,
			(vk::VkExternalMemoryHandleTypeFlags)externalType
		};
		const vk::VkBufferCreateInfo					createInfo		=
		{
			vk::VK_STRUCTURE_TYPE_BUFFER_CREATE_INFO,
			&externalInfo,
			0u,

			size,
			usage,
			vk::VK_SHARING_MODE_EXCLUSIVE,
			(deUint32)queueFamilyIndices.size(),
			&queueFamilyIndices[0]
		};
		vk::Move<vk::VkBuffer>		buffer		= vk::createBuffer(vkd, device, &createInfo);
		de::MovePtr<vk::Allocation>	allocation	= importAndBindMemory(vkd, device, *buffer, nativeHandle, externalType, exportedMemoryTypeIndex, dedicated);

		return de::MovePtr<Resource>(new Resource(resourceDesc.type, buffer, allocation, offset, size));
	}
}

void recordWriteBarrier (SynchronizationWrapperPtr	synchronizationWrapper,
						 vk::VkCommandBuffer		commandBuffer,
						 const Resource&			resource,
						 const SyncInfo&			writeSync,
						 deUint32					writeQueueFamilyIndex,
						 const SyncInfo&			readSync)
{
	const vk::VkPipelineStageFlags2KHR	srcStageMask	= writeSync.stageMask;
	const vk::VkAccessFlags2KHR			srcAccessMask	= writeSync.accessMask;

	const vk::VkPipelineStageFlags2KHR	dstStageMask	= readSync.stageMask;
	const vk::VkAccessFlags2KHR			dstAccessMask	= readSync.accessMask;

	if (resource.getType() == RESOURCE_TYPE_IMAGE)
	{
		const VkImageMemoryBarrier2KHR imageMemoryBarrier2 = makeImageMemoryBarrier2(
			srcStageMask,									// VkPipelineStageFlags2KHR			srcStageMask
			srcAccessMask,									// VkAccessFlags2KHR				srcAccessMask
			dstStageMask,									// VkPipelineStageFlags2KHR			dstStageMask
			dstAccessMask,									// VkAccessFlags2KHR				dstAccessMask
			writeSync.imageLayout,							// VkImageLayout					oldLayout
			readSync.imageLayout,							// VkImageLayout					newLayout
			resource.getImage().handle,						// VkImage							image
			resource.getImage().subresourceRange,			// VkImageSubresourceRange			subresourceRange
			writeQueueFamilyIndex,							// deUint32							srcQueueFamilyIndex
			VK_QUEUE_FAMILY_EXTERNAL						// deUint32							dstQueueFamilyIndex
		);
		VkDependencyInfoKHR dependencyInfo = makeCommonDependencyInfo(DE_NULL, DE_NULL, &imageMemoryBarrier2);
		synchronizationWrapper->cmdPipelineBarrier(commandBuffer, &dependencyInfo);
	}
	else
	{
		const VkBufferMemoryBarrier2KHR bufferMemoryBarrier2 = makeBufferMemoryBarrier2(
			srcStageMask,									// VkPipelineStageFlags2KHR			srcStageMask
			srcAccessMask,									// VkAccessFlags2KHR				srcAccessMask
			dstStageMask,									// VkPipelineStageFlags2KHR			dstStageMask
			dstAccessMask,									// VkAccessFlags2KHR				dstAccessMask
			resource.getBuffer().handle,					// VkBuffer							buffer
			0,												// VkDeviceSize						offset
			VK_WHOLE_SIZE,									// VkDeviceSize						size
			writeQueueFamilyIndex,							// deUint32							srcQueueFamilyIndex
			VK_QUEUE_FAMILY_EXTERNAL						// deUint32							dstQueueFamilyIndex
		);
		VkDependencyInfoKHR dependencyInfo = makeCommonDependencyInfo(DE_NULL, &bufferMemoryBarrier2);
		synchronizationWrapper->cmdPipelineBarrier(commandBuffer, &dependencyInfo);
	}
}

void recordReadBarrier (SynchronizationWrapperPtr	synchronizationWrapper,
						vk::VkCommandBuffer			commandBuffer,
						const Resource&				resource,
						const SyncInfo&				writeSync,
						const SyncInfo&				readSync,
						deUint32					readQueueFamilyIndex)
{
	const vk::VkPipelineStageFlags2KHR	srcStageMask	= readSync.stageMask;
	const vk::VkAccessFlags2KHR			srcAccessMask	= readSync.accessMask;

	const vk::VkPipelineStageFlags2KHR	dstStageMask	= readSync.stageMask;
	const vk::VkAccessFlags2KHR			dstAccessMask	= readSync.accessMask;

	if (resource.getType() == RESOURCE_TYPE_IMAGE)
	{
		const VkImageMemoryBarrier2KHR imageMemoryBarrier2 = makeImageMemoryBarrier2(
			srcStageMask,										// VkPipelineStageFlags2KHR			srcStageMask
			srcAccessMask,										// VkAccessFlags2KHR				srcAccessMask
			dstStageMask,										// VkPipelineStageFlags2KHR			dstStageMask
			dstAccessMask,										// VkAccessFlags2KHR				dstAccessMask
			writeSync.imageLayout,								// VkImageLayout					oldLayout
			readSync.imageLayout,								// VkImageLayout					newLayout
			resource.getImage().handle,							// VkImage							image
			resource.getImage().subresourceRange,				// VkImageSubresourceRange			subresourceRange
			VK_QUEUE_FAMILY_EXTERNAL,							// deUint32							srcQueueFamilyIndex
			readQueueFamilyIndex								// deUint32							dstQueueFamilyIndex
		);
		VkDependencyInfoKHR dependencyInfo = makeCommonDependencyInfo(DE_NULL, DE_NULL, &imageMemoryBarrier2);
		synchronizationWrapper->cmdPipelineBarrier(commandBuffer, &dependencyInfo);
	}
	else
	{
		const VkBufferMemoryBarrier2KHR bufferMemoryBarrier2 = makeBufferMemoryBarrier2(
			srcStageMask,										// VkPipelineStageFlags2KHR			srcStageMask
			srcAccessMask,										// VkAccessFlags2KHR				srcAccessMask
			dstStageMask,										// VkPipelineStageFlags2KHR			dstStageMask
			dstAccessMask,										// VkAccessFlags2KHR				dstAccessMask
			resource.getBuffer().handle,						// VkBuffer							buffer
			0,													// VkDeviceSize						offset
			VK_WHOLE_SIZE,										// VkDeviceSize						size
			VK_QUEUE_FAMILY_EXTERNAL,							// deUint32							srcQueueFamilyIndex
			readQueueFamilyIndex								// deUint32							dstQueueFamilyIndex
		);
		VkDependencyInfoKHR dependencyInfo = makeCommonDependencyInfo(DE_NULL, &bufferMemoryBarrier2);
		synchronizationWrapper->cmdPipelineBarrier(commandBuffer, &dependencyInfo);
	}
}

std::vector<deUint32> getFamilyIndices (const std::vector<vk::VkQueueFamilyProperties>& properties)
{
	std::vector<deUint32> indices (properties.size(), 0);

	for (deUint32 ndx = 0; ndx < properties.size(); ndx++)
		indices[ndx] = ndx;

	return indices;
}

class SharingTestInstance : public TestInstance
{
public:
														SharingTestInstance		(Context&	context,
																				 TestConfig	config);

	virtual tcu::TestStatus								iterate					(void);

private:
	const TestConfig									m_config;

	const de::UniquePtr<OperationSupport>				m_supportWriteOp;
	const de::UniquePtr<OperationSupport>				m_supportReadOp;
	const NotSupportedChecker							m_notSupportedChecker; // Must declare before VkInstance to effectively reduce runtimes!

	const bool											m_getMemReq2Supported;

	const vk::VkInstance								m_instanceA;
	const vk::InstanceDriver&							m_vkiA;
	const vk::VkPhysicalDevice							m_physicalDeviceA;
	const std::vector<vk::VkQueueFamilyProperties>		m_queueFamiliesA;
	const std::vector<deUint32>							m_queueFamilyIndicesA;
	const vk::Unique<vk::VkDevice>&						m_deviceA;
	const vk::DeviceDriver								m_vkdA;

	const vk::VkInstance								m_instanceB;
	const vk::InstanceDriver&							m_vkiB;
	const vk::VkPhysicalDevice							m_physicalDeviceB;
	const std::vector<vk::VkQueueFamilyProperties>		m_queueFamiliesB;
	const std::vector<deUint32>							m_queueFamilyIndicesB;
	const vk::Unique<vk::VkDevice>&						m_deviceB;
	const vk::DeviceDriver								m_vkdB;

	const vk::VkExternalSemaphoreHandleTypeFlagBits		m_semaphoreHandleType;
	const vk::VkExternalMemoryHandleTypeFlagBits		m_memoryHandleType;

	// \todo Should this be moved to the group same way as in the other tests?
	PipelineCacheData									m_pipelineCacheData;
	tcu::ResultCollector								m_resultCollector;
	size_t												m_queueANdx;
	size_t												m_queueBNdx;
};

SharingTestInstance::SharingTestInstance (Context&		context,
										  TestConfig	config)
	: TestInstance				(context)
	, m_config					(config)
	, m_supportWriteOp			(makeOperationSupport(config.writeOp, config.resource))
	, m_supportReadOp			(makeOperationSupport(config.readOp, config.resource))
	, m_notSupportedChecker		(context, m_config, *m_supportWriteOp, *m_supportReadOp)
	, m_getMemReq2Supported		(context.isDeviceFunctionalitySupported("VK_KHR_get_memory_requirements2"))

	, m_instanceA				(InstanceAndDevice::getInstanceA(context))
	, m_vkiA					(InstanceAndDevice::getDriverA())
	, m_physicalDeviceA			(InstanceAndDevice::getPhysicalDeviceA())
	, m_queueFamiliesA			(vk::getPhysicalDeviceQueueFamilyProperties(m_vkiA, m_physicalDeviceA))
	, m_queueFamilyIndicesA		(getFamilyIndices(m_queueFamiliesA))
	, m_deviceA					(InstanceAndDevice::getDeviceA())
	, m_vkdA					(context.getPlatformInterface(), m_instanceA, *m_deviceA, context.getUsedApiVersion())

	, m_instanceB				(InstanceAndDevice::getInstanceB(context))
	, m_vkiB					(InstanceAndDevice::getDriverB())
	, m_physicalDeviceB			(InstanceAndDevice::getPhysicalDeviceB())
	, m_queueFamiliesB			(vk::getPhysicalDeviceQueueFamilyProperties(m_vkiB, m_physicalDeviceB))
	, m_queueFamilyIndicesB		(getFamilyIndices(m_queueFamiliesB))
	, m_deviceB					(InstanceAndDevice::getDeviceB())
	, m_vkdB					(context.getPlatformInterface(), m_instanceB, *m_deviceB, context.getUsedApiVersion())

	, m_semaphoreHandleType		(m_config.semaphoreHandleType)
	, m_memoryHandleType		(m_config.memoryHandleType)

	, m_resultCollector			(context.getTestContext().getLog())
	, m_queueANdx				(0)
	, m_queueBNdx				(0)
{
}

tcu::TestStatus SharingTestInstance::iterate (void)
{
	TestLog&								log					(m_context.getTestContext().getLog());
	bool									isTimelineSemaphore (m_config.semaphoreType == vk::VK_SEMAPHORE_TYPE_TIMELINE_KHR);
	try
	{
		const deUint32						queueFamilyA		= (deUint32)m_queueANdx;
		const deUint32						queueFamilyB		= (deUint32)m_queueBNdx;

		const tcu::ScopedLogSection			queuePairSection	(log,
																"WriteQueue-" + de::toString(queueFamilyA) + "-ReadQueue-" + de::toString(queueFamilyB),
																"WriteQueue-" + de::toString(queueFamilyA) + "-ReadQueue-" + de::toString(queueFamilyB));

		const vk::Unique<vk::VkSemaphore>	semaphoreA			(createExportableSemaphoreType(m_vkdA, *m_deviceA, m_config.semaphoreType, m_semaphoreHandleType));
		const vk::Unique<vk::VkSemaphore>	semaphoreB			(createSemaphoreType(m_vkdB, *m_deviceB, m_config.semaphoreType));

		const ResourceDescription&			resourceDesc		= m_config.resource;
		de::MovePtr<Resource>				resourceA;

		deUint32 exportedMemoryTypeIndex = ~0U;
		if (resourceDesc.type == RESOURCE_TYPE_IMAGE)
		{
			const vk::VkExtent3D				extent =
			{
				(deUint32)resourceDesc.size.x(),
				de::max(1u, (deUint32)resourceDesc.size.y()),
				de::max(1u, (deUint32)resourceDesc.size.z())
			};
			const vk::VkImageSubresourceRange	subresourceRange =
			{
				resourceDesc.imageAspect,
				0u,
				1u,
				0u,
				1u
			};
			const vk::VkImageSubresourceLayers	subresourceLayers =
			{
				resourceDesc.imageAspect,
				0u,
				0u,
				1u
			};

			vk::Move<vk::VkImage>			image					= createImage(m_vkdA, *m_deviceA, resourceDesc, extent, m_queueFamilyIndicesA,
																				  *m_supportReadOp, *m_supportWriteOp, m_memoryHandleType);
			const vk::VkImageTiling			tiling					= vk::VK_IMAGE_TILING_OPTIMAL;
			const vk::VkMemoryRequirements	requirements			= getMemoryRequirements(m_vkdA, *m_deviceA, *image, m_config.dedicated, m_getMemReq2Supported);
											exportedMemoryTypeIndex = chooseMemoryType(requirements.memoryTypeBits);
			vk::Move<vk::VkDeviceMemory>	memory					= allocateExportableMemory(m_vkdA, *m_deviceA, requirements.size, exportedMemoryTypeIndex, m_memoryHandleType, m_config.dedicated ? *image : (vk::VkImage)0);

			VK_CHECK(m_vkdA.bindImageMemory(*m_deviceA, *image, *memory, 0u));

			de::MovePtr<vk::Allocation> allocation = de::MovePtr<vk::Allocation>(new SimpleAllocation(m_vkdA, *m_deviceA, memory.disown()));
			resourceA = de::MovePtr<Resource>(new Resource(image, allocation, extent, resourceDesc.imageType, resourceDesc.imageFormat, subresourceRange, subresourceLayers, tiling));
		}
		else
		{
			const vk::VkDeviceSize				offset					= 0u;
			const vk::VkDeviceSize				size					= static_cast<vk::VkDeviceSize>(resourceDesc.size.x());
			const vk::VkBufferUsageFlags		usage					= m_supportReadOp->getInResourceUsageFlags() | m_supportWriteOp->getOutResourceUsageFlags();
			vk::Move<vk::VkBuffer>				buffer					= createBuffer(m_vkdA, *m_deviceA, size, usage, m_memoryHandleType, m_queueFamilyIndicesA);
			const vk::VkMemoryRequirements		requirements			= getMemoryRequirements(m_vkdA, *m_deviceA, *buffer, m_config.dedicated, m_getMemReq2Supported);
												exportedMemoryTypeIndex = chooseMemoryType(requirements.memoryTypeBits);
			vk::Move<vk::VkDeviceMemory>		memory					= allocateExportableMemory(m_vkdA, *m_deviceA, requirements.size, exportedMemoryTypeIndex, m_memoryHandleType, m_config.dedicated ? *buffer : (vk::VkBuffer)0);

			VK_CHECK(m_vkdA.bindBufferMemory(*m_deviceA, *buffer, *memory, 0u));

			de::MovePtr<vk::Allocation> allocation = de::MovePtr<vk::Allocation>(new SimpleAllocation(m_vkdA, *m_deviceA, memory.disown()));
			resourceA = de::MovePtr<Resource>(new Resource(resourceDesc.type, buffer, allocation, offset, size));
		}

		NativeHandle							nativeMemoryHandle;
		getMemoryNative(m_vkdA, *m_deviceA, resourceA->getMemory(), m_memoryHandleType, nativeMemoryHandle);

		const de::UniquePtr<Resource>			resourceB			(importResource(m_vkdB, *m_deviceB, resourceDesc, m_queueFamilyIndicesB, *m_supportReadOp, *m_supportWriteOp, nativeMemoryHandle, m_memoryHandleType, exportedMemoryTypeIndex, m_config.dedicated));
		const vk::VkQueue						queueA				(getQueue(m_vkdA, *m_deviceA, queueFamilyA));
		const vk::Unique<vk::VkCommandPool>		commandPoolA		(createCommandPool(m_vkdA, *m_deviceA, queueFamilyA));
		const vk::Unique<vk::VkCommandBuffer>	commandBufferA		(createCommandBuffer(m_vkdA, *m_deviceA, *commandPoolA));
		vk::SimpleAllocator						allocatorA			(m_vkdA, *m_deviceA, vk::getPhysicalDeviceMemoryProperties(m_vkiA, m_physicalDeviceA));
		OperationContext						operationContextA	(m_context, m_config.type, m_vkiA, m_vkdA, m_physicalDeviceA, *m_deviceA, allocatorA, m_context.getBinaryCollection(), m_pipelineCacheData);

		if (!checkQueueFlags(m_queueFamiliesA[m_queueANdx].queueFlags , m_supportWriteOp->getQueueFlags(operationContextA)))
			TCU_THROW(NotSupportedError, "Operation not supported by the source queue");

		const vk::VkQueue						queueB				(getQueue(m_vkdB, *m_deviceB, queueFamilyB));
		const vk::Unique<vk::VkCommandPool>		commandPoolB		(createCommandPool(m_vkdB, *m_deviceB, queueFamilyB));
		const vk::Unique<vk::VkCommandBuffer>	commandBufferB		(createCommandBuffer(m_vkdB, *m_deviceB, *commandPoolB));
		vk::SimpleAllocator						allocatorB			(m_vkdB, *m_deviceB, vk::getPhysicalDeviceMemoryProperties(m_vkiB, m_physicalDeviceB));
		OperationContext						operationContextB	(m_context, m_config.type, m_vkiB, m_vkdB, m_physicalDeviceB, *m_deviceB, allocatorB, m_context.getBinaryCollection(), m_pipelineCacheData);

		if (!checkQueueFlags(m_queueFamiliesB[m_queueBNdx].queueFlags , m_supportReadOp->getQueueFlags(operationContextB)))
			TCU_THROW(NotSupportedError, "Operation not supported by the destination queue");

		const de::UniquePtr<Operation>			writeOp				(m_supportWriteOp->build(operationContextA, *resourceA));
		const de::UniquePtr<Operation>			readOp				(m_supportReadOp->build(operationContextB, *resourceB));

		const SyncInfo							writeSync			= writeOp->getOutSyncInfo();
		const SyncInfo							readSync			= readOp->getInSyncInfo();
		SynchronizationWrapperPtr				synchronizationWrapperA = getSynchronizationWrapper(m_config.type, m_vkdA, isTimelineSemaphore);
		SynchronizationWrapperPtr				synchronizationWrapperB = getSynchronizationWrapper(m_config.type, m_vkdB, isTimelineSemaphore);

		beginCommandBuffer(m_vkdA, *commandBufferA);
		writeOp->recordCommands(*commandBufferA);
		recordWriteBarrier(synchronizationWrapperA, *commandBufferA, *resourceA, writeSync, queueFamilyA, readSync);
		endCommandBuffer(m_vkdA, *commandBufferA);

		beginCommandBuffer(m_vkdB, *commandBufferB);
		recordReadBarrier(synchronizationWrapperB, *commandBufferB, *resourceB, writeSync, readSync, queueFamilyB);
		readOp->recordCommands(*commandBufferB);
		endCommandBuffer(m_vkdB, *commandBufferB);

		{
			de::Random									rng							(1234);
			vk::VkCommandBufferSubmitInfoKHR			cmdBufferInfos				= makeCommonCommandBufferSubmitInfo(*commandBufferA);
			VkSemaphoreSubmitInfoKHR					signalSemaphoreSubmitInfo	=
				makeCommonSemaphoreSubmitInfo(*semaphoreA, rng.getInt(1, deIntMaxValue32(32)), VK_PIPELINE_STAGE_2_BOTTOM_OF_PIPE_BIT_KHR);

			synchronizationWrapperA->addSubmitInfo(
				0u,
				DE_NULL,
				1u,
				&cmdBufferInfos,
				1u,
				&signalSemaphoreSubmitInfo,
				DE_FALSE,
				isTimelineSemaphore
			);

			VK_CHECK(synchronizationWrapperA->queueSubmit(queueA, DE_NULL));

			{
				NativeHandle						nativeSemaphoreHandle;
				const vk::VkSemaphoreImportFlags	flags = isSupportedPermanence(m_semaphoreHandleType, PERMANENCE_PERMANENT) ? (vk::VkSemaphoreImportFlagBits)0u : vk::VK_SEMAPHORE_IMPORT_TEMPORARY_BIT;

				getSemaphoreNative(m_vkdA, *m_deviceA, *semaphoreA, m_semaphoreHandleType, nativeSemaphoreHandle);
				importSemaphore(m_vkdB, *m_deviceB, *semaphoreB, m_semaphoreHandleType, nativeSemaphoreHandle, flags);
			}
		}
		{
			vk::VkCommandBufferSubmitInfoKHR			cmdBufferInfos			= makeCommonCommandBufferSubmitInfo(*commandBufferB);
			VkSemaphoreSubmitInfoKHR					waitSemaphoreSubmitInfo =
				makeCommonSemaphoreSubmitInfo(*semaphoreB, 1u, readSync.stageMask);

			synchronizationWrapperB->addSubmitInfo(
				1u,
				&waitSemaphoreSubmitInfo,
				1u,
				&cmdBufferInfos,
				0u,
				DE_NULL,
				isTimelineSemaphore
			);

			VK_CHECK(synchronizationWrapperB->queueSubmit(queueB, DE_NULL));
		}

		VK_CHECK(m_vkdA.queueWaitIdle(queueA));
		VK_CHECK(m_vkdB.queueWaitIdle(queueB));

		if (m_config.semaphoreType == vk::VK_SEMAPHORE_TYPE_TIMELINE)
		{
			deUint64	valueA;
			deUint64	valueB;

			VK_CHECK(m_vkdA.getSemaphoreCounterValue(*m_deviceA, *semaphoreA, &valueA));
			VK_CHECK(m_vkdB.getSemaphoreCounterValue(*m_deviceB, *semaphoreB, &valueB));

			if (valueA != valueB)
				return tcu::TestStatus::fail("Inconsistent values between shared semaphores");
		}

		{
			const Data	expected	= writeOp->getData();
			const Data	actual		= readOp->getData();

			DE_ASSERT(expected.size == actual.size);

			if (!isIndirectBuffer(m_config.resource.type))
			{
				if (0 != deMemCmp(expected.data, actual.data, expected.size))
				{
					const size_t		maxBytesLogged = 256;
					std::ostringstream	expectedData;
					std::ostringstream	actualData;
					size_t				byteNdx = 0;

					// Find first byte difference
					for (; actual.data[byteNdx] == expected.data[byteNdx]; byteNdx++)
					{
						// Nothing
					}

					log << TestLog::Message << "First different byte at offset: " << byteNdx << TestLog::EndMessage;

					// Log 8 previous bytes before the first incorrect byte
					if (byteNdx > 8)
					{
						expectedData << "... ";
						actualData << "... ";

						byteNdx -= 8;
					}
					else
						byteNdx = 0;

					for (size_t i = 0; i < maxBytesLogged && byteNdx < expected.size; i++, byteNdx++)
					{
						expectedData << (i > 0 ? ", " : "") << (deUint32)expected.data[byteNdx];
						actualData << (i > 0 ? ", " : "") << (deUint32)actual.data[byteNdx];
					}

					if (expected.size > byteNdx)
					{
						expectedData << "...";
						actualData << "...";
					}

					log << TestLog::Message << "Expected data: (" << expectedData.str() << ")" << TestLog::EndMessage;
					log << TestLog::Message << "Actual data: (" << actualData.str() << ")" << TestLog::EndMessage;

					m_resultCollector.fail("Memory contents don't match");
				}
			}
			else
			{
				const deUint32 expectedValue = reinterpret_cast<const deUint32*>(expected.data)[0];
				const deUint32 actualValue   = reinterpret_cast<const deUint32*>(actual.data)[0];

				if (actualValue < expectedValue)
				{
					log << TestLog::Message << "Expected counter value: (" << expectedValue << ")" << TestLog::EndMessage;
					log << TestLog::Message << "Actual counter value: (" << actualValue << ")" << TestLog::EndMessage;

					m_resultCollector.fail("Counter value is smaller than expected");
				}
			}
		}
	}
	catch (const tcu::NotSupportedError& error)
	{
		log << TestLog::Message << "Not supported: " << error.getMessage() << TestLog::EndMessage;
	}
	catch (const tcu::TestError& error)
	{
		m_resultCollector.fail(std::string("Exception: ") + error.getMessage());
	}

	// Collect possible validation errors.
	InstanceAndDevice::collectMessagesA();
	InstanceAndDevice::collectMessagesB();

	// Move to next queue
	{
		m_queueBNdx++;

		if (m_queueBNdx >= m_queueFamiliesB.size())
		{
			m_queueANdx++;

			if (m_queueANdx >= m_queueFamiliesA.size())
			{
				return tcu::TestStatus(m_resultCollector.getResult(), m_resultCollector.getMessage());
			}
			else
			{
				m_queueBNdx = 0;

				return tcu::TestStatus::incomplete();
			}
		}
		else
			return tcu::TestStatus::incomplete();
	}
}

struct Progs
{
	void init (vk::SourceCollections& dst, TestConfig config) const
	{
		const de::UniquePtr<OperationSupport>	readOp	(makeOperationSupport(config.readOp, config.resource));
		const de::UniquePtr<OperationSupport>	writeOp	(makeOperationSupport(config.writeOp, config.resource));

		readOp->initPrograms(dst);
		writeOp->initPrograms(dst);
	}
};

} // anonymous

static void createTests (tcu::TestCaseGroup* group, SynchronizationType type)
{
	tcu::TestContext& testCtx = group->getTestContext();
	const struct
	{
		vk::VkExternalMemoryHandleTypeFlagBits		memoryType;
		vk::VkExternalSemaphoreHandleTypeFlagBits	semaphoreType;
		const char*									nameSuffix;
	} cases[] =
	{
		{
			vk::VK_EXTERNAL_MEMORY_HANDLE_TYPE_OPAQUE_FD_BIT,
			vk::VK_EXTERNAL_SEMAPHORE_HANDLE_TYPE_OPAQUE_FD_BIT,
			"_fd"
		},
		{
			vk::VK_EXTERNAL_MEMORY_HANDLE_TYPE_OPAQUE_FD_BIT,
			vk::VK_EXTERNAL_SEMAPHORE_HANDLE_TYPE_SYNC_FD_BIT,
			"_fence_fd"
		},
		{
			vk::VK_EXTERNAL_MEMORY_HANDLE_TYPE_OPAQUE_WIN32_KMT_BIT,
			vk::VK_EXTERNAL_SEMAPHORE_HANDLE_TYPE_OPAQUE_WIN32_KMT_BIT,
			"_win32_kmt"
		},
		{
			vk::VK_EXTERNAL_MEMORY_HANDLE_TYPE_OPAQUE_WIN32_BIT,
			vk::VK_EXTERNAL_SEMAPHORE_HANDLE_TYPE_OPAQUE_WIN32_BIT,
			"_win32"
		},
		{
			vk::VK_EXTERNAL_MEMORY_HANDLE_TYPE_DMA_BUF_BIT_EXT,
			vk::VK_EXTERNAL_SEMAPHORE_HANDLE_TYPE_OPAQUE_FD_BIT,
			"_dma_buf"
		},
		{
			vk::VK_EXTERNAL_MEMORY_HANDLE_TYPE_ZIRCON_VMO_BIT_FUCHSIA,
			vk::VK_EXTERNAL_SEMAPHORE_HANDLE_TYPE_ZIRCON_EVENT_BIT_FUCHSIA,
			"_zircon_handle"
		},
	};

	const std::string semaphoreNames[vk::VK_SEMAPHORE_TYPE_LAST] =
	{
		"_binary_semaphore",
		"_timeline_semaphore",
	};

	for (size_t dedicatedNdx = 0; dedicatedNdx < 2; dedicatedNdx++)
	{
		const bool						dedicated		(dedicatedNdx == 1);
		de::MovePtr<tcu::TestCaseGroup>	dedicatedGroup	(new tcu::TestCaseGroup(testCtx, dedicated ? "dedicated" : "suballocated"));

		for (size_t writeOpNdx = 0; writeOpNdx < DE_LENGTH_OF_ARRAY(s_writeOps); ++writeOpNdx)
		for (size_t readOpNdx = 0; readOpNdx < DE_LENGTH_OF_ARRAY(s_readOps); ++readOpNdx)
		{
			const OperationName	writeOp		= s_writeOps[writeOpNdx];
			const OperationName	readOp		= s_readOps[readOpNdx];
			const std::string	opGroupName	= getOperationName(writeOp) + "_" + getOperationName(readOp);
			bool				empty		= true;

			de::MovePtr<tcu::TestCaseGroup> opGroup	(new tcu::TestCaseGroup(testCtx, opGroupName.c_str()));

			for (size_t resourceNdx = 0; resourceNdx < DE_LENGTH_OF_ARRAY(s_resources); ++resourceNdx)
			{
				const ResourceDescription&	resource	= s_resources[resourceNdx];

				for (size_t caseNdx = 0; caseNdx < DE_LENGTH_OF_ARRAY(cases); caseNdx++)
				{
					for (int semaphoreType = 0; semaphoreType < vk::VK_SEMAPHORE_TYPE_LAST; semaphoreType++)
					{
						if (cases[caseNdx].semaphoreType == vk::VK_EXTERNAL_SEMAPHORE_HANDLE_TYPE_SYNC_FD_BIT &&
						    (vk::VkSemaphoreType)semaphoreType == vk::VK_SEMAPHORE_TYPE_TIMELINE)
						{
							continue;
						}

						if (isResourceSupported(writeOp, resource) && isResourceSupported(readOp, resource))
						{
							const TestConfig	config (type, resource, (vk::VkSemaphoreType)semaphoreType, writeOp, readOp, cases[caseNdx].memoryType, cases[caseNdx].semaphoreType, dedicated);
							std::string			name	= getResourceName(resource) + semaphoreNames[semaphoreType] + cases[caseNdx].nameSuffix;

<<<<<<< HEAD
							opGroup->addChild(new InstanceFactory1<SharingTestInstance, TestConfig, Progs>(testCtx, name, "", Progs(), config));
=======
							opGroup->addChild(new InstanceFactory1<SharingTestInstance, TestConfig, Progs>(testCtx, tcu::NODETYPE_SELF_VALIDATE,  name, Progs(), config));
>>>>>>> 3e3f0661
							empty = false;
						}
					}
				}
			}

			if (!empty)
				dedicatedGroup->addChild(opGroup.release());
		}

		group->addChild(dedicatedGroup.release());
	}
}

static void cleanupGroup (tcu::TestCaseGroup* group, SynchronizationType type)
{
	DE_UNREF(group);
	DE_UNREF(type);
	// Destroy singleton object
	InstanceAndDevice::destroy();
}

tcu::TestCaseGroup* createCrossInstanceSharingTest (tcu::TestContext& testCtx, SynchronizationType type)
{
	return createTestGroup(testCtx, "cross_instance", createTests, type, cleanupGroup);
}

} // synchronization
} // vkt<|MERGE_RESOLUTION|>--- conflicted
+++ resolved
@@ -1409,11 +1409,7 @@
 							const TestConfig	config (type, resource, (vk::VkSemaphoreType)semaphoreType, writeOp, readOp, cases[caseNdx].memoryType, cases[caseNdx].semaphoreType, dedicated);
 							std::string			name	= getResourceName(resource) + semaphoreNames[semaphoreType] + cases[caseNdx].nameSuffix;
 
-<<<<<<< HEAD
-							opGroup->addChild(new InstanceFactory1<SharingTestInstance, TestConfig, Progs>(testCtx, name, "", Progs(), config));
-=======
-							opGroup->addChild(new InstanceFactory1<SharingTestInstance, TestConfig, Progs>(testCtx, tcu::NODETYPE_SELF_VALIDATE,  name, Progs(), config));
->>>>>>> 3e3f0661
+							opGroup->addChild(new InstanceFactory1<SharingTestInstance, TestConfig, Progs>(testCtx, name, Progs(), config));
 							empty = false;
 						}
 					}
