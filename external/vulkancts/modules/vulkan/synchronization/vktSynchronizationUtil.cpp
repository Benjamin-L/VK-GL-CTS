/*------------------------------------------------------------------------
 * Vulkan Conformance Tests
 * ------------------------
 *
 * Copyright (c) 2016 The Khronos Group Inc.
 *
 * Licensed under the Apache License, Version 2.0 (the "License");
 * you may not use this file except in compliance with the License.
 * You may obtain a copy of the License at
 *
 *      http://www.apache.org/licenses/LICENSE-2.0
 *
 * Unless required by applicable law or agreed to in writing, software
 * distributed under the License is distributed on an "AS IS" BASIS,
 * WITHOUT WARRANTIES OR CONDITIONS OF ANY KIND, either express or implied.
 * See the License for the specific language governing permissions and
 * limitations under the License.
 *
 *//*!
 * \file
 * \brief Synchronization tests utilities
 *//*--------------------------------------------------------------------*/

#include "vktSynchronizationUtil.hpp"
#include "vkTypeUtil.hpp"
#include "vkCmdUtil.hpp"
#include "vkBarrierUtil.hpp"
#include "deStringUtil.hpp"
#include <set>
#include <limits>

namespace vkt
{
namespace synchronization
{
using namespace vk;

Move<VkCommandBuffer> makeCommandBuffer (const DeviceInterface& vk, const VkDevice device, const VkCommandPool commandPool)
{
	const VkCommandBufferAllocateInfo info =
	{
		VK_STRUCTURE_TYPE_COMMAND_BUFFER_ALLOCATE_INFO,		// VkStructureType		sType;
		DE_NULL,											// const void*			pNext;
		commandPool,										// VkCommandPool		commandPool;
		VK_COMMAND_BUFFER_LEVEL_PRIMARY,					// VkCommandBufferLevel	level;
		1u,													// deUint32				commandBufferCount;
	};
	return allocateCommandBuffer(vk, device, &info);
}

Move<VkPipeline> makeComputePipeline (const DeviceInterface&		vk,
									  const VkDevice				device,
									  const VkPipelineLayout		pipelineLayout,
									  const VkShaderModule			shaderModule,
									  const VkSpecializationInfo*	specInfo,
									  PipelineCacheData&			pipelineCacheData,
									  de::SharedPtr<vk::ResourceInterface> resourceInterface
									  )
{
	const VkPipelineShaderStageCreateInfo shaderStageInfo =
	{
		VK_STRUCTURE_TYPE_PIPELINE_SHADER_STAGE_CREATE_INFO,	// VkStructureType					sType;
		DE_NULL,												// const void*						pNext;
		(VkPipelineShaderStageCreateFlags)0,					// VkPipelineShaderStageCreateFlags	flags;
		VK_SHADER_STAGE_COMPUTE_BIT,							// VkShaderStageFlagBits			stage;
		shaderModule,											// VkShaderModule					module;
		"main",													// const char*						pName;
		specInfo,												// const VkSpecializationInfo*		pSpecializationInfo;
	};
	const VkComputePipelineCreateInfo pipelineInfo =
	{
		VK_STRUCTURE_TYPE_COMPUTE_PIPELINE_CREATE_INFO,		// VkStructureType					sType;
		DE_NULL,											// const void*						pNext;
		(VkPipelineCreateFlags)0,							// VkPipelineCreateFlags			flags;
		shaderStageInfo,									// VkPipelineShaderStageCreateInfo	stage;
		pipelineLayout,										// VkPipelineLayout					layout;
		DE_NULL,											// VkPipeline						basePipelineHandle;
		0,													// deInt32							basePipelineIndex;
	};

	{
		const vk::Unique<vk::VkPipelineCache>	pipelineCache	(pipelineCacheData.createPipelineCache(vk, device, resourceInterface));

		vk::Move<vk::VkPipeline>				pipeline		(createComputePipeline(vk, device, *pipelineCache, &pipelineInfo));

		// Refresh data from cache
		pipelineCacheData.setFromPipelineCache(vk, device, *pipelineCache);

		return pipeline;
	}
}

VkImageCreateInfo makeImageCreateInfo (const VkImageType			imageType,
									   const VkExtent3D&			extent,
									   const VkFormat				format,
									   const VkImageUsageFlags		usage,
									   const VkSampleCountFlagBits	samples)
{
	return
	{
		VK_STRUCTURE_TYPE_IMAGE_CREATE_INFO,		// VkStructureType          sType;
		DE_NULL,									// const void*              pNext;
		(VkImageCreateFlags)0,						// VkImageCreateFlags       flags;
		imageType,									// VkImageType              imageType;
		format,										// VkFormat                 format;
		extent,										// VkExtent3D               extent;
		1u,											// uint32_t                 mipLevels;
		1u,											// uint32_t                 arrayLayers;
		samples,									// VkSampleCountFlagBits    samples;
		VK_IMAGE_TILING_OPTIMAL,					// VkImageTiling            tiling;
		usage,										// VkImageUsageFlags        usage;
		VK_SHARING_MODE_EXCLUSIVE,					// VkSharingMode            sharingMode;
		0u,											// uint32_t                 queueFamilyIndexCount;
		DE_NULL,									// const uint32_t*          pQueueFamilyIndices;
		VK_IMAGE_LAYOUT_UNDEFINED,					// VkImageLayout            initialLayout;
	};
}

void beginRenderPassWithRasterizationDisabled (const DeviceInterface&	vk,
											   const VkCommandBuffer	commandBuffer,
											   const VkRenderPass		renderPass,
											   const VkFramebuffer		framebuffer)
{
	const VkRect2D renderArea = {{ 0, 0 }, { 0, 0 }};

	beginRenderPass(vk, commandBuffer, renderPass, framebuffer, renderArea);
}

GraphicsPipelineBuilder& GraphicsPipelineBuilder::setShader (const DeviceInterface&			vk,
															 const VkDevice					device,
															 const VkShaderStageFlagBits	stage,
															 const ProgramBinary&			binary,
															 const VkSpecializationInfo*	specInfo)
{
	VkShaderModule module;
	switch (stage)
	{
		case (VK_SHADER_STAGE_VERTEX_BIT):
			DE_ASSERT(m_vertexShaderModule.get() == DE_NULL);
			m_vertexShaderModule = createShaderModule(vk, device, binary, (VkShaderModuleCreateFlags)0);
			module = *m_vertexShaderModule;
			break;

		case (VK_SHADER_STAGE_TESSELLATION_CONTROL_BIT):
			DE_ASSERT(m_tessControlShaderModule.get() == DE_NULL);
			m_tessControlShaderModule = createShaderModule(vk, device, binary, (VkShaderModuleCreateFlags)0);
			module = *m_tessControlShaderModule;
			break;

		case (VK_SHADER_STAGE_TESSELLATION_EVALUATION_BIT):
			DE_ASSERT(m_tessEvaluationShaderModule.get() == DE_NULL);
			m_tessEvaluationShaderModule = createShaderModule(vk, device, binary, (VkShaderModuleCreateFlags)0);
			module = *m_tessEvaluationShaderModule;
			break;

		case (VK_SHADER_STAGE_GEOMETRY_BIT):
			DE_ASSERT(m_geometryShaderModule.get() == DE_NULL);
			m_geometryShaderModule = createShaderModule(vk, device, binary, (VkShaderModuleCreateFlags)0);
			module = *m_geometryShaderModule;
			break;

		case (VK_SHADER_STAGE_FRAGMENT_BIT):
			DE_ASSERT(m_fragmentShaderModule.get() == DE_NULL);
			m_fragmentShaderModule = createShaderModule(vk, device, binary, (VkShaderModuleCreateFlags)0);
			module = *m_fragmentShaderModule;
			break;

		default:
			DE_FATAL("Invalid shader stage");
			return *this;
	}

	const VkPipelineShaderStageCreateInfo pipelineShaderStageInfo =
	{
		VK_STRUCTURE_TYPE_PIPELINE_SHADER_STAGE_CREATE_INFO,	// VkStructureType						sType;
		DE_NULL,												// const void*							pNext;
		(VkPipelineShaderStageCreateFlags)0,					// VkPipelineShaderStageCreateFlags		flags;
		stage,													// VkShaderStageFlagBits				stage;
		module,													// VkShaderModule						module;
		"main",													// const char*							pName;
		specInfo,												// const VkSpecializationInfo*			pSpecializationInfo;
	};

	m_shaderStageFlags |= stage;
	m_shaderStages.push_back(pipelineShaderStageInfo);

	return *this;
}

GraphicsPipelineBuilder& GraphicsPipelineBuilder::setVertexInputSingleAttribute (const VkFormat vertexFormat, const deUint32 stride)
{
	const VkVertexInputBindingDescription bindingDesc =
	{
		0u,									// uint32_t				binding;
		stride,								// uint32_t				stride;
		VK_VERTEX_INPUT_RATE_VERTEX,		// VkVertexInputRate	inputRate;
	};
	const VkVertexInputAttributeDescription attributeDesc =
	{
		0u,									// uint32_t			location;
		0u,									// uint32_t			binding;
		vertexFormat,						// VkFormat			format;
		0u,									// uint32_t			offset;
	};

	m_vertexInputBindings.clear();
	m_vertexInputBindings.push_back(bindingDesc);

	m_vertexInputAttributes.clear();
	m_vertexInputAttributes.push_back(attributeDesc);

	return *this;
}

template<typename T>
inline const T* dataPointer (const std::vector<T>& vec)
{
	return (vec.size() != 0 ? &vec[0] : DE_NULL);
}

Move<VkPipeline> GraphicsPipelineBuilder::build (const DeviceInterface&	vk,
												 const VkDevice			device,
												 const VkPipelineLayout	pipelineLayout,
												 const VkRenderPass		renderPass,
												 PipelineCacheData&		pipelineCacheData,
												 de::SharedPtr<vk::ResourceInterface> resourceInterface)
{
	const VkPipelineVertexInputStateCreateInfo vertexInputStateInfo =
	{
		VK_STRUCTURE_TYPE_PIPELINE_VERTEX_INPUT_STATE_CREATE_INFO,		// VkStructureType                             sType;
		DE_NULL,														// const void*                                 pNext;
		(VkPipelineVertexInputStateCreateFlags)0,						// VkPipelineVertexInputStateCreateFlags       flags;
		static_cast<deUint32>(m_vertexInputBindings.size()),			// uint32_t                                    vertexBindingDescriptionCount;
		dataPointer(m_vertexInputBindings),								// const VkVertexInputBindingDescription*      pVertexBindingDescriptions;
		static_cast<deUint32>(m_vertexInputAttributes.size()),			// uint32_t                                    vertexAttributeDescriptionCount;
		dataPointer(m_vertexInputAttributes),							// const VkVertexInputAttributeDescription*    pVertexAttributeDescriptions;
	};

	const VkPrimitiveTopology topology = (m_shaderStageFlags & VK_SHADER_STAGE_TESSELLATION_CONTROL_BIT) ? VK_PRIMITIVE_TOPOLOGY_PATCH_LIST
																										 : m_primitiveTopology;
	const VkPipelineInputAssemblyStateCreateInfo pipelineInputAssemblyStateInfo =
	{
		VK_STRUCTURE_TYPE_PIPELINE_INPUT_ASSEMBLY_STATE_CREATE_INFO,	// VkStructureType                             sType;
		DE_NULL,														// const void*                                 pNext;
		(VkPipelineInputAssemblyStateCreateFlags)0,						// VkPipelineInputAssemblyStateCreateFlags     flags;
		topology,														// VkPrimitiveTopology                         topology;
		VK_FALSE,														// VkBool32                                    primitiveRestartEnable;
	};

	const VkPipelineTessellationStateCreateInfo pipelineTessellationStateInfo =
	{
		VK_STRUCTURE_TYPE_PIPELINE_TESSELLATION_STATE_CREATE_INFO,		// VkStructureType                             sType;
		DE_NULL,														// const void*                                 pNext;
		(VkPipelineTessellationStateCreateFlags)0,						// VkPipelineTessellationStateCreateFlags      flags;
		m_patchControlPoints,											// uint32_t                                    patchControlPoints;
	};

	const VkViewport	viewport	= makeViewport(m_renderSize);
	const VkRect2D		scissor		= makeRect2D(m_renderSize);

	const VkPipelineViewportStateCreateInfo pipelineViewportStateInfo =
	{
		VK_STRUCTURE_TYPE_PIPELINE_VIEWPORT_STATE_CREATE_INFO,	// VkStructureType                             sType;
		DE_NULL,												// const void*                                 pNext;
		(VkPipelineViewportStateCreateFlags)0,					// VkPipelineViewportStateCreateFlags          flags;
		1u,														// uint32_t                                    viewportCount;
		&viewport,												// const VkViewport*                           pViewports;
		1u,														// uint32_t                                    scissorCount;
		&scissor,												// const VkRect2D*                             pScissors;
	};

	const bool isRasterizationDisabled = ((m_shaderStageFlags & VK_SHADER_STAGE_FRAGMENT_BIT) == 0);
	const VkPipelineRasterizationStateCreateInfo pipelineRasterizationStateInfo =
	{
		VK_STRUCTURE_TYPE_PIPELINE_RASTERIZATION_STATE_CREATE_INFO,		// VkStructureType                          sType;
		DE_NULL,														// const void*                              pNext;
		(VkPipelineRasterizationStateCreateFlags)0,						// VkPipelineRasterizationStateCreateFlags  flags;
		VK_FALSE,														// VkBool32                                 depthClampEnable;
		isRasterizationDisabled,										// VkBool32                                 rasterizerDiscardEnable;
		VK_POLYGON_MODE_FILL,											// VkPolygonMode							polygonMode;
		m_cullModeFlags,												// VkCullModeFlags							cullMode;
		m_frontFace,													// VkFrontFace								frontFace;
		VK_FALSE,														// VkBool32									depthBiasEnable;
		0.0f,															// float									depthBiasConstantFactor;
		0.0f,															// float									depthBiasClamp;
		0.0f,															// float									depthBiasSlopeFactor;
		1.0f,															// float									lineWidth;
	};

	const VkPipelineMultisampleStateCreateInfo pipelineMultisampleStateInfo =
	{
		VK_STRUCTURE_TYPE_PIPELINE_MULTISAMPLE_STATE_CREATE_INFO,	// VkStructureType							sType;
		DE_NULL,													// const void*								pNext;
		(VkPipelineMultisampleStateCreateFlags)0,					// VkPipelineMultisampleStateCreateFlags	flags;
		VK_SAMPLE_COUNT_1_BIT,										// VkSampleCountFlagBits					rasterizationSamples;
		VK_FALSE,													// VkBool32									sampleShadingEnable;
		0.0f,														// float									minSampleShading;
		DE_NULL,													// const VkSampleMask*						pSampleMask;
		VK_FALSE,													// VkBool32									alphaToCoverageEnable;
		VK_FALSE													// VkBool32									alphaToOneEnable;
	};

	const VkStencilOpState stencilOpState = makeStencilOpState(
		VK_STENCIL_OP_KEEP,		// stencil fail
		VK_STENCIL_OP_KEEP,		// depth & stencil pass
		VK_STENCIL_OP_KEEP,		// depth only fail
		VK_COMPARE_OP_NEVER,	// compare op
		0u,						// compare mask
		0u,						// write mask
		0u);					// reference

	const VkPipelineDepthStencilStateCreateInfo pipelineDepthStencilStateInfo =
	{
		VK_STRUCTURE_TYPE_PIPELINE_DEPTH_STENCIL_STATE_CREATE_INFO,	// VkStructureType							sType;
		DE_NULL,													// const void*								pNext;
		(VkPipelineDepthStencilStateCreateFlags)0,					// VkPipelineDepthStencilStateCreateFlags	flags;
		VK_FALSE,													// VkBool32									depthTestEnable;
		VK_FALSE,													// VkBool32									depthWriteEnable;
		VK_COMPARE_OP_LESS,											// VkCompareOp								depthCompareOp;
		VK_FALSE,													// VkBool32									depthBoundsTestEnable;
		VK_FALSE,													// VkBool32									stencilTestEnable;
		stencilOpState,												// VkStencilOpState							front;
		stencilOpState,												// VkStencilOpState							back;
		0.0f,														// float									minDepthBounds;
		1.0f,														// float									maxDepthBounds;
	};

	const VkColorComponentFlags colorComponentsAll = VK_COLOR_COMPONENT_R_BIT | VK_COLOR_COMPONENT_G_BIT | VK_COLOR_COMPONENT_B_BIT | VK_COLOR_COMPONENT_A_BIT;
	const VkPipelineColorBlendAttachmentState pipelineColorBlendAttachmentState =
	{
		m_blendEnable,						// VkBool32					blendEnable;
		VK_BLEND_FACTOR_SRC_ALPHA,			// VkBlendFactor			srcColorBlendFactor;
		VK_BLEND_FACTOR_ONE,				// VkBlendFactor			dstColorBlendFactor;
		VK_BLEND_OP_ADD,					// VkBlendOp				colorBlendOp;
		VK_BLEND_FACTOR_SRC_ALPHA,			// VkBlendFactor			srcAlphaBlendFactor;
		VK_BLEND_FACTOR_ONE,				// VkBlendFactor			dstAlphaBlendFactor;
		VK_BLEND_OP_ADD,					// VkBlendOp				alphaBlendOp;
		colorComponentsAll,					// VkColorComponentFlags	colorWriteMask;
	};

	const VkPipelineColorBlendStateCreateInfo pipelineColorBlendStateInfo =
	{
		VK_STRUCTURE_TYPE_PIPELINE_COLOR_BLEND_STATE_CREATE_INFO,	// VkStructureType								sType;
		DE_NULL,													// const void*									pNext;
		(VkPipelineColorBlendStateCreateFlags)0,					// VkPipelineColorBlendStateCreateFlags			flags;
		VK_FALSE,													// VkBool32										logicOpEnable;
		VK_LOGIC_OP_COPY,											// VkLogicOp									logicOp;
		1u,															// deUint32										attachmentCount;
		&pipelineColorBlendAttachmentState,							// const VkPipelineColorBlendAttachmentState*	pAttachments;
		{ 0.0f, 0.0f, 0.0f, 0.0f },									// float										blendConstants[4];
	};

	const VkGraphicsPipelineCreateInfo graphicsPipelineInfo =
	{
		VK_STRUCTURE_TYPE_GRAPHICS_PIPELINE_CREATE_INFO,						// VkStructureType									sType;
		DE_NULL,																// const void*										pNext;
		(VkPipelineCreateFlags)0,												// VkPipelineCreateFlags							flags;
		static_cast<deUint32>(m_shaderStages.size()),							// deUint32											stageCount;
		&m_shaderStages[0],														// const VkPipelineShaderStageCreateInfo*			pStages;
		&vertexInputStateInfo,													// const VkPipelineVertexInputStateCreateInfo*		pVertexInputState;
		&pipelineInputAssemblyStateInfo,										// const VkPipelineInputAssemblyStateCreateInfo*	pInputAssemblyState;
		(m_shaderStageFlags & VK_SHADER_STAGE_TESSELLATION_CONTROL_BIT ? &pipelineTessellationStateInfo : DE_NULL), // const VkPipelineTessellationStateCreateInfo*		pTessellationState;
		(isRasterizationDisabled ? DE_NULL : &pipelineViewportStateInfo),		// const VkPipelineViewportStateCreateInfo*			pViewportState;
		&pipelineRasterizationStateInfo,										// const VkPipelineRasterizationStateCreateInfo*	pRasterizationState;
		(isRasterizationDisabled ? DE_NULL : &pipelineMultisampleStateInfo),	// const VkPipelineMultisampleStateCreateInfo*		pMultisampleState;
		(isRasterizationDisabled ? DE_NULL : &pipelineDepthStencilStateInfo),	// const VkPipelineDepthStencilStateCreateInfo*		pDepthStencilState;
		(isRasterizationDisabled ? DE_NULL : &pipelineColorBlendStateInfo),		// const VkPipelineColorBlendStateCreateInfo*		pColorBlendState;
		DE_NULL,																// const VkPipelineDynamicStateCreateInfo*			pDynamicState;
		pipelineLayout,															// VkPipelineLayout									layout;
		renderPass,																// VkRenderPass										renderPass;
		0u,																		// deUint32											subpass;
		DE_NULL,																// VkPipeline										basePipelineHandle;
		0,																		// deInt32											basePipelineIndex;
	};

	{
		const vk::Unique<vk::VkPipelineCache>	pipelineCache(pipelineCacheData.createPipelineCache(vk, device, resourceInterface));
		vk::Move<vk::VkPipeline>				pipeline		(createGraphicsPipeline(vk, device, *pipelineCache, &graphicsPipelineInfo));

		// Refresh data from cache
		pipelineCacheData.setFromPipelineCache(vk, device, *pipelineCache);

		return pipeline;
	}
}

// Uses some structures added by VK_KHR_synchronization2 to fill legacy structures.
// With this approach we dont have to create branch in each test (one for legacy
// second for new synchronization), this helps to reduce code of some tests.
class LegacySynchronizationWrapper : public SynchronizationWrapperBase
{
protected:

	struct SubmitInfoData
	{
		deUint32		waitSemaphoreCount;
		std::size_t		waitSemaphoreIndex;
		std::size_t		waitSemaphoreValueIndexPlusOne;
		deUint32		commandBufferCount;
		deUint32		commandBufferIndex;
		deUint32		signalSemaphoreCount;
		std::size_t		signalSemaphoreIndex;
		std::size_t		signalSemaphoreValueIndexPlusOne;
	};

	bool isStageFlagAllowed(VkPipelineStageFlags2 stage) const
	{
		// synchronization2 suports more stages then legacy synchronization
		// and so SynchronizationWrapper can only be used for cases that
		// operate on stages also supported by legacy synchronization
		// NOTE: if some tests hits assertion that uses this method then this
		// test should not use synchronizationWrapper - it should be synchronization2 exclusive

		static const std::set<deUint32> allowedStages
		{
			VK_PIPELINE_STAGE_TOP_OF_PIPE_BIT,
			VK_PIPELINE_STAGE_DRAW_INDIRECT_BIT,
			VK_PIPELINE_STAGE_VERTEX_INPUT_BIT,
			VK_PIPELINE_STAGE_VERTEX_SHADER_BIT,
			VK_PIPELINE_STAGE_TESSELLATION_CONTROL_SHADER_BIT,
			VK_PIPELINE_STAGE_TESSELLATION_EVALUATION_SHADER_BIT,
			VK_PIPELINE_STAGE_GEOMETRY_SHADER_BIT,
			VK_PIPELINE_STAGE_FRAGMENT_SHADER_BIT,
			VK_PIPELINE_STAGE_EARLY_FRAGMENT_TESTS_BIT,
			VK_PIPELINE_STAGE_LATE_FRAGMENT_TESTS_BIT,
			VK_PIPELINE_STAGE_COLOR_ATTACHMENT_OUTPUT_BIT,
			VK_PIPELINE_STAGE_COMPUTE_SHADER_BIT,
			VK_PIPELINE_STAGE_TRANSFER_BIT,
			VK_PIPELINE_STAGE_BOTTOM_OF_PIPE_BIT,
			VK_PIPELINE_STAGE_HOST_BIT,
			VK_PIPELINE_STAGE_ALL_GRAPHICS_BIT,
			VK_PIPELINE_STAGE_ALL_COMMANDS_BIT,
#ifndef CTS_USES_VULKANSC
			VK_PIPELINE_STAGE_TRANSFORM_FEEDBACK_BIT_EXT,
			VK_PIPELINE_STAGE_CONDITIONAL_RENDERING_BIT_EXT,
			VK_PIPELINE_STAGE_RAY_TRACING_SHADER_BIT_KHR,
			VK_PIPELINE_STAGE_ACCELERATION_STRUCTURE_BUILD_BIT_KHR,
#endif // CTS_USES_VULKANSC
			VK_IMAGE_USAGE_FRAGMENT_SHADING_RATE_ATTACHMENT_BIT_KHR,
#ifndef CTS_USES_VULKANSC
			VK_PIPELINE_STAGE_TASK_SHADER_BIT_NV,
			VK_PIPELINE_STAGE_MESH_SHADER_BIT_NV,
			VK_PIPELINE_STAGE_FRAGMENT_DENSITY_PROCESS_BIT_EXT,
			VK_PIPELINE_STAGE_COMMAND_PREPROCESS_BIT_NV,
<<<<<<< HEAD
#endif // CTS_USES_VULKANSC
			VK_PIPELINE_STAGE_NONE_KHR,
=======
			VK_PIPELINE_STAGE_NONE,
>>>>>>> 2d1377ec
		};

		if (stage > static_cast<deUint64>(std::numeric_limits<deUint32>::max()))
			return false;

		return (allowedStages.find(static_cast<deUint32>(stage)) != allowedStages.end());
	}

	bool isAccessFlagAllowed(VkAccessFlags2 access) const
	{
		// synchronization2 suports more access flags then legacy synchronization
		// and so SynchronizationWrapper can only be used for cases that
		// operate on access flags also supported by legacy synchronization
		// NOTE: if some tests hits assertion that uses this method then this
		// test should not use synchronizationWrapper - it should be synchronization2 exclusive

		static const std::set<deUint32> allowedAccessFlags
		{
			VK_ACCESS_INDIRECT_COMMAND_READ_BIT,
			VK_ACCESS_INDEX_READ_BIT,
			VK_ACCESS_VERTEX_ATTRIBUTE_READ_BIT,
			VK_ACCESS_UNIFORM_READ_BIT,
			VK_ACCESS_INPUT_ATTACHMENT_READ_BIT,
			VK_ACCESS_SHADER_READ_BIT,
			VK_ACCESS_SHADER_WRITE_BIT,
			VK_ACCESS_COLOR_ATTACHMENT_READ_BIT,
			VK_ACCESS_COLOR_ATTACHMENT_WRITE_BIT,
			VK_ACCESS_DEPTH_STENCIL_ATTACHMENT_READ_BIT,
			VK_ACCESS_DEPTH_STENCIL_ATTACHMENT_WRITE_BIT,
			VK_ACCESS_TRANSFER_READ_BIT,
			VK_ACCESS_TRANSFER_WRITE_BIT,
			VK_ACCESS_HOST_READ_BIT,
			VK_ACCESS_HOST_WRITE_BIT,
			VK_ACCESS_MEMORY_READ_BIT,
			VK_ACCESS_MEMORY_WRITE_BIT,
#ifndef CTS_USES_VULKANSC
			VK_ACCESS_TRANSFORM_FEEDBACK_WRITE_BIT_EXT,
			VK_ACCESS_TRANSFORM_FEEDBACK_COUNTER_READ_BIT_EXT,
			VK_ACCESS_TRANSFORM_FEEDBACK_COUNTER_WRITE_BIT_EXT,
			VK_ACCESS_CONDITIONAL_RENDERING_READ_BIT_EXT,
#endif // CTS_USES_VULKANSC
			VK_ACCESS_COLOR_ATTACHMENT_READ_NONCOHERENT_BIT_EXT,
#ifndef CTS_USES_VULKANSC
			VK_ACCESS_ACCELERATION_STRUCTURE_READ_BIT_KHR,
			VK_ACCESS_ACCELERATION_STRUCTURE_WRITE_BIT_KHR,
#endif // CTS_USES_VULKANSC
			VK_IMAGE_USAGE_FRAGMENT_SHADING_RATE_ATTACHMENT_BIT_KHR ,
#ifndef CTS_USES_VULKANSC
			VK_ACCESS_FRAGMENT_DENSITY_MAP_READ_BIT_EXT,
			VK_ACCESS_COMMAND_PREPROCESS_READ_BIT_NV,
			VK_ACCESS_COMMAND_PREPROCESS_WRITE_BIT_NV,
<<<<<<< HEAD
#endif // CTS_USES_VULKANSC
			VK_ACCESS_NONE_KHR,
=======
			VK_ACCESS_NONE,
>>>>>>> 2d1377ec
		};

		if (access > static_cast<deUint64>(std::numeric_limits<deUint32>::max()))
			return false;

		return (allowedAccessFlags.find(static_cast<deUint32>(access)) != allowedAccessFlags.end());
	}

public:
	LegacySynchronizationWrapper(const DeviceInterface& vk, bool usingTimelineSemaphores, deUint32 submitInfoCount = 1u)
		: SynchronizationWrapperBase	(vk)
		, m_submited					(DE_FALSE)
	{
		m_waitSemaphores.reserve(submitInfoCount);
		m_signalSemaphores.reserve(submitInfoCount);
		m_waitDstStageMasks.reserve(submitInfoCount);
		m_commandBuffers.reserve(submitInfoCount);
		m_submitInfoData.reserve(submitInfoCount);

		if (usingTimelineSemaphores)
			m_timelineSemaphoreValues.reserve(2 * submitInfoCount);
	}

	~LegacySynchronizationWrapper() = default;

	void addSubmitInfo(deUint32								waitSemaphoreInfoCount,
					   const VkSemaphoreSubmitInfo*			pWaitSemaphoreInfos,
					   deUint32								commandBufferInfoCount,
					   const VkCommandBufferSubmitInfo*		pCommandBufferInfos,
					   deUint32								signalSemaphoreInfoCount,
					   const VkSemaphoreSubmitInfo*			pSignalSemaphoreInfos,
					   bool									usingWaitTimelineSemaphore,
					   bool									usingSignalTimelineSemaphore) override
	{
		m_submitInfoData.push_back(SubmitInfoData{ waitSemaphoreInfoCount, 0, 0, commandBufferInfoCount, 0u, signalSemaphoreInfoCount, 0, 0 });
		SubmitInfoData& si = m_submitInfoData.back();

		// memorize wait values
		if (usingWaitTimelineSemaphore)
		{
			DE_ASSERT(pWaitSemaphoreInfos);
			si.waitSemaphoreValueIndexPlusOne = m_timelineSemaphoreValues.size() + 1;
			for (deUint32 i = 0; i < waitSemaphoreInfoCount; ++i)
				m_timelineSemaphoreValues.push_back(pWaitSemaphoreInfos[i].value);
		}

		// memorize signal values
		if (usingSignalTimelineSemaphore)
		{
			DE_ASSERT(pSignalSemaphoreInfos);
			si.signalSemaphoreValueIndexPlusOne = m_timelineSemaphoreValues.size() + 1;
			for (deUint32 i = 0; i < signalSemaphoreInfoCount; ++i)
				m_timelineSemaphoreValues.push_back(pSignalSemaphoreInfos[i].value);
		}

		// construct list of semaphores that we need to wait on
		if (waitSemaphoreInfoCount)
		{
			si.waitSemaphoreIndex = m_waitSemaphores.size();
			for (deUint32 i = 0; i < waitSemaphoreInfoCount; ++i)
			{
				DE_ASSERT(isStageFlagAllowed(pWaitSemaphoreInfos[i].stageMask));
				m_waitSemaphores.push_back(pWaitSemaphoreInfos[i].semaphore);
				m_waitDstStageMasks.push_back(static_cast<VkPipelineStageFlags>(pWaitSemaphoreInfos[i].stageMask));
			}
		}

		// construct list of command buffers
		if (commandBufferInfoCount)
		{
			si.commandBufferIndex = static_cast<deUint32>(m_commandBuffers.size());
			for (deUint32 i = 0; i < commandBufferInfoCount; ++i)
				m_commandBuffers.push_back(pCommandBufferInfos[i].commandBuffer);
		}

		// construct list of semaphores that will be signaled
		if (signalSemaphoreInfoCount)
		{
			si.signalSemaphoreIndex = m_signalSemaphores.size();
			for (deUint32 i = 0; i < signalSemaphoreInfoCount; ++i)
				m_signalSemaphores.push_back(pSignalSemaphoreInfos[i].semaphore);
		}
	}

	void cmdPipelineBarrier(VkCommandBuffer commandBuffer, const VkDependencyInfo* pDependencyInfo) const override
	{
		DE_ASSERT(pDependencyInfo);

		VkPipelineStageFlags	srcStageMask				= VK_PIPELINE_STAGE_NONE;
		VkPipelineStageFlags	dstStageMask				= VK_PIPELINE_STAGE_NONE;
		deUint32				memoryBarrierCount			= pDependencyInfo->memoryBarrierCount;
		VkMemoryBarrier*		pMemoryBarriers				= DE_NULL;
		deUint32				bufferMemoryBarrierCount	= pDependencyInfo->bufferMemoryBarrierCount;
		VkBufferMemoryBarrier*	pBufferMemoryBarriers		= DE_NULL;
		deUint32				imageMemoryBarrierCount		= pDependencyInfo->imageMemoryBarrierCount;
		VkImageMemoryBarrier*	pImageMemoryBarriers		= DE_NULL;

		// translate VkMemoryBarrier2 to VkMemoryBarrier
		std::vector<VkMemoryBarrier> memoryBarriers;
		if (memoryBarrierCount)
		{
			memoryBarriers.reserve(memoryBarrierCount);
			for (deUint32 i = 0; i < memoryBarrierCount; ++i)
			{
				const VkMemoryBarrier2& pMemoryBarrier = pDependencyInfo->pMemoryBarriers[i];

				DE_ASSERT(isStageFlagAllowed(pMemoryBarrier.srcStageMask));
				DE_ASSERT(isStageFlagAllowed(pMemoryBarrier.dstStageMask));
				DE_ASSERT(isAccessFlagAllowed(pMemoryBarrier.srcAccessMask));
				DE_ASSERT(isAccessFlagAllowed(pMemoryBarrier.dstAccessMask));

				srcStageMask |= static_cast<VkPipelineStageFlags>(pMemoryBarrier.srcStageMask);
				dstStageMask |= static_cast<VkPipelineStageFlags>(pMemoryBarrier.dstStageMask);
				memoryBarriers.push_back(makeMemoryBarrier(
					static_cast<VkAccessFlags>(pMemoryBarrier.srcAccessMask),
					static_cast<VkAccessFlags>(pMemoryBarrier.dstAccessMask)
				));
			}
			pMemoryBarriers = &memoryBarriers[0];
		}

		// translate VkBufferMemoryBarrier2 to VkBufferMemoryBarrier
		std::vector<VkBufferMemoryBarrier> bufferMemoryBarriers;
		if (bufferMemoryBarrierCount)
		{
			bufferMemoryBarriers.reserve(bufferMemoryBarrierCount);
			for (deUint32 i = 0; i < bufferMemoryBarrierCount; ++i)
			{
				const VkBufferMemoryBarrier2& pBufferMemoryBarrier = pDependencyInfo->pBufferMemoryBarriers[i];

				DE_ASSERT(isStageFlagAllowed(pBufferMemoryBarrier.srcStageMask));
				DE_ASSERT(isStageFlagAllowed(pBufferMemoryBarrier.dstStageMask));
				DE_ASSERT(isAccessFlagAllowed(pBufferMemoryBarrier.srcAccessMask));
				DE_ASSERT(isAccessFlagAllowed(pBufferMemoryBarrier.dstAccessMask));

				srcStageMask |= static_cast<VkPipelineStageFlags>(pBufferMemoryBarrier.srcStageMask);
				dstStageMask |= static_cast<VkPipelineStageFlags>(pBufferMemoryBarrier.dstStageMask);
				bufferMemoryBarriers.push_back(makeBufferMemoryBarrier(
					static_cast<VkAccessFlags>(pBufferMemoryBarrier.srcAccessMask),
					static_cast<VkAccessFlags>(pBufferMemoryBarrier.dstAccessMask),
					pBufferMemoryBarrier.buffer,
					pBufferMemoryBarrier.offset,
					pBufferMemoryBarrier.size,
					pBufferMemoryBarrier.srcQueueFamilyIndex,
					pBufferMemoryBarrier.dstQueueFamilyIndex
				));
			}
			pBufferMemoryBarriers = &bufferMemoryBarriers[0];
		}

		// translate VkImageMemoryBarrier2 to VkImageMemoryBarrier
		std::vector<VkImageMemoryBarrier> imageMemoryBarriers;
		if (imageMemoryBarrierCount)
		{
			imageMemoryBarriers.reserve(imageMemoryBarrierCount);
			for (deUint32 i = 0; i < imageMemoryBarrierCount; ++i)
			{
				const VkImageMemoryBarrier2& pImageMemoryBarrier = pDependencyInfo->pImageMemoryBarriers[i];

				DE_ASSERT(isStageFlagAllowed(pImageMemoryBarrier.srcStageMask));
				DE_ASSERT(isStageFlagAllowed(pImageMemoryBarrier.dstStageMask));
				DE_ASSERT(isAccessFlagAllowed(pImageMemoryBarrier.srcAccessMask));
				DE_ASSERT(isAccessFlagAllowed(pImageMemoryBarrier.dstAccessMask));

				srcStageMask |= static_cast<VkPipelineStageFlags>(pImageMemoryBarrier.srcStageMask);
				dstStageMask |= static_cast<VkPipelineStageFlags>(pImageMemoryBarrier.dstStageMask);
				imageMemoryBarriers.push_back(makeImageMemoryBarrier(
					static_cast<VkAccessFlags>(pImageMemoryBarrier.srcAccessMask),
					static_cast<VkAccessFlags>(pImageMemoryBarrier.dstAccessMask),
					pImageMemoryBarrier.oldLayout,
					pImageMemoryBarrier.newLayout,
					pImageMemoryBarrier.image,
					pImageMemoryBarrier.subresourceRange,
					pImageMemoryBarrier.srcQueueFamilyIndex,
					pImageMemoryBarrier.dstQueueFamilyIndex
				));
			}
			pImageMemoryBarriers = &imageMemoryBarriers[0];
		}

		m_vk.cmdPipelineBarrier(
			commandBuffer,
			srcStageMask,
			dstStageMask,
			(VkDependencyFlags)0,
			memoryBarrierCount,
			pMemoryBarriers,
			bufferMemoryBarrierCount,
			pBufferMemoryBarriers,
			imageMemoryBarrierCount,
			pImageMemoryBarriers
		);
	}

	void cmdSetEvent(VkCommandBuffer commandBuffer, VkEvent event, const VkDependencyInfo* pDependencyInfo) const override
	{
		DE_ASSERT(pDependencyInfo);

		VkPipelineStageFlags2 srcStageMask = VK_PIPELINE_STAGE_2_TOP_OF_PIPE_BIT;
		if (pDependencyInfo->pMemoryBarriers)
			srcStageMask = pDependencyInfo->pMemoryBarriers[0].srcStageMask;
		if (pDependencyInfo->pBufferMemoryBarriers)
			srcStageMask = pDependencyInfo->pBufferMemoryBarriers[0].srcStageMask;
		if (pDependencyInfo->pImageMemoryBarriers)
			srcStageMask = pDependencyInfo->pImageMemoryBarriers[0].srcStageMask;

		DE_ASSERT(isStageFlagAllowed(srcStageMask));
		m_vk.cmdSetEvent(commandBuffer, event, static_cast<VkPipelineStageFlags>(srcStageMask));
	}

	void cmdResetEvent(VkCommandBuffer commandBuffer, VkEvent event, VkPipelineStageFlags2 flag) const override
	{
		DE_ASSERT(isStageFlagAllowed(flag));
		VkPipelineStageFlags legacyStageMask = static_cast<VkPipelineStageFlags>(flag);
		m_vk.cmdResetEvent(commandBuffer, event, legacyStageMask);
	}

	void cmdWaitEvents(VkCommandBuffer commandBuffer, deUint32 eventCount, const VkEvent* pEvents, const VkDependencyInfo* pDependencyInfo) const override
	{
		DE_ASSERT(pDependencyInfo);

		VkPipelineStageFlags2				srcStageMask				= VK_PIPELINE_STAGE_2_TOP_OF_PIPE_BIT;
		VkPipelineStageFlags2				dstStageMask				= VK_PIPELINE_STAGE_2_ALL_COMMANDS_BIT;
		deUint32							memoryBarrierCount			= pDependencyInfo->memoryBarrierCount;
		deUint32							bufferMemoryBarrierCount	= pDependencyInfo->bufferMemoryBarrierCount;
		deUint32							imageMemoryBarrierCount		= pDependencyInfo->imageMemoryBarrierCount;
		VkMemoryBarrier*					pMemoryBarriers				= DE_NULL;
		VkBufferMemoryBarrier*				pBufferMemoryBarriers		= DE_NULL;
		VkImageMemoryBarrier*				pImageMemoryBarriers		= DE_NULL;
		std::vector<VkMemoryBarrier>		memoryBarriers;
		std::vector<VkBufferMemoryBarrier>	bufferMemoryBarriers;
		std::vector<VkImageMemoryBarrier>	imageMemoryBarriers;

		if (pDependencyInfo->pMemoryBarriers)
		{
			srcStageMask = pDependencyInfo->pMemoryBarriers[0].srcStageMask;
			dstStageMask = pDependencyInfo->pMemoryBarriers[0].dstStageMask;

			memoryBarriers.reserve(memoryBarrierCount);
			for (deUint32 i = 0; i < memoryBarrierCount; ++i)
			{
				const VkMemoryBarrier2& mb = pDependencyInfo->pMemoryBarriers[i];
				DE_ASSERT(isAccessFlagAllowed(mb.srcAccessMask));
				DE_ASSERT(isAccessFlagAllowed(mb.dstAccessMask));
				memoryBarriers.push_back(
					makeMemoryBarrier(
						static_cast<VkAccessFlags>(mb.srcAccessMask),
						static_cast<VkAccessFlags>(mb.dstAccessMask)
					)
				);
			}
			pMemoryBarriers = &memoryBarriers[0];
		}
		if (pDependencyInfo->pBufferMemoryBarriers)
		{
			srcStageMask = pDependencyInfo->pBufferMemoryBarriers[0].srcStageMask;
			dstStageMask = pDependencyInfo->pBufferMemoryBarriers[0].dstStageMask;

			bufferMemoryBarriers.reserve(bufferMemoryBarrierCount);
			for (deUint32 i = 0; i < bufferMemoryBarrierCount; ++i)
			{
				const VkBufferMemoryBarrier2& bmb = pDependencyInfo->pBufferMemoryBarriers[i];
				DE_ASSERT(isAccessFlagAllowed(bmb.srcAccessMask));
				DE_ASSERT(isAccessFlagAllowed(bmb.dstAccessMask));
				bufferMemoryBarriers.push_back(
					makeBufferMemoryBarrier(
						static_cast<VkAccessFlags>(bmb.srcAccessMask),
						static_cast<VkAccessFlags>(bmb.dstAccessMask),
						bmb.buffer,
						bmb.offset,
						bmb.size,
						bmb.srcQueueFamilyIndex,
						bmb.dstQueueFamilyIndex
					)
				);
			}
			pBufferMemoryBarriers = &bufferMemoryBarriers[0];
		}
		if (pDependencyInfo->pImageMemoryBarriers)
		{
			srcStageMask = pDependencyInfo->pImageMemoryBarriers[0].srcStageMask;
			dstStageMask = pDependencyInfo->pImageMemoryBarriers[0].dstStageMask;

			imageMemoryBarriers.reserve(imageMemoryBarrierCount);
			for (deUint32 i = 0; i < imageMemoryBarrierCount; ++i)
			{
				const VkImageMemoryBarrier2& imb = pDependencyInfo->pImageMemoryBarriers[i];
				DE_ASSERT(isAccessFlagAllowed(imb.srcAccessMask));
				DE_ASSERT(isAccessFlagAllowed(imb.dstAccessMask));
				imageMemoryBarriers.push_back(
					makeImageMemoryBarrier(
						static_cast<VkAccessFlags>(imb.srcAccessMask),
						static_cast<VkAccessFlags>(imb.dstAccessMask),
						imb.oldLayout,
						imb.newLayout,
						imb.image,
						imb.subresourceRange,
						imb.srcQueueFamilyIndex,
						imb.dstQueueFamilyIndex
					)
				);
			}
			pImageMemoryBarriers = &imageMemoryBarriers[0];
		}

		DE_ASSERT(isStageFlagAllowed(srcStageMask));
		DE_ASSERT(isStageFlagAllowed(dstStageMask));
		m_vk.cmdWaitEvents(commandBuffer, eventCount, pEvents,
			static_cast<VkPipelineStageFlags>(srcStageMask), static_cast<VkPipelineStageFlags>(dstStageMask),
			memoryBarrierCount, pMemoryBarriers, bufferMemoryBarrierCount, pBufferMemoryBarriers, imageMemoryBarrierCount, pImageMemoryBarriers);
	}

	VkResult queueSubmit(VkQueue queue, VkFence fence) override
	{
		// make sure submit info was added
		DE_ASSERT(!m_submitInfoData.empty());

		// make sure separate LegacySynchronizationWrapper is created per single submit
		DE_ASSERT(!m_submited);

		std::vector<VkSubmitInfo> submitInfo(m_submitInfoData.size(), { VK_STRUCTURE_TYPE_SUBMIT_INFO, DE_NULL, 0u, DE_NULL, DE_NULL, 0u, DE_NULL, 0u, DE_NULL });

		std::vector<VkTimelineSemaphoreSubmitInfo> timelineSemaphoreSubmitInfo;
		timelineSemaphoreSubmitInfo.reserve(m_submitInfoData.size());

		// translate indexes from m_submitInfoData to pointers and construct VkSubmitInfo
		for (deUint32 i = 0; i < m_submitInfoData.size(); ++i)
		{
			auto&			data	= m_submitInfoData[i];
			VkSubmitInfo&	si		= submitInfo[i];

			si.waitSemaphoreCount	= data.waitSemaphoreCount;
			si.commandBufferCount	= data.commandBufferCount;
			si.signalSemaphoreCount	= data.signalSemaphoreCount;

			if (data.waitSemaphoreValueIndexPlusOne || data.signalSemaphoreValueIndexPlusOne)
			{
				deUint64* pWaitSemaphoreValues = DE_NULL;
				if (data.waitSemaphoreValueIndexPlusOne)
					pWaitSemaphoreValues = &m_timelineSemaphoreValues[data.waitSemaphoreValueIndexPlusOne - 1];

				deUint64* pSignalSemaphoreValues = DE_NULL;
				if (data.signalSemaphoreValueIndexPlusOne)
					pSignalSemaphoreValues = &m_timelineSemaphoreValues[data.signalSemaphoreValueIndexPlusOne - 1];

				timelineSemaphoreSubmitInfo.push_back({
					VK_STRUCTURE_TYPE_TIMELINE_SEMAPHORE_SUBMIT_INFO,		// VkStructureType	sType;
					DE_NULL,												// const void*		pNext;
					data.waitSemaphoreCount,								// deUint32			waitSemaphoreValueCount
					pWaitSemaphoreValues,									// const deUint64*	pWaitSemaphoreValues
					data.signalSemaphoreCount,								// deUint32			signalSemaphoreValueCount
					pSignalSemaphoreValues									// const deUint64*	pSignalSemaphoreValues
				});
				si.pNext = &timelineSemaphoreSubmitInfo.back();
			}

			if (data.waitSemaphoreCount)
			{
				si.pWaitSemaphores		= &m_waitSemaphores[data.waitSemaphoreIndex];
				si.pWaitDstStageMask	= &m_waitDstStageMasks[data.waitSemaphoreIndex];
			}

			if (data.commandBufferCount)
				si.pCommandBuffers = &m_commandBuffers[data.commandBufferIndex];

			if (data.signalSemaphoreCount)
				si.pSignalSemaphores = &m_signalSemaphores[data.signalSemaphoreIndex];
		}

		m_submited = DE_TRUE;
		return m_vk.queueSubmit(queue, static_cast<deUint32>(submitInfo.size()), &submitInfo[0], fence);
	}

protected:

	std::vector<VkSemaphore>			m_waitSemaphores;
	std::vector<VkSemaphore>			m_signalSemaphores;
	std::vector<VkPipelineStageFlags>	m_waitDstStageMasks;
	std::vector<VkCommandBuffer>		m_commandBuffers;
	std::vector<SubmitInfoData>			m_submitInfoData;
	std::vector<deUint64>				m_timelineSemaphoreValues;
	bool								m_submited;
};

class Synchronization2Wrapper : public SynchronizationWrapperBase
{
public:
	Synchronization2Wrapper(const DeviceInterface& vk, deUint32 submitInfoCount)
		: SynchronizationWrapperBase(vk)
	{
		m_submitInfo.reserve(submitInfoCount);
	}

	~Synchronization2Wrapper() = default;

	void addSubmitInfo(deUint32								waitSemaphoreInfoCount,
					   const VkSemaphoreSubmitInfo*			pWaitSemaphoreInfos,
					   deUint32								commandBufferInfoCount,
					   const VkCommandBufferSubmitInfo*		pCommandBufferInfos,
					   deUint32								signalSemaphoreInfoCount,
					   const VkSemaphoreSubmitInfo*			pSignalSemaphoreInfos,
					   bool									usingWaitTimelineSemaphore,
					   bool									usingSignalTimelineSemaphore) override
	{
		DE_UNREF(usingWaitTimelineSemaphore);
		DE_UNREF(usingSignalTimelineSemaphore);

		m_submitInfo.push_back(VkSubmitInfo2{
			VK_STRUCTURE_TYPE_SUBMIT_INFO_2,			// VkStructureType						sType
			DE_NULL,									// const void*							pNext
			0u,											// VkSubmitFlags						flags
			waitSemaphoreInfoCount,						// deUint32								waitSemaphoreInfoCount
			pWaitSemaphoreInfos,						// const VkSemaphoreSubmitInfo*			pWaitSemaphoreInfos
			commandBufferInfoCount,						// deUint32								commandBufferInfoCount
			pCommandBufferInfos,						// const VkCommandBufferSubmitInfo*		pCommandBufferInfos
			signalSemaphoreInfoCount,					// deUint32								signalSemaphoreInfoCount
			pSignalSemaphoreInfos						// const VkSemaphoreSubmitInfo*			pSignalSemaphoreInfos
		});
	}

	void cmdPipelineBarrier(VkCommandBuffer commandBuffer, const VkDependencyInfo* pDependencyInfo) const override
	{
		m_vk.cmdPipelineBarrier2(commandBuffer, pDependencyInfo);
	}

	void cmdSetEvent(VkCommandBuffer commandBuffer, VkEvent event, const VkDependencyInfo* pDependencyInfo) const override
	{
		m_vk.cmdSetEvent2(commandBuffer, event, pDependencyInfo);
	}

	void cmdWaitEvents(VkCommandBuffer commandBuffer, deUint32 eventCount, const VkEvent* pEvents, const VkDependencyInfo* pDependencyInfo) const override
	{
		m_vk.cmdWaitEvents2(commandBuffer, eventCount, pEvents, pDependencyInfo);
	}

	void cmdResetEvent(VkCommandBuffer commandBuffer, VkEvent event, VkPipelineStageFlags2 flag) const override
	{
		m_vk.cmdResetEvent2(commandBuffer, event, flag);
	}

	VkResult queueSubmit(VkQueue queue, VkFence fence) override
	{
		return m_vk.queueSubmit2(queue, static_cast<deUint32>(m_submitInfo.size()), &m_submitInfo[0], fence);
	}

protected:

	std::vector<VkSubmitInfo2> m_submitInfo;
};

SynchronizationWrapperPtr getSynchronizationWrapper(SynchronizationType		type,
													const DeviceInterface&	vk,
													bool					usingTimelineSemaphores,
													deUint32				submitInfoCount)
{
	return (type == SynchronizationType::LEGACY)
		? SynchronizationWrapperPtr(new LegacySynchronizationWrapper(vk, usingTimelineSemaphores, submitInfoCount))
		: SynchronizationWrapperPtr(new Synchronization2Wrapper(vk, submitInfoCount));
}

void submitCommandsAndWait(SynchronizationWrapperPtr	synchronizationWrapper,
						   const DeviceInterface&		vk,
						   const VkDevice				device,
						   const VkQueue				queue,
						   const VkCommandBuffer		cmdBuffer)
{
	VkCommandBufferSubmitInfo commandBufferInfoCount = makeCommonCommandBufferSubmitInfo(cmdBuffer);

	synchronizationWrapper->addSubmitInfo(
		0u,										// deUint32								waitSemaphoreInfoCount
		DE_NULL,								// const VkSemaphoreSubmitInfo*			pWaitSemaphoreInfos
		1u,										// deUint32								commandBufferInfoCount
		&commandBufferInfoCount,				// const VkCommandBufferSubmitInfo*		pCommandBufferInfos
		0u,										// deUint32								signalSemaphoreInfoCount
		DE_NULL									// const VkSemaphoreSubmitInfo*			pSignalSemaphoreInfos
	);

	const Unique<VkFence> fence(createFence(vk, device));
	VK_CHECK(synchronizationWrapper->queueSubmit(queue, *fence));
	VK_CHECK(vk.waitForFences(device, 1u, &fence.get(), DE_TRUE, ~0ull));
}

void requireFeatures (const InstanceInterface& vki, const VkPhysicalDevice physDevice, const FeatureFlags flags)
{
	const VkPhysicalDeviceFeatures features = getPhysicalDeviceFeatures(vki, physDevice);

	if (((flags & FEATURE_TESSELLATION_SHADER) != 0) && !features.tessellationShader)
		throw tcu::NotSupportedError("Tessellation shader not supported");

	if (((flags & FEATURE_GEOMETRY_SHADER) != 0) && !features.geometryShader)
		throw tcu::NotSupportedError("Geometry shader not supported");

	if (((flags & FEATURE_SHADER_FLOAT_64) != 0) && !features.shaderFloat64)
		throw tcu::NotSupportedError("Double-precision floats not supported");

	if (((flags & FEATURE_VERTEX_PIPELINE_STORES_AND_ATOMICS) != 0) && !features.vertexPipelineStoresAndAtomics)
		throw tcu::NotSupportedError("SSBO and image writes not supported in vertex pipeline");

	if (((flags & FEATURE_FRAGMENT_STORES_AND_ATOMICS) != 0) && !features.fragmentStoresAndAtomics)
		throw tcu::NotSupportedError("SSBO and image writes not supported in fragment shader");

	if (((flags & FEATURE_SHADER_TESSELLATION_AND_GEOMETRY_POINT_SIZE) != 0) && !features.shaderTessellationAndGeometryPointSize)
		throw tcu::NotSupportedError("Tessellation and geometry shaders don't support PointSize built-in");
}

void requireStorageImageSupport(const InstanceInterface& vki, const VkPhysicalDevice physDevice, const VkFormat fmt)
{
	const VkFormatProperties p = getPhysicalDeviceFormatProperties(vki, physDevice, fmt);
	if ((p.optimalTilingFeatures & VK_FORMAT_FEATURE_STORAGE_IMAGE_BIT) == 0)
		throw tcu::NotSupportedError("Storage image format not supported");
}

std::string getResourceName (const ResourceDescription& resource)
{
	std::ostringstream str;

	if ((resource.type == RESOURCE_TYPE_BUFFER) ||
		(resource.type == RESOURCE_TYPE_INDEX_BUFFER))
	{
		str << "buffer_" << resource.size.x();
	}
	else if (resource.type == RESOURCE_TYPE_IMAGE)
	{
		str << "image_" << resource.size.x()
						<< (resource.size.y() > 0 ? "x" + de::toString(resource.size.y()) : "")
						<< (resource.size.z() > 0 ? "x" + de::toString(resource.size.z()) : "")
			<< "_" << de::toLower(getFormatName(resource.imageFormat)).substr(10);
	}
	else if (isIndirectBuffer(resource.type))
		str << "indirect_buffer";
	else
		DE_ASSERT(0);

	return str.str();
}

bool isIndirectBuffer (const ResourceType type)
{
	switch (type)
	{
		case RESOURCE_TYPE_INDIRECT_BUFFER_DRAW:
		case RESOURCE_TYPE_INDIRECT_BUFFER_DRAW_INDEXED:
		case RESOURCE_TYPE_INDIRECT_BUFFER_DISPATCH:
			return true;

		default:
			return false;
	}
}

VkCommandBufferSubmitInfo makeCommonCommandBufferSubmitInfo (const VkCommandBuffer cmdBuf)
{
	return
	{
		VK_STRUCTURE_TYPE_COMMAND_BUFFER_SUBMIT_INFO,		// VkStructureType		sType
		DE_NULL,											// const void*			pNext
		cmdBuf,												// VkCommandBuffer		commandBuffer
		0u													// uint32_t				deviceMask
	};
}

VkSemaphoreSubmitInfo makeCommonSemaphoreSubmitInfo(VkSemaphore semaphore, deUint64 value, VkPipelineStageFlags2 stageMask)
{
	return
	{
		VK_STRUCTURE_TYPE_SEMAPHORE_SUBMIT_INFO,		// VkStructureType				sType
		DE_NULL,										// const void*					pNext
		semaphore,										// VkSemaphore					semaphore
		value,											// deUint64						value
		stageMask,										// VkPipelineStageFlags2		stageMask
		0u												// deUint32						deviceIndex
	};
}

VkDependencyInfo makeCommonDependencyInfo(const VkMemoryBarrier2* pMemoryBarrier, const VkBufferMemoryBarrier2* pBufferMemoryBarrier, const VkImageMemoryBarrier2* pImageMemoryBarrier,
                                                                                   bool eventDependency)
{
	return
	{
		VK_STRUCTURE_TYPE_DEPENDENCY_INFO,				// VkStructureType					sType
		DE_NULL,											// const void*						pNext
		eventDependency ? (VkDependencyFlags)0u : (VkDependencyFlags)VK_DEPENDENCY_BY_REGION_BIT,	// VkDependencyFlags				dependencyFlags
		!!pMemoryBarrier,									// deUint32							memoryBarrierCount
		pMemoryBarrier,										// const VkMemoryBarrier2KHR*		pMemoryBarriers
		!!pBufferMemoryBarrier,								// deUint32							bufferMemoryBarrierCount
		pBufferMemoryBarrier,								// const VkBufferMemoryBarrier2KHR* pBufferMemoryBarriers
		!!pImageMemoryBarrier,								// deUint32							imageMemoryBarrierCount
		pImageMemoryBarrier									// const VkImageMemoryBarrier2KHR*	pImageMemoryBarriers
	};
}

PipelineCacheData::PipelineCacheData (void)
{
}

PipelineCacheData::~PipelineCacheData (void)
{
}

vk::Move<VkPipelineCache> PipelineCacheData::createPipelineCache (const vk::DeviceInterface& vk, const vk::VkDevice device, de::SharedPtr<vk::ResourceInterface> resourceInterface) const
{
#ifndef CTS_USES_VULKANSC
	DE_UNREF(resourceInterface);
#endif
	const de::ScopedLock						dataLock	(m_lock);
	const struct vk::VkPipelineCacheCreateInfo	params	=
	{
		vk::VK_STRUCTURE_TYPE_PIPELINE_CACHE_CREATE_INFO,
		DE_NULL,
#ifndef CTS_USES_VULKANSC
		(vk::VkPipelineCacheCreateFlags)0,
		(deUintptr)m_data.size(),
		(m_data.empty() ? DE_NULL : &m_data[0])
#else
		VK_PIPELINE_CACHE_CREATE_READ_ONLY_BIT |
			VK_PIPELINE_CACHE_CREATE_USE_APPLICATION_STORAGE_BIT,
		resourceInterface->getCacheDataSize(),	// deUintptr					initialDataSize;
		resourceInterface->getCacheData()		// const void*					pInitialData;
#endif // CTS_USES_VULKANSC
	};

	return vk::createPipelineCache(vk, device, &params);
}

void PipelineCacheData::setFromPipelineCache (const vk::DeviceInterface& vk, const vk::VkDevice device, const vk::VkPipelineCache pipelineCache)
{
	const de::ScopedLock		dataLock		(m_lock);

#ifndef CTS_USES_VULKANSC
	deUintptr					dataSize = 0;
	VK_CHECK(vk.getPipelineCacheData(device, pipelineCache, &dataSize, DE_NULL));

	m_data.resize(dataSize);

	if (dataSize > 0)
		VK_CHECK(vk.getPipelineCacheData(device, pipelineCache, &dataSize, &m_data[0]));
#else
	DE_UNREF(vk);
	DE_UNREF(device);
	DE_UNREF(pipelineCache);
#endif
}

} // synchronization
} // vkt<|MERGE_RESOLUTION|>--- conflicted
+++ resolved
@@ -442,12 +442,8 @@
 			VK_PIPELINE_STAGE_MESH_SHADER_BIT_NV,
 			VK_PIPELINE_STAGE_FRAGMENT_DENSITY_PROCESS_BIT_EXT,
 			VK_PIPELINE_STAGE_COMMAND_PREPROCESS_BIT_NV,
-<<<<<<< HEAD
 #endif // CTS_USES_VULKANSC
 			VK_PIPELINE_STAGE_NONE_KHR,
-=======
-			VK_PIPELINE_STAGE_NONE,
->>>>>>> 2d1377ec
 		};
 
 		if (stage > static_cast<deUint64>(std::numeric_limits<deUint32>::max()))
@@ -499,12 +495,8 @@
 			VK_ACCESS_FRAGMENT_DENSITY_MAP_READ_BIT_EXT,
 			VK_ACCESS_COMMAND_PREPROCESS_READ_BIT_NV,
 			VK_ACCESS_COMMAND_PREPROCESS_WRITE_BIT_NV,
-<<<<<<< HEAD
 #endif // CTS_USES_VULKANSC
 			VK_ACCESS_NONE_KHR,
-=======
-			VK_ACCESS_NONE,
->>>>>>> 2d1377ec
 		};
 
 		if (access > static_cast<deUint64>(std::numeric_limits<deUint32>::max()))
@@ -593,8 +585,13 @@
 	{
 		DE_ASSERT(pDependencyInfo);
 
+#ifndef CTS_USES_VULKANSC
 		VkPipelineStageFlags	srcStageMask				= VK_PIPELINE_STAGE_NONE;
 		VkPipelineStageFlags	dstStageMask				= VK_PIPELINE_STAGE_NONE;
+#else
+		VkPipelineStageFlags	srcStageMask				= VK_PIPELINE_STAGE_NONE_KHR;
+		VkPipelineStageFlags	dstStageMask				= VK_PIPELINE_STAGE_NONE_KHR;
+#endif // CTS_USES_VULKANSC
 		deUint32				memoryBarrierCount			= pDependencyInfo->memoryBarrierCount;
 		VkMemoryBarrier*		pMemoryBarriers				= DE_NULL;
 		deUint32				bufferMemoryBarrierCount	= pDependencyInfo->bufferMemoryBarrierCount;
@@ -703,7 +700,11 @@
 	{
 		DE_ASSERT(pDependencyInfo);
 
+#ifndef CTS_USES_VULKANSC
 		VkPipelineStageFlags2 srcStageMask = VK_PIPELINE_STAGE_2_TOP_OF_PIPE_BIT;
+#else
+		VkPipelineStageFlags2 srcStageMask = VK_PIPELINE_STAGE_2_TOP_OF_PIPE_BIT_KHR;
+#endif // CTS_USES_VULKANSC
 		if (pDependencyInfo->pMemoryBarriers)
 			srcStageMask = pDependencyInfo->pMemoryBarriers[0].srcStageMask;
 		if (pDependencyInfo->pBufferMemoryBarriers)
@@ -726,8 +727,13 @@
 	{
 		DE_ASSERT(pDependencyInfo);
 
+#ifndef CTS_USES_VULKANSC
 		VkPipelineStageFlags2				srcStageMask				= VK_PIPELINE_STAGE_2_TOP_OF_PIPE_BIT;
 		VkPipelineStageFlags2				dstStageMask				= VK_PIPELINE_STAGE_2_ALL_COMMANDS_BIT;
+#else
+		VkPipelineStageFlags2				srcStageMask				= VK_PIPELINE_STAGE_2_TOP_OF_PIPE_BIT_KHR;
+		VkPipelineStageFlags2				dstStageMask				= VK_PIPELINE_STAGE_2_ALL_COMMANDS_BIT_KHR;
+#endif // CTS_USES_VULKANSC
 		deUint32							memoryBarrierCount			= pDependencyInfo->memoryBarrierCount;
 		deUint32							bufferMemoryBarrierCount	= pDependencyInfo->bufferMemoryBarrierCount;
 		deUint32							imageMemoryBarrierCount		= pDependencyInfo->imageMemoryBarrierCount;
@@ -913,7 +919,11 @@
 		DE_UNREF(usingSignalTimelineSemaphore);
 
 		m_submitInfo.push_back(VkSubmitInfo2{
+#ifndef CTS_USES_VULKANSC
 			VK_STRUCTURE_TYPE_SUBMIT_INFO_2,			// VkStructureType						sType
+#else
+			VK_STRUCTURE_TYPE_SUBMIT_INFO_2_KHR,		// VkStructureType						sType
+#endif // CTS_USES_VULKANSC
 			DE_NULL,									// const void*							pNext
 			0u,											// VkSubmitFlags						flags
 			waitSemaphoreInfoCount,						// deUint32								waitSemaphoreInfoCount
@@ -927,27 +937,47 @@
 
 	void cmdPipelineBarrier(VkCommandBuffer commandBuffer, const VkDependencyInfo* pDependencyInfo) const override
 	{
+#ifndef CTS_USES_VULKANSC
 		m_vk.cmdPipelineBarrier2(commandBuffer, pDependencyInfo);
+#else
+		m_vk.cmdPipelineBarrier2KHR(commandBuffer, pDependencyInfo);
+#endif // CTS_USES_VULKANSC
 	}
 
 	void cmdSetEvent(VkCommandBuffer commandBuffer, VkEvent event, const VkDependencyInfo* pDependencyInfo) const override
 	{
+#ifndef CTS_USES_VULKANSC
 		m_vk.cmdSetEvent2(commandBuffer, event, pDependencyInfo);
+#else
+		m_vk.cmdSetEvent2KHR(commandBuffer, event, pDependencyInfo);
+#endif // CTS_USES_VULKANSC
 	}
 
 	void cmdWaitEvents(VkCommandBuffer commandBuffer, deUint32 eventCount, const VkEvent* pEvents, const VkDependencyInfo* pDependencyInfo) const override
 	{
+#ifndef CTS_USES_VULKANSC
 		m_vk.cmdWaitEvents2(commandBuffer, eventCount, pEvents, pDependencyInfo);
+#else
+		m_vk.cmdWaitEvents2KHR(commandBuffer, eventCount, pEvents, pDependencyInfo);
+#endif // CTS_USES_VULKANSC
 	}
 
 	void cmdResetEvent(VkCommandBuffer commandBuffer, VkEvent event, VkPipelineStageFlags2 flag) const override
 	{
+#ifndef CTS_USES_VULKANSC
 		m_vk.cmdResetEvent2(commandBuffer, event, flag);
+#else
+		m_vk.cmdResetEvent2KHR(commandBuffer, event, flag);
+#endif // CTS_USES_VULKANSC
 	}
 
 	VkResult queueSubmit(VkQueue queue, VkFence fence) override
 	{
+#ifndef CTS_USES_VULKANSC
 		return m_vk.queueSubmit2(queue, static_cast<deUint32>(m_submitInfo.size()), &m_submitInfo[0], fence);
+#else
+		return m_vk.queueSubmit2KHR(queue, static_cast<deUint32>(m_submitInfo.size()), &m_submitInfo[0], fence);
+#endif // CTS_USES_VULKANSC
 	}
 
 protected:
@@ -1059,7 +1089,11 @@
 {
 	return
 	{
+#ifndef CTS_USES_VULKANSC
 		VK_STRUCTURE_TYPE_COMMAND_BUFFER_SUBMIT_INFO,		// VkStructureType		sType
+#else
+		VK_STRUCTURE_TYPE_COMMAND_BUFFER_SUBMIT_INFO_KHR,	// VkStructureType		sType
+#endif // CTS_USES_VULKANSC
 		DE_NULL,											// const void*			pNext
 		cmdBuf,												// VkCommandBuffer		commandBuffer
 		0u													// uint32_t				deviceMask
@@ -1070,7 +1104,11 @@
 {
 	return
 	{
+#ifndef CTS_USES_VULKANSC
 		VK_STRUCTURE_TYPE_SEMAPHORE_SUBMIT_INFO,		// VkStructureType				sType
+#else
+		VK_STRUCTURE_TYPE_SEMAPHORE_SUBMIT_INFO_KHR,	// VkStructureType				sType
+#endif // CTS_USES_VULKANSC
 		DE_NULL,										// const void*					pNext
 		semaphore,										// VkSemaphore					semaphore
 		value,											// deUint64						value
@@ -1084,7 +1122,11 @@
 {
 	return
 	{
-		VK_STRUCTURE_TYPE_DEPENDENCY_INFO,				// VkStructureType					sType
+#ifndef CTS_USES_VULKANSC
+		VK_STRUCTURE_TYPE_DEPENDENCY_INFO,					// VkStructureType					sType
+#else
+		VK_STRUCTURE_TYPE_DEPENDENCY_INFO_KHR,				// VkStructureType					sType
+#endif // CTS_USES_VULKANSC
 		DE_NULL,											// const void*						pNext
 		eventDependency ? (VkDependencyFlags)0u : (VkDependencyFlags)VK_DEPENDENCY_BY_REGION_BIT,	// VkDependencyFlags				dependencyFlags
 		!!pMemoryBarrier,									// deUint32							memoryBarrierCount
