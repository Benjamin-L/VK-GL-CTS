/*------------------------------------------------------------------------
 * Vulkan Conformance Tests
 * ------------------------
 *
 * Copyright (c) 2019 Advanced Micro Devices, Inc.
 * Copyright (c) 2019 The Khronos Group Inc.
 *
 * Licensed under the Apache License, Version 2.0 (the "License");
 * you may not use this file except in compliance with the License.
 * You may obtain a copy of the License at
 *
 *      http://www.apache.org/licenses/LICENSE-2.0
 *
 * Unless required by applicable law or agreed to in writing, software
 * distributed under the License is distributed on an "AS IS" BASIS,
 * WITHOUT WARRANTIES OR CONDITIONS OF ANY KIND, either express or implied.
 * See the License for the specific language governing permissions and
 * limitations under the License.
 *
 *//*!
 * \file
 * \brief Tests for VK_AMD_shader_fragment_mask
 *//*--------------------------------------------------------------------*/

#include "vktPipelineMultisampleShaderFragmentMaskTests.hpp"
#include "vktPipelineMakeUtil.hpp"
#include "vktTestCase.hpp"
#include "vktTestCaseUtil.hpp"
#include "vktTestGroupUtil.hpp"

#include "vkCmdUtil.hpp"
#include "vkObjUtil.hpp"
#include "vkPlatform.hpp"
#include "vkMemUtil.hpp"
#include "vkQueryUtil.hpp"
#include "vkTypeUtil.hpp"
#include "vkRefUtil.hpp"
#include "vkBuilderUtil.hpp"
#include "vkPrograms.hpp"
#include "vkImageUtil.hpp"

#include "deUniquePtr.hpp"
#include "deSharedPtr.hpp"
#include "deRandom.hpp"

#include "tcuVector.hpp"
#include "tcuTestLog.hpp"
#include "tcuImageCompare.hpp"
#include "tcuTestLog.hpp"
#include "tcuTextureUtil.hpp"

#include <string>
#include <vector>

namespace vkt
{
namespace pipeline
{
namespace
{
using namespace vk;
using de::UniquePtr;
using de::MovePtr;
using de::SharedPtr;
using tcu::UVec2;
using tcu::UVec4;
using tcu::Vec2;
using tcu::Vec4;

typedef SharedPtr<Unique<VkImageView> >		ImageViewSp;

struct PositionColor
{
	tcu::Vec4	        position;
	VkClearColorValue	color;

	PositionColor (const tcu::Vec4& pos, const tcu::UVec4& col) : position(pos)
    {
        deMemcpy(color.uint32, col.getPtr(), sizeof(color.uint32));
    }

	PositionColor (const tcu::Vec4& pos, const tcu::Vec4&  col) : position(pos)
    {
        deMemcpy(color.float32, col.getPtr(), sizeof(color.float32));
    }

	PositionColor (const PositionColor& rhs)
		: position	(rhs.position)
        , color     (rhs.color)
	{
	}
};

//! Make a (unused) sampler.
Move<VkSampler> makeSampler (const DeviceInterface& vk, const VkDevice device)
{
	const VkSamplerCreateInfo samplerParams =
	{
		VK_STRUCTURE_TYPE_SAMPLER_CREATE_INFO,			// VkStructureType         sType;
		DE_NULL,										// const void*             pNext;
		(VkSamplerCreateFlags)0,						// VkSamplerCreateFlags    flags;
		VK_FILTER_NEAREST,								// VkFilter                magFilter;
		VK_FILTER_NEAREST,								// VkFilter                minFilter;
		VK_SAMPLER_MIPMAP_MODE_NEAREST,					// VkSamplerMipmapMode     mipmapMode;
		VK_SAMPLER_ADDRESS_MODE_CLAMP_TO_EDGE,			// VkSamplerAddressMode    addressModeU;
		VK_SAMPLER_ADDRESS_MODE_CLAMP_TO_EDGE,			// VkSamplerAddressMode    addressModeV;
		VK_SAMPLER_ADDRESS_MODE_CLAMP_TO_EDGE,			// VkSamplerAddressMode    addressModeW;
		0.0f,											// float                   mipLodBias;
		VK_FALSE,										// VkBool32                anisotropyEnable;
		1.0f,											// float                   maxAnisotropy;
		VK_FALSE,										// VkBool32                compareEnable;
		VK_COMPARE_OP_ALWAYS,							// VkCompareOp             compareOp;
		0.0f,											// float                   minLod;
		0.0f,											// float                   maxLod;
		VK_BORDER_COLOR_FLOAT_TRANSPARENT_BLACK,		// VkBorderColor           borderColor;
		VK_FALSE,										// VkBool32                unnormalizedCoordinates;
	};
	return createSampler(vk, device, &samplerParams);
}

Move<VkImage> makeImage (const DeviceInterface&			vk,
						 const VkDevice					device,
						 const VkFormat					format,
						 const UVec2&					size,
						 const deUint32					layers,
						 const VkSampleCountFlagBits	samples,
						 const VkImageUsageFlags		usage)
{
	const VkImageCreateInfo imageParams =
	{
		VK_STRUCTURE_TYPE_IMAGE_CREATE_INFO,			// VkStructureType			sType;
		DE_NULL,										// const void*				pNext;
		(VkImageCreateFlags)0,							// VkImageCreateFlags		flags;
		VK_IMAGE_TYPE_2D,								// VkImageType				imageType;
		format,											// VkFormat					format;
		makeExtent3D(size.x(), size.y(), 1),			// VkExtent3D				extent;
		1u,												// deUint32					mipLevels;
		layers,											// deUint32					arrayLayers;
		samples,										// VkSampleCountFlagBits	samples;
		VK_IMAGE_TILING_OPTIMAL,						// VkImageTiling			tiling;
		usage,											// VkImageUsageFlags		usage;
		VK_SHARING_MODE_EXCLUSIVE,						// VkSharingMode			sharingMode;
		0u,												// deUint32					queueFamilyIndexCount;
		DE_NULL,										// const deUint32*			pQueueFamilyIndices;
		VK_IMAGE_LAYOUT_UNDEFINED,						// VkImageLayout			initialLayout;
	};
	return createImage(vk, device, &imageParams);
}

std::vector<PositionColor> genShapes (const VkFormat colorFormat)
{
	std::vector<PositionColor> vertices;

	if (colorFormat == VK_FORMAT_R8G8B8A8_UNORM)
	{
		vertices.push_back(PositionColor(Vec4( 0.0f,  -0.75f, 0.0f, 1.0f), Vec4(0.5f, 0.5f, 0.5f, 1.0f)));
		vertices.push_back(PositionColor(Vec4(-0.75f,  0.75f, 0.0f, 1.0f), Vec4(1.0f, 0.5f, 0.5f, 1.0f)));
		vertices.push_back(PositionColor(Vec4( 0.75f,  0.65f, 0.0f, 1.0f), Vec4(0.0f, 0.5f, 1.0f, 1.0f)));
	}
	else
	{
		vertices.push_back(PositionColor(Vec4( 0.0f,  -0.75f, 0.0f, 1.0f), UVec4(0xabcdu, 0u, 0u, 0u)));
		vertices.push_back(PositionColor(Vec4(-0.75f,  0.75f, 0.0f, 1.0f), UVec4(0xbcdeu, 0u, 0u, 0u)));
		vertices.push_back(PositionColor(Vec4( 0.75f,  0.65f, 0.0f, 1.0f), UVec4(0xcdefu, 0u, 0u, 0u)));
	}

	return vertices;
}

//! Map color image format to a convenient format used in vertex attributes
VkFormat getVertexInputColorFormat (const VkFormat colorImageFormat)
{
	switch (tcu::getTextureChannelClass(mapVkFormat(colorImageFormat).type))
	{
		case tcu::TEXTURECHANNELCLASS_FLOATING_POINT:
		case tcu::TEXTURECHANNELCLASS_SIGNED_FIXED_POINT:
		case tcu::TEXTURECHANNELCLASS_UNSIGNED_FIXED_POINT:
			return VK_FORMAT_R32G32B32A32_SFLOAT;

		case tcu::TEXTURECHANNELCLASS_SIGNED_INTEGER:
			return VK_FORMAT_R32G32B32A32_SINT;

		case tcu::TEXTURECHANNELCLASS_UNSIGNED_INTEGER:
			return VK_FORMAT_R32G32B32A32_UINT;

		default:
			DE_ASSERT(0);
			return VK_FORMAT_UNDEFINED;
	}
}

enum SampleSource
{
	SAMPLE_SOURCE_IMAGE,			//!< texel fetch from an image
	SAMPLE_SOURCE_SUBPASS_INPUT,	//!< texel fetch from an input attachment
};

//! The parameters that define a test case
struct TestParams
{
	PipelineConstructionType	pipelineConstructionType;
	UVec2						renderSize;
	deUint32					numLayers;			//!< 1 or N for layered image
	SampleSource				sampleSource;		//!< source of texel fetch
	VkSampleCountFlagBits		numColorSamples;
	VkFormat					colorFormat;		//!< Color attachment format

	TestParams (void)
		: numLayers			()
		, sampleSource		(SAMPLE_SOURCE_IMAGE)
		, numColorSamples	()
		, colorFormat		()
	{
	}
};

void checkRequirements (Context& context, TestParams params)
{
	context.requireDeviceFunctionality("VK_AMD_shader_fragment_mask");

	// In the subpass input case we have to store fetch results into a buffer for subsequent verification in a compute shader.
	const bool requireFragmentStores = (params.sampleSource == SAMPLE_SOURCE_SUBPASS_INPUT);

	const VkPhysicalDeviceLimits& limits = context.getDeviceProperties().limits;

	if ((limits.framebufferColorSampleCounts & params.numColorSamples) == 0u)
		TCU_THROW(NotSupportedError, "framebufferColorSampleCounts: sample count not supported");

	if ((isIntFormat(params.colorFormat) || isUintFormat(params.colorFormat)))
	{
		if ((limits.sampledImageIntegerSampleCounts & params.numColorSamples) == 0u)
			TCU_THROW(NotSupportedError, "sampledImageIntegerSampleCounts: sample count not supported");
	}
	else
	{
		if ((limits.sampledImageColorSampleCounts & params.numColorSamples) == 0u)
			TCU_THROW(NotSupportedError, "sampledImageColorSampleCounts: sample count not supported");
	}

	if (requireFragmentStores)
	{
		if (!context.getDeviceFeatures().fragmentStoresAndAtomics)
			TCU_THROW(NotSupportedError, "fragmentStoresAndAtomics: feature not supported");
	}

	checkPipelineLibraryRequirements(context.getInstanceInterface(), context.getPhysicalDevice(), params.pipelineConstructionType);
}

//! Common data used by the test
struct WorkingData
{
	deUint32						numVertices;				//!< Number of vertices defined in the vertex buffer
	Move<VkBuffer>					vertexBuffer;
	MovePtr<Allocation>				vertexBufferAlloc;
	Move<VkImage>					colorImage;					//!< Color image
	MovePtr<Allocation>				colorImageAlloc;
	Move<VkImageView>				colorImageView;				//!< Color image view spanning all layers
	Move<VkBuffer>					colorBuffer;				//!< Buffer used to copy image data
	MovePtr<Allocation>				colorBufferAlloc;
	VkDeviceSize					colorBufferSize;
	Move<VkSampler>					defaultSampler;				//!< Unused sampler, we are using texel fetches

	WorkingData (void)
		: numVertices		()
		, colorBufferSize	()
	{
	}
};

void initPrograms (SourceCollections& programCollection, const TestParams params)
{
	std::string	colorType;					//!< color pixel type used by image functions
	std::string	colorBufferType;			//!< packed pixel type as stored in a ssbo
	std::string colorBufferPack;			//!< a cast or a function call when writing back color format to the ssbo
	std::string	colorFragInQualifier;		//!< fragment shader color input qualifier
	std::string samplerPrefix;				//!< u, i, or empty

	switch (params.colorFormat)
	{
		case VK_FORMAT_R8G8B8A8_UNORM:
			colorType				= "vec4";
			colorBufferType			= "uint";
			colorBufferPack			= "packUnorm4x8";
			break;

		case VK_FORMAT_R32_UINT:
			colorType				= "uint";
			colorBufferType			= "uint";
			colorBufferPack			= colorBufferType;
			colorFragInQualifier	= "flat";
			samplerPrefix			= "u";
			break;

		case VK_FORMAT_R32_SINT:
			colorType				= "int";
			colorBufferType			= "int";
			colorBufferPack			= colorBufferType;
			colorFragInQualifier	= "flat";
			samplerPrefix			= "i";
			break;

		default:
			DE_FATAL("initPrograms not handled for this color format");
			break;
	}

	// Vertex shader - position and color
	{
		std::ostringstream src;
		src << glu::getGLSLVersionDeclaration(glu::GLSL_VERSION_450) << "\n"
			<< "\n"
			<< "layout(location = 0) in  vec4 in_position;\n"
			<< "layout(location = 1) in  " << colorType << " in_color;\n"
			<< "layout(location = 0) out " << colorType << " o_color;\n"
			<< "\n"
			<< "out gl_PerVertex {\n"
			<< "    vec4 gl_Position;\n"
			<< "};\n"
			<< "\n"
			<< "void main(void)\n"
			<< "{\n"
			// Introduce a variance in geometry per instance index which maps to the image layer
			<< "    float a   = 0.25 * float(gl_InstanceIndex);\n"
			<< "    mat3 rm   = mat3( cos(a), sin(a), 0.0,\n"
			<< "                     -sin(a), cos(a), 0.0,\n"
			<< "                         0.0,    0.0, 1.0);\n"
			<< "    vec2 rpos = (rm * vec3(in_position.xy, 1.0)).xy;\n"
			<< "\n"
			<< "    gl_Position = vec4(rpos, in_position.zw);\n"
			<< "    o_color     = in_color;\n"
			<< "}\n";

		programCollection.glslSources.add("vert") << glu::VertexSource(src.str());
	}

	// Vertex shader - no vertex data, fill viewport with one primitive
	{
		std::ostringstream src;
		src << glu::getGLSLVersionDeclaration(glu::GLSL_VERSION_450) << "\n"
			<< "\n"
			<< "out gl_PerVertex {\n"
			<< "    vec4 gl_Position;\n"
			<< "};\n"
			<< "\n"
			<< "void main(void)\n"
			<< "{\n"
			// Specify an oversized triangle covering the whole viewport.
			<< "    switch (gl_VertexIndex)\n"
			<< "    {\n"
			<< "        case 0:\n"
			<< "            gl_Position = vec4(-1.0, -1.0, 0.0, 1.0);\n"
			<< "            break;\n"
			<< "        case 1:\n"
			<< "            gl_Position = vec4(-1.0,  3.0, 0.0, 1.0);\n"
			<< "            break;\n"
			<< "        case 2:\n"
			<< "            gl_Position = vec4( 3.0, -1.0, 0.0, 1.0);\n"
			<< "            break;\n"
			<< "    }\n"
			<< "}\n";

		programCollection.glslSources.add("vert_full") << glu::VertexSource(src.str());
	}

	// Fragment shader - output color from VS
	{
		std::ostringstream src;
		src << glu::getGLSLVersionDeclaration(glu::GLSL_VERSION_450) << "\n"
			<< "\n"
			<< "layout(location = 0) in " << colorFragInQualifier << " " << colorType << " in_color;\n"
			<< "layout(location = 0) out " << colorType << " o_color;\n"
			<< "\n"
			<< "void main(void)\n"
			<< "{\n"
			<< "    o_color = in_color;\n"
			<< "}\n";

		programCollection.glslSources.add("frag") << glu::FragmentSource(src.str());
	}

	// Fragment shader - FMASK fetch from an input attachment
	if (params.sampleSource == SAMPLE_SOURCE_SUBPASS_INPUT)
	{
		std::ostringstream src;
		src << glu::getGLSLVersionDeclaration(glu::GLSL_VERSION_450) << "\n"
			<< "#extension GL_AMD_shader_fragment_mask : enable\n"
			<< "\n"
			<< "layout(set = 0, binding = 0) uniform " << samplerPrefix << "sampler2DMS" << (params.numLayers > 1 ? "Array" : "") << " u_image;\n"
			<< "layout(set = 0, binding = 1, std430) writeonly buffer ColorOutput {\n"
			<< "    " << colorBufferType << " color[];\n"
			<< "} sb_out;\n"
			<< "layout(input_attachment_index = " << params.numLayers << ", set = 0, binding = 2) uniform " << samplerPrefix << "subpassInputMS" << " input_attach;\n"
			<< "\n"
			<< "void main(void)\n"
			<< "{\n"
			<< "    ivec2 p            = ivec2(gl_FragCoord.xy);\n"
			<< "    int   width        = " << params.renderSize.x() << ";\n"
			<< "    int   numSamples   = " << static_cast<deUint32>(params.numColorSamples) << ";\n"
			<< "    int   colorOutNdx  = numSamples * (p.x + width * p.y);\n"
			<< "\n"
			<< "    uint mask = fragmentMaskFetchAMD(input_attach);\n"
			<< "    for (int sampleNdx = 0; sampleNdx < numSamples; ++sampleNdx)\n"
			<< "    {\n"
			<< "        int fragNdx = int((mask >> (4 * sampleNdx)) & 0xf);\n"
			<< "        " << samplerPrefix << "vec4 color = fragmentFetchAMD(input_attach, fragNdx);\n"
			<< "        sb_out.color[colorOutNdx + sampleNdx] = " << colorBufferPack << "(color);\n"
			<< "    }\n"
			<< "}\n";

		programCollection.glslSources.add("frag_fmask_fetch") << glu::FragmentSource(src.str());
	}

	// Generate compute shaders
	const struct ComputeShaderParams
	{
		const char*		name;
		bool			isFmaskFetch;
		bool			enabled;
	} computeShaders[] =
	{
		// name					// FMASK?	// enabled?
		{ "comp_fetch",			false,		true,													},
		{ "comp_fmask_fetch",	true,		(params.sampleSource != SAMPLE_SOURCE_SUBPASS_INPUT)	},
	};

	for (const ComputeShaderParams* pShaderParams = computeShaders; pShaderParams != DE_ARRAY_END(computeShaders); ++pShaderParams)
	if (pShaderParams->enabled)
	{
		const std::string samplingPos = (params.numLayers == 1 ? "ivec2(gl_WorkGroupID.xy)"
															   : "ivec3(gl_WorkGroupID)");
		std::ostringstream src;
		src << glu::getGLSLVersionDeclaration(glu::GLSL_VERSION_450) << "\n"
			<< (pShaderParams->isFmaskFetch ? "#extension GL_AMD_shader_fragment_mask : enable\n" : "")
			<< "#define NUM_SAMPLES " << static_cast<deUint32>(params.numColorSamples) << "\n"
			<< "\n"
			<< "layout(local_size_x = NUM_SAMPLES) in;\n"	// one work group per pixel, each sample gets a local invocation
			<< "\n"
			<< "layout(set = 0, binding = 0) uniform " << samplerPrefix << "sampler2DMS" << (params.numLayers > 1 ? "Array" : "") << " u_image;\n"
			<< "layout(set = 0, binding = 1, std430) writeonly buffer ColorOutput {\n"
			<< "    " << colorBufferType << " color[];\n"
			<< "} sb_out;\n"
			<< "\n"
			<< "void main(void)\n"
			<< "{\n"
			<< "    int sampleNdx   = int(gl_LocalInvocationID.x);\n"
			<< "    int colorOutNdx = NUM_SAMPLES * int(gl_WorkGroupID.x +\n"
			<< "                                        gl_WorkGroupID.y * gl_NumWorkGroups.x +\n"
			<< "                                        gl_WorkGroupID.z * gl_NumWorkGroups.x * gl_NumWorkGroups.y);\n"
			<< "\n";
		if (pShaderParams->isFmaskFetch)
		{
			src << "    uint  mask    = fragmentMaskFetchAMD(u_image, " << samplingPos << ");\n"
				<< "    int   fragNdx = int((mask >> (4 * sampleNdx)) & 0xf);\n"
				<< "    " << samplerPrefix << "vec4 color = fragmentFetchAMD(u_image, " << samplingPos << ", fragNdx);\n"
				<< "    sb_out.color[colorOutNdx + sampleNdx] = " << colorBufferPack << "(color);\n";
		}
		else
		{
			src << "    " << samplerPrefix << "vec4 color = texelFetch(u_image, " << samplingPos << ", sampleNdx);\n"
				<< "    sb_out.color[colorOutNdx + sampleNdx] = " << colorBufferPack << "(color);\n";
		}
		src << "}\n";

		programCollection.glslSources.add(pShaderParams->name) << glu::ComputeSource(src.str());
	}
}

std::vector<VkClearValue> genClearValues (const VkFormat format, const deUint32 count)
{
	std::vector<VkClearValue>	clearValues;
	de::Random					rng (332);

	switch (format)
	{
		case VK_FORMAT_R8G8B8A8_UNORM:
			for (deUint32 i = 0u; i < count; ++i)
				clearValues.push_back(makeClearValueColorF32(rng.getFloat(), rng.getFloat(), rng.getFloat(), 1.0f));
			break;

		case VK_FORMAT_R32_UINT:
		case VK_FORMAT_R32_SINT:
			for (deUint32 i = 0u; i < count; ++i)
				clearValues.push_back(makeClearValueColorU32(rng.getUint32(), 0u, 0u, 0u));
			break;

		default:
			DE_FATAL("Clear color not defined for this format");
			break;
	}

	return clearValues;
}

//! For subpass load case draw and fetch must happen within the same render pass.
void drawAndSampleInputAttachment (Context& context, const TestParams& params, WorkingData& wd)
{
	DE_ASSERT(params.numLayers == 1u);	// subpass load with single-layer image

	const DeviceInterface&	vk		= context.getDeviceInterface();
	const VkDevice			device	= context.getDevice();

	Move<VkRenderPass>		renderPass;
	Move<VkFramebuffer>		framebuffer;

	// Create descriptor set
	const Unique<VkDescriptorSetLayout> descriptorSetLayout (DescriptorSetLayoutBuilder()
		.addSingleSamplerBinding(VK_DESCRIPTOR_TYPE_COMBINED_IMAGE_SAMPLER,	VK_SHADER_STAGE_FRAGMENT_BIT, &wd.defaultSampler.get())
		.addSingleBinding		(VK_DESCRIPTOR_TYPE_STORAGE_BUFFER,			VK_SHADER_STAGE_FRAGMENT_BIT)
		.addSingleBinding		(VK_DESCRIPTOR_TYPE_INPUT_ATTACHMENT,		VK_SHADER_STAGE_FRAGMENT_BIT)
		.build(vk, device));

	const Unique<VkDescriptorPool> descriptorPool (DescriptorPoolBuilder()
		.addType(VK_DESCRIPTOR_TYPE_COMBINED_IMAGE_SAMPLER)
		.addType(VK_DESCRIPTOR_TYPE_STORAGE_BUFFER)
		.addType(VK_DESCRIPTOR_TYPE_INPUT_ATTACHMENT)
		.build(vk, device, VK_DESCRIPTOR_POOL_CREATE_FREE_DESCRIPTOR_SET_BIT, 1u));

	const Unique<VkDescriptorSet> descriptorSet (makeDescriptorSet(vk, device, *descriptorPool, *descriptorSetLayout));

	{
		const VkDescriptorImageInfo		colorImageInfo	= makeDescriptorImageInfo(DE_NULL, *wd.colorImageView, VK_IMAGE_LAYOUT_SHADER_READ_ONLY_OPTIMAL);
		const VkDescriptorBufferInfo	bufferInfo		= makeDescriptorBufferInfo(*wd.colorBuffer, 0u, wd.colorBufferSize);

		DescriptorSetUpdateBuilder	builder;

		builder.writeSingle(*descriptorSet, DescriptorSetUpdateBuilder::Location::binding(0u), VK_DESCRIPTOR_TYPE_COMBINED_IMAGE_SAMPLER, &colorImageInfo);
		builder.writeSingle(*descriptorSet, DescriptorSetUpdateBuilder::Location::binding(1u), VK_DESCRIPTOR_TYPE_STORAGE_BUFFER,		 &bufferInfo);

		if (params.sampleSource == SAMPLE_SOURCE_SUBPASS_INPUT)
			builder.writeSingle(*descriptorSet, DescriptorSetUpdateBuilder::Location::binding(2u), VK_DESCRIPTOR_TYPE_INPUT_ATTACHMENT, &colorImageInfo);

		builder.update(vk, device);
	}

	// Create a render pass and a framebuffer
	{
		std::vector<VkSubpassDescription>		subpasses;
		std::vector<VkSubpassDependency>		subpassDependencies;
		std::vector<VkImageView>				attachments;
		std::vector<VkAttachmentDescription>	attachmentDescriptions;
		std::vector<VkAttachmentReference>		attachmentReferences;

		// Reserve capacity to avoid invalidating pointers to elements
		attachmentReferences.reserve(2);	// color image + input attachment

		// Create a MS draw subpass
		{
			attachments.push_back(*wd.colorImageView);

			attachmentDescriptions.push_back(makeAttachmentDescription(
				(VkAttachmentDescriptionFlags)0,								// VkAttachmentDescriptionFlags		flags;
				params.colorFormat,												// VkFormat							format;
				params.numColorSamples,											// VkSampleCountFlagBits			samples;
				VK_ATTACHMENT_LOAD_OP_CLEAR,									// VkAttachmentLoadOp				loadOp;
				VK_ATTACHMENT_STORE_OP_STORE,									// VkAttachmentStoreOp				storeOp;
				VK_ATTACHMENT_LOAD_OP_DONT_CARE,								// VkAttachmentLoadOp				stencilLoadOp;
				VK_ATTACHMENT_STORE_OP_DONT_CARE,								// VkAttachmentStoreOp				stencilStoreOp;
				VK_IMAGE_LAYOUT_UNDEFINED,										// VkImageLayout					initialLayout;
				VK_IMAGE_LAYOUT_SHADER_READ_ONLY_OPTIMAL						// VkImageLayout					finalLayout;
			));

			attachmentReferences.push_back(makeAttachmentReference(static_cast<deUint32>(attachmentReferences.size()),	VK_IMAGE_LAYOUT_COLOR_ATTACHMENT_OPTIMAL));
			const VkAttachmentReference* colorRef = &attachmentReferences.back();

			const VkSubpassDescription subpassDescription =
			{
				(VkSubpassDescriptionFlags)0,						// VkSubpassDescriptionFlags       flags;
				VK_PIPELINE_BIND_POINT_GRAPHICS,					// VkPipelineBindPoint             pipelineBindPoint;
				0u,													// uint32_t                        inputAttachmentCount;
				DE_NULL,											// const VkAttachmentReference*    pInputAttachments;
				1u,													// uint32_t                        colorAttachmentCount;
				colorRef,											// const VkAttachmentReference*    pColorAttachments;
				DE_NULL,											// const VkAttachmentReference*    pResolveAttachments;
				DE_NULL,											// const VkAttachmentReference*    pDepthStencilAttachment;
				0u,													// uint32_t                        preserveAttachmentCount;
				DE_NULL,											// const uint32_t*                 pPreserveAttachments;
			};

			subpasses.push_back(subpassDescription);
		}

		// Create a sampling subpass
		{
			attachmentReferences.push_back(makeAttachmentReference(0u, VK_IMAGE_LAYOUT_SHADER_READ_ONLY_OPTIMAL));
			const VkAttachmentReference* inputRef = &attachmentReferences.back();

			// No color attachment, side effects only
			VkSubpassDescription subpassDescription =
			{
				(VkSubpassDescriptionFlags)0,						// VkSubpassDescriptionFlags       flags;
				VK_PIPELINE_BIND_POINT_GRAPHICS,					// VkPipelineBindPoint             pipelineBindPoint;
				1u,													// uint32_t                        inputAttachmentCount;
				inputRef,											// const VkAttachmentReference*    pInputAttachments;
				0u,													// uint32_t                        colorAttachmentCount;
				DE_NULL,											// const VkAttachmentReference*    pColorAttachments;
				DE_NULL,											// const VkAttachmentReference*    pResolveAttachments;
				DE_NULL,											// const VkAttachmentReference*    pDepthStencilAttachment;
				0u,													// uint32_t                        preserveAttachmentCount;
				DE_NULL,											// const uint32_t*                 pPreserveAttachments;
			};

			subpasses.push_back(subpassDescription);
		}

		// Serialize the subpasses
		{
			const VkAccessFlags	dstAccessMask = VK_ACCESS_COLOR_ATTACHMENT_READ_BIT
											  | VK_ACCESS_INPUT_ATTACHMENT_READ_BIT
											  | VK_ACCESS_SHADER_WRITE_BIT;
			const VkSubpassDependency	dependency	=
			{
				0u,																							// uint32_t                srcSubpass;
				1u,																							// uint32_t                dstSubpass;
				VK_PIPELINE_STAGE_FRAGMENT_SHADER_BIT | VK_PIPELINE_STAGE_COLOR_ATTACHMENT_OUTPUT_BIT,		// VkPipelineStageFlags    srcStageMask;
				VK_PIPELINE_STAGE_FRAGMENT_SHADER_BIT,														// VkPipelineStageFlags    dstStageMask;
				VK_ACCESS_COLOR_ATTACHMENT_WRITE_BIT,														// VkAccessFlags           srcAccessMask;
				dstAccessMask,																				// VkAccessFlags           dstAccessMask;
				VK_DEPENDENCY_BY_REGION_BIT,																// VkDependencyFlags       dependencyFlags;
			};
			subpassDependencies.push_back(dependency);
		}

		VkRenderPassCreateInfo renderPassInfo =
		{
			VK_STRUCTURE_TYPE_RENDER_PASS_CREATE_INFO,				// VkStructureType					sType;
			DE_NULL,												// const void*						pNext;
			(VkRenderPassCreateFlags)0,								// VkRenderPassCreateFlags			flags;
			static_cast<deUint32>(attachmentDescriptions.size()),	// deUint32							attachmentCount;
			dataOrNullPtr(attachmentDescriptions),					// const VkAttachmentDescription*	pAttachments;
			static_cast<deUint32>(subpasses.size()),				// deUint32							subpassCount;
			dataOrNullPtr(subpasses),								// const VkSubpassDescription*		pSubpasses;
			static_cast<deUint32>(subpassDependencies.size()),		// deUint32							dependencyCount;
			dataOrNullPtr(subpassDependencies),						// const VkSubpassDependency*		pDependencies;
		};

		renderPass  = createRenderPass(vk, device, &renderPassInfo);
		framebuffer = makeFramebuffer (vk, device, *renderPass, static_cast<deUint32>(attachments.size()), dataOrNullPtr(attachments), params.renderSize.x(), params.renderSize.y());
	}

	const std::vector<VkViewport>	viewports	{ makeViewport(params.renderSize) };
	const std::vector<VkRect2D>		scissors	{ makeRect2D(params.renderSize) };

	VkPipelineMultisampleStateCreateInfo multisampleStateInfo
	{
		VK_STRUCTURE_TYPE_PIPELINE_MULTISAMPLE_STATE_CREATE_INFO,		// VkStructureType							sType;
		DE_NULL,														// const void*								pNext;
		(VkPipelineMultisampleStateCreateFlags)0,						// VkPipelineMultisampleStateCreateFlags	flags;
		params.numColorSamples,											// VkSampleCountFlagBits					rasterizationSamples;
		VK_FALSE,														// VkBool32									sampleShadingEnable;
		1.0f,															// float									minSampleShading;
		DE_NULL,														// const VkSampleMask*						pSampleMask;
		VK_FALSE,														// VkBool32									alphaToCoverageEnable;
		VK_FALSE														// VkBool32									alphaToOneEnable;
	};

	const VkPipelineColorBlendAttachmentState defaultBlendAttachmentState
	{
		VK_FALSE,														// VkBool32					blendEnable;
		VK_BLEND_FACTOR_ONE,											// VkBlendFactor			srcColorBlendFactor;
		VK_BLEND_FACTOR_ZERO,											// VkBlendFactor			dstColorBlendFactor;
		VK_BLEND_OP_ADD,												// VkBlendOp				colorBlendOp;
		VK_BLEND_FACTOR_ONE,											// VkBlendFactor			srcAlphaBlendFactor;
		VK_BLEND_FACTOR_ZERO,											// VkBlendFactor			dstAlphaBlendFactor;
		VK_BLEND_OP_ADD,												// VkBlendOp				alphaBlendOp;
		0xf,															// VkColorComponentFlags	colorWriteMask;
	};

	VkPipelineColorBlendStateCreateInfo colorBlendStateInfo
	{
		VK_STRUCTURE_TYPE_PIPELINE_COLOR_BLEND_STATE_CREATE_INFO,		// VkStructureType								sType;
		DE_NULL,														// const void*									pNext;
		(VkPipelineColorBlendStateCreateFlags)0,						// VkPipelineColorBlendStateCreateFlags			flags;
		VK_FALSE,														// VkBool32										logicOpEnable;
		VK_LOGIC_OP_COPY,												// VkLogicOp									logicOp;
		1u,																// deUint32										attachmentCount;
		&defaultBlendAttachmentState,									// const VkPipelineColorBlendAttachmentState*	pAttachments;
		{ 0.0f, 0.0f, 0.0f, 0.0f },										// float										blendConstants[4];
	};

	const Unique<VkShaderModule>	vertexModuleDraw	(createShaderModule(vk, device, context.getBinaryCollection().get("vert"), 0u));
	const Unique<VkShaderModule>	fragmentModuleDraw	(createShaderModule(vk, device, context.getBinaryCollection().get("frag"), 0u));

	// Create pipelines for MS draw
	const Unique<VkPipelineLayout>	pipelineLayout		(makePipelineLayout(vk, device, *descriptorSetLayout));
	GraphicsPipelineWrapper			pipelineDraw		(vk, device, params.pipelineConstructionType);
	{
		// Vertex attributes: position and color
		VkVertexInputBindingDescription					vertexInputBindingDescriptions = makeVertexInputBindingDescription(0u, sizeof(PositionColor), VK_VERTEX_INPUT_RATE_VERTEX);
		std::vector<VkVertexInputAttributeDescription>	vertexInputAttributeDescriptions
		{
			makeVertexInputAttributeDescription(0u, 0u, VK_FORMAT_R32G32B32A32_SFLOAT, 0u),
			makeVertexInputAttributeDescription(1u, 0u, getVertexInputColorFormat(params.colorFormat), sizeof(Vec4))
		};

		const VkPipelineVertexInputStateCreateInfo vertexInputStateInfo
		{
			VK_STRUCTURE_TYPE_PIPELINE_VERTEX_INPUT_STATE_CREATE_INFO,		// VkStructureType							sType;
			DE_NULL,														// const void*								pNext;
			(VkPipelineVertexInputStateCreateFlags)0,						// VkPipelineVertexInputStateCreateFlags	flags;
			1u,																// uint32_t									vertexBindingDescriptionCount;
			&vertexInputBindingDescriptions,								// const VkVertexInputBindingDescription*	pVertexBindingDescriptions;
			static_cast<deUint32>(vertexInputAttributeDescriptions.size()),	// uint32_t									vertexAttributeDescriptionCount;
			vertexInputAttributeDescriptions.data(),						// const VkVertexInputAttributeDescription*	pVertexAttributeDescriptions;
		};

		pipelineDraw.setDefaultRasterizationState()
					.setDefaultDepthStencilState()
					.setupVertexInputStete(&vertexInputStateInfo)
					.setupPreRasterizationShaderState(viewports,
									scissors,
									*pipelineLayout,
									*renderPass,
									0u,
									*vertexModuleDraw)
					.setupFragmentShaderState(*pipelineLayout, *renderPass, 0u, *fragmentModuleDraw, DE_NULL, &multisampleStateInfo)
					.setupFragmentOutputState(*renderPass, 0u, &colorBlendStateInfo, &multisampleStateInfo)
<<<<<<< HEAD
=======
					.setMonolithicPipelineLayout(*pipelineLayout)
>>>>>>> b82b4024
					.buildPipeline();
	}

	// Sampling pass is single-sampled, output to storage buffer
	const Unique<VkShaderModule>	vertexModuleSample		(createShaderModule(vk, device, context.getBinaryCollection().get("vert_full"), 0u));
	const Unique<VkShaderModule>	fragmentModuleSample	(createShaderModule(vk, device, context.getBinaryCollection().get("frag_fmask_fetch"), 0u));

	// Sampling pipeline
	GraphicsPipelineWrapper pipelineSample(vk, device, params.pipelineConstructionType);
	{
		VkPipelineVertexInputStateCreateInfo vertexInputStateInfo;
		deMemset(&vertexInputStateInfo, 0, sizeof(vertexInputStateInfo));
		vertexInputStateInfo.sType = VK_STRUCTURE_TYPE_PIPELINE_VERTEX_INPUT_STATE_CREATE_INFO;

		multisampleStateInfo.rasterizationSamples	= VK_SAMPLE_COUNT_1_BIT;
		colorBlendStateInfo.attachmentCount			= 0u;

		pipelineSample.setDefaultRasterizationState()
					  .setDefaultDepthStencilState()
					  .setupVertexInputStete(&vertexInputStateInfo)
					  .setupPreRasterizationShaderState(viewports,
									scissors,
									*pipelineLayout,
									*renderPass,
									1u,
									*vertexModuleSample)
					  .setupFragmentShaderState(*pipelineLayout, *renderPass, 1u, *fragmentModuleSample, DE_NULL, &multisampleStateInfo)
					  .setupFragmentOutputState(*renderPass, 1u, &colorBlendStateInfo, &multisampleStateInfo)
<<<<<<< HEAD
=======
					  .setMonolithicPipelineLayout(*pipelineLayout)
>>>>>>> b82b4024
					  .buildPipeline();
	}

	const Unique<VkCommandPool>		cmdPool		(createCommandPool(vk, device, VK_COMMAND_POOL_CREATE_RESET_COMMAND_BUFFER_BIT, context.getUniversalQueueFamilyIndex()));
	const Unique<VkCommandBuffer>	cmdBuffer	(makeCommandBuffer(vk, device, *cmdPool));

	beginCommandBuffer(vk, *cmdBuffer);

	{
		// Generate clear values
		std::vector<VkClearValue> clearValues = genClearValues(params.colorFormat, params.numLayers);

		const VkRect2D renderArea =
		{
			{ 0u, 0u },
			{ params.renderSize.x(), params.renderSize.y() }
		};

		const VkRenderPassBeginInfo renderPassBeginInfo =
		{
			VK_STRUCTURE_TYPE_RENDER_PASS_BEGIN_INFO,			// VkStructureType         sType;
			DE_NULL,											// const void*             pNext;
			*renderPass,										// VkRenderPass            renderPass;
			*framebuffer,										// VkFramebuffer           framebuffer;
			renderArea,											// VkRect2D                renderArea;
			static_cast<deUint32>(clearValues.size()),			// uint32_t                clearValueCount;
			dataOrNullPtr(clearValues),							// const VkClearValue*     pClearValues;
		};
		vk.cmdBeginRenderPass(*cmdBuffer, &renderPassBeginInfo, VK_SUBPASS_CONTENTS_INLINE);
	}

	vk.cmdBindDescriptorSets(*cmdBuffer, VK_PIPELINE_BIND_POINT_GRAPHICS, *pipelineLayout, 0u, 1u, &descriptorSet.get(), 0u, DE_NULL);

	{
		const VkDeviceSize vertexBufferOffset = 0ull;
		vk.cmdBindVertexBuffers(*cmdBuffer, 0u, 1u, &wd.vertexBuffer.get(), &vertexBufferOffset);
	}

	vk.cmdBindPipeline(*cmdBuffer, VK_PIPELINE_BIND_POINT_GRAPHICS, pipelineDraw.getPipeline());
	vk.cmdDraw(*cmdBuffer, wd.numVertices, 1u, 0u, 0u);

	vk.cmdNextSubpass(*cmdBuffer, VK_SUBPASS_CONTENTS_INLINE);

	vk.cmdBindPipeline(*cmdBuffer, VK_PIPELINE_BIND_POINT_GRAPHICS, pipelineSample.getPipeline());
	vk.cmdDraw(*cmdBuffer, 3u, 1u, 0u, 0u);	// fill the framebuffer, geometry defined in the VS

	vk.cmdEndRenderPass(*cmdBuffer);

	// Buffer write barrier
	{
		const VkBufferMemoryBarrier barrier =
		{
			VK_STRUCTURE_TYPE_BUFFER_MEMORY_BARRIER,		// VkStructureType    sType;
			DE_NULL,										// const void*        pNext;
			VK_ACCESS_SHADER_WRITE_BIT,						// VkAccessFlags      srcAccessMask;
			VK_ACCESS_HOST_READ_BIT,						// VkAccessFlags      dstAccessMask;
			VK_QUEUE_FAMILY_IGNORED,						// uint32_t           srcQueueFamilyIndex;
			VK_QUEUE_FAMILY_IGNORED,						// uint32_t           dstQueueFamilyIndex;
			*wd.colorBuffer,								// VkBuffer           buffer;
			0ull,											// VkDeviceSize       offset;
			VK_WHOLE_SIZE,									// VkDeviceSize       size;
		};

		vk.cmdPipelineBarrier(*cmdBuffer, VK_PIPELINE_STAGE_FRAGMENT_SHADER_BIT, VK_PIPELINE_STAGE_HOST_BIT, (VkDependencyFlags)0, 0u, DE_NULL, 1u, &barrier, DE_NULL, 0u);
	}

	VK_CHECK(vk.endCommandBuffer(*cmdBuffer));
	submitCommandsAndWait(vk, device, context.getUniversalQueue(), *cmdBuffer);

	invalidateMappedMemoryRange(vk, device, wd.colorBufferAlloc->getMemory(), wd.colorBufferAlloc->getOffset(), VK_WHOLE_SIZE);
}

//! Only draw a multisampled image
void draw (Context& context, const TestParams& params, WorkingData& wd)
{
	const DeviceInterface&	vk		= context.getDeviceInterface();
	const VkDevice			device	= context.getDevice();

	std::vector<ImageViewSp>	imageViews;
	Move<VkRenderPass>			renderPass;
	Move<VkFramebuffer>			framebuffer;

	// Create color attachments
	for (deUint32 layerNdx = 0u; layerNdx < params.numLayers; ++layerNdx)
	{
		imageViews.push_back(ImageViewSp(new Unique<VkImageView>(
			makeImageView(vk, device, *wd.colorImage, VK_IMAGE_VIEW_TYPE_2D, params.colorFormat, makeImageSubresourceRange(VK_IMAGE_ASPECT_COLOR_BIT, 0u, 1u, layerNdx, 1u)))));
	}

	// Create a render pass and a framebuffer
	{
		std::vector<VkSubpassDescription>		subpasses;
		std::vector<VkImageView>				attachments;
		std::vector<VkAttachmentDescription>	attachmentDescriptions;
		std::vector<VkAttachmentReference>		attachmentReferences;

		// Reserve capacity to avoid invalidating pointers to elements
		attachmentReferences.reserve(params.numLayers);

		// Create MS draw subpasses
		for (deUint32 layerNdx = 0u; layerNdx < params.numLayers; ++layerNdx)
		{
			attachments.push_back(**imageViews[layerNdx]);

			attachmentDescriptions.push_back(makeAttachmentDescription(
				(VkAttachmentDescriptionFlags)0,								// VkAttachmentDescriptionFlags		flags;
				params.colorFormat,												// VkFormat							format;
				params.numColorSamples,											// VkSampleCountFlagBits			samples;
				VK_ATTACHMENT_LOAD_OP_CLEAR,									// VkAttachmentLoadOp				loadOp;
				VK_ATTACHMENT_STORE_OP_STORE,									// VkAttachmentStoreOp				storeOp;
				VK_ATTACHMENT_LOAD_OP_DONT_CARE,								// VkAttachmentLoadOp				stencilLoadOp;
				VK_ATTACHMENT_STORE_OP_DONT_CARE,								// VkAttachmentStoreOp				stencilStoreOp;
				VK_IMAGE_LAYOUT_UNDEFINED,										// VkImageLayout					initialLayout;
				VK_IMAGE_LAYOUT_SHADER_READ_ONLY_OPTIMAL						// VkImageLayout					finalLayout;
			));

			attachmentReferences.push_back(makeAttachmentReference(static_cast<deUint32>(attachmentReferences.size()),	VK_IMAGE_LAYOUT_COLOR_ATTACHMENT_OPTIMAL));
			const VkAttachmentReference* colorRef = &attachmentReferences.back();

			const VkSubpassDescription subpassDescription =
			{
				(VkSubpassDescriptionFlags)0,						// VkSubpassDescriptionFlags       flags;
				VK_PIPELINE_BIND_POINT_GRAPHICS,					// VkPipelineBindPoint             pipelineBindPoint;
				0u,													// uint32_t                        inputAttachmentCount;
				DE_NULL,											// const VkAttachmentReference*    pInputAttachments;
				1u,													// uint32_t                        colorAttachmentCount;
				colorRef,											// const VkAttachmentReference*    pColorAttachments;
				DE_NULL,											// const VkAttachmentReference*    pResolveAttachments;
				DE_NULL,											// const VkAttachmentReference*    pDepthStencilAttachment;
				0u,													// uint32_t                        preserveAttachmentCount;
				DE_NULL,											// const uint32_t*                 pPreserveAttachments;
			};

			subpasses.push_back(subpassDescription);
		}

		// All MS image drawing subpasses are independent
		VkRenderPassCreateInfo renderPassInfo =
		{
			VK_STRUCTURE_TYPE_RENDER_PASS_CREATE_INFO,				// VkStructureType					sType;
			DE_NULL,												// const void*						pNext;
			(VkRenderPassCreateFlags)0,								// VkRenderPassCreateFlags			flags;
			static_cast<deUint32>(attachmentDescriptions.size()),	// deUint32							attachmentCount;
			dataOrNullPtr(attachmentDescriptions),					// const VkAttachmentDescription*	pAttachments;
			static_cast<deUint32>(subpasses.size()),				// deUint32							subpassCount;
			dataOrNullPtr(subpasses),								// const VkSubpassDescription*		pSubpasses;
			0u,														// deUint32							dependencyCount;
			DE_NULL,												// const VkSubpassDependency*		pDependencies;
		};

		renderPass  = createRenderPass(vk, device, &renderPassInfo);
		framebuffer = makeFramebuffer (vk, device, *renderPass, static_cast<deUint32>(attachments.size()), dataOrNullPtr(attachments), params.renderSize.x(), params.renderSize.y());
	}

	const Unique<VkPipelineLayout>			pipelineLayout		(makePipelineLayout(vk, device));
	const Unique<VkShaderModule>			vertexModuleDraw	(createShaderModule(vk, device, context.getBinaryCollection().get("vert"), 0u));
	const Unique<VkShaderModule>			fragmentModuleDraw	(createShaderModule(vk, device, context.getBinaryCollection().get("frag"), 0u));

	// Vertex attributes: position and color
	VkVertexInputBindingDescription					vertexInputBindingDescriptions = makeVertexInputBindingDescription(0u, sizeof(PositionColor), VK_VERTEX_INPUT_RATE_VERTEX);
	std::vector<VkVertexInputAttributeDescription>	vertexInputAttributeDescriptions
	{
		makeVertexInputAttributeDescription(0u, 0u, VK_FORMAT_R32G32B32A32_SFLOAT, 0u),
		makeVertexInputAttributeDescription(1u, 0u, getVertexInputColorFormat(params.colorFormat), sizeof(Vec4))
	};

	const VkPipelineVertexInputStateCreateInfo vertexInputStateInfo
	{
		VK_STRUCTURE_TYPE_PIPELINE_VERTEX_INPUT_STATE_CREATE_INFO,		// VkStructureType								sType;
		DE_NULL,														// const void*									pNext;
		(VkPipelineVertexInputStateCreateFlags)0,						// VkPipelineVertexInputStateCreateFlags		flags;
		1u,																// uint32_t										vertexBindingDescriptionCount;
		&vertexInputBindingDescriptions,								// const VkVertexInputBindingDescription*		pVertexBindingDescriptions;
		static_cast<deUint32>(vertexInputAttributeDescriptions.size()),	// uint32_t										vertexAttributeDescriptionCount;
		vertexInputAttributeDescriptions.data(),						// const VkVertexInputAttributeDescription*		pVertexAttributeDescriptions;
	};

	const std::vector<VkViewport>	viewports	{ makeViewport(params.renderSize) };
	const std::vector<VkRect2D>		scissors	{ makeRect2D(params.renderSize) };

	const VkPipelineMultisampleStateCreateInfo multisampleStateInfo
	{
		VK_STRUCTURE_TYPE_PIPELINE_MULTISAMPLE_STATE_CREATE_INFO,		// VkStructureType								sType;
		DE_NULL,														// const void*									pNext;
		(VkPipelineMultisampleStateCreateFlags)0,						// VkPipelineMultisampleStateCreateFlags		flags;
		params.numColorSamples,											// VkSampleCountFlagBits						rasterizationSamples;
		VK_FALSE,														// VkBool32										sampleShadingEnable;
		1.0f,															// float										minSampleShading;
		DE_NULL,														// const VkSampleMask*							pSampleMask;
		VK_FALSE,														// VkBool32										alphaToCoverageEnable;
		VK_FALSE														// VkBool32										alphaToOneEnable;
	};

	const VkPipelineColorBlendAttachmentState defaultBlendAttachmentState
	{
		VK_FALSE,														// VkBool32										blendEnable;
		VK_BLEND_FACTOR_ONE,											// VkBlendFactor								srcColorBlendFactor;
		VK_BLEND_FACTOR_ZERO,											// VkBlendFactor								dstColorBlendFactor;
		VK_BLEND_OP_ADD,												// VkBlendOp									colorBlendOp;
		VK_BLEND_FACTOR_ONE,											// VkBlendFactor								srcAlphaBlendFactor;
		VK_BLEND_FACTOR_ZERO,											// VkBlendFactor								dstAlphaBlendFactor;
		VK_BLEND_OP_ADD,												// VkBlendOp									alphaBlendOp;
		0xf,															// VkColorComponentFlags						colorWriteMask;
	};

	VkPipelineColorBlendStateCreateInfo colorBlendStateInfo
	{
		VK_STRUCTURE_TYPE_PIPELINE_COLOR_BLEND_STATE_CREATE_INFO,		// VkStructureType								sType;
		DE_NULL,														// const void*									pNext;
		(VkPipelineColorBlendStateCreateFlags)0,						// VkPipelineColorBlendStateCreateFlags			flags;
		VK_FALSE,														// VkBool32										logicOpEnable;
		VK_LOGIC_OP_COPY,												// VkLogicOp									logicOp;
		1u,																// deUint32										attachmentCount;
		&defaultBlendAttachmentState,									// const VkPipelineColorBlendAttachmentState*	pAttachments;
		{ 0.0f, 0.0f, 0.0f, 0.0f },										// float										blendConstants[4];
	};

	// Create pipelines for MS draw
	std::vector<GraphicsPipelineWrapper> pipelines;
	pipelines.reserve(params.numLayers);
	for (deUint32 layerNdx = 0u; layerNdx < params.numLayers; ++layerNdx)
	{
		pipelines.emplace_back(vk, device, params.pipelineConstructionType);
		pipelines.back().setDefaultRasterizationState()
						.setDefaultColorBlendState()
						.setDefaultDepthStencilState()
						.setupVertexInputStete(&vertexInputStateInfo)
						.setupPreRasterizationShaderState(viewports,
												scissors,
												*pipelineLayout,
												*renderPass,
												layerNdx,
												*vertexModuleDraw)
						.setupFragmentShaderState(*pipelineLayout, *renderPass, layerNdx, *fragmentModuleDraw, DE_NULL, &multisampleStateInfo)
						.setupFragmentOutputState(*renderPass, layerNdx, &colorBlendStateInfo, &multisampleStateInfo)
<<<<<<< HEAD
=======
						.setMonolithicPipelineLayout(*pipelineLayout)
>>>>>>> b82b4024
						.buildPipeline();
	}

	const Unique<VkCommandPool>		cmdPool		(createCommandPool(vk, device, VK_COMMAND_POOL_CREATE_RESET_COMMAND_BUFFER_BIT, context.getUniversalQueueFamilyIndex()));
	const Unique<VkCommandBuffer>	cmdBuffer	(makeCommandBuffer(vk, device, *cmdPool));

	beginCommandBuffer(vk, *cmdBuffer);

	{
		// Generate clear values
		std::vector<VkClearValue> clearValues = genClearValues(params.colorFormat, params.numLayers);

		const VkRect2D renderArea =
		{
			{ 0u, 0u },
			{ params.renderSize.x(), params.renderSize.y() }
		};

		const VkRenderPassBeginInfo renderPassBeginInfo =
		{
			VK_STRUCTURE_TYPE_RENDER_PASS_BEGIN_INFO,			// VkStructureType         sType;
			DE_NULL,											// const void*             pNext;
			*renderPass,										// VkRenderPass            renderPass;
			*framebuffer,										// VkFramebuffer           framebuffer;
			renderArea,											// VkRect2D                renderArea;
			static_cast<deUint32>(clearValues.size()),			// uint32_t                clearValueCount;
			dataOrNullPtr(clearValues),							// const VkClearValue*     pClearValues;
		};
		vk.cmdBeginRenderPass(*cmdBuffer, &renderPassBeginInfo, VK_SUBPASS_CONTENTS_INLINE);
	}

	{
		const VkDeviceSize vertexBufferOffset = 0ull;
		vk.cmdBindVertexBuffers(*cmdBuffer, 0u, 1u, &wd.vertexBuffer.get(), &vertexBufferOffset);
	}

	for (deUint32 layerNdx = 0u; layerNdx < params.numLayers; ++layerNdx)
	{
		if (layerNdx != 0u)
			vk.cmdNextSubpass(*cmdBuffer, VK_SUBPASS_CONTENTS_INLINE);

		vk.cmdBindPipeline(*cmdBuffer, VK_PIPELINE_BIND_POINT_GRAPHICS, pipelines[layerNdx].getPipeline());
		vk.cmdDraw(*cmdBuffer, wd.numVertices, 1u, 0u, layerNdx);	// pass instance index to slightly change geometry per layer
	}

	vk.cmdEndRenderPass(*cmdBuffer);

	VK_CHECK(vk.endCommandBuffer(*cmdBuffer));
	submitCommandsAndWait(vk, device, context.getUniversalQueue(), *cmdBuffer);
}

//! Sample from an image in a compute shader, storing the result in a color buffer
void dispatchSampleImage (Context& context, const TestParams& params, WorkingData& wd, const std::string& shaderName)
{
	const DeviceInterface&	vk		= context.getDeviceInterface();
	const VkDevice			device	= context.getDevice();

	// Create descriptor set

	const Unique<VkDescriptorSetLayout> descriptorSetLayout(
		DescriptorSetLayoutBuilder()
		.addSingleSamplerBinding(VK_DESCRIPTOR_TYPE_COMBINED_IMAGE_SAMPLER,	VK_SHADER_STAGE_COMPUTE_BIT, &wd.defaultSampler.get())
		.addSingleBinding		(VK_DESCRIPTOR_TYPE_STORAGE_BUFFER,			VK_SHADER_STAGE_COMPUTE_BIT)
		.build(vk, device));

	const Unique<VkDescriptorPool> descriptorPool(
		DescriptorPoolBuilder()
		.addType(VK_DESCRIPTOR_TYPE_COMBINED_IMAGE_SAMPLER)
		.addType(VK_DESCRIPTOR_TYPE_STORAGE_BUFFER)
		.build(vk, device, VK_DESCRIPTOR_POOL_CREATE_FREE_DESCRIPTOR_SET_BIT, 1u));

	const Unique<VkDescriptorSet> descriptorSet(makeDescriptorSet(vk, device, *descriptorPool, *descriptorSetLayout));

	{
		const VkDescriptorImageInfo		colorImageInfo		= makeDescriptorImageInfo(DE_NULL, *wd.colorImageView, VK_IMAGE_LAYOUT_SHADER_READ_ONLY_OPTIMAL);
		const VkDescriptorBufferInfo	resultBufferInfo	= makeDescriptorBufferInfo(*wd.colorBuffer, 0ull, wd.colorBufferSize);

		DescriptorSetUpdateBuilder	builder;

		builder.writeSingle(*descriptorSet, DescriptorSetUpdateBuilder::Location::binding(0u), VK_DESCRIPTOR_TYPE_COMBINED_IMAGE_SAMPLER, &colorImageInfo);
		builder.writeSingle(*descriptorSet, DescriptorSetUpdateBuilder::Location::binding(1u), VK_DESCRIPTOR_TYPE_STORAGE_BUFFER,		  &resultBufferInfo);

		builder.update(vk, device);
	}

	// Pipeline

	const Unique<VkShaderModule>	shaderModule	(createShaderModule(vk, device, context.getBinaryCollection().get(shaderName), 0u));
	const Unique<VkPipelineLayout>	pipelineLayout	(makePipelineLayout(vk, device, *descriptorSetLayout));
	const Unique<VkPipeline>		pipeline		(makeComputePipeline(vk, device, *pipelineLayout, *shaderModule));

	const Unique<VkCommandPool>		cmdPool		(createCommandPool(vk, device, VK_COMMAND_POOL_CREATE_RESET_COMMAND_BUFFER_BIT, context.getUniversalQueueFamilyIndex()));
	const Unique<VkCommandBuffer>	cmdBuffer	(makeCommandBuffer(vk, device, *cmdPool));

	beginCommandBuffer(vk, *cmdBuffer);

	vk.cmdBindPipeline(*cmdBuffer, VK_PIPELINE_BIND_POINT_COMPUTE, *pipeline);
	vk.cmdBindDescriptorSets(*cmdBuffer, VK_PIPELINE_BIND_POINT_COMPUTE, *pipelineLayout, 0u, 1u, &descriptorSet.get(), 0u, DE_NULL);

	vk.cmdDispatch(*cmdBuffer, params.renderSize.x(), params.renderSize.y(), params.numLayers);

	{
		const VkBufferMemoryBarrier barrier =
		{
			VK_STRUCTURE_TYPE_BUFFER_MEMORY_BARRIER,		// VkStructureType    sType;
			DE_NULL,										// const void*        pNext;
			VK_ACCESS_SHADER_WRITE_BIT,						// VkAccessFlags      srcAccessMask;
			VK_ACCESS_HOST_READ_BIT,						// VkAccessFlags      dstAccessMask;
			VK_QUEUE_FAMILY_IGNORED,						// uint32_t           srcQueueFamilyIndex;
			VK_QUEUE_FAMILY_IGNORED,						// uint32_t           dstQueueFamilyIndex;
			*wd.colorBuffer,								// VkBuffer           buffer;
			0ull,											// VkDeviceSize       offset;
			VK_WHOLE_SIZE,									// VkDeviceSize       size;
		};

		vk.cmdPipelineBarrier(*cmdBuffer, VK_PIPELINE_STAGE_COMPUTE_SHADER_BIT, VK_PIPELINE_STAGE_HOST_BIT, (VkDependencyFlags)0, 0,
			(const VkMemoryBarrier*)DE_NULL, 1u, &barrier, 0u, (const VkImageMemoryBarrier*)DE_NULL);
	}

	VK_CHECK(vk.endCommandBuffer(*cmdBuffer));
	submitCommandsAndWait(vk, device, context.getUniversalQueue(), *cmdBuffer);

	invalidateMappedMemoryRange(vk, device, wd.colorBufferAlloc->getMemory(), wd.colorBufferAlloc->getOffset(), VK_WHOLE_SIZE);
}

//! Get a single-sampled image access from a multisampled color buffer with samples packed per pixel
tcu::ConstPixelBufferAccess getSingleSampledAccess (const void* const imageData, const TestParams& params, const deUint32 sampleNdx, const deUint32 layerNdx)
{
	const deUint32		numSamples	= static_cast<deUint32>(params.numColorSamples);
	const deUint32		pixelSize	= tcu::getPixelSize(mapVkFormat(params.colorFormat));
	const deUint32		rowSize		= pixelSize * params.renderSize.x();
	const deUint32		layerSize	= rowSize * params.renderSize.y();
	const deUint8*		src			= static_cast<const deUint8*>(imageData)
									+ (layerNdx * numSamples * layerSize)
									+ (sampleNdx * pixelSize);
	const tcu::IVec3	size		(params.renderSize.x(), params.renderSize.y(), 1);
	const tcu::IVec3	pitch		(numSamples * pixelSize,
									 numSamples * rowSize,
									 numSamples * layerSize);
	return tcu::ConstPixelBufferAccess(mapVkFormat(params.colorFormat), size, pitch, src);
}

tcu::TestStatus test (Context& context, const TestParams params)
{
	WorkingData				wd;
	const DeviceInterface&	vk		  = context.getDeviceInterface();
	const VkDevice			device	  = context.getDevice();
	MovePtr<Allocator>		allocator = MovePtr<Allocator>(new SimpleAllocator(vk, device, getPhysicalDeviceMemoryProperties(context.getInstanceInterface(), context.getPhysicalDevice())));

	// Initialize resources
	{
		const VkImageUsageFlags	msImageUsage	= VK_IMAGE_USAGE_COLOR_ATTACHMENT_BIT
												| VK_IMAGE_USAGE_SAMPLED_BIT
												| (params.sampleSource == SAMPLE_SOURCE_SUBPASS_INPUT ? VK_IMAGE_USAGE_INPUT_ATTACHMENT_BIT : (VkImageUsageFlagBits)0);
		wd.colorImage		= makeImage(vk, device, params.colorFormat, params.renderSize, params.numLayers, params.numColorSamples, msImageUsage);
		wd.colorImageAlloc	= bindImage(vk, device, *allocator, *wd.colorImage, MemoryRequirement::Any);
		wd.colorImageView	= makeImageView(vk, device, *wd.colorImage, (params.numLayers == 1u ? VK_IMAGE_VIEW_TYPE_2D : VK_IMAGE_VIEW_TYPE_2D_ARRAY), params.colorFormat,
											makeImageSubresourceRange(VK_IMAGE_ASPECT_COLOR_BIT, 0u, 1u, 0u, params.numLayers));

		wd.defaultSampler	= makeSampler(vk, device);

		// Color buffer is meant to hold data for all layers and all samples of the image.
		// Data is tightly packed layer by layer, for each pixel all samples are laid out together starting with sample 0.
		// E.g.: pixel(0,0)sample(0)sample(1), pixel(1,0)sample(0)sample(1), ...
		wd.colorBufferSize	= static_cast<VkDeviceSize>(tcu::getPixelSize(mapVkFormat(params.colorFormat))
														* params.renderSize.x() * params.renderSize.y() * params.numLayers * static_cast<deUint32>(params.numColorSamples));
		wd.colorBuffer		= makeBuffer(vk, device, wd.colorBufferSize, VK_BUFFER_USAGE_STORAGE_BUFFER_BIT);
		wd.colorBufferAlloc	= bindBuffer(vk, device, *allocator, *wd.colorBuffer, MemoryRequirement::HostVisible);

		deMemset(wd.colorBufferAlloc->getHostPtr(), 0, static_cast<std::size_t>(wd.colorBufferSize));
		flushMappedMemoryRange(vk, device, wd.colorBufferAlloc->getMemory(), wd.colorBufferAlloc->getOffset(), VK_WHOLE_SIZE);

		const std::vector<PositionColor>	vertices			= genShapes(params.colorFormat);
		const VkDeviceSize					vertexBufferSize	= static_cast<VkDeviceSize>(sizeof(vertices[0]) * vertices.size());

		wd.numVertices			= static_cast<deUint32>(vertices.size());
		wd.vertexBuffer			= makeBuffer(vk, device, vertexBufferSize, VK_BUFFER_USAGE_VERTEX_BUFFER_BIT);
		wd.vertexBufferAlloc	= bindBuffer(vk, device, *allocator, *wd.vertexBuffer, MemoryRequirement::HostVisible);

		deMemcpy(wd.vertexBufferAlloc->getHostPtr(), dataOrNullPtr(vertices), static_cast<std::size_t>(vertexBufferSize));
		flushMappedMemoryRange(vk, device, wd.vertexBufferAlloc->getMemory(), wd.vertexBufferAlloc->getOffset(), VK_WHOLE_SIZE);
	}

	if (params.sampleSource == SAMPLE_SOURCE_SUBPASS_INPUT)
	{
		// Create a multisample image and sample from it
		drawAndSampleInputAttachment (context, params, wd);
	}
	else
	{
		// Draw the image, then sample from it in a CS
		draw				(context, params, wd);
		dispatchSampleImage (context, params, wd, "comp_fmask_fetch");
	}

	// Copy the result
	std::vector<deUint8> fmaskFetchColorBuffer (static_cast<deUint32>(wd.colorBufferSize));
	deMemcpy(&fmaskFetchColorBuffer[0], wd.colorBufferAlloc->getHostPtr(), static_cast<std::size_t>(wd.colorBufferSize));

	// Clear the color buffer, just to be sure we're getting the new data
	deMemset(wd.colorBufferAlloc->getHostPtr(), 0, static_cast<std::size_t>(wd.colorBufferSize));
	flushMappedMemoryRange(vk, device, wd.colorBufferAlloc->getMemory(), wd.colorBufferAlloc->getOffset(), VK_WHOLE_SIZE);

	// Sample image using the standard texel fetch
	dispatchSampleImage (context, params, wd, "comp_fetch");

	// Verify the images
	{
		const void* const fmaskResult	 = dataOrNullPtr(fmaskFetchColorBuffer);
		const void* const expectedResult = wd.colorBufferAlloc->getHostPtr();

		DE_ASSERT(!isFloatFormat(params.colorFormat));	// we're using int compare

		// Mismatch, do image compare to pinpoint the failure
		for (deUint32 layerNdx  = 0u; layerNdx  < params.numLayers;								 ++layerNdx)
		for (deUint32 sampleNdx = 0u; sampleNdx < static_cast<deUint32>(params.numColorSamples); ++sampleNdx)
		{
			const std::string					imageName	= "layer_" + de::toString(layerNdx) + "_sample_" + de::toString(sampleNdx);
			const std::string					imageDesc	= "Layer " + de::toString(layerNdx) + " Sample " + de::toString(sampleNdx);
			const tcu::ConstPixelBufferAccess	expected	= getSingleSampledAccess(expectedResult, params, sampleNdx, layerNdx);
			const tcu::ConstPixelBufferAccess	actual		= getSingleSampledAccess(fmaskResult,	 params, sampleNdx, layerNdx);
			const UVec4							threshold	(0);	// should match exactly

			const bool ok = tcu::intThresholdCompare(context.getTestContext().getLog(), imageName.c_str(), imageDesc.c_str(),
													 expected, actual, threshold, tcu::COMPARE_LOG_RESULT);

			if (!ok)
				return tcu::TestStatus::fail("Some texels were incorrect");
		}
	}

	return tcu::TestStatus::pass("Pass");
}

std::string getFormatShortString (const VkFormat format)
{
	std::string s(de::toLower(getFormatName(format)));
	return s.substr(10);
}

void createShaderFragmentMaskTestsInGroup (tcu::TestCaseGroup* rootGroup, PipelineConstructionType pipelineConstructionType)
{
	// Per spec, the following formats must support color attachment and sampled image
	const VkFormat colorFormats[] =
	{
		VK_FORMAT_R8G8B8A8_UNORM,
		VK_FORMAT_R32_UINT,
		VK_FORMAT_R32_SINT,
	};

	const VkSampleCountFlagBits	sampleCounts[] =
	{
		VK_SAMPLE_COUNT_2_BIT,
		VK_SAMPLE_COUNT_4_BIT,
		VK_SAMPLE_COUNT_8_BIT,
		VK_SAMPLE_COUNT_16_BIT,
	};

	const struct SourceCase
	{
		const char*			name;
		deUint32			numLayers;
		SampleSource		sampleSource;
	} sourceCases[] =
	{
		{ "image_2d",		1u,	SAMPLE_SOURCE_IMAGE			},
		{ "image_2d_array",	3u,	SAMPLE_SOURCE_IMAGE			},
		{ "subpass_input",	1u,	SAMPLE_SOURCE_SUBPASS_INPUT	},
	};

	// Test 1: Compare fragments fetched via FMASK and an ordinary texel fetch
	{
		for (const VkSampleCountFlagBits* pSampleCount = sampleCounts; pSampleCount != DE_ARRAY_END(sampleCounts); ++pSampleCount)
		{
			MovePtr<tcu::TestCaseGroup> sampleCountGroup (new tcu::TestCaseGroup(rootGroup->getTestContext(), ("samples_" + de::toString(*pSampleCount)).c_str(), ""));
			for (const SourceCase* pSourceCase = sourceCases; pSourceCase != DE_ARRAY_END(sourceCases); ++pSourceCase)
			{
				MovePtr<tcu::TestCaseGroup> sourceGroup (new tcu::TestCaseGroup(rootGroup->getTestContext(), pSourceCase->name, ""));
				for (const VkFormat* pColorFormat = colorFormats; pColorFormat != DE_ARRAY_END(colorFormats); ++pColorFormat)
				{
					TestParams params;
					params.pipelineConstructionType = pipelineConstructionType;
					params.renderSize				= UVec2(32, 32);
					params.colorFormat				= *pColorFormat;
					params.numColorSamples			= *pSampleCount;
					params.numLayers				= pSourceCase->numLayers;
					params.sampleSource				= pSourceCase->sampleSource;

					addFunctionCaseWithPrograms(sourceGroup.get(), getFormatShortString(*pColorFormat), "", checkRequirements, initPrograms, test, params);
				}
				sampleCountGroup->addChild(sourceGroup.release());
			}
			rootGroup->addChild(sampleCountGroup.release());
		}
	}
}

} // anonymous ns

tcu::TestCaseGroup* createMultisampleShaderFragmentMaskTests (tcu::TestContext& testCtx, PipelineConstructionType pipelineConstructionType)
{
	return createTestGroup(testCtx, "shader_fragment_mask", "Access raw texel values in a compressed MSAA surface", createShaderFragmentMaskTestsInGroup, pipelineConstructionType);
}

} // pipeline
} // vkt<|MERGE_RESOLUTION|>--- conflicted
+++ resolved
@@ -714,10 +714,7 @@
 									*vertexModuleDraw)
 					.setupFragmentShaderState(*pipelineLayout, *renderPass, 0u, *fragmentModuleDraw, DE_NULL, &multisampleStateInfo)
 					.setupFragmentOutputState(*renderPass, 0u, &colorBlendStateInfo, &multisampleStateInfo)
-<<<<<<< HEAD
-=======
 					.setMonolithicPipelineLayout(*pipelineLayout)
->>>>>>> b82b4024
 					.buildPipeline();
 	}
 
@@ -746,10 +743,7 @@
 									*vertexModuleSample)
 					  .setupFragmentShaderState(*pipelineLayout, *renderPass, 1u, *fragmentModuleSample, DE_NULL, &multisampleStateInfo)
 					  .setupFragmentOutputState(*renderPass, 1u, &colorBlendStateInfo, &multisampleStateInfo)
-<<<<<<< HEAD
-=======
 					  .setMonolithicPipelineLayout(*pipelineLayout)
->>>>>>> b82b4024
 					  .buildPipeline();
 	}
 
@@ -985,10 +979,7 @@
 												*vertexModuleDraw)
 						.setupFragmentShaderState(*pipelineLayout, *renderPass, layerNdx, *fragmentModuleDraw, DE_NULL, &multisampleStateInfo)
 						.setupFragmentOutputState(*renderPass, layerNdx, &colorBlendStateInfo, &multisampleStateInfo)
-<<<<<<< HEAD
-=======
 						.setMonolithicPipelineLayout(*pipelineLayout)
->>>>>>> b82b4024
 						.buildPipeline();
 	}
 
