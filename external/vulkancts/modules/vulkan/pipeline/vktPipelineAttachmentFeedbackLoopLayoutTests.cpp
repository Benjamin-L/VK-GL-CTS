--- conflicted
+++ resolved
@@ -352,12 +352,9 @@
 																					 bool							useImageAsColorOrDSAttachment_,
 																					 bool							useDifferentAreasSampleWrite_,
 																					 bool							interleaveReadWriteComponents_,
-<<<<<<< HEAD
 																					 ImageAspectTestMode			imageAspectTestMode,
-																					 PipelineStateMode				pipelineStateMode);
-=======
+																					 PipelineStateMode				pipelineStateMode,
 																					 bool							useMaintenance5_);
->>>>>>> f7f6b6bb
 
 	virtual						~AttachmentFeedbackLoopLayoutImageSamplingInstance	(void);
 
@@ -371,12 +368,9 @@
 	const bool						m_useImageAsColorOrDSAttachment;
 	const bool						m_useDifferentAreasSampleWrite;
 	const bool						m_interleaveReadWriteComponents;
-<<<<<<< HEAD
 	const ImageAspectTestMode		m_imageAspectTestMode;
 	const PipelineStateMode			m_pipelineStateMode;
-=======
 	const bool						m_useMaintenance5;
->>>>>>> f7f6b6bb
 };
 
 class AttachmentFeedbackLoopLayoutDepthStencilImageSamplingInstance : public AttachmentFeedbackLoopLayoutImageSamplingInstance
@@ -387,12 +381,9 @@
 																								 bool							useImageAsColorOrDSAttachment_,
 																								 bool							useDifferentAreasSampleWrite_,
 																								 bool							interleaveReadWriteComponents_,
-<<<<<<< HEAD
 																								 ImageAspectTestMode			imageAspectTestMode,
-																								 PipelineStateMode				pipelineStateMode);
-=======
+																								 PipelineStateMode				pipelineStateMode,
 																								 bool							useMaintenance5_);
->>>>>>> f7f6b6bb
 
 	virtual						~AttachmentFeedbackLoopLayoutDepthStencilImageSamplingInstance	(void);
 
@@ -414,23 +405,17 @@
 																									  bool							useImageAsColorOrDSAttachment_,
 																									  bool							useDifferentAreasSampleWrite_,
 																									  bool							interleaveReadWriteComponents_,
-<<<<<<< HEAD
 																									  ImageAspectTestMode			imageAspectTestMode,
-																									  PipelineStateMode				pipelineStateMode)
-=======
+																									  PipelineStateMode				pipelineStateMode,
 																									  bool							useMaintenance5_)
->>>>>>> f7f6b6bb
 	: ImageSamplingInstance				(context, params)
 	, m_params							(params)
 	, m_useImageAsColorOrDSAttachment	(useImageAsColorOrDSAttachment_)
 	, m_useDifferentAreasSampleWrite	(useDifferentAreasSampleWrite_)
 	, m_interleaveReadWriteComponents	(interleaveReadWriteComponents_)
-<<<<<<< HEAD
 	, m_imageAspectTestMode				(imageAspectTestMode)
 	, m_pipelineStateMode				(pipelineStateMode)
-=======
 	, m_useMaintenance5					(useMaintenance5_)
->>>>>>> f7f6b6bb
 {
 }
 
@@ -844,7 +829,6 @@
 			{ 0.0f, 0.0f, 0.0f, 0.0f }									// float										blendConstants[4];
 		};
 
-<<<<<<< HEAD
 		std::vector<VkDynamicState> dynamicStates;
 		if (m_pipelineStateMode != PipelineStateMode::STATIC)
 			dynamicStates.push_back(VK_DYNAMIC_STATE_ATTACHMENT_FEEDBACK_LOOP_ENABLE_EXT);
@@ -858,14 +842,11 @@
 			de::dataOrNull(dynamicStates),
 		};
 
+		if (m_useMaintenance5)
+			m_graphicsPipeline.setPipelineCreateFlags2(translateCreateFlag(m_params.pipelineCreateFlags));
+
 		m_graphicsPipeline.setDynamicState(&dynamicStateInfo)
 						  .setMonolithicPipelineLayout(m_fragmentStatePipelineLayout)
-=======
-		if (m_useMaintenance5)
-			m_graphicsPipeline.setPipelineCreateFlags2(translateCreateFlag(m_params.pipelineCreateFlags));
-
-		m_graphicsPipeline.setMonolithicPipelineLayout(*m_fragmentStatePipelineLayout)
->>>>>>> f7f6b6bb
 						  .setDefaultDepthStencilState()
 						  .setDefaultRasterizationState()
 						  .setDefaultMultisampleState()
@@ -990,15 +971,10 @@
 																															  bool							useImageAsColorOrDSAttachment_,
 																															  bool							useDifferentAreasSampleWrite_,
 																															  bool							interleaveReadWriteComponents_,
-<<<<<<< HEAD
 																															  ImageAspectTestMode			imageAspectTestMode,
-																															  PipelineStateMode				pipelineStateMode)
-	: AttachmentFeedbackLoopLayoutImageSamplingInstance		(context, params, useImageAsColorOrDSAttachment_, useDifferentAreasSampleWrite_, interleaveReadWriteComponents_, imageAspectTestMode, pipelineStateMode)
-=======
+																															  PipelineStateMode				pipelineStateMode,
 																															  bool							useMaintenance5_)
-
-	: AttachmentFeedbackLoopLayoutImageSamplingInstance		(context, params, useImageAsColorOrDSAttachment_, useDifferentAreasSampleWrite_, interleaveReadWriteComponents_, useMaintenance5_)
->>>>>>> f7f6b6bb
+	: AttachmentFeedbackLoopLayoutImageSamplingInstance		(context, params, useImageAsColorOrDSAttachment_, useDifferentAreasSampleWrite_, interleaveReadWriteComponents_, imageAspectTestMode, pipelineStateMode, useMaintenance5_)
 	, m_separateStencilUsage								(params.separateStencilUsage)
 {
 }
@@ -1417,7 +1393,6 @@
 			1.0f,																				// float									maxDepthBounds;
 		};
 
-<<<<<<< HEAD
 		std::vector<VkDynamicState> dynamicStates;
 		if (m_pipelineStateMode != PipelineStateMode::STATIC)
 			dynamicStates.push_back(VK_DYNAMIC_STATE_ATTACHMENT_FEEDBACK_LOOP_ENABLE_EXT);
@@ -1431,14 +1406,11 @@
 			de::dataOrNull(dynamicStates),
 		};
 
+		if (m_useMaintenance5)
+			m_graphicsPipeline.setPipelineCreateFlags2(translateCreateFlag(m_params.pipelineCreateFlags));
+
 		m_graphicsPipeline.setDynamicState(&dynamicStateInfo)
 						  .setMonolithicPipelineLayout(m_fragmentStatePipelineLayout)
-=======
-		if (m_useMaintenance5)
-			m_graphicsPipeline.setPipelineCreateFlags2(translateCreateFlag(m_params.pipelineCreateFlags));
-
-		m_graphicsPipeline.setMonolithicPipelineLayout(*m_fragmentStatePipelineLayout)
->>>>>>> f7f6b6bb
 						  .setDefaultDepthStencilState()
 						  .setDefaultRasterizationState()
 						  .setDefaultMultisampleState()
@@ -1785,11 +1757,8 @@
 																						 TestMode						testMode,
 																						 ImageAspectTestMode			imageAspectTestMode,
 																						 bool							interleaveReadWriteComponents,
-<<<<<<< HEAD
-																						 PipelineStateMode				pipelineStateMode);
-=======
+																						 PipelineStateMode				pipelineStateMode,
 																						 bool							useMaintenance5);
->>>>>>> f7f6b6bb
 	virtual								~AttachmentFeedbackLoopLayoutSamplerTest		(void) {}
 
 	virtual ImageSamplingInstanceParams	getImageSamplingInstanceParams	(SamplerViewType	imageViewType,
@@ -1825,11 +1794,8 @@
 	TestMode							m_testMode;
 	ImageAspectTestMode					m_imageAspectTestMode;
 	bool								m_interleaveReadWriteComponents;
-<<<<<<< HEAD
 	PipelineStateMode					m_pipelineStateMode;
-=======
 	bool								m_useMaintenance5;
->>>>>>> f7f6b6bb
 };
 
 // AttachmentFeedbackLoopLayoutSamplerTest
@@ -1845,9 +1811,9 @@
 																					 float							samplerLod,
 																					 TestMode						testMode,
 																					 ImageAspectTestMode			imageAspectTestMode,
-<<<<<<< HEAD
 																					 bool							interleaveReadWriteComponents,
-																					 PipelineStateMode				pipelineStateMode)
+																					 PipelineStateMode				pipelineStateMode,
+																					 bool							useMaintenance5)
 	: vkt::TestCase					(testContext, name, description)
 	, m_pipelineConstructionType	(pipelineConstructionType)
 	, m_imageViewType				(imageViewType)
@@ -1859,21 +1825,7 @@
 	, m_imageAspectTestMode			(imageAspectTestMode)
 	, m_interleaveReadWriteComponents	(interleaveReadWriteComponents)
 	, m_pipelineStateMode			(pipelineStateMode)
-=======
-																					 bool							interleaveReadWriteComponents = false,
-																					 bool							useMaintenance5 = false)
-	: vkt::TestCase						(testContext, name, description)
-	, m_pipelineConstructionType		(pipelineConstructionType)
-	, m_imageViewType					(imageViewType)
-	, m_imageFormat						(imageFormat)
-	, m_imageSize						(imageSize)
-	, m_imageDescriptorType				(imageDescriptorType)
-	, m_samplerLod						(samplerLod)
-	, m_testMode						(testMode)
-	, m_imageAspectTestMode				(imageAspectTestMode)
-	, m_interleaveReadWriteComponents	(interleaveReadWriteComponents)
-	, m_useMaintenance5					(useMaintenance5)
->>>>>>> f7f6b6bb
+	, m_useMaintenance5				(useMaintenance5)
 {
 }
 
@@ -1900,15 +1852,7 @@
 		}
 		else if (m_imageAspectTestMode == IMAGE_ASPECT_TEST_DEPTH)
 			DE_ASSERT(tcu::hasDepthComponent(mapVkFormat(imageFormat).order));
-<<<<<<< HEAD
 		else if (m_imageAspectTestMode == IMAGE_ASPECT_TEST_STENCIL)
-=======
-			imageAspect |= VK_IMAGE_ASPECT_DEPTH_BIT;
-			pipelineCreateFlags = VK_PIPELINE_CREATE_DEPTH_STENCIL_ATTACHMENT_FEEDBACK_LOOP_BIT_EXT;
-		}
-		if (m_imageAspectTestMode == IMAGE_ASPECT_TEST_STENCIL)
-		{
->>>>>>> f7f6b6bb
 			DE_ASSERT(tcu::hasStencilComponent(mapVkFormat(imageFormat).order));
 
 		imageAspect			= testModeToAspectFlags(m_imageAspectTestMode);
@@ -2263,13 +2207,8 @@
 	const bool useDifferentAreasSampleWrite		= m_testMode == TEST_MODE_READ_WRITE_DIFFERENT_AREAS;
 
 	if (m_imageAspectTestMode != IMAGE_ASPECT_TEST_COLOR && useImageAsColorOrDSAttachment)
-<<<<<<< HEAD
-		return new AttachmentFeedbackLoopLayoutDepthStencilImageSamplingInstance(context, getImageSamplingInstanceParams(m_imageViewType, m_imageFormat, m_imageSize, m_imageDescriptorType, m_samplerLod), useImageAsColorOrDSAttachment, useDifferentAreasSampleWrite, m_interleaveReadWriteComponents, m_imageAspectTestMode, m_pipelineStateMode);
-	return new AttachmentFeedbackLoopLayoutImageSamplingInstance(context, getImageSamplingInstanceParams(m_imageViewType, m_imageFormat, m_imageSize, m_imageDescriptorType, m_samplerLod), useImageAsColorOrDSAttachment, useDifferentAreasSampleWrite, m_interleaveReadWriteComponents, m_imageAspectTestMode, m_pipelineStateMode);
-=======
-		return new AttachmentFeedbackLoopLayoutDepthStencilImageSamplingInstance(context, getImageSamplingInstanceParams(m_imageViewType, m_imageFormat, m_imageSize, m_imageDescriptorType, m_samplerLod), useImageAsColorOrDSAttachment, useDifferentAreasSampleWrite, m_interleaveReadWriteComponents, m_useMaintenance5);
-	return new AttachmentFeedbackLoopLayoutImageSamplingInstance(context, getImageSamplingInstanceParams(m_imageViewType, m_imageFormat, m_imageSize, m_imageDescriptorType, m_samplerLod), useImageAsColorOrDSAttachment, useDifferentAreasSampleWrite, m_interleaveReadWriteComponents, m_useMaintenance5);
->>>>>>> f7f6b6bb
+		return new AttachmentFeedbackLoopLayoutDepthStencilImageSamplingInstance(context, getImageSamplingInstanceParams(m_imageViewType, m_imageFormat, m_imageSize, m_imageDescriptorType, m_samplerLod), useImageAsColorOrDSAttachment, useDifferentAreasSampleWrite, m_interleaveReadWriteComponents, m_imageAspectTestMode, m_pipelineStateMode, m_useMaintenance5);
+	return new AttachmentFeedbackLoopLayoutImageSamplingInstance(context, getImageSamplingInstanceParams(m_imageViewType, m_imageFormat, m_imageSize, m_imageDescriptorType, m_samplerLod), useImageAsColorOrDSAttachment, useDifferentAreasSampleWrite, m_interleaveReadWriteComponents, m_imageAspectTestMode, m_pipelineStateMode, m_useMaintenance5);
 }
 
 tcu::UVec2 AttachmentFeedbackLoopLayoutSamplerTest::getRenderSize (SamplerViewType viewType) const
@@ -2638,13 +2577,13 @@
 						for (const auto& pipelineStateMode : pipelineStateModes)
 						{
 							std::string name = getFormatCaseName(format) + imageAspectTestModes[imageAspectTestMode] + testModes[testModeNdx].name + interleaveReadWriteComponentsModes[restrictColorNdx].name + pipelineStateMode.suffix;
-							formatTests->addChild(new AttachmentFeedbackLoopLayoutSamplerTest(testCtx, pipelineConstructionType, name.c_str(), "", viewType, format, outputImageSize, imageDescriptorType, 0.0f, testModes[testModeNdx].mode, imageAspectTestMode, interleaveReadWriteComponentsModes[restrictColorNdx].interleaveReadWriteComponents, pipelineStateMode.pipelineStateMode));
+							formatTests->addChild(new AttachmentFeedbackLoopLayoutSamplerTest(testCtx, pipelineConstructionType, name.c_str(), "", viewType, format, outputImageSize, imageDescriptorType, 0.0f, testModes[testModeNdx].mode, imageAspectTestMode, interleaveReadWriteComponentsModes[restrictColorNdx].interleaveReadWriteComponents, pipelineStateMode.pipelineStateMode, false));
 
 							if (!isCompressed && isDepthStencil)
 							{
 								// Image is depth-stencil. Add the stencil case as well.
 								std::string stencilTestName = getFormatCaseName(format) + imageAspectTestModes[IMAGE_ASPECT_TEST_STENCIL] + testModes[testModeNdx].name + interleaveReadWriteComponentsModes[restrictColorNdx].name + pipelineStateMode.suffix;
-								formatTests->addChild(new AttachmentFeedbackLoopLayoutSamplerTest(testCtx, pipelineConstructionType, stencilTestName.c_str(), "", viewType, format, outputImageSize, imageDescriptorType, 0.0f, testModes[testModeNdx].mode, IMAGE_ASPECT_TEST_STENCIL, interleaveReadWriteComponentsModes[restrictColorNdx].interleaveReadWriteComponents, pipelineStateMode.pipelineStateMode));
+								formatTests->addChild(new AttachmentFeedbackLoopLayoutSamplerTest(testCtx, pipelineConstructionType, stencilTestName.c_str(), "", viewType, format, outputImageSize, imageDescriptorType, 0.0f, testModes[testModeNdx].mode, IMAGE_ASPECT_TEST_STENCIL, interleaveReadWriteComponentsModes[restrictColorNdx].interleaveReadWriteComponents, pipelineStateMode.pipelineStateMode, false));
 							}
 						}
 					}
@@ -2661,8 +2600,8 @@
 	if (pipelineConstructionType == PipelineConstructionType::PIPELINE_CONSTRUCTION_TYPE_MONOLITHIC)
 	{
 		de::MovePtr<tcu::TestCaseGroup> miscGroup(new tcu::TestCaseGroup(testCtx, "misc", ""));
-		miscGroup->addChild(new AttachmentFeedbackLoopLayoutSamplerTest(testCtx, pipelineConstructionType, "maintenance5_color_attachment", "", VK_IMAGE_VIEW_TYPE_2D, VK_FORMAT_R8G8B8A8_UNORM, outputImageSize, VK_DESCRIPTOR_TYPE_SAMPLED_IMAGE, 0.0f, TEST_MODE_READ_ONLY, IMAGE_ASPECT_TEST_COLOR, false, true));
-		miscGroup->addChild(new AttachmentFeedbackLoopLayoutSamplerTest(testCtx, pipelineConstructionType, "maintenance5_ds_attachment", "", VK_IMAGE_VIEW_TYPE_2D, VK_FORMAT_D16_UNORM, outputImageSize, VK_DESCRIPTOR_TYPE_SAMPLED_IMAGE, 0.0f, TEST_MODE_READ_ONLY, IMAGE_ASPECT_TEST_DEPTH, false, true));
+		miscGroup->addChild(new AttachmentFeedbackLoopLayoutSamplerTest(testCtx, pipelineConstructionType, "maintenance5_color_attachment", "", VK_IMAGE_VIEW_TYPE_2D, VK_FORMAT_R8G8B8A8_UNORM, outputImageSize, VK_DESCRIPTOR_TYPE_SAMPLED_IMAGE, 0.0f, TEST_MODE_READ_ONLY, IMAGE_ASPECT_TEST_COLOR, false, PipelineStateMode::STATIC, true));
+		miscGroup->addChild(new AttachmentFeedbackLoopLayoutSamplerTest(testCtx, pipelineConstructionType, "maintenance5_ds_attachment", "", VK_IMAGE_VIEW_TYPE_2D, VK_FORMAT_D16_UNORM, outputImageSize, VK_DESCRIPTOR_TYPE_SAMPLED_IMAGE, 0.0f, TEST_MODE_READ_ONLY, IMAGE_ASPECT_TEST_DEPTH, false, PipelineStateMode::STATIC, true));
 		samplingTypeTests->addChild(miscGroup.release());
 	}
 
