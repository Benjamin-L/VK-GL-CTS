--- conflicted
+++ resolved
@@ -1331,7 +1331,15 @@
 		return dynamicStates;
 	}
 
-<<<<<<< HEAD
+#ifndef CTS_USES_VULKANSC
+	// Returns true if the test configuration uses dynamic states which are incompatible with mesh shading pipelines.
+	bool badMeshShadingPipelineDynState () const
+	{
+		const auto states = getDynamicStates();
+		return std::any_of(begin(states), end(states), isMeshShadingPipelineIncompatible);
+	}
+#endif // CTS_USES_VULKANSC
+
 	bool testEDS() const
 	{
 		return (cullModeConfig.dynamicValue
@@ -1347,42 +1355,6 @@
 			|| stencilTestEnableConfig.dynamicValue
 			|| stencilOpConfig.dynamicValue);
 	}
-=======
-#ifndef CTS_USES_VULKANSC
-	// Returns true if the test configuration uses dynamic states which are incompatible with mesh shading pipelines.
-	bool badMeshShadingPipelineDynState () const
-	{
-		const auto states = getDynamicStates();
-		return std::any_of(begin(states), end(states), isMeshShadingPipelineIncompatible);
-	}
-#endif // CTS_USES_VULKANSC
-
-	// Returns the list of extensions needed by this config.
-	std::vector<std::string> getRequiredExtensions () const
-	{
-		std::vector<std::string> extensions;
-
-		if (cullModeConfig.dynamicValue
-		    || frontFaceConfig.dynamicValue
-		    || topologyConfig.dynamicValue
-		    || viewportConfig.dynamicValue
-		    || scissorConfig.dynamicValue
-		    || strideConfig.dynamicValue
-		    || depthTestEnableConfig.dynamicValue
-		    || depthWriteEnableConfig.dynamicValue
-		    || depthCompareOpConfig.dynamicValue
-		    || depthBoundsTestEnableConfig.dynamicValue
-		    || stencilTestEnableConfig.dynamicValue
-		    || stencilOpConfig.dynamicValue)
-		{
-			extensions.push_back("VK_EXT_extended_dynamic_state");
-		}
-
-		if (vertexGenerator.dynamicValue)
-		{
-			extensions.push_back("VK_EXT_vertex_input_dynamic_state");
-		}
->>>>>>> 40fe96fe
 
 	bool testEDS2() const
 	{
@@ -1392,23 +1364,9 @@
 			|| useExtraDynPCPPipeline);
 	}
 
-<<<<<<< HEAD
 	bool testVertexDynamic() const
 	{
 		return static_cast<bool>(vertexGenerator.dynamicValue);
-=======
-		if (useMeshShaders || bindUnusedMeshShadingPipeline)
-		{
-			extensions.push_back("VK_EXT_mesh_shader");
-		}
-
-		if (needsIndexBuffer())
-		{
-			extensions.push_back("VK_EXT_index_type_uint8");
-		}
-
-		return extensions;
->>>>>>> 40fe96fe
 	}
 
 private:
@@ -1498,9 +1456,12 @@
 	const auto	physicalDevice	= context.getPhysicalDevice();
 
 	// Check feature support.
-	const auto& edsFeatures = context.getExtendedDynamicStateFeaturesEXT();
-	const auto& eds2Features = context.getExtendedDynamicState2FeaturesEXT();
-	const auto& viFeatures = context.getVertexInputDynamicStateFeaturesEXT();
+	const auto& edsFeatures		= context.getExtendedDynamicStateFeaturesEXT();
+	const auto& eds2Features	= context.getExtendedDynamicState2FeaturesEXT();
+	const auto& viFeatures		= context.getVertexInputDynamicStateFeaturesEXT();
+#ifndef CTS_USES_VULKANSC
+	const auto& meshFeatures	= context.getMeshShaderFeaturesEXT();
+#endif // CTS_USES_VULKANSC
 
 	if (m_testConfig.testEDS() && !edsFeatures.extendedDynamicState)
 		TCU_THROW(NotSupportedError, "extendedDynamicState is not supported");
@@ -1516,6 +1477,11 @@
 
 	if (m_testConfig.testVertexDynamic() && !viFeatures.vertexInputDynamicState)
 		TCU_THROW(NotSupportedError, "vertexInputDynamicState is not supported");
+
+#ifndef CTS_USES_VULKANSC
+	if ((m_testConfig.useMeshShaders || m_testConfig.bindUnusedMeshShadingPipeline) && !meshFeatures.meshShader)
+		TCU_THROW(NotSupportedError, "meshShader is not supported");
+#endif // CTS_USES_VULKANSC
 
 	// Check the number of viewports needed and the corresponding limits.
 	const auto&	viewportConfig	= m_testConfig.viewportConfig;
