/*------------------------------------------------------------------------
 * Vulkan Conformance Tests
 * ------------------------
 *
 * Copyright (c) 2017 The Khronos Group Inc.
 *
 * Licensed under the Apache License, Version 2.0 (the "License");
 * you may not use this file except in compliance with the License.
 * You may obtain a copy of the License at
 *
 *      http://www.apache.org/licenses/LICENSE-2.0
 *
 * Unless required by applicable law or agreed to in writing, software
 * distributed under the License is distributed on an "AS IS" BASIS,
 * WITHOUT WARRANTIES OR CONDITIONS OF ANY KIND, either express or implied.
 * See the License for the specific language governing permissions and
 * limitations under the License.
 *
 *//*!
 * \file vktPipelineRenderToImageTests.cpp
 * \brief Render to image tests
 *//*--------------------------------------------------------------------*/

#include "vktPipelineRenderToImageTests.hpp"
#include "vktPipelineMakeUtil.hpp"
#include "vktTestCase.hpp"
#include "vktTestCaseUtil.hpp"
#include "vktPipelineVertexUtil.hpp"
#include "vktTestGroupUtil.hpp"
#include "vkObjUtil.hpp"

#include "vkMemUtil.hpp"
#include "vkQueryUtil.hpp"
#include "vkTypeUtil.hpp"
#include "vkRefUtil.hpp"
#include "vkBuilderUtil.hpp"
#include "vkPrograms.hpp"
#include "vkImageUtil.hpp"
#include "vkCmdUtil.hpp"

#include "tcuTextureUtil.hpp"
#include "tcuImageCompare.hpp"
#include "tcuTestLog.hpp"
#include "tcuPlatform.hpp"
#include "vkPlatform.hpp"

#include "deUniquePtr.hpp"
#include "deSharedPtr.hpp"

#include <string>
#include <vector>
#include <set>
#include <algorithm>

namespace vkt
{
namespace pipeline
{
namespace
{
using namespace vk;
using de::UniquePtr;
using de::MovePtr;
using de::SharedPtr;
using tcu::IVec3;
using tcu::Vec4;
using tcu::UVec4;
using tcu::IVec2;
using tcu::IVec4;
using tcu::BVec4;
using std::vector;

typedef SharedPtr<Unique<VkImageView> >	SharedPtrVkImageView;

enum Constants
{
	NUM_CUBE_FACES					= 6,
	REFERENCE_COLOR_VALUE			= 125,
	REFERENCE_STENCIL_VALUE			= 42,
	MAX_SIZE						= -1,	//!< Should be queried at runtime and replaced with max possible value
	MAX_VERIFICATION_REGION_SIZE	= 32,	//!<  Limit the checked area to a small size, especially for huge images
	MAX_VERIFICATION_REGION_DEPTH	= 8,

	MASK_W					= (1 | 0 | 0 | 0),
	MASK_W_LAYERS			= (1 | 0 | 0 | 8),
	MASK_WH					= (1 | 2 | 0 | 0),
	MASK_WH_LAYERS			= (1 | 2 | 0 | 8),
	MASK_WHD				= (1 | 2 | 4 | 0),
};

enum AllocationKind
{
	ALLOCATION_KIND_SUBALLOCATED = 0,
	ALLOCATION_KIND_DEDICATED,
};

static const float	REFERENCE_DEPTH_VALUE	= 1.0f;
static const Vec4	COLOR_TABLE[]			=
{
	Vec4(0.9f, 0.0f, 0.0f, 1.0f),
	Vec4(0.6f, 1.0f, 0.0f, 1.0f),
	Vec4(0.3f, 0.0f, 1.0f, 1.0f),
	Vec4(0.1f, 1.0f, 1.0f, 1.0f),
	Vec4(0.8f, 1.0f, 0.0f, 1.0f),
	Vec4(0.5f, 0.0f, 1.0f, 1.0f),
	Vec4(0.2f, 0.0f, 0.0f, 1.0f),
	Vec4(1.0f, 1.0f, 0.0f, 1.0f),
};

struct CaseDef
{
	PipelineConstructionType	pipelineConstructionType;
	VkImageViewType				viewType;
	IVec4						imageSizeHint;			//!< (w, h, d, layers), a component may have a symbolic value MAX_SIZE
	VkFormat					colorFormat;
	VkFormat					depthStencilFormat;		//! A depth/stencil format, or UNDEFINED if not used
	AllocationKind				allocationKind;
};

template<typename T>
inline SharedPtr<Unique<T> > makeSharedPtr (Move<T> move)
{
	return SharedPtr<Unique<T> >(new Unique<T>(move));
}

template<typename T>
inline VkDeviceSize sizeInBytes (const vector<T>& vec)
{
	return vec.size() * sizeof(vec[0]);
}

inline bool isCube (const VkImageViewType viewType)
{
	return (viewType == VK_IMAGE_VIEW_TYPE_CUBE || viewType == VK_IMAGE_VIEW_TYPE_CUBE_ARRAY);
}

inline VkDeviceSize product (const IVec4& v)
{
	return ((static_cast<VkDeviceSize>(v.x()) * v.y()) * v.z()) * v.w();
}

template<typename T>
inline T sum (const vector<T>& v)
{
	T total = static_cast<T>(0);
	for (typename vector<T>::const_iterator it = v.begin(); it != v.end(); ++it)
		total += *it;
	return total;
}

template <typename T, int Size>
int findIndexOfMaxComponent (const tcu::Vector<T, Size>& vec)
{
	int index	= 0;
	T	value	= vec[0];

	for (int i = 1; i < Size; ++i)
	{
		if (vec[i] > value)
		{
			index	= i;
			value	= vec[i];
		}
	}

	return index;
}

inline int maxLayersOrDepth (const IVec4& size)
{
	// This is safe because 3D images must have layers (w) = 1
	return deMax32(size.z(), size.w());
}

de::MovePtr<Allocation> bindBuffer (const InstanceInterface&	vki,
									const DeviceInterface&		vkd,
									const VkPhysicalDevice&		physDevice,
									const VkDevice				device,
									const VkBuffer&				buffer,
									const MemoryRequirement		requirement,
									Allocator&					allocator,
									AllocationKind				allocationKind)
{
	switch (allocationKind)
	{
		case ALLOCATION_KIND_SUBALLOCATED:
		{
			return vk::bindBuffer(vkd, device, allocator, buffer, requirement);
		}

		case ALLOCATION_KIND_DEDICATED:
		{
			return bindBufferDedicated(vki, vkd, physDevice, device, buffer, requirement);
		}

		default:
		{
			TCU_THROW(InternalError, "Invalid allocation kind");
		}
	}
}

de::MovePtr<Allocation> bindImage (const InstanceInterface&		vki,
								   const DeviceInterface&		vkd,
								   const VkPhysicalDevice&		physDevice,
								   const VkDevice				device,
								   const VkImage&				image,
								   const MemoryRequirement		requirement,
								   Allocator&					allocator,
								   AllocationKind				allocationKind)
{
	switch (allocationKind)
	{
		case ALLOCATION_KIND_SUBALLOCATED:
		{
			return vk::bindImage(vkd, device, allocator, image, requirement);
		}

		case ALLOCATION_KIND_DEDICATED:
		{
			return bindImageDedicated(vki, vkd, physDevice, device, image, requirement);
		}

		default:
		{
			TCU_THROW(InternalError, "Invalid allocation kind");
		}
	}
}

// This is very test specific, so be careful if you want to reuse this code.
void preparePipelineWrapper(GraphicsPipelineWrapper&	gpw,
							const VkPipeline			basePipeline,		// for derivatives
							const VkPipelineLayout		pipelineLayout,
							const VkRenderPass			renderPass,
							const VkShaderModule		vertexModule,
							const VkShaderModule		fragmentModule,
							const IVec2&				renderSize,
							const VkPrimitiveTopology	topology,
							const deUint32				subpass,
							const bool					useDepth,
							const bool					useStencil)
{
	const VkVertexInputBindingDescription vertexInputBindingDescription =
	{
		0u,								// uint32_t				binding;
		sizeof(Vertex4RGBA),			// uint32_t				stride;
		VK_VERTEX_INPUT_RATE_VERTEX,	// VkVertexInputRate	inputRate;
	};

	const VkVertexInputAttributeDescription vertexInputAttributeDescriptions[] =
	{
		{
			0u,								// uint32_t			location;
			0u,								// uint32_t			binding;
			VK_FORMAT_R32G32B32A32_SFLOAT,	// VkFormat			format;
			0u,								// uint32_t			offset;
		},
		{
			1u,								// uint32_t			location;
			0u,								// uint32_t			binding;
			VK_FORMAT_R32G32B32A32_SFLOAT,	// VkFormat			format;
			sizeof(Vec4),					// uint32_t			offset;
		}
	};

	const VkPipelineVertexInputStateCreateInfo vertexInputStateInfo =
	{
		VK_STRUCTURE_TYPE_PIPELINE_VERTEX_INPUT_STATE_CREATE_INFO,	// VkStructureType							sType;
		DE_NULL,													// const void*								pNext;
		(VkPipelineVertexInputStateCreateFlags)0,					// VkPipelineVertexInputStateCreateFlags	flags;
		1u,															// uint32_t									vertexBindingDescriptionCount;
		&vertexInputBindingDescription,								// const VkVertexInputBindingDescription*	pVertexBindingDescriptions;
		DE_LENGTH_OF_ARRAY(vertexInputAttributeDescriptions),		// uint32_t									vertexAttributeDescriptionCount;
		vertexInputAttributeDescriptions,							// const VkVertexInputAttributeDescription*	pVertexAttributeDescriptions;
	};

	const std::vector<VkViewport>	viewport	{ makeViewport(renderSize) };
	const std::vector<VkRect2D>		scissor		{ makeRect2D(renderSize) };

	const VkStencilOpState stencilOpState = makeStencilOpState(
		VK_STENCIL_OP_KEEP,									// stencil fail
		VK_STENCIL_OP_KEEP,									// depth & stencil pass
		VK_STENCIL_OP_KEEP,									// depth only fail
		VK_COMPARE_OP_EQUAL,								// compare op
		~0u,												// compare mask
		~0u,												// write mask
		static_cast<deUint32>(REFERENCE_STENCIL_VALUE));	// reference

	VkPipelineDepthStencilStateCreateInfo pipelineDepthStencilStateInfo =
	{
		VK_STRUCTURE_TYPE_PIPELINE_DEPTH_STENCIL_STATE_CREATE_INFO,	// VkStructureType							sType;
		DE_NULL,													// const void*								pNext;
		(VkPipelineDepthStencilStateCreateFlags)0,					// VkPipelineDepthStencilStateCreateFlags	flags;
		useDepth,													// VkBool32									depthTestEnable;
		VK_FALSE,													// VkBool32									depthWriteEnable;
		VK_COMPARE_OP_LESS,											// VkCompareOp								depthCompareOp;
		VK_FALSE,													// VkBool32									depthBoundsTestEnable;
		useStencil,													// VkBool32									stencilTestEnable;
		stencilOpState,												// VkStencilOpState							front;
		stencilOpState,												// VkStencilOpState							back;
		0.0f,														// float									minDepthBounds;
		1.0f,														// float									maxDepthBounds;
	};

	const VkColorComponentFlags colorComponentsAll = VK_COLOR_COMPONENT_R_BIT | VK_COLOR_COMPONENT_G_BIT | VK_COLOR_COMPONENT_B_BIT | VK_COLOR_COMPONENT_A_BIT;
	// Number of blend attachments must equal the number of color attachments during any subpass.
	const VkPipelineColorBlendAttachmentState pipelineColorBlendAttachmentState =
	{
		VK_FALSE,				// VkBool32					blendEnable;
		VK_BLEND_FACTOR_ONE,	// VkBlendFactor			srcColorBlendFactor;
		VK_BLEND_FACTOR_ZERO,	// VkBlendFactor			dstColorBlendFactor;
		VK_BLEND_OP_ADD,		// VkBlendOp				colorBlendOp;
		VK_BLEND_FACTOR_ONE,	// VkBlendFactor			srcAlphaBlendFactor;
		VK_BLEND_FACTOR_ZERO,	// VkBlendFactor			dstAlphaBlendFactor;
		VK_BLEND_OP_ADD,		// VkBlendOp				alphaBlendOp;
		colorComponentsAll,		// VkColorComponentFlags	colorWriteMask;
	};

	const VkPipelineColorBlendStateCreateInfo pipelineColorBlendStateInfo =
	{
		VK_STRUCTURE_TYPE_PIPELINE_COLOR_BLEND_STATE_CREATE_INFO,	// VkStructureType								sType;
		DE_NULL,													// const void*									pNext;
		(VkPipelineColorBlendStateCreateFlags)0,					// VkPipelineColorBlendStateCreateFlags			flags;
		VK_FALSE,													// VkBool32										logicOpEnable;
		VK_LOGIC_OP_COPY,											// VkLogicOp									logicOp;
		1u,															// deUint32										attachmentCount;
		&pipelineColorBlendAttachmentState,							// const VkPipelineColorBlendAttachmentState*	pAttachments;
		{ 0.0f, 0.0f, 0.0f, 0.0f },									// float										blendConstants[4];
	};

	gpw.setDefaultTopology(topology)
	   .setDefaultRasterizationState()
	   .setDefaultMultisampleState()
	   .setupVertexInputStete(&vertexInputStateInfo)
	   .setupPreRasterizationShaderState(viewport,
										 scissor,
										 pipelineLayout,
										 renderPass,
										 subpass,
										 vertexModule)
	   .setupFragmentShaderState(pipelineLayout, renderPass, subpass, fragmentModule, &pipelineDepthStencilStateInfo)
	   .setupFragmentOutputState(renderPass, subpass, &pipelineColorBlendStateInfo)
<<<<<<< HEAD
=======
	   .setMonolithicPipelineLayout(pipelineLayout)
>>>>>>> b82b4024
	   .buildPipeline(DE_NULL, basePipeline, -1);
}

//! Make a render pass with one subpass per color attachment and depth/stencil attachment (if used).
Move<VkRenderPass> makeRenderPass (const DeviceInterface&		vk,
								   const VkDevice				device,
								   const VkFormat				colorFormat,
								   const VkFormat				depthStencilFormat,
								   const deUint32				numLayers,
								   const VkImageLayout			initialColorImageLayout			= VK_IMAGE_LAYOUT_UNDEFINED,
								   const VkImageLayout			initialDepthStencilImageLayout	= VK_IMAGE_LAYOUT_UNDEFINED)
{
	const VkAttachmentDescription colorAttachmentDescription =
	{
		(VkAttachmentDescriptionFlags)0,					// VkAttachmentDescriptionFlags		flags;
		colorFormat,										// VkFormat							format;
		VK_SAMPLE_COUNT_1_BIT,								// VkSampleCountFlagBits			samples;
		VK_ATTACHMENT_LOAD_OP_CLEAR,						// VkAttachmentLoadOp				loadOp;
		VK_ATTACHMENT_STORE_OP_STORE,						// VkAttachmentStoreOp				storeOp;
		VK_ATTACHMENT_LOAD_OP_DONT_CARE,					// VkAttachmentLoadOp				stencilLoadOp;
		VK_ATTACHMENT_STORE_OP_DONT_CARE,					// VkAttachmentStoreOp				stencilStoreOp;
		initialColorImageLayout,							// VkImageLayout					initialLayout;
		VK_IMAGE_LAYOUT_COLOR_ATTACHMENT_OPTIMAL,			// VkImageLayout					finalLayout;
	};
	vector<VkAttachmentDescription> attachmentDescriptions(numLayers, colorAttachmentDescription);

	const VkAttachmentDescription depthStencilAttachmentDescription =
	{
		(VkAttachmentDescriptionFlags)0,					// VkAttachmentDescriptionFlags		flags;
		depthStencilFormat,									// VkFormat							format;
		VK_SAMPLE_COUNT_1_BIT,								// VkSampleCountFlagBits			samples;
		VK_ATTACHMENT_LOAD_OP_CLEAR,						// VkAttachmentLoadOp				loadOp;
		VK_ATTACHMENT_STORE_OP_DONT_CARE,					// VkAttachmentStoreOp				storeOp;
		VK_ATTACHMENT_LOAD_OP_CLEAR,						// VkAttachmentLoadOp				stencilLoadOp;
		VK_ATTACHMENT_STORE_OP_DONT_CARE,					// VkAttachmentStoreOp				stencilStoreOp;
		initialDepthStencilImageLayout,						// VkImageLayout					initialLayout;
		VK_IMAGE_LAYOUT_DEPTH_STENCIL_ATTACHMENT_OPTIMAL,	// VkImageLayout					finalLayout;
	};

	if (depthStencilFormat != VK_FORMAT_UNDEFINED)
		attachmentDescriptions.insert(attachmentDescriptions.end(), numLayers, depthStencilAttachmentDescription);

	// Create a subpass for each attachment (each attachement is a layer of an arrayed image).
	vector<VkAttachmentReference>	colorAttachmentReferences		(numLayers);
	vector<VkAttachmentReference>	depthStencilAttachmentReferences(numLayers);
	vector<VkSubpassDescription>	subpasses;

	// Ordering here must match the framebuffer attachments
	for (deUint32 i = 0; i < numLayers; ++i)
	{
		const VkAttachmentReference attachmentRef =
		{
			i,													// deUint32			attachment;
			VK_IMAGE_LAYOUT_COLOR_ATTACHMENT_OPTIMAL			// VkImageLayout	layout;
		};
		const VkAttachmentReference depthStencilAttachmentRef =
		{
			i + numLayers,										// deUint32			attachment;
			VK_IMAGE_LAYOUT_DEPTH_STENCIL_ATTACHMENT_OPTIMAL	// VkImageLayout	layout;
		};

		colorAttachmentReferences[i]		= attachmentRef;
		depthStencilAttachmentReferences[i]	= depthStencilAttachmentRef;

		const VkAttachmentReference*	pDepthStencilAttachment	= (depthStencilFormat != VK_FORMAT_UNDEFINED ? &depthStencilAttachmentReferences[i] : DE_NULL);
		const VkSubpassDescription		subpassDescription		=
		{
			(VkSubpassDescriptionFlags)0,					// VkSubpassDescriptionFlags		flags;
			VK_PIPELINE_BIND_POINT_GRAPHICS,				// VkPipelineBindPoint				pipelineBindPoint;
			0u,												// deUint32							inputAttachmentCount;
			DE_NULL,										// const VkAttachmentReference*		pInputAttachments;
			1u,												// deUint32							colorAttachmentCount;
			&colorAttachmentReferences[i],					// const VkAttachmentReference*		pColorAttachments;
			DE_NULL,										// const VkAttachmentReference*		pResolveAttachments;
			pDepthStencilAttachment,						// const VkAttachmentReference*		pDepthStencilAttachment;
			0u,												// deUint32							preserveAttachmentCount;
			DE_NULL											// const deUint32*					pPreserveAttachments;
		};
		subpasses.push_back(subpassDescription);
	}

	const VkRenderPassCreateInfo renderPassInfo =
	{
		VK_STRUCTURE_TYPE_RENDER_PASS_CREATE_INFO,				// VkStructureType					sType;
		DE_NULL,												// const void*						pNext;
		(VkRenderPassCreateFlags)0,								// VkRenderPassCreateFlags			flags;
		static_cast<deUint32>(attachmentDescriptions.size()),	// deUint32							attachmentCount;
		&attachmentDescriptions[0],								// const VkAttachmentDescription*	pAttachments;
		static_cast<deUint32>(subpasses.size()),				// deUint32							subpassCount;
		&subpasses[0],											// const VkSubpassDescription*		pSubpasses;
		0u,														// deUint32							dependencyCount;
		DE_NULL													// const VkSubpassDependency*		pDependencies;
	};

	return createRenderPass(vk, device, &renderPassInfo);
}

Move<VkImage> makeImage (const DeviceInterface&		vk,
						 const VkDevice				device,
						 VkImageCreateFlags			flags,
						 VkImageType				imageType,
						 const VkFormat				format,
						 const IVec3&				size,
						 const deUint32				numMipLevels,
						 const deUint32				numLayers,
						 const VkImageUsageFlags	usage)
{
	const VkImageCreateInfo imageParams =
	{
		VK_STRUCTURE_TYPE_IMAGE_CREATE_INFO,	// VkStructureType			sType;
		DE_NULL,								// const void*				pNext;
		flags,									// VkImageCreateFlags		flags;
		imageType,								// VkImageType				imageType;
		format,									// VkFormat					format;
		makeExtent3D(size),						// VkExtent3D				extent;
		numMipLevels,							// deUint32					mipLevels;
		numLayers,								// deUint32					arrayLayers;
		VK_SAMPLE_COUNT_1_BIT,					// VkSampleCountFlagBits	samples;
		VK_IMAGE_TILING_OPTIMAL,				// VkImageTiling			tiling;
		usage,									// VkImageUsageFlags		usage;
		VK_SHARING_MODE_EXCLUSIVE,				// VkSharingMode			sharingMode;
		0u,										// deUint32					queueFamilyIndexCount;
		DE_NULL,								// const deUint32*			pQueueFamilyIndices;
		VK_IMAGE_LAYOUT_UNDEFINED,				// VkImageLayout			initialLayout;
	};
	return createImage(vk, device, &imageParams);
}

inline VkImageSubresourceRange makeColorSubresourceRange (const int baseArrayLayer, const int layerCount)
{
	return makeImageSubresourceRange(VK_IMAGE_ASPECT_COLOR_BIT, 0u, 1u, static_cast<deUint32>(baseArrayLayer), static_cast<deUint32>(layerCount));
}

//! Get a reference clear value based on color format.
VkClearValue getClearValue (const VkFormat format)
{
	if (isUintFormat(format) || isIntFormat(format))
		return makeClearValueColorU32(REFERENCE_COLOR_VALUE, REFERENCE_COLOR_VALUE, REFERENCE_COLOR_VALUE, REFERENCE_COLOR_VALUE);
	else
		return makeClearValueColorF32(1.0f, 1.0f, 1.0f, 1.0f);
}

std::string getColorFormatStr (const int numComponents, const bool isUint, const bool isSint)
{
	std::ostringstream str;
	if (numComponents == 1)
		str << (isUint ? "uint" : isSint ? "int" : "float");
	else
		str << (isUint ? "u" : isSint ? "i" : "") << "vec" << numComponents;

	return str.str();
}

//! A half-viewport quad. Use with TRIANGLE_STRIP topology.
vector<Vertex4RGBA> genFullQuadVertices (const int subpassCount)
{
	vector<Vertex4RGBA>	vectorData;
	for (int subpassNdx = 0; subpassNdx < subpassCount; ++subpassNdx)
	{
		Vertex4RGBA data =
		{
			Vec4(0.0f, -1.0f, 0.0f, 1.0f),
			COLOR_TABLE[subpassNdx % DE_LENGTH_OF_ARRAY(COLOR_TABLE)],
		};
		vectorData.push_back(data);
		data.position	= Vec4(0.0f,  1.0f, 0.0f, 1.0f);
		vectorData.push_back(data);
		data.position	= Vec4(1.0f, -1.0f, 0.0f, 1.0f);
		vectorData.push_back(data);
		data.position	= Vec4(1.0f,  1.0f, 0.0f, 1.0f);
		vectorData.push_back(data);
	}
	return vectorData;
}

VkImageType getImageType (const VkImageViewType viewType)
{
	switch (viewType)
	{
		case VK_IMAGE_VIEW_TYPE_1D:
		case VK_IMAGE_VIEW_TYPE_1D_ARRAY:
			return VK_IMAGE_TYPE_1D;

		case VK_IMAGE_VIEW_TYPE_2D:
		case VK_IMAGE_VIEW_TYPE_2D_ARRAY:
		case VK_IMAGE_VIEW_TYPE_CUBE:
		case VK_IMAGE_VIEW_TYPE_CUBE_ARRAY:
			return VK_IMAGE_TYPE_2D;

		case VK_IMAGE_VIEW_TYPE_3D:
			return VK_IMAGE_TYPE_3D;

		default:
			DE_ASSERT(0);
			return VK_IMAGE_TYPE_LAST;
	}
}

//! ImageViewType for accessing a single layer/slice of an image
VkImageViewType getImageViewSliceType (const VkImageViewType viewType)
{
	switch (viewType)
	{
		case VK_IMAGE_VIEW_TYPE_1D:
		case VK_IMAGE_VIEW_TYPE_1D_ARRAY:
			return VK_IMAGE_VIEW_TYPE_1D;

		case VK_IMAGE_VIEW_TYPE_2D:
		case VK_IMAGE_VIEW_TYPE_2D_ARRAY:
		case VK_IMAGE_VIEW_TYPE_CUBE:
		case VK_IMAGE_VIEW_TYPE_CUBE_ARRAY:
		case VK_IMAGE_VIEW_TYPE_3D:
			return VK_IMAGE_VIEW_TYPE_2D;

		default:
			DE_ASSERT(0);
			return VK_IMAGE_VIEW_TYPE_LAST;
	}
}

VkImageCreateFlags getImageCreateFlags (const VkImageViewType viewType)
{
	VkImageCreateFlags	flags	= (VkImageCreateFlags)0;

	if (viewType == VK_IMAGE_VIEW_TYPE_3D)	flags |= VK_IMAGE_CREATE_2D_ARRAY_COMPATIBLE_BIT;
	if (isCube(viewType))					flags |= VK_IMAGE_CREATE_CUBE_COMPATIBLE_BIT;

	return flags;
}

void generateExpectedImage (const tcu::PixelBufferAccess& outputImage, const IVec2& renderSize, const int colorDepthOffset)
{
	const tcu::TextureChannelClass	channelClass	= tcu::getTextureChannelClass(outputImage.getFormat().type);
	const bool						isInt			= (channelClass == tcu::TEXTURECHANNELCLASS_SIGNED_INTEGER || channelClass == tcu::TEXTURECHANNELCLASS_UNSIGNED_INTEGER);
	const VkClearValue				clearValue		= getClearValue(mapTextureFormat(outputImage.getFormat()));

	if (isInt)
		tcu::clear(outputImage, IVec4(clearValue.color.int32));
	else
		tcu::clear(outputImage, Vec4(clearValue.color.float32));

	for (int z = 0; z < outputImage.getDepth(); ++z)
	{
		const Vec4& setColor	= COLOR_TABLE[(z + colorDepthOffset) % DE_LENGTH_OF_ARRAY(COLOR_TABLE)];
		const IVec4 setColorInt	= (static_cast<float>(REFERENCE_COLOR_VALUE) * setColor).cast<deInt32>();

		for (int y = 0;					y < renderSize.y(); ++y)
		for (int x = renderSize.x()/2;	x < renderSize.x(); ++x)
		{
			if (isInt)
				outputImage.setPixel(setColorInt, x, y, z);
			else
				outputImage.setPixel(setColor, x, y, z);
		}
	}
}

IVec4 getMaxImageSize (const VkImageViewType viewType, const IVec4& sizeHint)
{
	//Limits have been taken from the vulkan specification
	IVec4 size = IVec4(
		sizeHint.x() != MAX_SIZE ? sizeHint.x() : 4096,
		sizeHint.y() != MAX_SIZE ? sizeHint.y() : 4096,
		sizeHint.z() != MAX_SIZE ? sizeHint.z() : 256,
		sizeHint.w() != MAX_SIZE ? sizeHint.w() : 256);

	switch (viewType)
	{
		case VK_IMAGE_VIEW_TYPE_1D:
		case VK_IMAGE_VIEW_TYPE_1D_ARRAY:
			size.x() = deMin32(4096, size.x());
			break;

		case VK_IMAGE_VIEW_TYPE_2D:
		case VK_IMAGE_VIEW_TYPE_2D_ARRAY:
			size.x() = deMin32(4096, size.x());
			size.y() = deMin32(4096, size.y());
			break;

		case VK_IMAGE_VIEW_TYPE_3D:
			size.x() = deMin32(256, size.x());
			size.y() = deMin32(256, size.y());
			break;

		case VK_IMAGE_VIEW_TYPE_CUBE:
		case VK_IMAGE_VIEW_TYPE_CUBE_ARRAY:
			size.x() = deMin32(4096, size.x());
			size.y() = deMin32(4096, size.y());
			size.w() = deMin32(252, size.w());
			size.w() = NUM_CUBE_FACES * (size.w() / NUM_CUBE_FACES);	// round down to 6 faces
			break;

		default:
			DE_ASSERT(0);
			return IVec4();
	}

	return size;
}

deUint32 getMemoryTypeNdx (Context& context, const CaseDef& caseDef)
{
	const DeviceInterface&					vk					= context.getDeviceInterface();
	const InstanceInterface&				vki					= context.getInstanceInterface();
	const VkDevice							device				= context.getDevice();
	const VkPhysicalDevice					physDevice			= context.getPhysicalDevice();

	const VkPhysicalDeviceMemoryProperties	memoryProperties	= getPhysicalDeviceMemoryProperties(vki, physDevice);
	Move<VkImage>							colorImage;
	VkMemoryRequirements					memReqs;

	const VkImageUsageFlags					imageUsage	= VK_IMAGE_USAGE_COLOR_ATTACHMENT_BIT | VK_IMAGE_USAGE_TRANSFER_SRC_BIT;
	const IVec4								imageSize	= getMaxImageSize(caseDef.viewType, caseDef.imageSizeHint);

	//create image, don't bind any memory to it
	colorImage	= makeImage(vk, device, getImageCreateFlags(caseDef.viewType), getImageType(caseDef.viewType), caseDef.colorFormat,
								imageSize.swizzle(0, 1, 2), 1u, imageSize.w(), imageUsage);

	vk.getImageMemoryRequirements(device, *colorImage, &memReqs);
	return selectMatchingMemoryType(memoryProperties, memReqs.memoryTypeBits, MemoryRequirement::Any);
}

VkDeviceSize getMaxDeviceHeapSize (Context& context, const CaseDef& caseDef)
{
	const InstanceInterface&				vki					= context.getInstanceInterface();
	const VkPhysicalDevice					physDevice			= context.getPhysicalDevice();
	const VkPhysicalDeviceMemoryProperties	memoryProperties	= getPhysicalDeviceMemoryProperties(vki, physDevice);
	const deUint32							memoryTypeNdx		= getMemoryTypeNdx (context, caseDef);

	return memoryProperties.memoryHeaps[memoryProperties.memoryTypes[memoryTypeNdx].heapIndex].size;
}

//! Get a smaller image size. Returns a vector of zeroes, if it can't reduce more.
IVec4 getReducedImageSize (const CaseDef& caseDef, IVec4 size)
{
	const int maxIndex		= findIndexOfMaxComponent(size);
	const int reducedSize	= size[maxIndex] >> 1;

	switch (caseDef.viewType)
	{
		case VK_IMAGE_VIEW_TYPE_CUBE:
		case VK_IMAGE_VIEW_TYPE_CUBE_ARRAY:
			if (maxIndex < 2)
				size.x() = size.y() = reducedSize;
			else if (maxIndex == 3 && reducedSize >= NUM_CUBE_FACES)
				size.w() = NUM_CUBE_FACES * (reducedSize / NUM_CUBE_FACES); // round down to a multiple of 6
			else
				size = IVec4(0);
			break;

		default:
			size[maxIndex] = reducedSize;
			break;
	}

	if (reducedSize == 0)
		size = IVec4(0);

	return size;
}

bool isDepthStencilFormatSupported (const InstanceInterface& vki, const VkPhysicalDevice physDevice, const VkFormat format)
{
	const VkFormatProperties properties = getPhysicalDeviceFormatProperties(vki, physDevice, format);
	return (properties.optimalTilingFeatures & VK_FORMAT_FEATURE_DEPTH_STENCIL_ATTACHMENT_BIT) != 0;
}

VkImageAspectFlags getFormatAspectFlags (const VkFormat format)
{
	if (format == VK_FORMAT_UNDEFINED)
		return 0;

	const tcu::TextureFormat::ChannelOrder	order	= mapVkFormat(format).order;

	switch (order)
	{
		case tcu::TextureFormat::DS:	return VK_IMAGE_ASPECT_DEPTH_BIT | VK_IMAGE_ASPECT_STENCIL_BIT;
		case tcu::TextureFormat::D:		return VK_IMAGE_ASPECT_DEPTH_BIT;
		case tcu::TextureFormat::S:		return VK_IMAGE_ASPECT_STENCIL_BIT;
		default:						return VK_IMAGE_ASPECT_COLOR_BIT;
	}
}

void initPrograms (SourceCollections& programCollection, const CaseDef caseDef)
{
	const int	numComponents	= getNumUsedChannels(mapVkFormat(caseDef.colorFormat).order);
	const bool	isUint			= isUintFormat(caseDef.colorFormat);
	const bool	isSint			= isIntFormat(caseDef.colorFormat);

	// Vertex shader
	{
		std::ostringstream src;
		src << glu::getGLSLVersionDeclaration(glu::GLSL_VERSION_450) << "\n"
			<< "\n"
			<< "layout(location = 0) in  vec4 in_position;\n"
			<< "layout(location = 1) in  vec4 in_color;\n"
			<< "layout(location = 0) out vec4 out_color;\n"
			<< "\n"
			<< "out gl_PerVertex {\n"
			<< "	vec4 gl_Position;\n"
			<< "};\n"
			<< "\n"
			<< "void main(void)\n"
			<< "{\n"
			<< "	gl_Position	= in_position;\n"
			<< "	out_color	= in_color;\n"
			<< "}\n";

		programCollection.glslSources.add("vert") << glu::VertexSource(src.str());
	}

	// Fragment shader
	{
		std::ostringstream colorValue;
		colorValue << REFERENCE_COLOR_VALUE;
		const std::string colorFormat	= getColorFormatStr(numComponents, isUint, isSint);
		const std::string colorInteger	= (isUint || isSint ? " * "+colorFormat+"("+colorValue.str()+")" :"");

		std::ostringstream src;
		src << glu::getGLSLVersionDeclaration(glu::GLSL_VERSION_450) << "\n"
			<< "\n"
			<< "layout(location = 0) in  vec4 in_color;\n"
			<< "layout(location = 0) out " << colorFormat << " o_color;\n"
			<< "\n"
			<< "void main(void)\n"
			<< "{\n"
			<< "    o_color = " << colorFormat << "("
			<< (numComponents == 1 ? "in_color.r"   :
				numComponents == 2 ? "in_color.rg"  :
				numComponents == 3 ? "in_color.rgb" : "in_color")
			<< colorInteger
			<< ");\n"
			<< "}\n";

		programCollection.glslSources.add("frag") << glu::FragmentSource(src.str());
	}
}

//! See testAttachmentSize() description
tcu::TestStatus testWithSizeReduction (Context& context, const CaseDef& caseDef)
{
	const DeviceInterface&			vk					= context.getDeviceInterface();
	const InstanceInterface&		vki					= context.getInstanceInterface();
	const VkDevice					device				= context.getDevice();
	const VkPhysicalDevice			physDevice			= context.getPhysicalDevice();
	const VkQueue					queue				= context.getUniversalQueue();
	const deUint32					queueFamilyIndex	= context.getUniversalQueueFamilyIndex();
	Allocator&						allocator			= context.getDefaultAllocator();

	// The memory might be too small to allocate a largest possible attachment, so try to account for that.
	const bool						useDepthStencil		= (caseDef.depthStencilFormat != VK_FORMAT_UNDEFINED);

	IVec4							imageSize			= getMaxImageSize(caseDef.viewType, caseDef.imageSizeHint);
	VkDeviceSize					colorSize			= product(imageSize) * tcu::getPixelSize(mapVkFormat(caseDef.colorFormat));
	VkDeviceSize					depthStencilSize	= (useDepthStencil ? product(imageSize) * tcu::getPixelSize(mapVkFormat(caseDef.depthStencilFormat)) : 0ull);

	const VkDeviceSize				reserveForChecking	= 500ull * 1024ull;	//left 512KB
	const float						additionalMemory	= 1.15f;			//left some free memory on device (15%)
	VkDeviceSize					neededMemory		= static_cast<VkDeviceSize>(static_cast<float>(colorSize + depthStencilSize) * additionalMemory) + reserveForChecking;
	VkDeviceSize					maxMemory			= getMaxDeviceHeapSize(context, caseDef) >> 2;

	tcu::PlatformMemoryLimits		memoryLimits;
	context.getTestContext().getPlatform().getMemoryLimits(memoryLimits);
	maxMemory = std::min(maxMemory, VkDeviceSize(memoryLimits.totalSystemMemory));

	const VkDeviceSize				deviceMemoryBudget	= std::min(neededMemory, maxMemory);
	bool							allocationPossible	= false;

	// Keep reducing the size, if image size is too big
	while (neededMemory > deviceMemoryBudget)
	{
		imageSize = getReducedImageSize(caseDef, imageSize);

		if (imageSize == IVec4())
			return tcu::TestStatus::fail("Couldn't create an image with required size");

		colorSize			= product(imageSize) * tcu::getPixelSize(mapVkFormat(caseDef.colorFormat));
		depthStencilSize	= (useDepthStencil ? product(imageSize) * tcu::getPixelSize(mapVkFormat(caseDef.depthStencilFormat)) : 0ull);
		neededMemory		= static_cast<VkDeviceSize>(static_cast<double>(colorSize + depthStencilSize) * additionalMemory);
	}

	// Keep reducing the size, if allocation return out of any memory
	while (!allocationPossible)
	{
		VkDeviceMemory				object			= 0;
		const VkMemoryAllocateInfo	allocateInfo	=
		{
			VK_STRUCTURE_TYPE_MEMORY_ALLOCATE_INFO,	//VkStructureType	sType;
			DE_NULL,								//const void*		pNext;
			neededMemory,							//VkDeviceSize		allocationSize;
			getMemoryTypeNdx(context, caseDef)		//deUint32			memoryTypeIndex;
		};

		const VkResult				result			= vk.allocateMemory(device, &allocateInfo, DE_NULL, &object);

		if (VK_ERROR_OUT_OF_DEVICE_MEMORY == result || VK_ERROR_OUT_OF_HOST_MEMORY == result)
		{
			imageSize = getReducedImageSize(caseDef, imageSize);

			if (imageSize == IVec4())
				return tcu::TestStatus::fail("Couldn't create an image with required size");

			colorSize			= product(imageSize) * tcu::getPixelSize(mapVkFormat(caseDef.colorFormat));
			depthStencilSize	= (useDepthStencil ? product(imageSize) * tcu::getPixelSize(mapVkFormat(caseDef.depthStencilFormat)) : 0ull);
			neededMemory		= static_cast<VkDeviceSize>(static_cast<double>(colorSize + depthStencilSize) * additionalMemory) + reserveForChecking;
		}
		else if (VK_SUCCESS != result)
		{
			return tcu::TestStatus::fail("Couldn't allocate memory");
		}
		else
		{
			//free memory using Move pointer
			Move<VkDeviceMemory> memoryAllocated (check<VkDeviceMemory>(object), Deleter<VkDeviceMemory>(vk, device, DE_NULL));
			allocationPossible = true;
		}
	}

	context.getTestContext().getLog()
		<< tcu::TestLog::Message << "Using an image with size (width, height, depth, layers) = " << imageSize << tcu::TestLog::EndMessage;

	// "Slices" is either the depth of a 3D image, or the number of layers of an arrayed image
	const deInt32					numSlices			= maxLayersOrDepth(imageSize);

	// Determine the verification bounds. The checked region will be in the center of the rendered image
	const IVec4	checkSize	= tcu::min(imageSize, IVec4(MAX_VERIFICATION_REGION_SIZE,
														MAX_VERIFICATION_REGION_SIZE,
														MAX_VERIFICATION_REGION_DEPTH,
														MAX_VERIFICATION_REGION_DEPTH));
	const IVec4	checkOffset	= (imageSize - checkSize) / 2;

	// Only make enough space for the check region
	const VkDeviceSize				colorBufferSize		= product(checkSize) * tcu::getPixelSize(mapVkFormat(caseDef.colorFormat));
	const Unique<VkBuffer>			colorBuffer			(makeBuffer(vk, device, colorBufferSize, VK_BUFFER_USAGE_TRANSFER_DST_BIT));
	const UniquePtr<Allocation>		colorBufferAlloc	(bindBuffer(vki, vk, physDevice, device, *colorBuffer, MemoryRequirement::HostVisible, allocator, caseDef.allocationKind));

	{
		deMemset(colorBufferAlloc->getHostPtr(), 0, static_cast<std::size_t>(colorBufferSize));
		flushAlloc(vk, device, *colorBufferAlloc);
	}

	const Unique<VkShaderModule>	vertexModule	(createShaderModule			(vk, device, context.getBinaryCollection().get("vert"), 0u));
	const Unique<VkShaderModule>	fragmentModule	(createShaderModule			(vk, device, context.getBinaryCollection().get("frag"), 0u));
	const Unique<VkRenderPass>		renderPass		(makeRenderPass				(vk, device, caseDef.colorFormat, caseDef.depthStencilFormat, static_cast<deUint32>(numSlices),
																				 (caseDef.viewType == VK_IMAGE_VIEW_TYPE_3D) ? VK_IMAGE_LAYOUT_COLOR_ATTACHMENT_OPTIMAL
																															 : VK_IMAGE_LAYOUT_UNDEFINED));
	const Unique<VkPipelineLayout>	pipelineLayout	(makePipelineLayout			(vk, device));
	vector<GraphicsPipelineWrapper>	pipelines;

	Move<VkImage>					colorImage;
	MovePtr<Allocation>				colorImageAlloc;
	vector<SharedPtrVkImageView>	colorAttachments;
	Move<VkImage>					depthStencilImage;
	MovePtr<Allocation>				depthStencilImageAlloc;
	vector<SharedPtrVkImageView>	depthStencilAttachments;
	vector<VkImageView>				attachmentHandles;			// all attachments (color and d/s)
	Move<VkBuffer>					vertexBuffer;
	MovePtr<Allocation>				vertexBufferAlloc;
	Move<VkFramebuffer>				framebuffer;

	// Create a color image
	{
		const VkImageUsageFlags	imageUsage	= VK_IMAGE_USAGE_COLOR_ATTACHMENT_BIT | VK_IMAGE_USAGE_TRANSFER_SRC_BIT;

		colorImage		= makeImage(vk, device, getImageCreateFlags(caseDef.viewType), getImageType(caseDef.viewType), caseDef.colorFormat,
									imageSize.swizzle(0, 1, 2), 1u, imageSize.w(), imageUsage);
		colorImageAlloc	= bindImage(vki, vk, physDevice, device, *colorImage, MemoryRequirement::Any, allocator, caseDef.allocationKind);
	}

	// Create a depth/stencil image (always a 2D image, optionally layered)
	if (useDepthStencil)
	{
		const VkImageUsageFlags	imageUsage	= VK_IMAGE_USAGE_DEPTH_STENCIL_ATTACHMENT_BIT;

		depthStencilImage		= makeImage(vk, device, (VkImageCreateFlags)0, VK_IMAGE_TYPE_2D, caseDef.depthStencilFormat,
											IVec3(imageSize.x(), imageSize.y(), 1), 1u, numSlices, imageUsage);
		depthStencilImageAlloc	= bindImage(vki, vk, physDevice, device, *depthStencilImage, MemoryRequirement::Any, allocator, caseDef.allocationKind);
	}

	// Create a vertex buffer
	{
		const vector<Vertex4RGBA>	vertices			= genFullQuadVertices(numSlices);
		const VkDeviceSize			vertexBufferSize	= sizeInBytes(vertices);

		vertexBuffer		= makeBuffer(vk, device, vertexBufferSize, VK_BUFFER_USAGE_VERTEX_BUFFER_BIT);
		vertexBufferAlloc	= bindBuffer(vki, vk, physDevice, device, *vertexBuffer, MemoryRequirement::HostVisible, allocator, caseDef.allocationKind);

		deMemcpy(vertexBufferAlloc->getHostPtr(), &vertices[0], static_cast<std::size_t>(vertexBufferSize));
		flushAlloc(vk, device, *vertexBufferAlloc);
	}

	// Prepare color image upfront for rendering to individual slices.  3D slices aren't separate subresources, so they shouldn't be transitioned
	// during each subpass like array layers.
	if (caseDef.viewType == VK_IMAGE_VIEW_TYPE_3D)
	{
		const Unique<VkCommandPool>		cmdPool		(createCommandPool(vk, device, VK_COMMAND_POOL_CREATE_RESET_COMMAND_BUFFER_BIT, queueFamilyIndex));
		const Unique<VkCommandBuffer>	cmdBuffer	(makeCommandBuffer(vk, device, *cmdPool));

		beginCommandBuffer(vk, *cmdBuffer);

		const VkImageMemoryBarrier	imageBarrier	=
		{
			VK_STRUCTURE_TYPE_IMAGE_MEMORY_BARRIER,				// VkStructureType            sType;
			DE_NULL,											// const void*                pNext;
			(VkAccessFlags)0,									// VkAccessFlags              srcAccessMask;
			VK_ACCESS_COLOR_ATTACHMENT_WRITE_BIT,				// VkAccessFlags              dstAccessMask;
			VK_IMAGE_LAYOUT_UNDEFINED,							// VkImageLayout              oldLayout;
			VK_IMAGE_LAYOUT_COLOR_ATTACHMENT_OPTIMAL,			// VkImageLayout              newLayout;
			VK_QUEUE_FAMILY_IGNORED,							// uint32_t                   srcQueueFamilyIndex;
			VK_QUEUE_FAMILY_IGNORED,							// uint32_t                   dstQueueFamilyIndex;
			*colorImage,										// VkImage                    image;
			{													// VkImageSubresourceRange    subresourceRange;
				VK_IMAGE_ASPECT_COLOR_BIT,							// VkImageAspectFlags    aspectMask;
				0u,													// uint32_t              baseMipLevel;
				1u,													// uint32_t              levelCount;
				0u,													// uint32_t              baseArrayLayer;
				static_cast<deUint32>(imageSize.w()),				// uint32_t              layerCount;
			}
		};

		vk.cmdPipelineBarrier(*cmdBuffer, VK_PIPELINE_STAGE_TOP_OF_PIPE_BIT, VK_PIPELINE_STAGE_COLOR_ATTACHMENT_OUTPUT_BIT, 0u,
								0u, DE_NULL, 0u, DE_NULL, 1u, &imageBarrier);

		endCommandBuffer(vk, *cmdBuffer);
		submitCommandsAndWait(vk, device, queue, *cmdBuffer);
	}

	// For each image layer or slice (3D), create an attachment and a pipeline
	{
		const VkImageAspectFlags	depthStencilAspect		= getFormatAspectFlags(caseDef.depthStencilFormat);
		const bool					useDepth				= (depthStencilAspect & VK_IMAGE_ASPECT_DEPTH_BIT)   != 0;
		const bool					useStencil				= (depthStencilAspect & VK_IMAGE_ASPECT_STENCIL_BIT) != 0;
		VkPipeline					basePipeline			= DE_NULL;

		// Color attachments are first in the framebuffer
		pipelines.reserve(numSlices);
		for (int subpassNdx = 0; subpassNdx < numSlices; ++subpassNdx)
		{
			colorAttachments.push_back(makeSharedPtr(
				makeImageView(vk, device, *colorImage, getImageViewSliceType(caseDef.viewType), caseDef.colorFormat, makeColorSubresourceRange(subpassNdx, 1))));
			attachmentHandles.push_back(**colorAttachments.back());

#ifndef CTS_USES_VULKANSC  // Pipeline derivatives are forbidden in Vulkan SC
			// We also have to create pipelines for each subpass
			pipelines.emplace_back(vk, device, caseDef.pipelineConstructionType, (basePipeline == DE_NULL ? VK_PIPELINE_CREATE_ALLOW_DERIVATIVES_BIT
																										  : VK_PIPELINE_CREATE_DERIVATIVE_BIT));
<<<<<<< HEAD
#else
			pipelines.emplace_back(vk, device, caseDef.pipelineConstructionType, 0u);
#endif // CTS_USES_VULKANSC
=======
>>>>>>> b82b4024
			preparePipelineWrapper(pipelines.back(), basePipeline, *pipelineLayout, *renderPass, *vertexModule, *fragmentModule,
								   imageSize.swizzle(0, 1), VK_PRIMITIVE_TOPOLOGY_TRIANGLE_STRIP, static_cast<deUint32>(subpassNdx), useDepth, useStencil);

			basePipeline = pipelines.front().getPipeline();
		}

		// Then D/S attachments, if any
		if (useDepthStencil)
		for (int subpassNdx = 0; subpassNdx < numSlices; ++subpassNdx)
		{
			depthStencilAttachments.push_back(makeSharedPtr(
				makeImageView(vk, device, *depthStencilImage, VK_IMAGE_VIEW_TYPE_2D, caseDef.depthStencilFormat, makeImageSubresourceRange(depthStencilAspect, 0u, 1u, subpassNdx, 1u))));
			attachmentHandles.push_back(**depthStencilAttachments.back());
		}
	}

	framebuffer = makeFramebuffer(vk, device, *renderPass, static_cast<deUint32>(attachmentHandles.size()), &attachmentHandles[0], static_cast<deUint32>(imageSize.x()), static_cast<deUint32>(imageSize.y()));

	{
		const Unique<VkCommandPool>		cmdPool		(createCommandPool(vk, device, VK_COMMAND_POOL_CREATE_RESET_COMMAND_BUFFER_BIT, queueFamilyIndex));
		const Unique<VkCommandBuffer>	cmdBuffer	(makeCommandBuffer(vk, device, *cmdPool));

		beginCommandBuffer(vk, *cmdBuffer);
		{
			vector<VkClearValue>	clearValues	(numSlices, getClearValue(caseDef.colorFormat));

			if (useDepthStencil)
				clearValues.insert(clearValues.end(), numSlices, makeClearValueDepthStencil(REFERENCE_DEPTH_VALUE, REFERENCE_STENCIL_VALUE));

			const VkDeviceSize		vertexBufferOffset	= 0ull;

			beginRenderPass(vk, *cmdBuffer, *renderPass, *framebuffer, makeRect2D(0, 0, imageSize.x(), imageSize.y()), (deUint32)clearValues.size(), &clearValues[0]);
			vk.cmdBindVertexBuffers(*cmdBuffer, 0u, 1u, &vertexBuffer.get(), &vertexBufferOffset);
		}

		// Draw
		for (deUint32 subpassNdx = 0; subpassNdx < static_cast<deUint32>(numSlices); ++subpassNdx)
		{
			if (subpassNdx != 0)
				vk.cmdNextSubpass(*cmdBuffer, VK_SUBPASS_CONTENTS_INLINE);

			vk.cmdBindPipeline(*cmdBuffer, VK_PIPELINE_BIND_POINT_GRAPHICS, pipelines[subpassNdx].getPipeline());
			vk.cmdDraw(*cmdBuffer, 4u, 1u, subpassNdx*4u, 0u);
		}

		endRenderPass(vk, *cmdBuffer);

		// Copy colorImage -> host visible colorBuffer
		{
			const VkImageMemoryBarrier	imageBarriers[]	=
			{
				{
					VK_STRUCTURE_TYPE_IMAGE_MEMORY_BARRIER,			// VkStructureType			sType;
					DE_NULL,										// const void*				pNext;
					VK_ACCESS_COLOR_ATTACHMENT_WRITE_BIT,			// VkAccessFlags			outputMask;
					VK_ACCESS_TRANSFER_READ_BIT,					// VkAccessFlags			inputMask;
					VK_IMAGE_LAYOUT_COLOR_ATTACHMENT_OPTIMAL,		// VkImageLayout			oldLayout;
					VK_IMAGE_LAYOUT_TRANSFER_SRC_OPTIMAL,			// VkImageLayout			newLayout;
					VK_QUEUE_FAMILY_IGNORED,						// deUint32					srcQueueFamilyIndex;
					VK_QUEUE_FAMILY_IGNORED,						// deUint32					destQueueFamilyIndex;
					*colorImage,									// VkImage					image;
					makeColorSubresourceRange(0, imageSize.w())		// VkImageSubresourceRange	subresourceRange;
				}
			};

			vk.cmdPipelineBarrier(*cmdBuffer, VK_PIPELINE_STAGE_COLOR_ATTACHMENT_OUTPUT_BIT, VK_PIPELINE_STAGE_TRANSFER_BIT, 0u,
								  0u, DE_NULL, 0u, DE_NULL, DE_LENGTH_OF_ARRAY(imageBarriers), imageBarriers);

			// Copy the checked region rather than the whole image
			const VkImageSubresourceLayers	subresource	=
			{
				VK_IMAGE_ASPECT_COLOR_BIT,							// VkImageAspectFlags    aspectMask;
				0u,													// uint32_t              mipLevel;
				static_cast<deUint32>(checkOffset.w()),				// uint32_t              baseArrayLayer;
				static_cast<deUint32>(checkSize.w()),				// uint32_t              layerCount;
			};

			const VkBufferImageCopy			region		=
			{
				0ull,																// VkDeviceSize                bufferOffset;
				0u,																	// uint32_t                    bufferRowLength;
				0u,																	// uint32_t                    bufferImageHeight;
				subresource,														// VkImageSubresourceLayers    imageSubresource;
				makeOffset3D(checkOffset.x(), checkOffset.y(), checkOffset.z()),	// VkOffset3D                  imageOffset;
				makeExtent3D(checkSize.swizzle(0, 1, 2)),							// VkExtent3D                  imageExtent;
			};

			vk.cmdCopyImageToBuffer(*cmdBuffer, *colorImage, VK_IMAGE_LAYOUT_TRANSFER_SRC_OPTIMAL, *colorBuffer, 1u, &region);

			const VkBufferMemoryBarrier	bufferBarriers[] =
			{
				{
					VK_STRUCTURE_TYPE_BUFFER_MEMORY_BARRIER,	// VkStructureType    sType;
					DE_NULL,									// const void*        pNext;
					VK_ACCESS_TRANSFER_WRITE_BIT,				// VkAccessFlags      srcAccessMask;
					VK_ACCESS_HOST_READ_BIT,					// VkAccessFlags      dstAccessMask;
					VK_QUEUE_FAMILY_IGNORED,					// uint32_t           srcQueueFamilyIndex;
					VK_QUEUE_FAMILY_IGNORED,					// uint32_t           dstQueueFamilyIndex;
					*colorBuffer,								// VkBuffer           buffer;
					0ull,										// VkDeviceSize       offset;
					VK_WHOLE_SIZE,								// VkDeviceSize       size;
				},
			};

			vk.cmdPipelineBarrier(*cmdBuffer, VK_PIPELINE_STAGE_TRANSFER_BIT, VK_PIPELINE_STAGE_HOST_BIT, 0u,
								  0u, DE_NULL, DE_LENGTH_OF_ARRAY(bufferBarriers), bufferBarriers, 0u, DE_NULL);
		}

		endCommandBuffer(vk, *cmdBuffer);
		submitCommandsAndWait(vk, device, queue, *cmdBuffer);
	}

	// Verify results
	{
		invalidateAlloc(vk, device, *colorBufferAlloc);

		const tcu::TextureFormat			format			= mapVkFormat(caseDef.colorFormat);
		const int							checkDepth		= maxLayersOrDepth(checkSize);
		const int							depthOffset		= maxLayersOrDepth(checkOffset);
		const tcu::ConstPixelBufferAccess	resultImage		(format, checkSize.x(), checkSize.y(), checkDepth, colorBufferAlloc->getHostPtr());
		tcu::TextureLevel					textureLevel	(format, checkSize.x(), checkSize.y(), checkDepth);
		const tcu::PixelBufferAccess		expectedImage	= textureLevel.getAccess();
		bool								ok				= false;

		generateExpectedImage(expectedImage, checkSize.swizzle(0, 1), depthOffset);

		if (isFloatFormat(caseDef.colorFormat))
			ok = tcu::floatThresholdCompare(context.getTestContext().getLog(), "Image Comparison", "", expectedImage, resultImage, tcu::Vec4(0.01f), tcu::COMPARE_LOG_RESULT);
		else
			ok = tcu::intThresholdCompare(context.getTestContext().getLog(), "Image Comparison", "", expectedImage, resultImage, tcu::UVec4(2), tcu::COMPARE_LOG_RESULT);

		return ok ? tcu::TestStatus::pass("Pass") : tcu::TestStatus::fail("Fail");
	}
}

void checkImageViewTypeRequirements (Context& context, const VkImageViewType viewType)
{
#ifndef CTS_USES_VULKANSC
	if (viewType == VK_IMAGE_VIEW_TYPE_3D)
	{
		if (context.isDeviceFunctionalitySupported("VK_KHR_portability_subset") &&
			!context.getPortabilitySubsetFeatures().imageView2DOn3DImage)
		{
			TCU_THROW(NotSupportedError, "VK_KHR_portability_subset: Implementation does not support 2D or 2D array image view to be created on a 3D VkImage");
		}

		context.requireDeviceFunctionality("VK_KHR_maintenance1");
	}
#endif // CTS_USES_VULKANSC

	if (viewType == VK_IMAGE_VIEW_TYPE_CUBE_ARRAY)
		context.requireDeviceCoreFeature(DEVICE_CORE_FEATURE_IMAGE_CUBE_ARRAY);
}

void checkSupportAttachmentSize (Context& context, const CaseDef caseDef)
{
	checkImageViewTypeRequirements(context, caseDef.viewType);

	if (caseDef.allocationKind == ALLOCATION_KIND_DEDICATED)
		context.requireDeviceFunctionality("VK_KHR_dedicated_allocation");

	if (caseDef.depthStencilFormat != VK_FORMAT_UNDEFINED  && !isDepthStencilFormatSupported(context.getInstanceInterface(), context.getPhysicalDevice(), caseDef.depthStencilFormat))
		TCU_THROW(NotSupportedError, "Unsupported depth/stencil format");

	checkPipelineLibraryRequirements(context.getInstanceInterface(), context.getPhysicalDevice(), caseDef.pipelineConstructionType);
}

//! A test that can exercise very big color and depth/stencil attachment sizes.
//! If the total memory consumed by images is too large, or if the implementation returns OUT_OF_MEMORY error somewhere,
//! the test can be retried with a next increment of size reduction index, making the attachments smaller.
tcu::TestStatus testAttachmentSize (Context& context, const CaseDef caseDef)
{
	return testWithSizeReduction(context, caseDef);
	// Never reached
}

vector<IVec4> getMipLevelSizes (IVec4 baseSize)
{
	vector<IVec4> levels;
	levels.push_back(baseSize);

	while (baseSize.x() != 1 || baseSize.y() != 1 || baseSize.z() != 1)
	{
		baseSize.x() = deMax32(baseSize.x() >> 1, 1);
		baseSize.y() = deMax32(baseSize.y() >> 1, 1);
		baseSize.z() = deMax32(baseSize.z() >> 1, 1);
		levels.push_back(baseSize);
	}

	return levels;
}

//! Compute memory consumed by each mip level, including all layers. Sizes include a padding for alignment.
vector<VkDeviceSize> getPerMipLevelStorageSize (const vector<IVec4>& mipLevelSizes, const VkDeviceSize pixelSize)
{
	const deInt64			levelAlignment	= 16;
	vector<VkDeviceSize>	storageSizes;

	for (vector<IVec4>::const_iterator it = mipLevelSizes.begin(); it != mipLevelSizes.end(); ++it)
		storageSizes.push_back(deAlign64(pixelSize * product(*it), levelAlignment));

	return storageSizes;
}

void drawToMipLevel (const Context&				context,
					 const CaseDef&				caseDef,
					 const int					mipLevel,
					 const IVec4&				mipSize,
					 const int					numSlices,
					 const VkImage				colorImage,
					 const VkImage				depthStencilImage,
					 const VkBuffer				vertexBuffer,
					 const VkPipelineLayout		pipelineLayout,
					 const VkShaderModule		vertexModule,
					 const VkShaderModule		fragmentModule)
{
	const DeviceInterface&			vk					= context.getDeviceInterface();
	const VkDevice					device				= context.getDevice();
	const VkQueue					queue				= context.getUniversalQueue();
	const deUint32					queueFamilyIndex	= context.getUniversalQueueFamilyIndex();
	const VkImageAspectFlags		depthStencilAspect	= getFormatAspectFlags(caseDef.depthStencilFormat);
	const bool						useDepth			= (depthStencilAspect & VK_IMAGE_ASPECT_DEPTH_BIT)   != 0;
	const bool						useStencil			= (depthStencilAspect & VK_IMAGE_ASPECT_STENCIL_BIT) != 0;
	const Unique<VkRenderPass>		renderPass			(makeRenderPass(vk, device, caseDef.colorFormat, caseDef.depthStencilFormat, static_cast<deUint32>(numSlices),
																		VK_IMAGE_LAYOUT_COLOR_ATTACHMENT_OPTIMAL,
																		VK_IMAGE_LAYOUT_DEPTH_STENCIL_ATTACHMENT_OPTIMAL));
	vector<GraphicsPipelineWrapper>	pipelines;
	vector<SharedPtrVkImageView>	colorAttachments;
	vector<SharedPtrVkImageView>	depthStencilAttachments;
	vector<VkImageView>				attachmentHandles;			// all attachments (color and d/s)

	// For each image layer or slice (3D), create an attachment and a pipeline
	{
		VkPipeline					basePipeline			= DE_NULL;

		// Color attachments are first in the framebuffer
		pipelines.reserve(numSlices);
		for (int subpassNdx = 0; subpassNdx < numSlices; ++subpassNdx)
		{
			colorAttachments.push_back(makeSharedPtr(makeImageView(
				vk, device, colorImage, getImageViewSliceType(caseDef.viewType), caseDef.colorFormat,
				makeImageSubresourceRange(VK_IMAGE_ASPECT_COLOR_BIT, mipLevel, 1u, subpassNdx, 1u))));
			attachmentHandles.push_back(**colorAttachments.back());

<<<<<<< HEAD
		// We also have to create pipelines for each subpass
#ifndef CTS_USES_VULKANSC // Pipeline derivatives are forbidden in Vulkan SC
			pipelines.emplace_back(vk, device, caseDef.pipelineConstructionType, (basePipeline == DE_NULL ? VK_PIPELINE_CREATE_ALLOW_DERIVATIVES_BIT
																										  : VK_PIPELINE_CREATE_DERIVATIVE_BIT));
#else
			pipelines.emplace_back(vk, device, caseDef.pipelineConstructionType, 0u);
#endif // CTS_USES_VULKANSC
=======
			// We also have to create pipelines for each subpass
			pipelines.emplace_back(vk, device, caseDef.pipelineConstructionType, (basePipeline == DE_NULL ? VK_PIPELINE_CREATE_ALLOW_DERIVATIVES_BIT
																										  : VK_PIPELINE_CREATE_DERIVATIVE_BIT));
>>>>>>> b82b4024
			preparePipelineWrapper(pipelines.back(), basePipeline, pipelineLayout, *renderPass, vertexModule, fragmentModule,
								   mipSize.swizzle(0, 1), VK_PRIMITIVE_TOPOLOGY_TRIANGLE_STRIP, static_cast<deUint32>(subpassNdx), useDepth, useStencil);

			basePipeline = pipelines.front().getPipeline();
		}

		// Then D/S attachments, if any
		if (useDepth || useStencil)
		for (int subpassNdx = 0; subpassNdx < numSlices; ++subpassNdx)
		{
			depthStencilAttachments.push_back(makeSharedPtr(makeImageView(
				vk, device, depthStencilImage, VK_IMAGE_VIEW_TYPE_2D, caseDef.depthStencilFormat,
				makeImageSubresourceRange(depthStencilAspect, mipLevel, 1u, subpassNdx, 1u))));
			attachmentHandles.push_back(**depthStencilAttachments.back());
		}
	}

	const Unique<VkFramebuffer>			framebuffer (makeFramebuffer(vk, device, *renderPass, static_cast<deUint32>(attachmentHandles.size()), &attachmentHandles[0],
																	 static_cast<deUint32>(mipSize.x()), static_cast<deUint32>(mipSize.y())));

	{
		const Unique<VkCommandPool>		cmdPool		(createCommandPool(vk, device, VK_COMMAND_POOL_CREATE_RESET_COMMAND_BUFFER_BIT, queueFamilyIndex));
		const Unique<VkCommandBuffer>	cmdBuffer	(makeCommandBuffer(vk, device, *cmdPool));

		beginCommandBuffer(vk, *cmdBuffer);
		{
			vector<VkClearValue>	clearValues	(numSlices, getClearValue(caseDef.colorFormat));

			if (useDepth || useStencil)
				clearValues.insert(clearValues.end(), numSlices, makeClearValueDepthStencil(REFERENCE_DEPTH_VALUE, REFERENCE_STENCIL_VALUE));

			const VkDeviceSize		vertexBufferOffset	= 0ull;

			beginRenderPass(vk, *cmdBuffer, *renderPass, *framebuffer, makeRect2D(0, 0, mipSize.x(), mipSize.y()), (deUint32)clearValues.size(), &clearValues[0]);
			vk.cmdBindVertexBuffers(*cmdBuffer, 0u, 1u, &vertexBuffer, &vertexBufferOffset);
		}

		// Draw
		for (deUint32 subpassNdx = 0; subpassNdx < static_cast<deUint32>(numSlices); ++subpassNdx)
		{
			if (subpassNdx != 0)
				vk.cmdNextSubpass(*cmdBuffer, VK_SUBPASS_CONTENTS_INLINE);

			vk.cmdBindPipeline(*cmdBuffer, VK_PIPELINE_BIND_POINT_GRAPHICS, pipelines[subpassNdx].getPipeline());
			vk.cmdDraw(*cmdBuffer, 4u, 1u, subpassNdx*4u, 0u);
		}

		endRenderPass(vk, *cmdBuffer);

		endCommandBuffer(vk, *cmdBuffer);
		submitCommandsAndWait(vk, device, queue, *cmdBuffer);
	}
}

void checkSupportRenderToMipMaps (Context& context, const CaseDef caseDef)
{
	checkImageViewTypeRequirements(context, caseDef.viewType);

	if (caseDef.allocationKind == ALLOCATION_KIND_DEDICATED)
		context.requireDeviceFunctionality("VK_KHR_dedicated_allocation");

	if (caseDef.depthStencilFormat != VK_FORMAT_UNDEFINED  && !isDepthStencilFormatSupported(context.getInstanceInterface(), context.getPhysicalDevice(), caseDef.depthStencilFormat))
		TCU_THROW(NotSupportedError, "Unsupported depth/stencil format");

	checkPipelineLibraryRequirements(context.getInstanceInterface(), context.getPhysicalDevice(), caseDef.pipelineConstructionType);
}

//! Use image mip levels as attachments
tcu::TestStatus testRenderToMipMaps (Context& context, const CaseDef caseDef)
{
	const DeviceInterface&			vk					= context.getDeviceInterface();
	const InstanceInterface&		vki					= context.getInstanceInterface();
	const VkDevice					device				= context.getDevice();
	const VkPhysicalDevice			physDevice			= context.getPhysicalDevice();
	const VkQueue					queue				= context.getUniversalQueue();
	const deUint32					queueFamilyIndex	= context.getUniversalQueueFamilyIndex();
	Allocator&						allocator			= context.getDefaultAllocator();

	const IVec4						imageSize				= caseDef.imageSizeHint;	// MAX_SIZE is not used in this test
	const deInt32					numSlices				= maxLayersOrDepth(imageSize);
	const vector<IVec4>				mipLevelSizes			= getMipLevelSizes(imageSize);
	const vector<VkDeviceSize>		mipLevelStorageSizes	= getPerMipLevelStorageSize(mipLevelSizes, tcu::getPixelSize(mapVkFormat(caseDef.colorFormat)));
	const int						numMipLevels			= static_cast<int>(mipLevelSizes.size());
	const bool						useDepthStencil			= (caseDef.depthStencilFormat != VK_FORMAT_UNDEFINED);

	// Create a color buffer big enough to hold all layers and mip levels
	const VkDeviceSize				colorBufferSize		= sum(mipLevelStorageSizes);
	const Unique<VkBuffer>			colorBuffer			(makeBuffer(vk, device, colorBufferSize, VK_BUFFER_USAGE_TRANSFER_DST_BIT));
	const UniquePtr<Allocation>		colorBufferAlloc	(bindBuffer(vki, vk, physDevice, device, *colorBuffer, MemoryRequirement::HostVisible, allocator, caseDef.allocationKind));

	{
		deMemset(colorBufferAlloc->getHostPtr(), 0, static_cast<std::size_t>(colorBufferSize));
		flushAlloc(vk, device, *colorBufferAlloc);
	}

	const Unique<VkShaderModule>	vertexModule		(createShaderModule	(vk, device, context.getBinaryCollection().get("vert"), 0u));
	const Unique<VkShaderModule>	fragmentModule		(createShaderModule	(vk, device, context.getBinaryCollection().get("frag"), 0u));
	const Unique<VkPipelineLayout>	pipelineLayout		(makePipelineLayout	(vk, device));

	Move<VkImage>					colorImage;
	MovePtr<Allocation>				colorImageAlloc;
	Move<VkImage>					depthStencilImage;
	MovePtr<Allocation>				depthStencilImageAlloc;
	Move<VkBuffer>					vertexBuffer;
	MovePtr<Allocation>				vertexBufferAlloc;

	// Create a color image
	{
		const VkImageUsageFlags	imageUsage	= VK_IMAGE_USAGE_COLOR_ATTACHMENT_BIT | VK_IMAGE_USAGE_TRANSFER_SRC_BIT;

		colorImage		= makeImage(vk, device, getImageCreateFlags(caseDef.viewType), getImageType(caseDef.viewType), caseDef.colorFormat,
									imageSize.swizzle(0, 1, 2), numMipLevels, imageSize.w(), imageUsage);
		colorImageAlloc	= bindImage(vki, vk, physDevice, device, *colorImage, MemoryRequirement::Any, allocator, caseDef.allocationKind);
	}

	// Create a depth/stencil image (always a 2D image, optionally layered)
	if (useDepthStencil)
	{
		const VkImageUsageFlags	imageUsage	= VK_IMAGE_USAGE_DEPTH_STENCIL_ATTACHMENT_BIT;

		depthStencilImage		= makeImage(vk, device, (VkImageCreateFlags)0, VK_IMAGE_TYPE_2D, caseDef.depthStencilFormat,
											IVec3(imageSize.x(), imageSize.y(), 1), numMipLevels, numSlices, imageUsage);
		depthStencilImageAlloc	= bindImage(vki, vk, physDevice, device, *depthStencilImage, MemoryRequirement::Any, allocator, caseDef.allocationKind);
	}

	// Create a vertex buffer
	{
		const vector<Vertex4RGBA>	vertices			= genFullQuadVertices(numSlices);
		const VkDeviceSize			vertexBufferSize	= sizeInBytes(vertices);

		vertexBuffer		= makeBuffer(vk, device, vertexBufferSize, VK_BUFFER_USAGE_VERTEX_BUFFER_BIT);
		vertexBufferAlloc	= bindBuffer(vki, vk, physDevice, device, *vertexBuffer, MemoryRequirement::HostVisible, allocator, caseDef.allocationKind);

		deMemcpy(vertexBufferAlloc->getHostPtr(), &vertices[0], static_cast<std::size_t>(vertexBufferSize));
		flushAlloc(vk, device, *vertexBufferAlloc);
	}

	// Prepare images
	{
		const Unique<VkCommandPool>		cmdPool		(createCommandPool(vk, device, VK_COMMAND_POOL_CREATE_RESET_COMMAND_BUFFER_BIT, queueFamilyIndex));
		const Unique<VkCommandBuffer>	cmdBuffer	(makeCommandBuffer(vk, device, *cmdPool));

		beginCommandBuffer(vk, *cmdBuffer);

		const VkImageMemoryBarrier	imageBarriers[]	=
		{
			{
				VK_STRUCTURE_TYPE_IMAGE_MEMORY_BARRIER,				// VkStructureType            sType;
				DE_NULL,											// const void*                pNext;
				(VkAccessFlags)0,									// VkAccessFlags              srcAccessMask;
				VK_ACCESS_COLOR_ATTACHMENT_WRITE_BIT,				// VkAccessFlags              dstAccessMask;
				VK_IMAGE_LAYOUT_UNDEFINED,							// VkImageLayout              oldLayout;
				VK_IMAGE_LAYOUT_COLOR_ATTACHMENT_OPTIMAL,			// VkImageLayout              newLayout;
				VK_QUEUE_FAMILY_IGNORED,							// uint32_t                   srcQueueFamilyIndex;
				VK_QUEUE_FAMILY_IGNORED,							// uint32_t                   dstQueueFamilyIndex;
				*colorImage,										// VkImage                    image;
				{													// VkImageSubresourceRange    subresourceRange;
					VK_IMAGE_ASPECT_COLOR_BIT,							// VkImageAspectFlags    aspectMask;
					0u,													// uint32_t              baseMipLevel;
					static_cast<deUint32>(numMipLevels),				// uint32_t              levelCount;
					0u,													// uint32_t              baseArrayLayer;
					static_cast<deUint32>(imageSize.w()),				// uint32_t              layerCount;
				},
			},
			{
				VK_STRUCTURE_TYPE_IMAGE_MEMORY_BARRIER,				// VkStructureType            sType;
				DE_NULL,											// const void*                pNext;
				(VkAccessFlags)0,									// VkAccessFlags              srcAccessMask;
				VK_ACCESS_DEPTH_STENCIL_ATTACHMENT_WRITE_BIT,		// VkAccessFlags              dstAccessMask;
				VK_IMAGE_LAYOUT_UNDEFINED,							// VkImageLayout              oldLayout;
				VK_IMAGE_LAYOUT_DEPTH_STENCIL_ATTACHMENT_OPTIMAL,	// VkImageLayout              newLayout;
				VK_QUEUE_FAMILY_IGNORED,							// uint32_t                   srcQueueFamilyIndex;
				VK_QUEUE_FAMILY_IGNORED,							// uint32_t                   dstQueueFamilyIndex;
				*depthStencilImage,									// VkImage                    image;
				{													// VkImageSubresourceRange    subresourceRange;
					getFormatAspectFlags(caseDef.depthStencilFormat),	// VkImageAspectFlags    aspectMask;
					0u,													// uint32_t              baseMipLevel;
					static_cast<deUint32>(numMipLevels),				// uint32_t              levelCount;
					0u,													// uint32_t              baseArrayLayer;
					static_cast<deUint32>(numSlices),					// uint32_t              layerCount;
				},
			}
		};

		const deUint32	numImageBarriers = static_cast<deUint32>(DE_LENGTH_OF_ARRAY(imageBarriers) - (useDepthStencil ? 0 : 1));

		vk.cmdPipelineBarrier(*cmdBuffer, VK_PIPELINE_STAGE_TOP_OF_PIPE_BIT, VK_PIPELINE_STAGE_COLOR_ATTACHMENT_OUTPUT_BIT | VK_PIPELINE_STAGE_EARLY_FRAGMENT_TESTS_BIT, 0u,
								0u, DE_NULL, 0u, DE_NULL, numImageBarriers, imageBarriers);

		endCommandBuffer(vk, *cmdBuffer);
		submitCommandsAndWait(vk, device, queue, *cmdBuffer);
	}

	// Draw
	for (int mipLevel = 0; mipLevel < numMipLevels; ++mipLevel)
	{
		const IVec4&	mipSize		= mipLevelSizes[mipLevel];
		const int		levelSlices	= maxLayersOrDepth(mipSize);

		drawToMipLevel (context, caseDef, mipLevel, mipSize, levelSlices, *colorImage, *depthStencilImage, *vertexBuffer, *pipelineLayout,
						*vertexModule, *fragmentModule);
	}

	// Copy results: colorImage -> host visible colorBuffer
	{
		const Unique<VkCommandPool>		cmdPool		(createCommandPool(vk, device, VK_COMMAND_POOL_CREATE_RESET_COMMAND_BUFFER_BIT, queueFamilyIndex));
		const Unique<VkCommandBuffer>	cmdBuffer	(makeCommandBuffer(vk, device, *cmdPool));

		beginCommandBuffer(vk, *cmdBuffer);

		{
			const VkImageMemoryBarrier	imageBarriers[]	=
			{
				{
					VK_STRUCTURE_TYPE_IMAGE_MEMORY_BARRIER,			// VkStructureType            sType;
					DE_NULL,										// const void*                pNext;
					VK_ACCESS_COLOR_ATTACHMENT_WRITE_BIT,			// VkAccessFlags              srcAccessMask;
					VK_ACCESS_TRANSFER_READ_BIT,					// VkAccessFlags              dstAccessMask;
					VK_IMAGE_LAYOUT_COLOR_ATTACHMENT_OPTIMAL,		// VkImageLayout              oldLayout;
					VK_IMAGE_LAYOUT_TRANSFER_SRC_OPTIMAL,			// VkImageLayout              newLayout;
					VK_QUEUE_FAMILY_IGNORED,						// uint32_t                   srcQueueFamilyIndex;
					VK_QUEUE_FAMILY_IGNORED,						// uint32_t                   dstQueueFamilyIndex;
					*colorImage,									// VkImage                    image;
					{												// VkImageSubresourceRange    subresourceRange;
						VK_IMAGE_ASPECT_COLOR_BIT,							// VkImageAspectFlags    aspectMask;
						0u,													// uint32_t              baseMipLevel;
						static_cast<deUint32>(numMipLevels),				// uint32_t              levelCount;
						0u,													// uint32_t              baseArrayLayer;
						static_cast<deUint32>(imageSize.w()),				// uint32_t              layerCount;
					},
				}
			};

			vk.cmdPipelineBarrier(*cmdBuffer, VK_PIPELINE_STAGE_COLOR_ATTACHMENT_OUTPUT_BIT, VK_PIPELINE_STAGE_TRANSFER_BIT, 0u,
									0u, DE_NULL, 0u, DE_NULL, DE_LENGTH_OF_ARRAY(imageBarriers), imageBarriers);
		}
		{
			vector<VkBufferImageCopy>	regions;
			VkDeviceSize				levelOffset = 0ull;
			VkBufferImageCopy			workRegion	=
			{
				0ull,																				// VkDeviceSize                bufferOffset;
				0u,																					// uint32_t                    bufferRowLength;
				0u,																					// uint32_t                    bufferImageHeight;
				makeImageSubresourceLayers(VK_IMAGE_ASPECT_COLOR_BIT, 0u, 0u, imageSize.w()),		// VkImageSubresourceLayers    imageSubresource;
				makeOffset3D(0, 0, 0),																// VkOffset3D                  imageOffset;
				makeExtent3D(0, 0, 0),																// VkExtent3D                  imageExtent;
			};

			for (int mipLevel = 0; mipLevel < numMipLevels; ++mipLevel)
			{
				workRegion.bufferOffset					= levelOffset;
				workRegion.imageSubresource.mipLevel	= static_cast<deUint32>(mipLevel);
				workRegion.imageExtent					= makeExtent3D(mipLevelSizes[mipLevel].swizzle(0, 1, 2));

				regions.push_back(workRegion);

				levelOffset += mipLevelStorageSizes[mipLevel];
			}

			vk.cmdCopyImageToBuffer(*cmdBuffer, *colorImage, VK_IMAGE_LAYOUT_TRANSFER_SRC_OPTIMAL, *colorBuffer, static_cast<deUint32>(regions.size()), &regions[0]);
		}
		{
			const VkBufferMemoryBarrier	bufferBarriers[] =
			{
				{
					VK_STRUCTURE_TYPE_BUFFER_MEMORY_BARRIER,	// VkStructureType    sType;
					DE_NULL,									// const void*        pNext;
					VK_ACCESS_TRANSFER_WRITE_BIT,				// VkAccessFlags      srcAccessMask;
					VK_ACCESS_HOST_READ_BIT,					// VkAccessFlags      dstAccessMask;
					VK_QUEUE_FAMILY_IGNORED,					// uint32_t           srcQueueFamilyIndex;
					VK_QUEUE_FAMILY_IGNORED,					// uint32_t           dstQueueFamilyIndex;
					*colorBuffer,								// VkBuffer           buffer;
					0ull,										// VkDeviceSize       offset;
					VK_WHOLE_SIZE,								// VkDeviceSize       size;
				},
			};

			vk.cmdPipelineBarrier(*cmdBuffer, VK_PIPELINE_STAGE_TRANSFER_BIT, VK_PIPELINE_STAGE_HOST_BIT, 0u,
									0u, DE_NULL, DE_LENGTH_OF_ARRAY(bufferBarriers), bufferBarriers, 0u, DE_NULL);
		}

		endCommandBuffer(vk, *cmdBuffer);
		submitCommandsAndWait(vk, device, queue, *cmdBuffer);
	}

	// Verify results (per mip level)
	{
		invalidateAlloc(vk, device, *colorBufferAlloc);

		const tcu::TextureFormat			format			= mapVkFormat(caseDef.colorFormat);

		VkDeviceSize						levelOffset		= 0ull;
		bool								allOk			= true;

		for (int mipLevel = 0; mipLevel < numMipLevels; ++mipLevel)
		{
			const IVec4&						mipSize			= mipLevelSizes[mipLevel];
			const void*	const					pLevelData		= static_cast<const deUint8*>(colorBufferAlloc->getHostPtr()) + levelOffset;
			const int							levelDepth		= maxLayersOrDepth(mipSize);
			const tcu::ConstPixelBufferAccess	resultImage		(format, mipSize.x(), mipSize.y(), levelDepth, pLevelData);
			tcu::TextureLevel					textureLevel	(format, mipSize.x(), mipSize.y(), levelDepth);
			const tcu::PixelBufferAccess		expectedImage	= textureLevel.getAccess();
			const std::string					comparisonName	= "Mip level " + de::toString(mipLevel);
			bool								ok				= false;

			generateExpectedImage(expectedImage, mipSize.swizzle(0, 1), 0);

			if (isFloatFormat(caseDef.colorFormat))
				ok = tcu::floatThresholdCompare(context.getTestContext().getLog(), "Image Comparison", comparisonName.c_str(), expectedImage, resultImage, tcu::Vec4(0.01f), tcu::COMPARE_LOG_RESULT);
			else
				ok = tcu::intThresholdCompare(context.getTestContext().getLog(), "Image Comparison", comparisonName.c_str(), expectedImage, resultImage, tcu::UVec4(2), tcu::COMPARE_LOG_RESULT);

			allOk		=  allOk && ok;	// keep testing all levels, even if we know it's a fail overall
			levelOffset += mipLevelStorageSizes[mipLevel];
		}

		return allOk ? tcu::TestStatus::pass("Pass") : tcu::TestStatus::fail("Fail");
	}
}

std::string getSizeDescription (const IVec4& size)
{
	std::ostringstream str;

	const char* const description[4] =
	{
		"width", "height", "depth", "layers"
	};

	int numMaxComponents = 0;

	for (int i = 0; i < 4; ++i)
	{
		if (size[i] == MAX_SIZE)
		{
			if (numMaxComponents > 0)
				str << "_";

			str << description[i];
			++numMaxComponents;
		}
	}

	if (numMaxComponents == 0)
		str << "small";

	return str.str();
}

inline std::string getFormatString (const VkFormat format)
{
	std::string name(getFormatName(format));
	return de::toLower(name.substr(10));
}

std::string getFormatString (const VkFormat colorFormat, const VkFormat depthStencilFormat)
{
	std::ostringstream str;
	str << getFormatString(colorFormat);
	if (depthStencilFormat != VK_FORMAT_UNDEFINED)
		str << "_" << getFormatString(depthStencilFormat);
	return str.str();
}

std::string getShortImageViewTypeName (const VkImageViewType imageViewType)
{
	std::string s(getImageViewTypeName(imageViewType));
	return de::toLower(s.substr(19));
}

inline BVec4 bvecFromMask (deUint32 mask)
{
	return BVec4((mask >> 0) & 1,
				 (mask >> 1) & 1,
				 (mask >> 2) & 1,
				 (mask >> 3) & 1);
}

vector<IVec4> genSizeCombinations (const IVec4& baselineSize, const deUint32 sizeMask, const VkImageViewType imageViewType)
{
	vector<IVec4>		sizes;
	std::set<deUint32>	masks;

	for (deUint32 i = 0; i < (1u << 4); ++i)
	{
		// Cube images have square faces
		if (isCube(imageViewType) && ((i & MASK_WH) != 0))
			i |= MASK_WH;

		masks.insert(i & sizeMask);
	}

	for (std::set<deUint32>::const_iterator it = masks.begin(); it != masks.end(); ++it)
		sizes.push_back(tcu::select(IVec4(MAX_SIZE), baselineSize, bvecFromMask(*it)));

	return sizes;
}

void addTestCasesWithFunctions (tcu::TestCaseGroup* group, PipelineConstructionType pipelineConstructionType, AllocationKind allocationKind)
{
	const struct
	{
		VkImageViewType		viewType;
		IVec4				baselineSize;	//!< image size: (dimX, dimY, dimZ, arraySize)
		deUint32			sizeMask;		//!< if a dimension is masked, generate a huge size case for it
	} testCase[] =
	{
		{ VK_IMAGE_VIEW_TYPE_1D,			IVec4(54,  1, 1,   1),	MASK_W			},
		{ VK_IMAGE_VIEW_TYPE_1D_ARRAY,		IVec4(54,  1, 1,   4),	MASK_W_LAYERS	},
		{ VK_IMAGE_VIEW_TYPE_2D,			IVec4(44, 23, 1,   1),	MASK_WH			},
		{ VK_IMAGE_VIEW_TYPE_2D_ARRAY,		IVec4(44, 23, 1,   4),	MASK_WH_LAYERS	},
		{ VK_IMAGE_VIEW_TYPE_3D,			IVec4(22, 31, 7,   1),	MASK_WHD		},
		{ VK_IMAGE_VIEW_TYPE_CUBE,			IVec4(35, 35, 1,   6),	MASK_WH			},
		{ VK_IMAGE_VIEW_TYPE_CUBE_ARRAY,	IVec4(35, 35, 1, 2*6),	MASK_WH_LAYERS	},
	};

	const VkFormat format[]	=
	{
		VK_FORMAT_R8G8B8A8_UNORM,
		VK_FORMAT_R32_UINT,
		VK_FORMAT_R16G16_SINT,
		VK_FORMAT_R32G32B32A32_SFLOAT,
		VK_FORMAT_A1R5G5B5_UNORM_PACK16,
		VK_FORMAT_R5G6B5_UNORM_PACK16,
		VK_FORMAT_A2B10G10R10_UINT_PACK32,
		VK_FORMAT_A2B10G10R10_UNORM_PACK32
	};

	const VkFormat depthStencilFormat[] =
	{
		VK_FORMAT_UNDEFINED,			// don't use a depth/stencil attachment
		VK_FORMAT_D16_UNORM,
		VK_FORMAT_S8_UINT,
		VK_FORMAT_D24_UNORM_S8_UINT,	// one of the following mixed formats must be supported
		VK_FORMAT_D32_SFLOAT_S8_UINT,
	};

	for (int caseNdx = 0; caseNdx < DE_LENGTH_OF_ARRAY(testCase); ++caseNdx)
	{
		MovePtr<tcu::TestCaseGroup>	imageGroup(new tcu::TestCaseGroup(group->getTestContext(), getShortImageViewTypeName(testCase[caseNdx].viewType).c_str(), ""));

		// Generate attachment size cases
		{
			vector<IVec4> sizes = genSizeCombinations(testCase[caseNdx].baselineSize, testCase[caseNdx].sizeMask, testCase[caseNdx].viewType);

#ifdef CTS_USES_VULKANSC
			// filter out sizes in which width and height is equal to maximimum values
			sizes.erase(std::remove_if(begin(sizes), end(sizes), [&](const IVec4& v) { return v.x() == MAX_SIZE && v.y() == MAX_SIZE; }), end(sizes));
#endif // CTS_USES_VULKANSC

			MovePtr<tcu::TestCaseGroup>	smallGroup(new tcu::TestCaseGroup(group->getTestContext(), "small", ""));
			MovePtr<tcu::TestCaseGroup>	hugeGroup (new tcu::TestCaseGroup(group->getTestContext(), "huge",  ""));

			imageGroup->addChild(smallGroup.get());
			imageGroup->addChild(hugeGroup.get());

			for (vector<IVec4>::const_iterator sizeIter = sizes.begin(); sizeIter != sizes.end(); ++sizeIter)
			{
				// The first size is the baseline size, put it in a dedicated group
				if (sizeIter == sizes.begin())
				{
					for (int dsFormatNdx = 0; dsFormatNdx < DE_LENGTH_OF_ARRAY(depthStencilFormat); ++dsFormatNdx)
					for (int formatNdx   = 0; formatNdx   < DE_LENGTH_OF_ARRAY(format);             ++formatNdx)
					{
						const CaseDef caseDef
						{
							pipelineConstructionType,			// PipelineConstructionType		pipelineConstructionType;
							testCase[caseNdx].viewType,			// VkImageViewType				imageType;
							*sizeIter,							// IVec4						imageSizeHint;
							format[formatNdx],					// VkFormat						colorFormat;
							depthStencilFormat[dsFormatNdx],	// VkFormat						depthStencilFormat;
							allocationKind						// AllocationKind				allocationKind;
						};
						addFunctionCaseWithPrograms(smallGroup.get(), getFormatString(format[formatNdx], depthStencilFormat[dsFormatNdx]), "", checkSupportAttachmentSize, initPrograms, testAttachmentSize, caseDef);
					}
				}
				else // All huge cases go into a separate group
				{
					if (allocationKind != ALLOCATION_KIND_DEDICATED)
					{
						MovePtr<tcu::TestCaseGroup>	sizeGroup	(new tcu::TestCaseGroup(group->getTestContext(), getSizeDescription(*sizeIter).c_str(), ""));
						const VkFormat				colorFormat	= VK_FORMAT_R8G8B8A8_UNORM;

						// Use the same color format for all cases, to reduce the number of permutations
						for (int dsFormatNdx = 0; dsFormatNdx < DE_LENGTH_OF_ARRAY(depthStencilFormat); ++dsFormatNdx)
						{
							const CaseDef caseDef
							{
								pipelineConstructionType,			// PipelineConstructionType		pipelineConstructionType;
								testCase[caseNdx].viewType,			// VkImageViewType				viewType;
								*sizeIter,							// IVec4						imageSizeHint;
								colorFormat,						// VkFormat						colorFormat;
								depthStencilFormat[dsFormatNdx],	// VkFormat						depthStencilFormat;
								allocationKind						// AllocationKind				allocationKind;
							};
							addFunctionCaseWithPrograms(sizeGroup.get(), getFormatString(colorFormat, depthStencilFormat[dsFormatNdx]), "", checkSupportAttachmentSize, initPrograms, testAttachmentSize, caseDef);
						}
						hugeGroup->addChild(sizeGroup.release());
					}
				}
			}
			smallGroup.release();
			hugeGroup.release();
		}

		// Generate mip map cases
		{
			MovePtr<tcu::TestCaseGroup>	mipmapGroup(new tcu::TestCaseGroup(group->getTestContext(), "mipmap", ""));

			for (int dsFormatNdx = 0; dsFormatNdx < DE_LENGTH_OF_ARRAY(depthStencilFormat); ++dsFormatNdx)
			for (int formatNdx   = 0; formatNdx   < DE_LENGTH_OF_ARRAY(format);             ++formatNdx)
			{
				const CaseDef caseDef
				{
					pipelineConstructionType,			// PipelineConstructionType		pipelineConstructionType;
					testCase[caseNdx].viewType,			// VkImageViewType				imageType;
					testCase[caseNdx].baselineSize,		// IVec4						imageSizeHint;
					format[formatNdx],					// VkFormat						colorFormat;
					depthStencilFormat[dsFormatNdx],	// VkFormat						depthStencilFormat;
					allocationKind						// AllocationKind				allocationKind;
				};
				addFunctionCaseWithPrograms(mipmapGroup.get(), getFormatString(format[formatNdx], depthStencilFormat[dsFormatNdx]), "", checkSupportRenderToMipMaps, initPrograms, testRenderToMipMaps, caseDef);
			}
			imageGroup->addChild(mipmapGroup.release());
		}

		group->addChild(imageGroup.release());
	}
}

void addCoreRenderToImageTests (tcu::TestCaseGroup* group, PipelineConstructionType pipelineConstructionType)
{
	addTestCasesWithFunctions(group, pipelineConstructionType, ALLOCATION_KIND_SUBALLOCATED);
}

void addDedicatedAllocationRenderToImageTests (tcu::TestCaseGroup* group, PipelineConstructionType pipelineConstructionType)
{
	addTestCasesWithFunctions(group, pipelineConstructionType, ALLOCATION_KIND_DEDICATED);
}

} // anonymous ns

tcu::TestCaseGroup* createRenderToImageTests (tcu::TestContext& testCtx, PipelineConstructionType pipelineConstructionType)
{
	de::MovePtr<tcu::TestCaseGroup>	renderToImageTests	(new tcu::TestCaseGroup(testCtx, "render_to_image", "Render to image tests"));

	renderToImageTests->addChild(createTestGroup(testCtx, "core",					"Core render to image tests",								addCoreRenderToImageTests, pipelineConstructionType));
	renderToImageTests->addChild(createTestGroup(testCtx, "dedicated_allocation",	"Render to image tests for dedicated memory allocation",	addDedicatedAllocationRenderToImageTests, pipelineConstructionType));

	return renderToImageTests.release();
}

} // pipeline
} // vkt<|MERGE_RESOLUTION|>--- conflicted
+++ resolved
@@ -341,10 +341,7 @@
 										 vertexModule)
 	   .setupFragmentShaderState(pipelineLayout, renderPass, subpass, fragmentModule, &pipelineDepthStencilStateInfo)
 	   .setupFragmentOutputState(renderPass, subpass, &pipelineColorBlendStateInfo)
-<<<<<<< HEAD
-=======
 	   .setMonolithicPipelineLayout(pipelineLayout)
->>>>>>> b82b4024
 	   .buildPipeline(DE_NULL, basePipeline, -1);
 }
 
@@ -991,12 +988,9 @@
 			// We also have to create pipelines for each subpass
 			pipelines.emplace_back(vk, device, caseDef.pipelineConstructionType, (basePipeline == DE_NULL ? VK_PIPELINE_CREATE_ALLOW_DERIVATIVES_BIT
 																										  : VK_PIPELINE_CREATE_DERIVATIVE_BIT));
-<<<<<<< HEAD
 #else
 			pipelines.emplace_back(vk, device, caseDef.pipelineConstructionType, 0u);
 #endif // CTS_USES_VULKANSC
-=======
->>>>>>> b82b4024
 			preparePipelineWrapper(pipelines.back(), basePipeline, *pipelineLayout, *renderPass, *vertexModule, *fragmentModule,
 								   imageSize.swizzle(0, 1), VK_PRIMITIVE_TOPOLOGY_TRIANGLE_STRIP, static_cast<deUint32>(subpassNdx), useDepth, useStencil);
 
@@ -1241,7 +1235,6 @@
 				makeImageSubresourceRange(VK_IMAGE_ASPECT_COLOR_BIT, mipLevel, 1u, subpassNdx, 1u))));
 			attachmentHandles.push_back(**colorAttachments.back());
 
-<<<<<<< HEAD
 		// We also have to create pipelines for each subpass
 #ifndef CTS_USES_VULKANSC // Pipeline derivatives are forbidden in Vulkan SC
 			pipelines.emplace_back(vk, device, caseDef.pipelineConstructionType, (basePipeline == DE_NULL ? VK_PIPELINE_CREATE_ALLOW_DERIVATIVES_BIT
@@ -1249,11 +1242,6 @@
 #else
 			pipelines.emplace_back(vk, device, caseDef.pipelineConstructionType, 0u);
 #endif // CTS_USES_VULKANSC
-=======
-			// We also have to create pipelines for each subpass
-			pipelines.emplace_back(vk, device, caseDef.pipelineConstructionType, (basePipeline == DE_NULL ? VK_PIPELINE_CREATE_ALLOW_DERIVATIVES_BIT
-																										  : VK_PIPELINE_CREATE_DERIVATIVE_BIT));
->>>>>>> b82b4024
 			preparePipelineWrapper(pipelines.back(), basePipeline, pipelineLayout, *renderPass, vertexModule, fragmentModule,
 								   mipSize.swizzle(0, 1), VK_PRIMITIVE_TOPOLOGY_TRIANGLE_STRIP, static_cast<deUint32>(subpassNdx), useDepth, useStencil);
 
