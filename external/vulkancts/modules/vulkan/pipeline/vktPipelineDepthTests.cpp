/*------------------------------------------------------------------------
 * Vulkan Conformance Tests
 * ------------------------
 *
 * Copyright (c) 2015 The Khronos Group Inc.
 * Copyright (c) 2015 Imagination Technologies Ltd.
 *
 * Licensed under the Apache License, Version 2.0 (the "License");
 * you may not use this file except in compliance with the License.
 * You may obtain a copy of the License at
 *
 *      http://www.apache.org/licenses/LICENSE-2.0
 *
 * Unless required by applicable law or agreed to in writing, software
 * distributed under the License is distributed on an "AS IS" BASIS,
 * WITHOUT WARRANTIES OR CONDITIONS OF ANY KIND, either express or implied.
 * See the License for the specific language governing permissions and
 * limitations under the License.
 *
 *//*!
 * \file
 * \brief Depth Tests
 *//*--------------------------------------------------------------------*/

#include "vktPipelineDepthTests.hpp"
#include "vktPipelineClearUtil.hpp"
#include "vktPipelineImageUtil.hpp"
#include "vktPipelineVertexUtil.hpp"
#include "vktPipelineReferenceRenderer.hpp"
#include "vktTestCase.hpp"
#include "vktTestCaseUtil.hpp"
#include "vkImageUtil.hpp"
#include "vkMemUtil.hpp"
#include "vkPrograms.hpp"
#include "vkQueryUtil.hpp"
#include "vkRef.hpp"
#include "vkRefUtil.hpp"
#include "vkTypeUtil.hpp"
#include "vkCmdUtil.hpp"
#include "vkObjUtil.hpp"
#include "tcuImageCompare.hpp"
#include "deUniquePtr.hpp"
#include "deStringUtil.hpp"
#include "deMemory.h"

#include <sstream>
#include <vector>

namespace vkt
{
namespace pipeline
{

using namespace vk;

namespace
{

enum class DepthClipControlCase
{
	DISABLED			= 0,	// No depth clip control.
	NORMAL				= 1,	// Depth clip control with static viewport.
	BEFORE_STATIC		= 2,	// Set dynamic viewport state, then bind a static pipeline.
	BEFORE_DYNAMIC		= 3,	// Set dynamic viewport state, bind dynamic pipeline.
	BEFORE_TWO_DYNAMICS	= 4,	// Set dynamic viewport state, bind dynamic pipeline with [0,1] view volume, then bind dynamic pipeline with [-1,1] view volume.
	AFTER_DYNAMIC		= 5,	// Bind dynamic pipeline, then set dynamic viewport state.
};

bool isSupportedDepthStencilFormat (const InstanceInterface& instanceInterface, VkPhysicalDevice device, VkFormat format)
{
	VkFormatProperties formatProps;

	instanceInterface.getPhysicalDeviceFormatProperties(device, format, &formatProps);

	return (formatProps.optimalTilingFeatures & VK_FORMAT_FEATURE_DEPTH_STENCIL_ATTACHMENT_BIT) != 0u;
}

tcu::TestStatus testSupportsDepthStencilFormat (Context& context, VkFormat format)
{
	DE_ASSERT(vk::isDepthStencilFormat(format));

	if (isSupportedDepthStencilFormat(context.getInstanceInterface(), context.getPhysicalDevice(), format))
		return tcu::TestStatus::pass("Format can be used in depth/stencil attachment");
	else
		return tcu::TestStatus::fail("Unsupported depth/stencil attachment format");
}

tcu::TestStatus testSupportsAtLeastOneDepthStencilFormat (Context& context, const std::vector<VkFormat> formats)
{
	std::ostringstream	supportedFormatsMsg;
	bool				pass					= false;

	DE_ASSERT(!formats.empty());

	for (size_t formatNdx = 0; formatNdx < formats.size(); formatNdx++)
	{
		const VkFormat format = formats[formatNdx];

		DE_ASSERT(vk::isDepthStencilFormat(format));

		if (isSupportedDepthStencilFormat(context.getInstanceInterface(), context.getPhysicalDevice(), format))
		{
			pass = true;
			supportedFormatsMsg << vk::getFormatName(format);

			if (formatNdx < formats.size() - 1)
				supportedFormatsMsg << ", ";
		}
	}

	if (pass)
		return tcu::TestStatus::pass(std::string("Supported depth/stencil formats: ") + supportedFormatsMsg.str());
	else
		return tcu::TestStatus::fail("All depth/stencil formats are unsupported");
}

class DepthTest : public vkt::TestCase
{
public:
	enum
	{
		QUAD_COUNT = 4
	};

	static const float					quadDepths[QUAD_COUNT];
	static const float					quadDepthsMinusOneToOne[QUAD_COUNT];

<<<<<<< HEAD
										DepthTest				(tcu::TestContext&					testContext,
																 const std::string&					name,
																 const std::string&					description,
																 const PipelineConstructionType		pipelineConstructionType,
																 const VkFormat						depthFormat,
																 const VkCompareOp					depthCompareOps[QUAD_COUNT],
																 const bool							separateDepthStencilLayouts,
																 const bool							depthBoundsTestEnable			= false,
																 const float						depthBoundsMin					= 0.0f,
																 const float						depthBoundsMax					= 1.0f,
																 const bool							depthTestEnable					= true,
																 const bool							stencilTestEnable				= false,
																 const bool							colorAttachmentEnable			= true,
																 const bool							depthClipControl				= false);

=======
										DepthTest				(tcu::TestContext&			testContext,
																 const std::string&			name,
																 const std::string&			description,
																 const VkFormat				depthFormat,
																 const VkCompareOp			depthCompareOps[QUAD_COUNT],
																 const bool					separateDepthStencilLayouts,
																 const bool					depthBoundsTestEnable			= false,
																 const float				depthBoundsMin					= 0.0f,
																 const float				depthBoundsMax					= 1.0f,
																 const bool					depthTestEnable					= true,
																 const bool					stencilTestEnable				= false,
																 const bool					colorAttachmentEnable			= true,
																 const DepthClipControlCase	depthClipControl				= DepthClipControlCase::DISABLED);
>>>>>>> fbc38865
	virtual								~DepthTest				(void);
	virtual void						initPrograms			(SourceCollections& programCollection) const;
	virtual void						checkSupport			(Context& context) const;
	virtual TestInstance*				createInstance			(Context& context) const;

private:
	const PipelineConstructionType		m_pipelineConstructionType;
	const VkFormat						m_depthFormat;
	const bool							m_separateDepthStencilLayouts;
	const bool							m_depthBoundsTestEnable;
	const float							m_depthBoundsMin;
	const float							m_depthBoundsMax;
	const bool							m_depthTestEnable;
	const bool							m_stencilTestEnable;
	const bool							m_colorAttachmentEnable;
<<<<<<< HEAD
	const bool							m_depthClipControl;
=======
	const DepthClipControlCase			m_depthClipControl;
>>>>>>> fbc38865
	VkCompareOp							m_depthCompareOps[QUAD_COUNT];
};

class DepthTestInstance : public vkt::TestInstance
{
public:
<<<<<<< HEAD
										DepthTestInstance		(Context&							context,
																 const PipelineConstructionType		pipelineConstructionType,
																 const VkFormat						depthFormat,
																 const VkCompareOp					depthCompareOps[DepthTest::QUAD_COUNT],
																 const bool							separateDepthStencilLayouts,
																 const bool							depthBoundsTestEnable,
																 const float						depthBoundsMin,
																 const float						depthBoundsMax,
																 const bool							depthTestEnable,
																 const bool							stencilTestEnable,
																 const bool							colorAttachmentEnable,
																 const bool							depthClipControl);

=======
										DepthTestInstance		(Context&					context,
																 const VkFormat				depthFormat,
																 const VkCompareOp			depthCompareOps[DepthTest::QUAD_COUNT],
																 const bool					separateDepthStencilLayouts,
																 const bool					depthBoundsTestEnable,
																 const float				depthBoundsMin,
																 const float				depthBoundsMax,
																 const bool					depthTestEnable,
																 const bool					stencilTestEnable,
																 const bool					colorAttachmentEnable,
																 const DepthClipControlCase	depthClipControl);
>>>>>>> fbc38865
	virtual								~DepthTestInstance		(void);
	virtual tcu::TestStatus				iterate					(void);

private:
	tcu::TestStatus						verifyImage				(void);

private:
	VkCompareOp							m_depthCompareOps[DepthTest::QUAD_COUNT];
	const tcu::UVec2					m_renderSize;
	const VkFormat						m_colorFormat;
	const VkFormat						m_depthFormat;
	const bool							m_separateDepthStencilLayouts;
	const bool							m_depthBoundsTestEnable;
	const float							m_depthBoundsMin;
	const float							m_depthBoundsMax;
	const bool							m_depthTestEnable;
	const bool							m_stencilTestEnable;
	const bool							m_colorAttachmentEnable;
<<<<<<< HEAD
	const bool							m_depthClipControl;
=======
	const DepthClipControlCase			m_depthClipControl;
>>>>>>> fbc38865
	VkImageSubresourceRange				m_depthImageSubresourceRange;

	Move<VkImage>						m_colorImage;
	de::MovePtr<Allocation>				m_colorImageAlloc;
	Move<VkImage>						m_depthImage;
	de::MovePtr<Allocation>				m_depthImageAlloc;
	Move<VkImageView>					m_colorAttachmentView;
	Move<VkImageView>					m_depthAttachmentView;
	Move<VkRenderPass>					m_renderPass;
	Move<VkFramebuffer>					m_framebuffer;

	Move<VkShaderModule>				m_vertexShaderModule;
	Move<VkShaderModule>				m_fragmentShaderModule;

	Move<VkBuffer>						m_vertexBuffer;
	std::vector<Vertex4RGBA>			m_vertices;
	de::MovePtr<Allocation>				m_vertexBufferAlloc;

	Move<VkPipelineLayout>				m_pipelineLayout;
<<<<<<< HEAD
	GraphicsPipelineWrapper				m_graphicsPipelines[DepthTest::QUAD_COUNT];
=======
	Move<VkPipeline>					m_graphicsPipelines[DepthTest::QUAD_COUNT];
	Move<VkPipeline>					m_altGraphicsPipelines[DepthTest::QUAD_COUNT];
>>>>>>> fbc38865

	Move<VkCommandPool>					m_cmdPool;
	Move<VkCommandBuffer>				m_cmdBuffer;
};

const float DepthTest::quadDepths[QUAD_COUNT] =
{
	0.1f,
	0.0f,
	0.3f,
	0.2f
};

// Depth values suitable for the depth range of -1..1.
const float DepthTest::quadDepthsMinusOneToOne[QUAD_COUNT] =
{
	-0.8f,
	-1.0f,
	 0.6f,
	 0.2f
};

<<<<<<< HEAD
DepthTest::DepthTest (tcu::TestContext&					testContext,
					  const std::string&				name,
					  const std::string&				description,
					  const PipelineConstructionType	pipelineConstructionType,
					  const VkFormat					depthFormat,
					  const VkCompareOp					depthCompareOps[QUAD_COUNT],
					  const bool						separateDepthStencilLayouts,
					  const bool						depthBoundsTestEnable,
					  const float						depthBoundsMin,
					  const float						depthBoundsMax,
					  const bool						depthTestEnable,
					  const bool						stencilTestEnable,
					  const bool						colorAttachmentEnable,
					  const bool						depthClipControl)
	: vkt::TestCase					(testContext, name, description)
	, m_pipelineConstructionType	(pipelineConstructionType)
=======
DepthTest::DepthTest (tcu::TestContext&				testContext,
					  const std::string&			name,
					  const std::string&			description,
					  const VkFormat				depthFormat,
					  const VkCompareOp				depthCompareOps[QUAD_COUNT],
					  const bool					separateDepthStencilLayouts,
					  const bool					depthBoundsTestEnable,
					  const float					depthBoundsMin,
					  const float					depthBoundsMax,
					  const bool					depthTestEnable,
					  const bool					stencilTestEnable,
					  const bool					colorAttachmentEnable,
					  const DepthClipControlCase	depthClipControl)
	: vkt::TestCase	(testContext, name, description)
>>>>>>> fbc38865
	, m_depthFormat					(depthFormat)
	, m_separateDepthStencilLayouts	(separateDepthStencilLayouts)
	, m_depthBoundsTestEnable		(depthBoundsTestEnable)
	, m_depthBoundsMin				(depthBoundsMin)
	, m_depthBoundsMax				(depthBoundsMax)
	, m_depthTestEnable				(depthTestEnable)
	, m_stencilTestEnable			(stencilTestEnable)
	, m_colorAttachmentEnable		(colorAttachmentEnable)
	, m_depthClipControl			(depthClipControl)
{
	deMemcpy(m_depthCompareOps, depthCompareOps, sizeof(VkCompareOp) * QUAD_COUNT);
}

DepthTest::~DepthTest (void)
{
}

void DepthTest::checkSupport (Context& context) const
{
	if (m_depthBoundsTestEnable)
		context.requireDeviceCoreFeature(DEVICE_CORE_FEATURE_DEPTH_BOUNDS);

	if (!isSupportedDepthStencilFormat(context.getInstanceInterface(), context.getPhysicalDevice(), m_depthFormat))
		throw tcu::NotSupportedError(std::string("Unsupported depth/stencil format: ") + getFormatName(m_depthFormat));

	if (m_separateDepthStencilLayouts && !context.isDeviceFunctionalitySupported("VK_KHR_separate_depth_stencil_layouts"))
		TCU_THROW(NotSupportedError, "VK_KHR_separate_depth_stencil_layouts is not supported");

<<<<<<< HEAD
	checkPipelineLibraryRequirements(context.getInstanceInterface(), context.getPhysicalDevice(), m_pipelineConstructionType);

	if (m_depthClipControl && !context.isDeviceFunctionalitySupported("VK_EXT_depth_clip_control"))
=======
	if (m_depthClipControl != DepthClipControlCase::DISABLED && !context.isDeviceFunctionalitySupported("VK_EXT_depth_clip_control"))
>>>>>>> fbc38865
		TCU_THROW(NotSupportedError, "VK_EXT_depth_clip_control is not supported");
}

TestInstance* DepthTest::createInstance (Context& context) const
{
<<<<<<< HEAD
	return new DepthTestInstance(context, m_pipelineConstructionType, m_depthFormat, m_depthCompareOps, m_separateDepthStencilLayouts, m_depthBoundsTestEnable, m_depthBoundsMin, m_depthBoundsMax, m_depthTestEnable, m_stencilTestEnable, m_colorAttachmentEnable, m_depthClipControl);
=======
	return new DepthTestInstance(context, m_depthFormat, m_depthCompareOps, m_separateDepthStencilLayouts, m_depthBoundsTestEnable, m_depthBoundsMin, m_depthBoundsMax, m_depthTestEnable, m_stencilTestEnable, m_colorAttachmentEnable, m_depthClipControl);
>>>>>>> fbc38865
}

void DepthTest::initPrograms (SourceCollections& programCollection) const
{
	if (m_colorAttachmentEnable)
	{
		programCollection.glslSources.add("color_vert") << glu::VertexSource(
			"#version 310 es\n"
			"layout(location = 0) in vec4 position;\n"
			"layout(location = 1) in vec4 color;\n"
			"layout(location = 0) out highp vec4 vtxColor;\n"
			"void main (void)\n"
			"{\n"
			"	gl_Position = position;\n"
			"	vtxColor = color;\n"
			"}\n");

		programCollection.glslSources.add("color_frag") << glu::FragmentSource(
			"#version 310 es\n"
			"layout(location = 0) in highp vec4 vtxColor;\n"
			"layout(location = 0) out highp vec4 fragColor;\n"
			"void main (void)\n"
			"{\n"
			"	fragColor = vtxColor;\n"
			"}\n");
	}
	else
	{
		programCollection.glslSources.add("color_vert") << glu::VertexSource(
			"#version 310 es\n"
			"layout(location = 0) in vec4 position;\n"
			"layout(location = 1) in vec4 color;\n"
			"void main (void)\n"
			"{\n"
			"	gl_Position = position;\n"
			"}\n");
	}
}

<<<<<<< HEAD
DepthTestInstance::DepthTestInstance (Context&							context,
									  const PipelineConstructionType	pipelineConstructionType,
									  const VkFormat					depthFormat,
									  const VkCompareOp					depthCompareOps[DepthTest::QUAD_COUNT],
									  const bool						separateDepthStencilLayouts,
									  const bool						depthBoundsTestEnable,
									  const float						depthBoundsMin,
									  const float						depthBoundsMax,
									  const bool						depthTestEnable,
									  const bool						stencilTestEnable,
									  const bool						colorAttachmentEnable,
									  const bool						depthClipControl)
=======
DepthTestInstance::DepthTestInstance (Context&						context,
									  const VkFormat				depthFormat,
									  const VkCompareOp				depthCompareOps[DepthTest::QUAD_COUNT],
									  const bool					separateDepthStencilLayouts,
									  const bool					depthBoundsTestEnable,
									  const float					depthBoundsMin,
									  const float					depthBoundsMax,
									  const bool					depthTestEnable,
									  const bool					stencilTestEnable,
									  const bool					colorAttachmentEnable,
									  const DepthClipControlCase	depthClipControl)
>>>>>>> fbc38865
	: vkt::TestInstance				(context)
	, m_renderSize					(32, 32)
	, m_colorFormat					(colorAttachmentEnable ? VK_FORMAT_R8G8B8A8_UNORM : VK_FORMAT_UNDEFINED)
	, m_depthFormat					(depthFormat)
	, m_separateDepthStencilLayouts	(separateDepthStencilLayouts)
	, m_depthBoundsTestEnable		(depthBoundsTestEnable)
	, m_depthBoundsMin				(depthBoundsMin)
	, m_depthBoundsMax				(depthBoundsMax)
	, m_depthTestEnable				(depthTestEnable)
	, m_stencilTestEnable			(stencilTestEnable)
	, m_colorAttachmentEnable		(colorAttachmentEnable)
	, m_depthClipControl			(depthClipControl)
<<<<<<< HEAD
	, m_graphicsPipelines
	{
		{ context.getDeviceInterface(), context.getDevice(), pipelineConstructionType },
		{ context.getDeviceInterface(), context.getDevice(), pipelineConstructionType },
		{ context.getDeviceInterface(), context.getDevice(), pipelineConstructionType },
		{ context.getDeviceInterface(), context.getDevice(), pipelineConstructionType }
	}
=======
>>>>>>> fbc38865
{
	const DeviceInterface&		vk						= context.getDeviceInterface();
	const VkDevice				vkDevice				= context.getDevice();
	const deUint32				queueFamilyIndex		= context.getUniversalQueueFamilyIndex();
	SimpleAllocator				memAlloc				(vk, vkDevice, getPhysicalDeviceMemoryProperties(context.getInstanceInterface(), context.getPhysicalDevice()));
	const VkComponentMapping	componentMappingRGBA	= { VK_COMPONENT_SWIZZLE_R, VK_COMPONENT_SWIZZLE_G, VK_COMPONENT_SWIZZLE_B, VK_COMPONENT_SWIZZLE_A };
	const bool					hasDepthClipControl		= (m_depthClipControl != DepthClipControlCase::DISABLED);
	const bool					useAltGraphicsPipelines	= (m_depthClipControl == DepthClipControlCase::BEFORE_TWO_DYNAMICS);

	// Copy depth operators
	deMemcpy(m_depthCompareOps, depthCompareOps, sizeof(VkCompareOp) * DepthTest::QUAD_COUNT);

	// Create color image
	if (m_colorAttachmentEnable)
	{
		const VkImageCreateInfo colorImageParams =
		{
			VK_STRUCTURE_TYPE_IMAGE_CREATE_INFO,										// VkStructureType			sType;
			DE_NULL,																	// const void*				pNext;
			0u,																			// VkImageCreateFlags		flags;
			VK_IMAGE_TYPE_2D,															// VkImageType				imageType;
			m_colorFormat,																// VkFormat					format;
			{ m_renderSize.x(), m_renderSize.y(), 1u },									// VkExtent3D				extent;
			1u,																			// deUint32					mipLevels;
			1u,																			// deUint32					arrayLayers;
			VK_SAMPLE_COUNT_1_BIT,														// VkSampleCountFlagBits	samples;
			VK_IMAGE_TILING_OPTIMAL,													// VkImageTiling			tiling;
			VK_IMAGE_USAGE_COLOR_ATTACHMENT_BIT | VK_IMAGE_USAGE_TRANSFER_SRC_BIT,		// VkImageUsageFlags		usage;
			VK_SHARING_MODE_EXCLUSIVE,													// VkSharingMode			sharingMode;
			1u,																			// deUint32					queueFamilyIndexCount;
			&queueFamilyIndex,															// const deUint32*			pQueueFamilyIndices;
			VK_IMAGE_LAYOUT_UNDEFINED,													// VkImageLayout			initialLayout;
		};

		m_colorImage			= createImage(vk, vkDevice, &colorImageParams);

		// Allocate and bind color image memory
		m_colorImageAlloc		= memAlloc.allocate(getImageMemoryRequirements(vk, vkDevice, *m_colorImage), MemoryRequirement::Any);
		VK_CHECK(vk.bindImageMemory(vkDevice, *m_colorImage, m_colorImageAlloc->getMemory(), m_colorImageAlloc->getOffset()));
	}

	// Create depth image
	{
		const VkImageCreateInfo depthImageParams =
		{
			VK_STRUCTURE_TYPE_IMAGE_CREATE_INFO,			// VkStructureType			sType;
			DE_NULL,										// const void*				pNext;
			0u,												// VkImageCreateFlags		flags;
			VK_IMAGE_TYPE_2D,								// VkImageType				imageType;
			m_depthFormat,									// VkFormat					format;
			{ m_renderSize.x(), m_renderSize.y(), 1u },		// VkExtent3D				extent;
			1u,												// deUint32					mipLevels;
			1u,												// deUint32					arrayLayers;
			VK_SAMPLE_COUNT_1_BIT,							// VkSampleCountFlagBits	samples;
			VK_IMAGE_TILING_OPTIMAL,						// VkImageTiling			tiling;
			VK_IMAGE_USAGE_DEPTH_STENCIL_ATTACHMENT_BIT |
			VK_IMAGE_USAGE_TRANSFER_SRC_BIT,				// VkImageUsageFlags		usage;
			VK_SHARING_MODE_EXCLUSIVE,						// VkSharingMode			sharingMode;
			1u,												// deUint32					queueFamilyIndexCount;
			&queueFamilyIndex,								// const deUint32*			pQueueFamilyIndices;
			VK_IMAGE_LAYOUT_UNDEFINED,						// VkImageLayout			initialLayout;
		};

		m_depthImage = createImage(vk, vkDevice, &depthImageParams);

		// Allocate and bind depth image memory
		m_depthImageAlloc = memAlloc.allocate(getImageMemoryRequirements(vk, vkDevice, *m_depthImage), MemoryRequirement::Any);
		VK_CHECK(vk.bindImageMemory(vkDevice, *m_depthImage, m_depthImageAlloc->getMemory(), m_depthImageAlloc->getOffset()));

		const VkImageAspectFlags aspect = (mapVkFormat(m_depthFormat).order == tcu::TextureFormat::DS ? VK_IMAGE_ASPECT_DEPTH_BIT | VK_IMAGE_ASPECT_STENCIL_BIT
																									  : VK_IMAGE_ASPECT_DEPTH_BIT);
		m_depthImageSubresourceRange    = makeImageSubresourceRange(aspect, 0u, depthImageParams.mipLevels, 0u, depthImageParams.arrayLayers);
	}

	// Create color attachment view
	if (m_colorAttachmentEnable)
	{
		const VkImageViewCreateInfo colorAttachmentViewParams =
		{
			VK_STRUCTURE_TYPE_IMAGE_VIEW_CREATE_INFO,		// VkStructureType			sType;
			DE_NULL,										// const void*				pNext;
			0u,												// VkImageViewCreateFlags	flags;
			*m_colorImage,									// VkImage					image;
			VK_IMAGE_VIEW_TYPE_2D,							// VkImageViewType			viewType;
			m_colorFormat,									// VkFormat					format;
			componentMappingRGBA,							// VkComponentMapping		components;
			{ VK_IMAGE_ASPECT_COLOR_BIT, 0u, 1u, 0u, 1u }	// VkImageSubresourceRange	subresourceRange;
		};

		m_colorAttachmentView = createImageView(vk, vkDevice, &colorAttachmentViewParams);
	}

	// Create depth attachment view
	{
		const VkImageViewCreateInfo depthAttachmentViewParams =
		{
			VK_STRUCTURE_TYPE_IMAGE_VIEW_CREATE_INFO,		// VkStructureType			sType;
			DE_NULL,										// const void*				pNext;
			0u,												// VkImageViewCreateFlags	flags;
			*m_depthImage,									// VkImage					image;
			VK_IMAGE_VIEW_TYPE_2D,							// VkImageViewType			viewType;
			m_depthFormat,									// VkFormat					format;
			componentMappingRGBA,							// VkComponentMapping		components;
			m_depthImageSubresourceRange,					// VkImageSubresourceRange	subresourceRange;
		};

		m_depthAttachmentView = createImageView(vk, vkDevice, &depthAttachmentViewParams);
	}

	// Create render pass
	m_renderPass = makeRenderPass(vk, vkDevice, m_colorFormat, m_depthFormat);

	// Create framebuffer
	{
		std::vector<VkImageView>		attachmentBindInfos;

		if (m_colorAttachmentEnable)
			attachmentBindInfos.push_back(*m_colorAttachmentView);

		attachmentBindInfos.push_back(*m_depthAttachmentView);

		const VkFramebufferCreateInfo	framebufferParams	=
		{
			VK_STRUCTURE_TYPE_FRAMEBUFFER_CREATE_INFO,			// VkStructureType				sType;
			DE_NULL,											// const void*					pNext;
			0u,													// VkFramebufferCreateFlags		flags;
			*m_renderPass,										// VkRenderPass					renderPass;
			(deUint32)attachmentBindInfos.size(),				// deUint32						attachmentCount;
			attachmentBindInfos.data(),							// const VkImageView*			pAttachments;
			(deUint32)m_renderSize.x(),							// deUint32						width;
			(deUint32)m_renderSize.y(),							// deUint32						height;
			1u													// deUint32						layers;
		};

		m_framebuffer = createFramebuffer(vk, vkDevice, &framebufferParams);
	}

	// Create pipeline layout
	{
		const VkPipelineLayoutCreateInfo pipelineLayoutParams =
		{
			VK_STRUCTURE_TYPE_PIPELINE_LAYOUT_CREATE_INFO,		// VkStructureType					sType;
			DE_NULL,											// const void*						pNext;
			0u,													// VkPipelineLayoutCreateFlags		flags;
			0u,													// deUint32							setLayoutCount;
			DE_NULL,											// const VkDescriptorSetLayout*		pSetLayouts;
			0u,													// deUint32							pushConstantRangeCount;
			DE_NULL												// const VkPushConstantRange*		pPushConstantRanges;
		};

		m_pipelineLayout = createPipelineLayout(vk, vkDevice, &pipelineLayoutParams);
	}

	// Shader modules
	m_vertexShaderModule		= createShaderModule(vk, vkDevice, m_context.getBinaryCollection().get("color_vert"), 0);
	if (m_colorAttachmentEnable)
		m_fragmentShaderModule	= createShaderModule(vk, vkDevice, m_context.getBinaryCollection().get("color_frag"), 0);

	const VkViewport	viewport		= makeViewport(m_renderSize);
	const VkViewport	badViewport		= makeViewport(0.0f, 0.0f, static_cast<float>(m_renderSize.x()) / 2.0f, static_cast<float>(m_renderSize.y()) / 2.0f, 1.0f, 0.0f);
	const bool			dynamicViewport	= (static_cast<int>(m_depthClipControl) > static_cast<int>(DepthClipControlCase::BEFORE_STATIC));

	// Create pipeline
	{
<<<<<<< HEAD
		const std::vector<VkViewport>				viewports	{ makeViewport(m_renderSize) };
		const std::vector<VkRect2D>					scissors	{ makeRect2D(m_renderSize) };

=======
>>>>>>> fbc38865
		const VkVertexInputBindingDescription				vertexInputBindingDescription		=
		{
			0u,							// deUint32					binding;
			sizeof(Vertex4RGBA),		// deUint32					strideInBytes;
			VK_VERTEX_INPUT_RATE_VERTEX	// VkVertexInputStepRate	inputRate;
		};

		const VkVertexInputAttributeDescription				vertexInputAttributeDescriptions[2]	=
		{
			{
				0u,									// deUint32	location;
				0u,									// deUint32	binding;
				VK_FORMAT_R32G32B32A32_SFLOAT,		// VkFormat	format;
				0u									// deUint32	offset;
			},
			{
				1u,									// deUint32	location;
				0u,									// deUint32	binding;
				VK_FORMAT_R32G32B32A32_SFLOAT,		// VkFormat	format;
				DE_OFFSET_OF(Vertex4RGBA, color),	// deUint32	offset;
			}
		};

		const VkPipelineVertexInputStateCreateInfo			vertexInputStateParams				=
		{
			VK_STRUCTURE_TYPE_PIPELINE_VERTEX_INPUT_STATE_CREATE_INFO,		// VkStructureType							sType;
			DE_NULL,														// const void*								pNext;
			0u,																// VkPipelineVertexInputStateCreateFlags	flags;
			1u,																// deUint32									vertexBindingDescriptionCount;
			&vertexInputBindingDescription,									// const VkVertexInputBindingDescription*	pVertexBindingDescriptions;
			2u,																// deUint32									vertexAttributeDescriptionCount;
			vertexInputAttributeDescriptions								// const VkVertexInputAttributeDescription*	pVertexAttributeDescriptions;
		};

		VkPipelineDepthStencilStateCreateInfo				depthStencilStateParams				=
		{
			VK_STRUCTURE_TYPE_PIPELINE_DEPTH_STENCIL_STATE_CREATE_INFO,	// VkStructureType							sType;
			DE_NULL,													// const void*								pNext;
			0u,															// VkPipelineDepthStencilStateCreateFlags	flags;
			m_depthTestEnable,											// VkBool32									depthTestEnable;
			true,														// VkBool32									depthWriteEnable;
			VK_COMPARE_OP_LESS,											// VkCompareOp								depthCompareOp;
			m_depthBoundsTestEnable,									// VkBool32									depthBoundsTestEnable;
			m_stencilTestEnable,										// VkBool32									stencilTestEnable;
			// VkStencilOpState	front;
			{
				VK_STENCIL_OP_KEEP,		// VkStencilOp	failOp;
				VK_STENCIL_OP_KEEP,		// VkStencilOp	passOp;
				VK_STENCIL_OP_KEEP,		// VkStencilOp	depthFailOp;
				VK_COMPARE_OP_NEVER,	// VkCompareOp	compareOp;
				0u,						// deUint32		compareMask;
				0u,						// deUint32		writeMask;
				0u,						// deUint32		reference;
			},
			// VkStencilOpState	back;
			{
				VK_STENCIL_OP_KEEP,		// VkStencilOp	failOp;
				VK_STENCIL_OP_KEEP,		// VkStencilOp	passOp;
				VK_STENCIL_OP_KEEP,		// VkStencilOp	depthFailOp;
				VK_COMPARE_OP_NEVER,	// VkCompareOp	compareOp;
				0u,						// deUint32		compareMask;
				0u,						// deUint32		writeMask;
				0u,						// deUint32		reference;
			},
			m_depthBoundsMin,											// float									minDepthBounds;
			m_depthBoundsMax,											// float									maxDepthBounds;
		};

		// Make sure rasterization is not disabled when the fragment shader is missing.
<<<<<<< HEAD
		const vk::VkPipelineRasterizationStateCreateInfo rasterizationStateParams
=======
		const vk::VkPipelineRasterizationStateCreateInfo		rasterizationStateParams		=
>>>>>>> fbc38865
		{
			vk::VK_STRUCTURE_TYPE_PIPELINE_RASTERIZATION_STATE_CREATE_INFO,	//	VkStructureType							sType;
			nullptr,														//	const void*								pNext;
			0u,																//	VkPipelineRasterizationStateCreateFlags	flags;
			VK_FALSE,														//	VkBool32								depthClampEnable;
			VK_FALSE,														//	VkBool32								rasterizerDiscardEnable;
			vk::VK_POLYGON_MODE_FILL,										//	VkPolygonMode							polygonMode;
			vk::VK_CULL_MODE_NONE,											//	VkCullModeFlags							cullMode;
			vk::VK_FRONT_FACE_COUNTER_CLOCKWISE,							//	VkFrontFace								frontFace;
			VK_FALSE,														//	VkBool32								depthBiasEnable;
			0.0f,															//	float									depthBiasConstantFactor;
			0.0f,															//	float									depthBiasClamp;
			0.0f,															//	float									depthBiasSlopeFactor;
			1.0f,															//	float									lineWidth;
		};

<<<<<<< HEAD
=======
		const VkRect2D											scissor							= makeRect2D(m_renderSize);

>>>>>>> fbc38865
		const VkPipelineViewportDepthClipControlCreateInfoEXT	depthClipControlCreateInfo		=
		{
			VK_STRUCTURE_TYPE_PIPELINE_VIEWPORT_DEPTH_CLIP_CONTROL_CREATE_INFO_EXT,	// VkStructureType	sType;
			DE_NULL,																// const void*		pNext;
<<<<<<< HEAD
			VK_TRUE,																// VkBool32		negativeOneToOne;
=======
			VK_TRUE,																// VkBool32			negativeOneToOne;
		};

		// Using the range 0,1 in the structure.
		const VkPipelineViewportDepthClipControlCreateInfoEXT	depthClipControlCreateInfo01	=
		{
			VK_STRUCTURE_TYPE_PIPELINE_VIEWPORT_DEPTH_CLIP_CONTROL_CREATE_INFO_EXT,	// VkStructureType	sType;
			DE_NULL,																// const void*		pNext;
			VK_FALSE,																// VkBool32			negativeOneToOne;
		};

		const VkPipelineViewportStateCreateInfo					viewportStateCreateInfo			=
		{
			VK_STRUCTURE_TYPE_PIPELINE_VIEWPORT_STATE_CREATE_INFO,			// VkStructureType						sType;
			(hasDepthClipControl ? &depthClipControlCreateInfo : nullptr),	// const void*							pNext;
			(VkPipelineViewportStateCreateFlags)0,							// VkPipelineViewportStateCreateFlags	flags;
			1u,																// deUint32								viewportCount;
			(dynamicViewport ? &badViewport : &viewport),					// const VkViewport*					pViewports;
			1u,																// deUint32								scissorCount;
			&scissor														// const VkRect2D*						pScissors;
		};

		VkPipelineViewportStateCreateInfo viewportStateCreateInfo01	= viewportStateCreateInfo;
		viewportStateCreateInfo01.pNext								= &depthClipControlCreateInfo01;

		// Dynamic viewport if needed.
		std::vector<VkDynamicState> dynamicStates;

		if (m_depthClipControl == DepthClipControlCase::BEFORE_DYNAMIC
			|| m_depthClipControl == DepthClipControlCase::BEFORE_TWO_DYNAMICS
			|| m_depthClipControl == DepthClipControlCase::AFTER_DYNAMIC)
		{
			dynamicStates.push_back(VK_DYNAMIC_STATE_VIEWPORT);
		}

		const VkPipelineDynamicStateCreateInfo					dynamicStateCreateInfo			=
		{
			VK_STRUCTURE_TYPE_PIPELINE_DYNAMIC_STATE_CREATE_INFO,	//	VkStructureType						sType;
			nullptr,												//	const void*							pNext;
			0u,														//	VkPipelineDynamicStateCreateFlags	flags;
			static_cast<uint32_t>(dynamicStates.size()),			//	uint32_t							dynamicStateCount;
			de::dataOrNull(dynamicStates),							//	const VkDynamicState*				pDynamicStates;
>>>>>>> fbc38865
		};

		for (int quadNdx = 0; quadNdx < DepthTest::QUAD_COUNT; quadNdx++)
		{
			depthStencilStateParams.depthCompareOp	= depthCompareOps[quadNdx];

<<<<<<< HEAD
			m_graphicsPipelines[quadNdx].setDefaultMultisampleState()
										.setDefaultColorBlendState()
										.setDepthClipControl(m_depthClipControl ? &depthClipControlCreateInfo : DE_NULL)
										.setupVertexInputStete(&vertexInputStateParams)
										.setupPreRasterizationShaderState(viewports,
																	scissors,
																	*m_pipelineLayout,
																	*m_renderPass,
																	0u,
																	*m_vertexShaderModule,
																	&rasterizationStateParams)
										.setupFragmentShaderState(*m_pipelineLayout,
																	*m_renderPass,
																	0u,
																	*m_fragmentShaderModule,
																	&depthStencilStateParams)
										.setupFragmentOutputState(*m_renderPass)
										.buildPipeline();
=======
			m_graphicsPipelines[quadNdx]			= makeGraphicsPipeline(vk,									// const DeviceInterface&							vk;
																		   vkDevice,							// const VkDevice									device;
																		   *m_pipelineLayout,					// const VkPipelineLayout							pipelineLayout;
																		   *m_vertexShaderModule,				// const VkShaderModule								vertexShaderModule;
																		   DE_NULL,								// const VkShaderModule								tessellationControlModule;
																		   DE_NULL,								// const VkShaderModule								tessellationEvalModule;
																		   DE_NULL,								// const VkShaderModule								geometryShaderModule;
																		   *m_fragmentShaderModule,				// const VkShaderModule								fragmentShaderModule;
																		   *m_renderPass,						// const VkRenderPass								renderPass;
																		   0u,									// const deUint32									subpass;
																		   &vertexInputStateParams,				// const VkPipelineVertexInputStateCreateInfo*		vertexInputStateCreateInfo;
																		   nullptr,								// const VkPipelineInputAssemblyStateCreateInfo*	inputAssemblyStateCreateInfo;
																		   nullptr,								// const VkPipelineTessellationStateCreateInfo*		tessStateCreateInfo;
																		   &viewportStateCreateInfo,			// const VkPipelineViewportStateCreateInfo*			viewportStateCreateInfo;
																		   &rasterizationStateParams,			// const VkPipelineRasterizationStateCreateInfo*	rasterizationStateCreateInfo;
																		   nullptr,								// const VkPipelineMultisampleStateCreateInfo*		multisampleStateCreateInfo;
																		   &depthStencilStateParams,			// const VkPipelineDepthStencilStateCreateInfo*		depthStencilStateCreateInfo;
																		   nullptr,								// const VkPipelineColorBlendStateCreateInfo*		colorBlendStateCreateInfo;
																		   &dynamicStateCreateInfo);			// const VkPipelineDynamicStateCreateInfo*			dynamicStateCreateInfo;

			if (useAltGraphicsPipelines)
			{
				m_altGraphicsPipelines[quadNdx]		= makeGraphicsPipeline(vk,									// const DeviceInterface&							vk;
																		   vkDevice,							// const VkDevice									device;
																		   *m_pipelineLayout,					// const VkPipelineLayout							pipelineLayout;
																		   *m_vertexShaderModule,				// const VkShaderModule								vertexShaderModule;
																		   DE_NULL,								// const VkShaderModule								tessellationControlModule;
																		   DE_NULL,								// const VkShaderModule								tessellationEvalModule;
																		   DE_NULL,								// const VkShaderModule								geometryShaderModule;
																		   *m_fragmentShaderModule,				// const VkShaderModule								fragmentShaderModule;
																		   *m_renderPass,						// const VkRenderPass								renderPass;
																		   0u,									// const deUint32									subpass;
																		   &vertexInputStateParams,				// const VkPipelineVertexInputStateCreateInfo*		vertexInputStateCreateInfo;
																		   nullptr,								// const VkPipelineInputAssemblyStateCreateInfo*	inputAssemblyStateCreateInfo;
																		   nullptr,								// const VkPipelineTessellationStateCreateInfo*		tessStateCreateInfo;
																		   &viewportStateCreateInfo01,			// const VkPipelineViewportStateCreateInfo*			viewportStateCreateInfo;
																		   &rasterizationStateParams,			// const VkPipelineRasterizationStateCreateInfo*	rasterizationStateCreateInfo;
																		   nullptr,								// const VkPipelineMultisampleStateCreateInfo*		multisampleStateCreateInfo;
																		   &depthStencilStateParams,			// const VkPipelineDepthStencilStateCreateInfo*		depthStencilStateCreateInfo;
																		   nullptr,								// const VkPipelineColorBlendStateCreateInfo*		colorBlendStateCreateInfo;
																		   &dynamicStateCreateInfo);			// const VkPipelineDynamicStateCreateInfo*			dynamicStateCreateInfo;
			}
>>>>>>> fbc38865
		}
	}

	// Create vertex buffer
	{
		const VkBufferCreateInfo vertexBufferParams =
		{
			VK_STRUCTURE_TYPE_BUFFER_CREATE_INFO,		// VkStructureType		sType;
			DE_NULL,									// const void*			pNext;
			0u,											// VkBufferCreateFlags	flags;
			1024u,										// VkDeviceSize			size;
			VK_BUFFER_USAGE_VERTEX_BUFFER_BIT,			// VkBufferUsageFlags	usage;
			VK_SHARING_MODE_EXCLUSIVE,					// VkSharingMode		sharingMode;
			1u,											// deUint32				queueFamilyIndexCount;
			&queueFamilyIndex							// const deUint32*		pQueueFamilyIndices;
		};

		m_vertices			= createOverlappingQuads();
		m_vertexBuffer		= createBuffer(vk, vkDevice, &vertexBufferParams);
		m_vertexBufferAlloc	= memAlloc.allocate(getBufferMemoryRequirements(vk, vkDevice, *m_vertexBuffer), MemoryRequirement::HostVisible);

		VK_CHECK(vk.bindBufferMemory(vkDevice, *m_vertexBuffer, m_vertexBufferAlloc->getMemory(), m_vertexBufferAlloc->getOffset()));

		// Adjust depths
		for (int quadNdx = 0; quadNdx < DepthTest::QUAD_COUNT; quadNdx++)
			for (int vertexNdx = 0; vertexNdx < 6; vertexNdx++)
			{
<<<<<<< HEAD
				m_vertices[quadNdx * 6 + vertexNdx].position.z() = m_depthClipControl ? DepthTest::quadDepthsMinusOneToOne[quadNdx] : DepthTest::quadDepths[quadNdx];
=======
				m_vertices[quadNdx * 6 + vertexNdx].position.z() = (hasDepthClipControl ? DepthTest::quadDepthsMinusOneToOne[quadNdx] : DepthTest::quadDepths[quadNdx]);
>>>>>>> fbc38865
			}

		// Load vertices into vertex buffer
		deMemcpy(m_vertexBufferAlloc->getHostPtr(), m_vertices.data(), m_vertices.size() * sizeof(Vertex4RGBA));
		flushAlloc(vk, vkDevice, *m_vertexBufferAlloc);
	}

	// Create command pool
	m_cmdPool = createCommandPool(vk, vkDevice, VK_COMMAND_POOL_CREATE_TRANSIENT_BIT, queueFamilyIndex);

	// Create command buffer
	{
		std::vector<VkClearValue>			attachmentClearValues;

		if (m_colorAttachmentEnable)
			attachmentClearValues.push_back(defaultClearValue(m_colorFormat));

		attachmentClearValues.push_back(defaultClearValue(m_depthFormat));

		const VkImageMemoryBarrier			colorBarrier					=
		{
			VK_STRUCTURE_TYPE_IMAGE_MEMORY_BARRIER,									// VkStructureType            sType;
			DE_NULL,																// const void*                pNext;
			(VkAccessFlags)0,														// VkAccessFlags              srcAccessMask;
			VK_ACCESS_COLOR_ATTACHMENT_WRITE_BIT,									// VkAccessFlags              dstAccessMask;
			VK_IMAGE_LAYOUT_UNDEFINED,												// VkImageLayout              oldLayout;
			VK_IMAGE_LAYOUT_COLOR_ATTACHMENT_OPTIMAL,								// VkImageLayout              newLayout;
			VK_QUEUE_FAMILY_IGNORED,												// uint32_t                   srcQueueFamilyIndex;
			VK_QUEUE_FAMILY_IGNORED,												// uint32_t                   dstQueueFamilyIndex;
			*m_colorImage,															// VkImage                    image;
			{ VK_IMAGE_ASPECT_COLOR_BIT, 0u, 1u, 0u, 1u }							// VkImageSubresourceRange    subresourceRange;
		};

		VkImageSubresourceRange				depthBarrierSubresourceRange	= m_depthImageSubresourceRange;
		VkImageLayout						newLayout						= VK_IMAGE_LAYOUT_DEPTH_STENCIL_ATTACHMENT_OPTIMAL;
		if (m_separateDepthStencilLayouts)
		{
			depthBarrierSubresourceRange.aspectMask = VK_IMAGE_ASPECT_DEPTH_BIT;
			newLayout = VK_IMAGE_LAYOUT_DEPTH_ATTACHMENT_OPTIMAL_KHR;
		}

		const VkImageMemoryBarrier			depthBarrier					=
		{
			VK_STRUCTURE_TYPE_IMAGE_MEMORY_BARRIER,									// VkStructureType            sType;
			DE_NULL,																// const void*                pNext;
			(VkAccessFlags)0,														// VkAccessFlags              srcAccessMask;
			VK_ACCESS_DEPTH_STENCIL_ATTACHMENT_WRITE_BIT,							// VkAccessFlags              dstAccessMask;
			VK_IMAGE_LAYOUT_UNDEFINED,												// VkImageLayout              oldLayout;
			newLayout										,						// VkImageLayout              newLayout;
			VK_QUEUE_FAMILY_IGNORED,												// uint32_t                   srcQueueFamilyIndex;
			VK_QUEUE_FAMILY_IGNORED,												// uint32_t                   dstQueueFamilyIndex;
			*m_depthImage,															// VkImage                    image;
			depthBarrierSubresourceRange,											// VkImageSubresourceRange    subresourceRange;
		};

		std::vector<VkImageMemoryBarrier>	imageLayoutBarriers;

		if (m_colorAttachmentEnable)
			imageLayoutBarriers.push_back(colorBarrier);

		imageLayoutBarriers.push_back(depthBarrier);

		m_cmdBuffer = allocateCommandBuffer(vk, vkDevice, *m_cmdPool, VK_COMMAND_BUFFER_LEVEL_PRIMARY);

		beginCommandBuffer(vk, *m_cmdBuffer, 0u);

		vk.cmdPipelineBarrier(*m_cmdBuffer, VK_PIPELINE_STAGE_TOP_OF_PIPE_BIT, VK_PIPELINE_STAGE_COLOR_ATTACHMENT_OUTPUT_BIT |
			VK_PIPELINE_STAGE_EARLY_FRAGMENT_TESTS_BIT | VK_PIPELINE_STAGE_LATE_FRAGMENT_TESTS_BIT, (VkDependencyFlags)0,
			0u, DE_NULL, 0u, DE_NULL, (deUint32)imageLayoutBarriers.size(), imageLayoutBarriers.data());

		beginRenderPass(vk, *m_cmdBuffer, *m_renderPass, *m_framebuffer, makeRect2D(0, 0, m_renderSize.x(), m_renderSize.y()), (deUint32)attachmentClearValues.size(), attachmentClearValues.data());

		const VkDeviceSize quadOffset = (m_vertices.size() / DepthTest::QUAD_COUNT) * sizeof(Vertex4RGBA);

		for (int quadNdx = 0; quadNdx < DepthTest::QUAD_COUNT; quadNdx++)
		{
			VkDeviceSize vertexBufferOffset = quadOffset * quadNdx;

<<<<<<< HEAD
			vk.cmdBindPipeline(*m_cmdBuffer, VK_PIPELINE_BIND_POINT_GRAPHICS, m_graphicsPipelines[quadNdx].getPipeline());
=======
			if (m_depthClipControl == DepthClipControlCase::BEFORE_STATIC
				|| m_depthClipControl == DepthClipControlCase::BEFORE_DYNAMIC
				|| m_depthClipControl == DepthClipControlCase::BEFORE_TWO_DYNAMICS)
			{
				vk.cmdSetViewport(*m_cmdBuffer, 0u, 1u, &viewport);
			}

			if (useAltGraphicsPipelines)
				vk.cmdBindPipeline(*m_cmdBuffer, VK_PIPELINE_BIND_POINT_GRAPHICS, *m_altGraphicsPipelines[quadNdx]);
			vk.cmdBindPipeline(*m_cmdBuffer, VK_PIPELINE_BIND_POINT_GRAPHICS, *m_graphicsPipelines[quadNdx]);

			if (m_depthClipControl == DepthClipControlCase::AFTER_DYNAMIC)
			{
				vk.cmdSetViewport(*m_cmdBuffer, 0u, 1u, &viewport);
			}

>>>>>>> fbc38865
			vk.cmdBindVertexBuffers(*m_cmdBuffer, 0, 1, &m_vertexBuffer.get(), &vertexBufferOffset);
			vk.cmdDraw(*m_cmdBuffer, (deUint32)(m_vertices.size() / DepthTest::QUAD_COUNT), 1, 0, 0);
		}

		endRenderPass(vk, *m_cmdBuffer);
		endCommandBuffer(vk, *m_cmdBuffer);
	}
}

DepthTestInstance::~DepthTestInstance (void)
{
}

tcu::TestStatus DepthTestInstance::iterate (void)
{
	const DeviceInterface&		vk			= m_context.getDeviceInterface();
	const VkDevice				vkDevice	= m_context.getDevice();
	const VkQueue				queue		= m_context.getUniversalQueue();

	submitCommandsAndWait(vk, vkDevice, queue, m_cmdBuffer.get());

	return verifyImage();
}

tcu::TestStatus DepthTestInstance::verifyImage (void)
{
	const tcu::TextureFormat	tcuColorFormat	= mapVkFormat(VK_FORMAT_R8G8B8A8_UNORM);
	const tcu::TextureFormat	tcuDepthFormat	= mapVkFormat(m_depthFormat);
	const ColorVertexShader		vertexShader;
<<<<<<< HEAD
	const ColorFragmentShader	fragmentShader	(tcuColorFormat, tcuDepthFormat, m_depthClipControl);
=======
	const ColorFragmentShader	fragmentShader	(tcuColorFormat, tcuDepthFormat, (m_depthClipControl != DepthClipControlCase::DISABLED));
>>>>>>> fbc38865
	const rr::Program			program			(&vertexShader, &fragmentShader);
	ReferenceRenderer			refRenderer		(m_renderSize.x(), m_renderSize.y(), 1, tcuColorFormat, tcuDepthFormat, &program);
	bool						colorCompareOk	= false;
	bool						depthCompareOk	= false;

	// Render reference image
	{
		for (int quadNdx = 0; quadNdx < DepthTest::QUAD_COUNT; quadNdx++)
		{
			// Set depth state
			rr::RenderState renderState(refRenderer.getViewportState(), m_context.getDeviceProperties().limits.subPixelPrecisionBits);
			renderState.fragOps.depthTestEnabled = m_depthTestEnable;
			renderState.fragOps.depthFunc = mapVkCompareOp(m_depthCompareOps[quadNdx]);
			if (m_depthBoundsTestEnable)
			{
				renderState.fragOps.depthBoundsTestEnabled = true;
				renderState.fragOps.minDepthBound = m_depthBoundsMin;
				renderState.fragOps.maxDepthBound = m_depthBoundsMax;
			}

			refRenderer.draw(renderState,
							 rr::PRIMITIVETYPE_TRIANGLES,
							 std::vector<Vertex4RGBA>(m_vertices.begin() + quadNdx * 6,
													  m_vertices.begin() + (quadNdx + 1) * 6));
		}
	}

	// Compare color result with reference image
	if (m_colorAttachmentEnable)
	{
		const DeviceInterface&			vk					= m_context.getDeviceInterface();
		const VkDevice					vkDevice			= m_context.getDevice();
		const VkQueue					queue				= m_context.getUniversalQueue();
		const deUint32					queueFamilyIndex	= m_context.getUniversalQueueFamilyIndex();
		SimpleAllocator					allocator			(vk, vkDevice, getPhysicalDeviceMemoryProperties(m_context.getInstanceInterface(), m_context.getPhysicalDevice()));
		de::MovePtr<tcu::TextureLevel>	result				= readColorAttachment(vk, vkDevice, queue, queueFamilyIndex, allocator, *m_colorImage, m_colorFormat, m_renderSize);

		colorCompareOk = tcu::intThresholdPositionDeviationCompare(m_context.getTestContext().getLog(),
															  "IntImageCompare",
															  "Image comparison",
															  refRenderer.getAccess(),
															  result->getAccess(),
															  tcu::UVec4(2, 2, 2, 2),
															  tcu::IVec3(1, 1, 0),
															  true,
															  tcu::COMPARE_LOG_RESULT);
	}
	else
	{
		colorCompareOk = true;
	}

	// Compare depth result with reference image
	{
		const DeviceInterface&			vk					= m_context.getDeviceInterface();
		const VkDevice					vkDevice			= m_context.getDevice();
		const VkQueue					queue				= m_context.getUniversalQueue();
		const deUint32					queueFamilyIndex	= m_context.getUniversalQueueFamilyIndex();
		SimpleAllocator					allocator			(vk, vkDevice, getPhysicalDeviceMemoryProperties(m_context.getInstanceInterface(), m_context.getPhysicalDevice()));
		de::MovePtr<tcu::TextureLevel>	result				= readDepthAttachment(vk, vkDevice, queue, queueFamilyIndex, allocator, *m_depthImage, m_depthFormat, m_renderSize);

		{
			de::MovePtr<tcu::TextureLevel>	convertedReferenceLevel;
			tcu::Maybe<tcu::TextureFormat>	convertedFormat;

			if (refRenderer.getDepthStencilAccess().getFormat().type == tcu::TextureFormat::UNSIGNED_INT_24_8_REV)
			{
				convertedFormat = tcu::TextureFormat(tcu::TextureFormat::D, tcu::TextureFormat::UNORM_INT24);
			}
			else if (refRenderer.getDepthStencilAccess().getFormat().type == tcu::TextureFormat::UNSIGNED_INT_16_8_8)
			{
				convertedFormat = tcu::TextureFormat(tcu::TextureFormat::D, tcu::TextureFormat::UNORM_INT16);
			}
			else if (refRenderer.getDepthStencilAccess().getFormat().type == tcu::TextureFormat::FLOAT_UNSIGNED_INT_24_8_REV)
			{
				convertedFormat = tcu::TextureFormat(tcu::TextureFormat::D, tcu::TextureFormat::FLOAT);
			}

			if (convertedFormat)
			{
				convertedReferenceLevel = de::MovePtr<tcu::TextureLevel>(new tcu::TextureLevel(*convertedFormat, refRenderer.getDepthStencilAccess().getSize().x(), refRenderer.getDepthStencilAccess().getSize().y()));
				tcu::copy(convertedReferenceLevel->getAccess(), refRenderer.getDepthStencilAccess());
			}

			float depthThreshold = 0.0f;

			if (tcu::getTextureChannelClass(result->getFormat().type) == tcu::TEXTURECHANNELCLASS_UNSIGNED_FIXED_POINT)
			{
				const tcu::IVec4	formatBits = tcu::getTextureFormatBitDepth(result->getFormat());
				depthThreshold = 1.0f / static_cast<float>((1 << formatBits[0]) - 1);
			}
			else if (tcu::getTextureChannelClass(result->getFormat().type) == tcu::TEXTURECHANNELCLASS_FLOATING_POINT)
			{
				depthThreshold = 0.0000001f;
			}
			else
				TCU_FAIL("unrecognized format type class");

			depthCompareOk = tcu::floatThresholdCompare(m_context.getTestContext().getLog(),
														"DepthImageCompare",
														"Depth image comparison",
														convertedReferenceLevel ? convertedReferenceLevel->getAccess() : refRenderer.getDepthStencilAccess(),
														result->getAccess(),
														tcu::Vec4(depthThreshold, 0.0f, 0.0f, 0.0f),
														tcu::COMPARE_LOG_RESULT);
		}
	}

	if (colorCompareOk && depthCompareOk)
		return tcu::TestStatus::pass("Result image matches reference");
	else
		return tcu::TestStatus::fail("Image mismatch");
}

std::string getFormatCaseName (const VkFormat format)
{
	const std::string	fullName	= getFormatName(format);

	DE_ASSERT(de::beginsWith(fullName, "VK_FORMAT_"));

	return de::toLower(fullName.substr(10));
}

std::string	getCompareOpsName (const VkCompareOp quadDepthOps[DepthTest::QUAD_COUNT])
{
	std::ostringstream name;

	for (int quadNdx = 0; quadNdx < DepthTest::QUAD_COUNT; quadNdx++)
	{
		const std::string	fullOpName	= getCompareOpName(quadDepthOps[quadNdx]);

		DE_ASSERT(de::beginsWith(fullOpName, "VK_COMPARE_OP_"));

		name << de::toLower(fullOpName.substr(14));

		if (quadNdx < DepthTest::QUAD_COUNT - 1)
			name << "_";
	}

	return name.str();
}

std::string	getCompareOpsDescription (const VkCompareOp quadDepthOps[DepthTest::QUAD_COUNT])
{
	std::ostringstream desc;
	desc << "Draws " << DepthTest::QUAD_COUNT << " quads with depth compare ops: ";

	for (int quadNdx = 0; quadNdx < DepthTest::QUAD_COUNT; quadNdx++)
	{
		desc << getCompareOpName(quadDepthOps[quadNdx]) << " at depth " << DepthTest::quadDepths[quadNdx];

		if (quadNdx < DepthTest::QUAD_COUNT - 1)
			desc << ", ";
	}
	return desc.str();
}


} // anonymous

tcu::TestCaseGroup* createDepthTests (tcu::TestContext& testCtx, PipelineConstructionType pipelineConstructionType)
{
	const VkFormat			depthFormats[]						=
	{
		VK_FORMAT_D16_UNORM,
		VK_FORMAT_X8_D24_UNORM_PACK32,
		VK_FORMAT_D32_SFLOAT,
		VK_FORMAT_D16_UNORM_S8_UINT,
		VK_FORMAT_D24_UNORM_S8_UINT,
		VK_FORMAT_D32_SFLOAT_S8_UINT
	};

	// Each entry configures the depth compare operators of QUAD_COUNT quads.
	// All entries cover pair-wise combinations of compare operators.
	const VkCompareOp		depthOps[][DepthTest::QUAD_COUNT]	=
	{
		{ VK_COMPARE_OP_NOT_EQUAL,			VK_COMPARE_OP_NOT_EQUAL,		VK_COMPARE_OP_NOT_EQUAL,		VK_COMPARE_OP_NOT_EQUAL },
		{ VK_COMPARE_OP_NOT_EQUAL,			VK_COMPARE_OP_EQUAL,			VK_COMPARE_OP_EQUAL,			VK_COMPARE_OP_GREATER },
		{ VK_COMPARE_OP_NOT_EQUAL,			VK_COMPARE_OP_GREATER,			VK_COMPARE_OP_GREATER,			VK_COMPARE_OP_LESS_OR_EQUAL },
		{ VK_COMPARE_OP_NOT_EQUAL,			VK_COMPARE_OP_GREATER_OR_EQUAL,	VK_COMPARE_OP_GREATER_OR_EQUAL,	VK_COMPARE_OP_GREATER_OR_EQUAL },
		{ VK_COMPARE_OP_NOT_EQUAL,			VK_COMPARE_OP_LESS_OR_EQUAL,	VK_COMPARE_OP_LESS_OR_EQUAL,	VK_COMPARE_OP_ALWAYS },
		{ VK_COMPARE_OP_NOT_EQUAL,			VK_COMPARE_OP_LESS,				VK_COMPARE_OP_LESS,				VK_COMPARE_OP_LESS },
		{ VK_COMPARE_OP_NOT_EQUAL,			VK_COMPARE_OP_NEVER,			VK_COMPARE_OP_NEVER,			VK_COMPARE_OP_NEVER },
		{ VK_COMPARE_OP_EQUAL,				VK_COMPARE_OP_NOT_EQUAL,		VK_COMPARE_OP_EQUAL,			VK_COMPARE_OP_EQUAL },
		{ VK_COMPARE_OP_EQUAL,				VK_COMPARE_OP_EQUAL,			VK_COMPARE_OP_NOT_EQUAL,		VK_COMPARE_OP_LESS },
		{ VK_COMPARE_OP_EQUAL,				VK_COMPARE_OP_GREATER,			VK_COMPARE_OP_GREATER_OR_EQUAL,	VK_COMPARE_OP_NOT_EQUAL },
		{ VK_COMPARE_OP_EQUAL,				VK_COMPARE_OP_GREATER_OR_EQUAL,	VK_COMPARE_OP_GREATER,			VK_COMPARE_OP_GREATER },
		{ VK_COMPARE_OP_EQUAL,				VK_COMPARE_OP_LESS_OR_EQUAL,	VK_COMPARE_OP_LESS,				VK_COMPARE_OP_LESS_OR_EQUAL },
		{ VK_COMPARE_OP_NOT_EQUAL,			VK_COMPARE_OP_ALWAYS,			VK_COMPARE_OP_ALWAYS,			VK_COMPARE_OP_EQUAL },
		{ VK_COMPARE_OP_EQUAL,				VK_COMPARE_OP_LESS,				VK_COMPARE_OP_NEVER,			VK_COMPARE_OP_ALWAYS },
		{ VK_COMPARE_OP_EQUAL,				VK_COMPARE_OP_NEVER,			VK_COMPARE_OP_LESS_OR_EQUAL,	VK_COMPARE_OP_GREATER_OR_EQUAL },
		{ VK_COMPARE_OP_GREATER,			VK_COMPARE_OP_NOT_EQUAL,		VK_COMPARE_OP_GREATER,			VK_COMPARE_OP_LESS },
		{ VK_COMPARE_OP_GREATER,			VK_COMPARE_OP_EQUAL,			VK_COMPARE_OP_GREATER_OR_EQUAL,	VK_COMPARE_OP_ALWAYS },
		{ VK_COMPARE_OP_GREATER,			VK_COMPARE_OP_GREATER,			VK_COMPARE_OP_NOT_EQUAL,		VK_COMPARE_OP_GREATER },
		{ VK_COMPARE_OP_GREATER,			VK_COMPARE_OP_GREATER_OR_EQUAL,	VK_COMPARE_OP_LESS_OR_EQUAL,	VK_COMPARE_OP_NOT_EQUAL },
		{ VK_COMPARE_OP_GREATER,			VK_COMPARE_OP_LESS_OR_EQUAL,	VK_COMPARE_OP_NEVER,			VK_COMPARE_OP_GREATER_OR_EQUAL },
		{ VK_COMPARE_OP_GREATER,			VK_COMPARE_OP_LESS,				VK_COMPARE_OP_EQUAL,			VK_COMPARE_OP_NEVER },
		{ VK_COMPARE_OP_GREATER_OR_EQUAL,	VK_COMPARE_OP_NOT_EQUAL,		VK_COMPARE_OP_GREATER_OR_EQUAL,	VK_COMPARE_OP_GREATER },
		{ VK_COMPARE_OP_GREATER,			VK_COMPARE_OP_NEVER,			VK_COMPARE_OP_ALWAYS,			VK_COMPARE_OP_LESS_OR_EQUAL },
		{ VK_COMPARE_OP_GREATER_OR_EQUAL,	VK_COMPARE_OP_EQUAL,			VK_COMPARE_OP_GREATER,			VK_COMPARE_OP_NOT_EQUAL },
		{ VK_COMPARE_OP_GREATER_OR_EQUAL,	VK_COMPARE_OP_GREATER,			VK_COMPARE_OP_EQUAL,			VK_COMPARE_OP_GREATER_OR_EQUAL },
		{ VK_COMPARE_OP_GREATER_OR_EQUAL,	VK_COMPARE_OP_GREATER_OR_EQUAL,	VK_COMPARE_OP_NOT_EQUAL,		VK_COMPARE_OP_LESS_OR_EQUAL },
		{ VK_COMPARE_OP_GREATER_OR_EQUAL,	VK_COMPARE_OP_LESS_OR_EQUAL,	VK_COMPARE_OP_ALWAYS,			VK_COMPARE_OP_LESS },
		{ VK_COMPARE_OP_GREATER_OR_EQUAL,	VK_COMPARE_OP_LESS,				VK_COMPARE_OP_LESS_OR_EQUAL,	VK_COMPARE_OP_EQUAL },
		{ VK_COMPARE_OP_GREATER_OR_EQUAL,	VK_COMPARE_OP_ALWAYS,			VK_COMPARE_OP_LESS,				VK_COMPARE_OP_NEVER },
		{ VK_COMPARE_OP_LESS_OR_EQUAL,		VK_COMPARE_OP_NOT_EQUAL,		VK_COMPARE_OP_LESS_OR_EQUAL,	VK_COMPARE_OP_LESS_OR_EQUAL },
		{ VK_COMPARE_OP_LESS_OR_EQUAL,		VK_COMPARE_OP_EQUAL,			VK_COMPARE_OP_LESS,				VK_COMPARE_OP_EQUAL },
		{ VK_COMPARE_OP_LESS_OR_EQUAL,		VK_COMPARE_OP_GREATER,			VK_COMPARE_OP_NEVER,			VK_COMPARE_OP_LESS },
		{ VK_COMPARE_OP_LESS_OR_EQUAL,		VK_COMPARE_OP_GREATER_OR_EQUAL,	VK_COMPARE_OP_EQUAL,			VK_COMPARE_OP_ALWAYS },
		{ VK_COMPARE_OP_LESS_OR_EQUAL,		VK_COMPARE_OP_LESS,				VK_COMPARE_OP_NOT_EQUAL,		VK_COMPARE_OP_GREATER_OR_EQUAL },
		{ VK_COMPARE_OP_LESS_OR_EQUAL,		VK_COMPARE_OP_LESS_OR_EQUAL,	VK_COMPARE_OP_GREATER_OR_EQUAL,	VK_COMPARE_OP_NEVER },
		{ VK_COMPARE_OP_LESS,				VK_COMPARE_OP_NOT_EQUAL,		VK_COMPARE_OP_LESS,				VK_COMPARE_OP_GREATER_OR_EQUAL },
		{ VK_COMPARE_OP_LESS,				VK_COMPARE_OP_EQUAL,			VK_COMPARE_OP_NEVER,			VK_COMPARE_OP_LESS_OR_EQUAL },
		{ VK_COMPARE_OP_LESS,				VK_COMPARE_OP_GREATER,			VK_COMPARE_OP_LESS_OR_EQUAL,	VK_COMPARE_OP_NEVER },
		{ VK_COMPARE_OP_LESS,				VK_COMPARE_OP_LESS_OR_EQUAL,	VK_COMPARE_OP_GREATER,			VK_COMPARE_OP_EQUAL },
		{ VK_COMPARE_OP_LESS,				VK_COMPARE_OP_LESS,				VK_COMPARE_OP_ALWAYS,			VK_COMPARE_OP_NOT_EQUAL },
		{ VK_COMPARE_OP_LESS,				VK_COMPARE_OP_NEVER,			VK_COMPARE_OP_NOT_EQUAL,		VK_COMPARE_OP_ALWAYS },
		{ VK_COMPARE_OP_NEVER,				VK_COMPARE_OP_NOT_EQUAL,		VK_COMPARE_OP_ALWAYS,			VK_COMPARE_OP_ALWAYS },
		{ VK_COMPARE_OP_LESS,				VK_COMPARE_OP_ALWAYS,			VK_COMPARE_OP_GREATER_OR_EQUAL,	VK_COMPARE_OP_LESS },
		{ VK_COMPARE_OP_NEVER,				VK_COMPARE_OP_GREATER_OR_EQUAL,	VK_COMPARE_OP_NEVER,			VK_COMPARE_OP_EQUAL },
		{ VK_COMPARE_OP_NEVER,				VK_COMPARE_OP_NEVER,			VK_COMPARE_OP_LESS,				VK_COMPARE_OP_GREATER },
		{ VK_COMPARE_OP_NEVER,				VK_COMPARE_OP_LESS_OR_EQUAL,	VK_COMPARE_OP_EQUAL,			VK_COMPARE_OP_NOT_EQUAL },
		{ VK_COMPARE_OP_NEVER,				VK_COMPARE_OP_LESS,				VK_COMPARE_OP_GREATER_OR_EQUAL,	VK_COMPARE_OP_LESS_OR_EQUAL },
		{ VK_COMPARE_OP_NEVER,				VK_COMPARE_OP_ALWAYS,			VK_COMPARE_OP_GREATER,			VK_COMPARE_OP_GREATER_OR_EQUAL },
		{ VK_COMPARE_OP_ALWAYS,				VK_COMPARE_OP_EQUAL,			VK_COMPARE_OP_ALWAYS,			VK_COMPARE_OP_NEVER },
		{ VK_COMPARE_OP_ALWAYS,				VK_COMPARE_OP_NEVER,			VK_COMPARE_OP_EQUAL,			VK_COMPARE_OP_LESS },
		{ VK_COMPARE_OP_ALWAYS,				VK_COMPARE_OP_GREATER,			VK_COMPARE_OP_LESS,				VK_COMPARE_OP_ALWAYS },
		{ VK_COMPARE_OP_ALWAYS,				VK_COMPARE_OP_ALWAYS,			VK_COMPARE_OP_NEVER,			VK_COMPARE_OP_GREATER },
		{ VK_COMPARE_OP_ALWAYS,				VK_COMPARE_OP_LESS_OR_EQUAL,	VK_COMPARE_OP_NOT_EQUAL,		VK_COMPARE_OP_EQUAL },
		{ VK_COMPARE_OP_LESS_OR_EQUAL,		VK_COMPARE_OP_NEVER,			VK_COMPARE_OP_GREATER,			VK_COMPARE_OP_NOT_EQUAL },
		{ VK_COMPARE_OP_NEVER,				VK_COMPARE_OP_EQUAL,			VK_COMPARE_OP_LESS_OR_EQUAL,	VK_COMPARE_OP_LESS },
		{ VK_COMPARE_OP_EQUAL,				VK_COMPARE_OP_GREATER_OR_EQUAL,	VK_COMPARE_OP_ALWAYS,			VK_COMPARE_OP_NEVER },
		{ VK_COMPARE_OP_GREATER,			VK_COMPARE_OP_ALWAYS,			VK_COMPARE_OP_LESS,				VK_COMPARE_OP_NOT_EQUAL },
		{ VK_COMPARE_OP_GREATER,			VK_COMPARE_OP_NEVER,			VK_COMPARE_OP_GREATER_OR_EQUAL,	VK_COMPARE_OP_EQUAL },
		{ VK_COMPARE_OP_EQUAL,				VK_COMPARE_OP_ALWAYS,			VK_COMPARE_OP_EQUAL,			VK_COMPARE_OP_LESS_OR_EQUAL },
		{ VK_COMPARE_OP_LESS_OR_EQUAL,		VK_COMPARE_OP_GREATER,			VK_COMPARE_OP_ALWAYS,			VK_COMPARE_OP_GREATER },
		{ VK_COMPARE_OP_NEVER,				VK_COMPARE_OP_NOT_EQUAL,		VK_COMPARE_OP_NOT_EQUAL,		VK_COMPARE_OP_NEVER },
		{ VK_COMPARE_OP_ALWAYS,				VK_COMPARE_OP_LESS,				VK_COMPARE_OP_GREATER,			VK_COMPARE_OP_GREATER },
		{ VK_COMPARE_OP_ALWAYS,				VK_COMPARE_OP_NOT_EQUAL,		VK_COMPARE_OP_NEVER,			VK_COMPARE_OP_NOT_EQUAL },
		{ VK_COMPARE_OP_GREATER_OR_EQUAL,	VK_COMPARE_OP_ALWAYS,			VK_COMPARE_OP_NOT_EQUAL,		VK_COMPARE_OP_ALWAYS },
		{ VK_COMPARE_OP_LESS_OR_EQUAL,		VK_COMPARE_OP_ALWAYS,			VK_COMPARE_OP_LESS_OR_EQUAL,	VK_COMPARE_OP_GREATER },
		{ VK_COMPARE_OP_LESS,				VK_COMPARE_OP_GREATER_OR_EQUAL,	VK_COMPARE_OP_LESS,				VK_COMPARE_OP_GREATER },
		{ VK_COMPARE_OP_ALWAYS,				VK_COMPARE_OP_EQUAL,			VK_COMPARE_OP_LESS_OR_EQUAL,	VK_COMPARE_OP_GREATER_OR_EQUAL },
		{ VK_COMPARE_OP_ALWAYS,				VK_COMPARE_OP_GREATER_OR_EQUAL,	VK_COMPARE_OP_GREATER_OR_EQUAL,	VK_COMPARE_OP_LESS_OR_EQUAL },
		{ VK_COMPARE_OP_GREATER_OR_EQUAL,	VK_COMPARE_OP_GREATER_OR_EQUAL,	VK_COMPARE_OP_NEVER,			VK_COMPARE_OP_LESS },
		{ VK_COMPARE_OP_GREATER_OR_EQUAL,	VK_COMPARE_OP_NEVER,			VK_COMPARE_OP_GREATER,			VK_COMPARE_OP_NEVER },
		{ VK_COMPARE_OP_LESS,				VK_COMPARE_OP_GREATER,			VK_COMPARE_OP_EQUAL,			VK_COMPARE_OP_EQUAL },
		{ VK_COMPARE_OP_NEVER,				VK_COMPARE_OP_GREATER,			VK_COMPARE_OP_ALWAYS,			VK_COMPARE_OP_GREATER_OR_EQUAL },
		{ VK_COMPARE_OP_NOT_EQUAL,			VK_COMPARE_OP_NOT_EQUAL,		VK_COMPARE_OP_GREATER,			VK_COMPARE_OP_ALWAYS },
		{ VK_COMPARE_OP_NOT_EQUAL,			VK_COMPARE_OP_LESS_OR_EQUAL,	VK_COMPARE_OP_NOT_EQUAL,		VK_COMPARE_OP_GREATER }
	};

	const bool						colorAttachmentEnabled[]	= { true, false };

	de::MovePtr<tcu::TestCaseGroup>	depthTests					(new tcu::TestCaseGroup(testCtx, "depth", "Depth tests"));
	de::MovePtr<tcu::TestCaseGroup>	noColorAttachmentTests		(new tcu::TestCaseGroup(testCtx, "nocolor", "Depth tests with no color attachment"));

	// Tests for format features
	if (pipelineConstructionType == PIPELINE_CONSTRUCTION_TYPE_MONOLITHIC)
	{
		de::MovePtr<tcu::TestCaseGroup> formatFeaturesTests (new tcu::TestCaseGroup(testCtx, "format_features", "Checks depth format features"));

		// Formats that must be supported in all implementations
		addFunctionCase(formatFeaturesTests.get(),
				"support_d16_unorm",
				"Tests if VK_FORMAT_D16_UNORM is supported as depth/stencil attachment format",
				testSupportsDepthStencilFormat,
				VK_FORMAT_D16_UNORM);

		// Sets where at least one of the formats must be supported
		const VkFormat	depthOnlyFormats[]		= { VK_FORMAT_X8_D24_UNORM_PACK32, VK_FORMAT_D32_SFLOAT };
		const VkFormat	depthStencilFormats[]	= { VK_FORMAT_D24_UNORM_S8_UINT, VK_FORMAT_D32_SFLOAT_S8_UINT };

		addFunctionCase(formatFeaturesTests.get(),
				"support_d24_unorm_or_d32_sfloat",
				"Tests if any of VK_FORMAT_D24_UNORM_X8 or VK_FORMAT_D32_SFLOAT are supported as depth/stencil attachment format",
				testSupportsAtLeastOneDepthStencilFormat,
				std::vector<VkFormat>(depthOnlyFormats, depthOnlyFormats + DE_LENGTH_OF_ARRAY(depthOnlyFormats)));

		addFunctionCase(formatFeaturesTests.get(),
				"support_d24_unorm_s8_uint_or_d32_sfloat_s8_uint",
				"Tests if any of VK_FORMAT_D24_UNORM_S8_UINT or VK_FORMAT_D32_SFLOAT_S8_UINT are supported as depth/stencil attachment format",
				testSupportsAtLeastOneDepthStencilFormat,
				std::vector<VkFormat>(depthStencilFormats, depthStencilFormats + DE_LENGTH_OF_ARRAY(depthStencilFormats)));

		depthTests->addChild(formatFeaturesTests.release());
	}

	for (deUint32 colorAttachmentEnabledIdx = 0; colorAttachmentEnabledIdx < DE_LENGTH_OF_ARRAY(colorAttachmentEnabled); colorAttachmentEnabledIdx++)
	{
		const bool colorEnabled = colorAttachmentEnabled[colorAttachmentEnabledIdx];

		// Tests for format and compare operators
		{
			de::MovePtr<tcu::TestCaseGroup> formatTests (new tcu::TestCaseGroup(testCtx, "format", "Uses different depth formats"));

			for (size_t formatNdx = 0; formatNdx < DE_LENGTH_OF_ARRAY(depthFormats); formatNdx++)
			{
				const bool		hasDepth					= tcu::hasDepthComponent(mapVkFormat(depthFormats[formatNdx]).order);
				const bool		hasStencil					= tcu::hasStencilComponent(mapVkFormat(depthFormats[formatNdx]).order);
				const int		separateLayoutsLoopCount	= (hasDepth && hasStencil) ? 2 : 1;

				for (int separateDepthStencilLayouts = 0; separateDepthStencilLayouts < separateLayoutsLoopCount; ++separateDepthStencilLayouts)
				{
					const bool			useSeparateDepthStencilLayouts	= bool(separateDepthStencilLayouts);

					de::MovePtr<tcu::TestCaseGroup>	formatTest		(new tcu::TestCaseGroup(testCtx,
								(getFormatCaseName(depthFormats[formatNdx]) + ((useSeparateDepthStencilLayouts) ? "_separate_layouts" : "")).c_str(),
								(std::string("Uses format ") + getFormatName(depthFormats[formatNdx]) + ((useSeparateDepthStencilLayouts) ? " with separate depth/stencil layouts" : "")).c_str()));
					de::MovePtr<tcu::TestCaseGroup>	compareOpsTests	(new tcu::TestCaseGroup(testCtx, "compare_ops", "Combines depth compare operators"));

					for (size_t opsNdx = 0; opsNdx < DE_LENGTH_OF_ARRAY(depthOps); opsNdx++)
					{
						compareOpsTests->addChild(new DepthTest(testCtx,
									getCompareOpsName(depthOps[opsNdx]),
									getCompareOpsDescription(depthOps[opsNdx]),
									pipelineConstructionType,
									depthFormats[formatNdx],
									depthOps[opsNdx],
									useSeparateDepthStencilLayouts));

						compareOpsTests->addChild(new DepthTest(testCtx,
									getCompareOpsName(depthOps[opsNdx]) + "_depth_bounds_test",
									getCompareOpsDescription(depthOps[opsNdx]) + " with depth bounds test enabled",
									pipelineConstructionType,
									depthFormats[formatNdx],
									depthOps[opsNdx],
									useSeparateDepthStencilLayouts,
									true,
									0.1f,
									0.25f,
									true,
									false,
									colorEnabled));
					}
					// Special VkPipelineDepthStencilStateCreateInfo known to have issues
					{
						const VkCompareOp depthOpsSpecial[DepthTest::QUAD_COUNT] = { VK_COMPARE_OP_NEVER, VK_COMPARE_OP_NEVER, VK_COMPARE_OP_NEVER, VK_COMPARE_OP_NEVER };

						compareOpsTests->addChild(new DepthTest(testCtx,
									"never_zerodepthbounds_depthdisabled_stencilenabled",
									"special VkPipelineDepthStencilStateCreateInfo",
									pipelineConstructionType,
									depthFormats[formatNdx],
									depthOpsSpecial,
									useSeparateDepthStencilLayouts,
									true,
									0.0f,
									0.0f,
									false,
									true,
									colorEnabled));
					}
					formatTest->addChild(compareOpsTests.release());

					// Test case with depth test enabled, but depth write disabled
					de::MovePtr<tcu::TestCaseGroup>	depthTestDisabled(new tcu::TestCaseGroup(testCtx, "depth_test_disabled", "Test for disabled depth test"));
					{
						const VkCompareOp depthOpsDepthTestDisabled[DepthTest::QUAD_COUNT] = { VK_COMPARE_OP_NEVER, VK_COMPARE_OP_LESS, VK_COMPARE_OP_GREATER, VK_COMPARE_OP_ALWAYS };
						depthTestDisabled->addChild(new DepthTest(testCtx,
									"depth_write_enabled",
									"Depth writes should not occur if depth test is disabled",
									pipelineConstructionType,
									depthFormats[formatNdx],
									depthOpsDepthTestDisabled,
									useSeparateDepthStencilLayouts,
									false,			/* depthBoundsTestEnable */
									0.0f,			/* depthBoundMin*/
									1.0f,			/* depthBoundMax*/
									false,			/* depthTestEnable */
									false,			/* stencilTestEnable */
									colorEnabled	/* colorAttachmentEnable */));
					}
					formatTest->addChild(depthTestDisabled.release());
					formatTests->addChild(formatTest.release());
				}
			}
			if (colorEnabled)
				depthTests->addChild(formatTests.release());
			else
				noColorAttachmentTests->addChild(formatTests.release());
		}
	}
	depthTests->addChild(noColorAttachmentTests.release());

	de::MovePtr<tcu::TestCaseGroup>	depthClipControlTests		(new tcu::TestCaseGroup(testCtx, "depth_clip_control", "Depth tests with depth clip control enabled"));
	{
		const VkCompareOp compareOps[] = { VK_COMPARE_OP_ALWAYS, VK_COMPARE_OP_LESS };

<<<<<<< HEAD
		for (const auto& format : depthFormats)
			for (const auto& compareOp : compareOps)
			{
				std::string testName = getFormatCaseName(format) + "_" + de::toLower(std::string(getCompareOpName(compareOp)).substr(14));

				const VkCompareOp ops[DepthTest::QUAD_COUNT] = { compareOp, compareOp, compareOp, compareOp };
				depthClipControlTests->addChild(new DepthTest(testCtx, testName, "", pipelineConstructionType,
												format, ops, false, false, 0.0f, 1.0f, true, false, true, true));
			}
=======
		const struct
		{
			const DepthClipControlCase	viewportCase;
			const std::string			suffix;
		} kViewportCases[] =
		{
			{ DepthClipControlCase::NORMAL,					""								},
			{ DepthClipControlCase::BEFORE_STATIC,			"_viewport_before_static"		},
			{ DepthClipControlCase::BEFORE_DYNAMIC,			"_viewport_before_dynamic"		},
			{ DepthClipControlCase::BEFORE_TWO_DYNAMICS,	"_viewport_before_two_dynamic"	},
			{ DepthClipControlCase::AFTER_DYNAMIC,			"_viewport_after_dynamic"		},
		};

		for (const auto& viewportCase : kViewportCases)
			for (const auto& format : depthFormats)
				for (const auto& compareOp : compareOps)
				{
					std::string testName = getFormatCaseName(format) + "_" + de::toLower(std::string(getCompareOpName(compareOp)).substr(14)) + viewportCase.suffix;

					const VkCompareOp ops[DepthTest::QUAD_COUNT] = { compareOp, compareOp, compareOp, compareOp };
					depthClipControlTests->addChild(new DepthTest(testCtx, testName, "", format, ops, false, false,
													0.0f, 1.0f, true, false, true, viewportCase.viewportCase));
				}
>>>>>>> fbc38865
	}
	depthTests->addChild(depthClipControlTests.release());

	return depthTests.release();
}

} // pipeline
} // vkt<|MERGE_RESOLUTION|>--- conflicted
+++ resolved
@@ -125,7 +125,6 @@
 	static const float					quadDepths[QUAD_COUNT];
 	static const float					quadDepthsMinusOneToOne[QUAD_COUNT];
 
-<<<<<<< HEAD
 										DepthTest				(tcu::TestContext&					testContext,
 																 const std::string&					name,
 																 const std::string&					description,
@@ -139,23 +138,7 @@
 																 const bool							depthTestEnable					= true,
 																 const bool							stencilTestEnable				= false,
 																 const bool							colorAttachmentEnable			= true,
-																 const bool							depthClipControl				= false);
-
-=======
-										DepthTest				(tcu::TestContext&			testContext,
-																 const std::string&			name,
-																 const std::string&			description,
-																 const VkFormat				depthFormat,
-																 const VkCompareOp			depthCompareOps[QUAD_COUNT],
-																 const bool					separateDepthStencilLayouts,
-																 const bool					depthBoundsTestEnable			= false,
-																 const float				depthBoundsMin					= 0.0f,
-																 const float				depthBoundsMax					= 1.0f,
-																 const bool					depthTestEnable					= true,
-																 const bool					stencilTestEnable				= false,
-																 const bool					colorAttachmentEnable			= true,
-																 const DepthClipControlCase	depthClipControl				= DepthClipControlCase::DISABLED);
->>>>>>> fbc38865
+																 const DepthClipControlCase			depthClipControl				= DepthClipControlCase::DISABLED);
 	virtual								~DepthTest				(void);
 	virtual void						initPrograms			(SourceCollections& programCollection) const;
 	virtual void						checkSupport			(Context& context) const;
@@ -171,18 +154,13 @@
 	const bool							m_depthTestEnable;
 	const bool							m_stencilTestEnable;
 	const bool							m_colorAttachmentEnable;
-<<<<<<< HEAD
-	const bool							m_depthClipControl;
-=======
 	const DepthClipControlCase			m_depthClipControl;
->>>>>>> fbc38865
 	VkCompareOp							m_depthCompareOps[QUAD_COUNT];
 };
 
 class DepthTestInstance : public vkt::TestInstance
 {
 public:
-<<<<<<< HEAD
 										DepthTestInstance		(Context&							context,
 																 const PipelineConstructionType		pipelineConstructionType,
 																 const VkFormat						depthFormat,
@@ -194,21 +172,8 @@
 																 const bool							depthTestEnable,
 																 const bool							stencilTestEnable,
 																 const bool							colorAttachmentEnable,
-																 const bool							depthClipControl);
-
-=======
-										DepthTestInstance		(Context&					context,
-																 const VkFormat				depthFormat,
-																 const VkCompareOp			depthCompareOps[DepthTest::QUAD_COUNT],
-																 const bool					separateDepthStencilLayouts,
-																 const bool					depthBoundsTestEnable,
-																 const float				depthBoundsMin,
-																 const float				depthBoundsMax,
-																 const bool					depthTestEnable,
-																 const bool					stencilTestEnable,
-																 const bool					colorAttachmentEnable,
-																 const DepthClipControlCase	depthClipControl);
->>>>>>> fbc38865
+																 const DepthClipControlCase			depthClipControl);
+
 	virtual								~DepthTestInstance		(void);
 	virtual tcu::TestStatus				iterate					(void);
 
@@ -227,11 +192,7 @@
 	const bool							m_depthTestEnable;
 	const bool							m_stencilTestEnable;
 	const bool							m_colorAttachmentEnable;
-<<<<<<< HEAD
-	const bool							m_depthClipControl;
-=======
 	const DepthClipControlCase			m_depthClipControl;
->>>>>>> fbc38865
 	VkImageSubresourceRange				m_depthImageSubresourceRange;
 
 	Move<VkImage>						m_colorImage;
@@ -251,12 +212,8 @@
 	de::MovePtr<Allocation>				m_vertexBufferAlloc;
 
 	Move<VkPipelineLayout>				m_pipelineLayout;
-<<<<<<< HEAD
 	GraphicsPipelineWrapper				m_graphicsPipelines[DepthTest::QUAD_COUNT];
-=======
-	Move<VkPipeline>					m_graphicsPipelines[DepthTest::QUAD_COUNT];
-	Move<VkPipeline>					m_altGraphicsPipelines[DepthTest::QUAD_COUNT];
->>>>>>> fbc38865
+	GraphicsPipelineWrapper				m_altGraphicsPipelines[DepthTest::QUAD_COUNT];
 
 	Move<VkCommandPool>					m_cmdPool;
 	Move<VkCommandBuffer>				m_cmdBuffer;
@@ -279,7 +236,6 @@
 	 0.2f
 };
 
-<<<<<<< HEAD
 DepthTest::DepthTest (tcu::TestContext&					testContext,
 					  const std::string&				name,
 					  const std::string&				description,
@@ -293,25 +249,9 @@
 					  const bool						depthTestEnable,
 					  const bool						stencilTestEnable,
 					  const bool						colorAttachmentEnable,
-					  const bool						depthClipControl)
+					  const DepthClipControlCase		depthClipControl)
 	: vkt::TestCase					(testContext, name, description)
 	, m_pipelineConstructionType	(pipelineConstructionType)
-=======
-DepthTest::DepthTest (tcu::TestContext&				testContext,
-					  const std::string&			name,
-					  const std::string&			description,
-					  const VkFormat				depthFormat,
-					  const VkCompareOp				depthCompareOps[QUAD_COUNT],
-					  const bool					separateDepthStencilLayouts,
-					  const bool					depthBoundsTestEnable,
-					  const float					depthBoundsMin,
-					  const float					depthBoundsMax,
-					  const bool					depthTestEnable,
-					  const bool					stencilTestEnable,
-					  const bool					colorAttachmentEnable,
-					  const DepthClipControlCase	depthClipControl)
-	: vkt::TestCase	(testContext, name, description)
->>>>>>> fbc38865
 	, m_depthFormat					(depthFormat)
 	, m_separateDepthStencilLayouts	(separateDepthStencilLayouts)
 	, m_depthBoundsTestEnable		(depthBoundsTestEnable)
@@ -340,23 +280,15 @@
 	if (m_separateDepthStencilLayouts && !context.isDeviceFunctionalitySupported("VK_KHR_separate_depth_stencil_layouts"))
 		TCU_THROW(NotSupportedError, "VK_KHR_separate_depth_stencil_layouts is not supported");
 
-<<<<<<< HEAD
 	checkPipelineLibraryRequirements(context.getInstanceInterface(), context.getPhysicalDevice(), m_pipelineConstructionType);
 
-	if (m_depthClipControl && !context.isDeviceFunctionalitySupported("VK_EXT_depth_clip_control"))
-=======
 	if (m_depthClipControl != DepthClipControlCase::DISABLED && !context.isDeviceFunctionalitySupported("VK_EXT_depth_clip_control"))
->>>>>>> fbc38865
 		TCU_THROW(NotSupportedError, "VK_EXT_depth_clip_control is not supported");
 }
 
 TestInstance* DepthTest::createInstance (Context& context) const
 {
-<<<<<<< HEAD
 	return new DepthTestInstance(context, m_pipelineConstructionType, m_depthFormat, m_depthCompareOps, m_separateDepthStencilLayouts, m_depthBoundsTestEnable, m_depthBoundsMin, m_depthBoundsMax, m_depthTestEnable, m_stencilTestEnable, m_colorAttachmentEnable, m_depthClipControl);
-=======
-	return new DepthTestInstance(context, m_depthFormat, m_depthCompareOps, m_separateDepthStencilLayouts, m_depthBoundsTestEnable, m_depthBoundsMin, m_depthBoundsMax, m_depthTestEnable, m_stencilTestEnable, m_colorAttachmentEnable, m_depthClipControl);
->>>>>>> fbc38865
 }
 
 void DepthTest::initPrograms (SourceCollections& programCollection) const
@@ -396,7 +328,6 @@
 	}
 }
 
-<<<<<<< HEAD
 DepthTestInstance::DepthTestInstance (Context&							context,
 									  const PipelineConstructionType	pipelineConstructionType,
 									  const VkFormat					depthFormat,
@@ -408,20 +339,7 @@
 									  const bool						depthTestEnable,
 									  const bool						stencilTestEnable,
 									  const bool						colorAttachmentEnable,
-									  const bool						depthClipControl)
-=======
-DepthTestInstance::DepthTestInstance (Context&						context,
-									  const VkFormat				depthFormat,
-									  const VkCompareOp				depthCompareOps[DepthTest::QUAD_COUNT],
-									  const bool					separateDepthStencilLayouts,
-									  const bool					depthBoundsTestEnable,
-									  const float					depthBoundsMin,
-									  const float					depthBoundsMax,
-									  const bool					depthTestEnable,
-									  const bool					stencilTestEnable,
-									  const bool					colorAttachmentEnable,
-									  const DepthClipControlCase	depthClipControl)
->>>>>>> fbc38865
+									  const DepthClipControlCase		depthClipControl)
 	: vkt::TestInstance				(context)
 	, m_renderSize					(32, 32)
 	, m_colorFormat					(colorAttachmentEnable ? VK_FORMAT_R8G8B8A8_UNORM : VK_FORMAT_UNDEFINED)
@@ -434,7 +352,6 @@
 	, m_stencilTestEnable			(stencilTestEnable)
 	, m_colorAttachmentEnable		(colorAttachmentEnable)
 	, m_depthClipControl			(depthClipControl)
-<<<<<<< HEAD
 	, m_graphicsPipelines
 	{
 		{ context.getDeviceInterface(), context.getDevice(), pipelineConstructionType },
@@ -442,8 +359,13 @@
 		{ context.getDeviceInterface(), context.getDevice(), pipelineConstructionType },
 		{ context.getDeviceInterface(), context.getDevice(), pipelineConstructionType }
 	}
-=======
->>>>>>> fbc38865
+	, m_altGraphicsPipelines
+	{
+		{ context.getDeviceInterface(), context.getDevice(), pipelineConstructionType },
+		{ context.getDeviceInterface(), context.getDevice(), pipelineConstructionType },
+		{ context.getDeviceInterface(), context.getDevice(), pipelineConstructionType },
+		{ context.getDeviceInterface(), context.getDevice(), pipelineConstructionType }
+	}
 {
 	const DeviceInterface&		vk						= context.getDeviceInterface();
 	const VkDevice				vkDevice				= context.getDevice();
@@ -602,26 +524,21 @@
 	if (m_colorAttachmentEnable)
 		m_fragmentShaderModule	= createShaderModule(vk, vkDevice, m_context.getBinaryCollection().get("color_frag"), 0);
 
-	const VkViewport	viewport		= makeViewport(m_renderSize);
-	const VkViewport	badViewport		= makeViewport(0.0f, 0.0f, static_cast<float>(m_renderSize.x()) / 2.0f, static_cast<float>(m_renderSize.y()) / 2.0f, 1.0f, 0.0f);
-	const bool			dynamicViewport	= (static_cast<int>(m_depthClipControl) > static_cast<int>(DepthClipControlCase::BEFORE_STATIC));
+	const std::vector<VkViewport>	viewports		{ makeViewport(m_renderSize) };
+	const std::vector<VkViewport>	badViewports	{ makeViewport(0.0f, 0.0f, static_cast<float>(m_renderSize.x()) / 2.0f, static_cast<float>(m_renderSize.y()) / 2.0f, 1.0f, 0.0f) };
+	const std::vector<VkRect2D>		scissors		{ makeRect2D(m_renderSize) };
+	const bool						dynamicViewport	= (static_cast<int>(m_depthClipControl) > static_cast<int>(DepthClipControlCase::BEFORE_STATIC));
 
 	// Create pipeline
 	{
-<<<<<<< HEAD
-		const std::vector<VkViewport>				viewports	{ makeViewport(m_renderSize) };
-		const std::vector<VkRect2D>					scissors	{ makeRect2D(m_renderSize) };
-
-=======
->>>>>>> fbc38865
-		const VkVertexInputBindingDescription				vertexInputBindingDescription		=
+		const VkVertexInputBindingDescription				vertexInputBindingDescription
 		{
 			0u,							// deUint32					binding;
 			sizeof(Vertex4RGBA),		// deUint32					strideInBytes;
 			VK_VERTEX_INPUT_RATE_VERTEX	// VkVertexInputStepRate	inputRate;
 		};
 
-		const VkVertexInputAttributeDescription				vertexInputAttributeDescriptions[2]	=
+		const VkVertexInputAttributeDescription				vertexInputAttributeDescriptions[2]
 		{
 			{
 				0u,									// deUint32	location;
@@ -637,7 +554,7 @@
 			}
 		};
 
-		const VkPipelineVertexInputStateCreateInfo			vertexInputStateParams				=
+		const VkPipelineVertexInputStateCreateInfo			vertexInputStateParams
 		{
 			VK_STRUCTURE_TYPE_PIPELINE_VERTEX_INPUT_STATE_CREATE_INFO,		// VkStructureType							sType;
 			DE_NULL,														// const void*								pNext;
@@ -648,7 +565,7 @@
 			vertexInputAttributeDescriptions								// const VkVertexInputAttributeDescription*	pVertexAttributeDescriptions;
 		};
 
-		VkPipelineDepthStencilStateCreateInfo				depthStencilStateParams				=
+		VkPipelineDepthStencilStateCreateInfo				depthStencilStateParams
 		{
 			VK_STRUCTURE_TYPE_PIPELINE_DEPTH_STENCIL_STATE_CREATE_INFO,	// VkStructureType							sType;
 			DE_NULL,													// const void*								pNext;
@@ -683,11 +600,7 @@
 		};
 
 		// Make sure rasterization is not disabled when the fragment shader is missing.
-<<<<<<< HEAD
 		const vk::VkPipelineRasterizationStateCreateInfo rasterizationStateParams
-=======
-		const vk::VkPipelineRasterizationStateCreateInfo		rasterizationStateParams		=
->>>>>>> fbc38865
 		{
 			vk::VK_STRUCTURE_TYPE_PIPELINE_RASTERIZATION_STATE_CREATE_INFO,	//	VkStructureType							sType;
 			nullptr,														//	const void*								pNext;
@@ -704,42 +617,34 @@
 			1.0f,															//	float									lineWidth;
 		};
 
-<<<<<<< HEAD
-=======
-		const VkRect2D											scissor							= makeRect2D(m_renderSize);
-
->>>>>>> fbc38865
-		const VkPipelineViewportDepthClipControlCreateInfoEXT	depthClipControlCreateInfo		=
+		const VkPipelineViewportDepthClipControlCreateInfoEXT	depthClipControlCreateInfo
 		{
 			VK_STRUCTURE_TYPE_PIPELINE_VIEWPORT_DEPTH_CLIP_CONTROL_CREATE_INFO_EXT,	// VkStructureType	sType;
 			DE_NULL,																// const void*		pNext;
-<<<<<<< HEAD
-			VK_TRUE,																// VkBool32		negativeOneToOne;
-=======
 			VK_TRUE,																// VkBool32			negativeOneToOne;
 		};
 
 		// Using the range 0,1 in the structure.
-		const VkPipelineViewportDepthClipControlCreateInfoEXT	depthClipControlCreateInfo01	=
+		const VkPipelineViewportDepthClipControlCreateInfoEXT	depthClipControlCreateInfo01
 		{
 			VK_STRUCTURE_TYPE_PIPELINE_VIEWPORT_DEPTH_CLIP_CONTROL_CREATE_INFO_EXT,	// VkStructureType	sType;
 			DE_NULL,																// const void*		pNext;
 			VK_FALSE,																// VkBool32			negativeOneToOne;
 		};
 
-		const VkPipelineViewportStateCreateInfo					viewportStateCreateInfo			=
-		{
-			VK_STRUCTURE_TYPE_PIPELINE_VIEWPORT_STATE_CREATE_INFO,			// VkStructureType						sType;
-			(hasDepthClipControl ? &depthClipControlCreateInfo : nullptr),	// const void*							pNext;
-			(VkPipelineViewportStateCreateFlags)0,							// VkPipelineViewportStateCreateFlags	flags;
-			1u,																// deUint32								viewportCount;
-			(dynamicViewport ? &badViewport : &viewport),					// const VkViewport*					pViewports;
-			1u,																// deUint32								scissorCount;
-			&scissor														// const VkRect2D*						pScissors;
-		};
-
-		VkPipelineViewportStateCreateInfo viewportStateCreateInfo01	= viewportStateCreateInfo;
-		viewportStateCreateInfo01.pNext								= &depthClipControlCreateInfo01;
+////		const VkPipelineViewportStateCreateInfo					viewportStateCreateInfo			=
+////		{
+////			VK_STRUCTURE_TYPE_PIPELINE_VIEWPORT_STATE_CREATE_INFO,			// VkStructureType						sType;
+////			(hasDepthClipControl ? &depthClipControlCreateInfo : nullptr),	// const void*							pNext;
+////			(VkPipelineViewportStateCreateFlags)0,							// VkPipelineViewportStateCreateFlags	flags;
+////			1u,																// deUint32								viewportCount;
+////			(dynamicViewport ? &badViewport : &viewport),					// const VkViewport*					pViewports;
+////			1u,																// deUint32								scissorCount;
+////			scissors.data()													// const VkRect2D*						pScissors;
+////		};
+////
+////		VkPipelineViewportStateCreateInfo viewportStateCreateInfo01	= viewportStateCreateInfo;
+////		viewportStateCreateInfo01.pNext								= &depthClipControlCreateInfo01;
 
 		// Dynamic viewport if needed.
 		std::vector<VkDynamicState> dynamicStates;
@@ -758,19 +663,18 @@
 			0u,														//	VkPipelineDynamicStateCreateFlags	flags;
 			static_cast<uint32_t>(dynamicStates.size()),			//	uint32_t							dynamicStateCount;
 			de::dataOrNull(dynamicStates),							//	const VkDynamicState*				pDynamicStates;
->>>>>>> fbc38865
 		};
 
 		for (int quadNdx = 0; quadNdx < DepthTest::QUAD_COUNT; quadNdx++)
 		{
 			depthStencilStateParams.depthCompareOp	= depthCompareOps[quadNdx];
 
-<<<<<<< HEAD
 			m_graphicsPipelines[quadNdx].setDefaultMultisampleState()
 										.setDefaultColorBlendState()
-										.setDepthClipControl(m_depthClipControl ? &depthClipControlCreateInfo : DE_NULL)
+										.setDepthClipControl(hasDepthClipControl ? &depthClipControlCreateInfo : DE_NULL)
+										.setDynamicState(&dynamicStateCreateInfo)
 										.setupVertexInputStete(&vertexInputStateParams)
-										.setupPreRasterizationShaderState(viewports,
+										.setupPreRasterizationShaderState((dynamicViewport ? badViewports : viewports),
 																	scissors,
 																	*m_pipelineLayout,
 																	*m_renderPass,
@@ -784,50 +688,29 @@
 																	&depthStencilStateParams)
 										.setupFragmentOutputState(*m_renderPass)
 										.buildPipeline();
-=======
-			m_graphicsPipelines[quadNdx]			= makeGraphicsPipeline(vk,									// const DeviceInterface&							vk;
-																		   vkDevice,							// const VkDevice									device;
-																		   *m_pipelineLayout,					// const VkPipelineLayout							pipelineLayout;
-																		   *m_vertexShaderModule,				// const VkShaderModule								vertexShaderModule;
-																		   DE_NULL,								// const VkShaderModule								tessellationControlModule;
-																		   DE_NULL,								// const VkShaderModule								tessellationEvalModule;
-																		   DE_NULL,								// const VkShaderModule								geometryShaderModule;
-																		   *m_fragmentShaderModule,				// const VkShaderModule								fragmentShaderModule;
-																		   *m_renderPass,						// const VkRenderPass								renderPass;
-																		   0u,									// const deUint32									subpass;
-																		   &vertexInputStateParams,				// const VkPipelineVertexInputStateCreateInfo*		vertexInputStateCreateInfo;
-																		   nullptr,								// const VkPipelineInputAssemblyStateCreateInfo*	inputAssemblyStateCreateInfo;
-																		   nullptr,								// const VkPipelineTessellationStateCreateInfo*		tessStateCreateInfo;
-																		   &viewportStateCreateInfo,			// const VkPipelineViewportStateCreateInfo*			viewportStateCreateInfo;
-																		   &rasterizationStateParams,			// const VkPipelineRasterizationStateCreateInfo*	rasterizationStateCreateInfo;
-																		   nullptr,								// const VkPipelineMultisampleStateCreateInfo*		multisampleStateCreateInfo;
-																		   &depthStencilStateParams,			// const VkPipelineDepthStencilStateCreateInfo*		depthStencilStateCreateInfo;
-																		   nullptr,								// const VkPipelineColorBlendStateCreateInfo*		colorBlendStateCreateInfo;
-																		   &dynamicStateCreateInfo);			// const VkPipelineDynamicStateCreateInfo*			dynamicStateCreateInfo;
 
 			if (useAltGraphicsPipelines)
 			{
-				m_altGraphicsPipelines[quadNdx]		= makeGraphicsPipeline(vk,									// const DeviceInterface&							vk;
-																		   vkDevice,							// const VkDevice									device;
-																		   *m_pipelineLayout,					// const VkPipelineLayout							pipelineLayout;
-																		   *m_vertexShaderModule,				// const VkShaderModule								vertexShaderModule;
-																		   DE_NULL,								// const VkShaderModule								tessellationControlModule;
-																		   DE_NULL,								// const VkShaderModule								tessellationEvalModule;
-																		   DE_NULL,								// const VkShaderModule								geometryShaderModule;
-																		   *m_fragmentShaderModule,				// const VkShaderModule								fragmentShaderModule;
-																		   *m_renderPass,						// const VkRenderPass								renderPass;
-																		   0u,									// const deUint32									subpass;
-																		   &vertexInputStateParams,				// const VkPipelineVertexInputStateCreateInfo*		vertexInputStateCreateInfo;
-																		   nullptr,								// const VkPipelineInputAssemblyStateCreateInfo*	inputAssemblyStateCreateInfo;
-																		   nullptr,								// const VkPipelineTessellationStateCreateInfo*		tessStateCreateInfo;
-																		   &viewportStateCreateInfo01,			// const VkPipelineViewportStateCreateInfo*			viewportStateCreateInfo;
-																		   &rasterizationStateParams,			// const VkPipelineRasterizationStateCreateInfo*	rasterizationStateCreateInfo;
-																		   nullptr,								// const VkPipelineMultisampleStateCreateInfo*		multisampleStateCreateInfo;
-																		   &depthStencilStateParams,			// const VkPipelineDepthStencilStateCreateInfo*		depthStencilStateCreateInfo;
-																		   nullptr,								// const VkPipelineColorBlendStateCreateInfo*		colorBlendStateCreateInfo;
-																		   &dynamicStateCreateInfo);			// const VkPipelineDynamicStateCreateInfo*			dynamicStateCreateInfo;
+				m_altGraphicsPipelines[quadNdx].setDefaultMultisampleState()
+											   .setDefaultColorBlendState()
+											   .setDepthClipControl(&depthClipControlCreateInfo01)
+											   .setDynamicState(&dynamicStateCreateInfo)
+											   .setupVertexInputStete(&vertexInputStateParams)
+											   .setupPreRasterizationShaderState((dynamicViewport ? badViewports : viewports),
+																				scissors,
+																				*m_pipelineLayout,
+																				*m_renderPass,
+																				0u,
+																				*m_vertexShaderModule,
+																				&rasterizationStateParams)
+											   .setupFragmentShaderState(*m_pipelineLayout,
+																				*m_renderPass,
+																				0u,
+																				*m_fragmentShaderModule,
+																				&depthStencilStateParams)
+											   .setupFragmentOutputState(*m_renderPass)
+											   .buildPipeline();
 			}
->>>>>>> fbc38865
 		}
 	}
 
@@ -855,11 +738,7 @@
 		for (int quadNdx = 0; quadNdx < DepthTest::QUAD_COUNT; quadNdx++)
 			for (int vertexNdx = 0; vertexNdx < 6; vertexNdx++)
 			{
-<<<<<<< HEAD
-				m_vertices[quadNdx * 6 + vertexNdx].position.z() = m_depthClipControl ? DepthTest::quadDepthsMinusOneToOne[quadNdx] : DepthTest::quadDepths[quadNdx];
-=======
 				m_vertices[quadNdx * 6 + vertexNdx].position.z() = (hasDepthClipControl ? DepthTest::quadDepthsMinusOneToOne[quadNdx] : DepthTest::quadDepths[quadNdx]);
->>>>>>> fbc38865
 			}
 
 		// Load vertices into vertex buffer
@@ -938,26 +817,22 @@
 		{
 			VkDeviceSize vertexBufferOffset = quadOffset * quadNdx;
 
-<<<<<<< HEAD
-			vk.cmdBindPipeline(*m_cmdBuffer, VK_PIPELINE_BIND_POINT_GRAPHICS, m_graphicsPipelines[quadNdx].getPipeline());
-=======
 			if (m_depthClipControl == DepthClipControlCase::BEFORE_STATIC
 				|| m_depthClipControl == DepthClipControlCase::BEFORE_DYNAMIC
 				|| m_depthClipControl == DepthClipControlCase::BEFORE_TWO_DYNAMICS)
 			{
-				vk.cmdSetViewport(*m_cmdBuffer, 0u, 1u, &viewport);
+				vk.cmdSetViewport(*m_cmdBuffer, 0u, 1u, viewports.data());
 			}
 
 			if (useAltGraphicsPipelines)
-				vk.cmdBindPipeline(*m_cmdBuffer, VK_PIPELINE_BIND_POINT_GRAPHICS, *m_altGraphicsPipelines[quadNdx]);
-			vk.cmdBindPipeline(*m_cmdBuffer, VK_PIPELINE_BIND_POINT_GRAPHICS, *m_graphicsPipelines[quadNdx]);
+				vk.cmdBindPipeline(*m_cmdBuffer, VK_PIPELINE_BIND_POINT_GRAPHICS, m_altGraphicsPipelines[quadNdx].getPipeline());
+			vk.cmdBindPipeline(*m_cmdBuffer, VK_PIPELINE_BIND_POINT_GRAPHICS, m_graphicsPipelines[quadNdx].getPipeline());
 
 			if (m_depthClipControl == DepthClipControlCase::AFTER_DYNAMIC)
 			{
-				vk.cmdSetViewport(*m_cmdBuffer, 0u, 1u, &viewport);
+				vk.cmdSetViewport(*m_cmdBuffer, 0u, 1u, viewports.data());
 			}
 
->>>>>>> fbc38865
 			vk.cmdBindVertexBuffers(*m_cmdBuffer, 0, 1, &m_vertexBuffer.get(), &vertexBufferOffset);
 			vk.cmdDraw(*m_cmdBuffer, (deUint32)(m_vertices.size() / DepthTest::QUAD_COUNT), 1, 0, 0);
 		}
@@ -987,11 +862,7 @@
 	const tcu::TextureFormat	tcuColorFormat	= mapVkFormat(VK_FORMAT_R8G8B8A8_UNORM);
 	const tcu::TextureFormat	tcuDepthFormat	= mapVkFormat(m_depthFormat);
 	const ColorVertexShader		vertexShader;
-<<<<<<< HEAD
-	const ColorFragmentShader	fragmentShader	(tcuColorFormat, tcuDepthFormat, m_depthClipControl);
-=======
 	const ColorFragmentShader	fragmentShader	(tcuColorFormat, tcuDepthFormat, (m_depthClipControl != DepthClipControlCase::DISABLED));
->>>>>>> fbc38865
 	const rr::Program			program			(&vertexShader, &fragmentShader);
 	ReferenceRenderer			refRenderer		(m_renderSize.x(), m_renderSize.y(), 1, tcuColorFormat, tcuDepthFormat, &program);
 	bool						colorCompareOk	= false;
@@ -1381,17 +1252,6 @@
 	{
 		const VkCompareOp compareOps[] = { VK_COMPARE_OP_ALWAYS, VK_COMPARE_OP_LESS };
 
-<<<<<<< HEAD
-		for (const auto& format : depthFormats)
-			for (const auto& compareOp : compareOps)
-			{
-				std::string testName = getFormatCaseName(format) + "_" + de::toLower(std::string(getCompareOpName(compareOp)).substr(14));
-
-				const VkCompareOp ops[DepthTest::QUAD_COUNT] = { compareOp, compareOp, compareOp, compareOp };
-				depthClipControlTests->addChild(new DepthTest(testCtx, testName, "", pipelineConstructionType,
-												format, ops, false, false, 0.0f, 1.0f, true, false, true, true));
-			}
-=======
 		const struct
 		{
 			const DepthClipControlCase	viewportCase;
@@ -1412,10 +1272,9 @@
 					std::string testName = getFormatCaseName(format) + "_" + de::toLower(std::string(getCompareOpName(compareOp)).substr(14)) + viewportCase.suffix;
 
 					const VkCompareOp ops[DepthTest::QUAD_COUNT] = { compareOp, compareOp, compareOp, compareOp };
-					depthClipControlTests->addChild(new DepthTest(testCtx, testName, "", format, ops, false, false,
-													0.0f, 1.0f, true, false, true, viewportCase.viewportCase));
+					depthClipControlTests->addChild(new DepthTest(testCtx, testName, "", pipelineConstructionType, format, ops,
+													false, false, 0.0f, 1.0f, true, false, true, viewportCase.viewportCase));
 				}
->>>>>>> fbc38865
 	}
 	depthTests->addChild(depthClipControlTests.release());
 
