--- conflicted
+++ resolved
@@ -1701,16 +1701,11 @@
 
     checkSampleRequirements(context, params.numColorSamples, params.numDepthStencilSamples,
                             false /* require standard sample locations */);
-<<<<<<< HEAD
     checkPipelineConstructionRequirements(context.getInstanceInterface(), context.getPhysicalDevice(),
                                           params.pipelineConstructionType);
-=======
-    checkPipelineLibraryRequirements(context.getInstanceInterface(), context.getPhysicalDevice(),
-                                     params.pipelineConstructionType);
 
     if (params.numColorSamples != VK_SAMPLE_COUNT_1_BIT)
         context.requireDeviceCoreFeature(DEVICE_CORE_FEATURE_SAMPLE_RATE_SHADING);
->>>>>>> 54662cbd
 }
 
 //! Verify the values of shader builtins
