--- conflicted
+++ resolved
@@ -32,12 +32,9 @@
 namespace pipeline
 {
 
-<<<<<<< HEAD
-tcu::TestCaseGroup* createCacheTests	(tcu::TestContext& testCtx, vk::PipelineConstructionType pipelineConstructionType);
-tcu::TestCaseGroup* createBinariesTests	(tcu::TestContext& testCtx, vk::PipelineConstructionType pipelineConstructionType);
-=======
 tcu::TestCaseGroup *createCacheTests(tcu::TestContext &testCtx, vk::PipelineConstructionType pipelineConstructionType);
->>>>>>> 6296a1c1
+tcu::TestCaseGroup *createBinariesTests(tcu::TestContext &testCtx,
+                                        vk::PipelineConstructionType pipelineConstructionType);
 
 } // namespace pipeline
 } // namespace vkt
