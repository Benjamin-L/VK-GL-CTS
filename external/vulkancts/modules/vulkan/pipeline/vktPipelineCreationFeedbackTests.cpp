/*------------------------------------------------------------------------
 * Vulkan Conformance Tests
 * ------------------------
 *
 * Copyright (c) 2019 The Khronos Group Inc.
 * Copyright (c) 2019 Valve Corporation.
 * Copyright (c) 2023 LunarG, Inc.
 * Copyright (c) 2023 Nintendo
 *
 * Licensed under the Apache License, Version 2.0 (the "License");
 * you may not use this file except in compliance with the License.
 * You may obtain a copy of the License at
 *
 *      http://www.apache.org/licenses/LICENSE-2.0
 *
 * Unless required by applicable law or agreed to in writing, software
 * distributed under the License is distributed on an "AS IS" BASIS,
 * WITHOUT WARRANTIES OR CONDITIONS OF ANY KIND, either express or implied.
 * See the License for the specific language governing permissions and
 * limitations under the License.
 *
 *//*!
 * \file
 * \brief Pipeline Creation Feedback Tests
 *//*--------------------------------------------------------------------*/

#include "vktPipelineCreationFeedbackTests.hpp"
#include "vktPipelineVertexUtil.hpp"
#include "vktTestCase.hpp"
#include "vktTestCaseUtil.hpp"
#include "vkPipelineBinaryUtil.hpp"
#include "vkMemUtil.hpp"
#include "vkBuilderUtil.hpp"
#include "vkRefUtil.hpp"
#include "vkQueryUtil.hpp"
#include "vkTypeUtil.hpp"
#include "vkObjUtil.hpp"
#include "tcuTestLog.hpp"

#include <sstream>
#include <vector>

namespace vkt
{
namespace pipeline
{

using namespace vk;

namespace
{
enum
{
    VK_MAX_SHADER_STAGES = 6,
};

enum
{
    VK_MAX_PIPELINE_PARTS = 5, // 4 parts + 1 final
};

enum
{
<<<<<<< HEAD
	PIPELINE_NDX_NO_BLOBS = 0,
	PIPELINE_NDX_DERIVATIVE = 1,
	PIPELINE_NDX_USE_BLOBS = 2,
	PIPELINE_NDX_COUNT,
};

enum class TestMode
{
	CACHE = 0,
	BINARIES
=======
    PIPELINE_CACHE_NDX_NO_CACHE   = 0,
    PIPELINE_CACHE_NDX_DERIVATIVE = 1,
    PIPELINE_CACHE_NDX_CACHED     = 2,
    PIPELINE_CACHE_NDX_COUNT,
>>>>>>> 6296a1c1
};

// helper functions

std::string getShaderFlagStr(const VkShaderStageFlags shader, bool isDescription)
{
    std::ostringstream desc;
    if (shader & VK_SHADER_STAGE_COMPUTE_BIT)
    {
        desc << ((isDescription) ? "compute stage" : "compute_stage");
    }
    else
    {
        desc << ((isDescription) ? "vertex stage" : "vertex_stage");
        if (shader & VK_SHADER_STAGE_GEOMETRY_BIT)
            desc << ((isDescription) ? " geometry stage" : "_geometry_stage");
        if (shader & VK_SHADER_STAGE_TESSELLATION_CONTROL_BIT)
            desc << ((isDescription) ? " tessellation control stage" : "_tessellation_control_stage");
        if (shader & VK_SHADER_STAGE_TESSELLATION_EVALUATION_BIT)
            desc << ((isDescription) ? " tessellation evaluation stage" : "_tessellation_evaluation_stage");
        desc << ((isDescription) ? " fragment stage" : "_fragment_stage");
    }

    return desc.str();
}

std::string getCaseStr(const uint32_t ndx)
{
<<<<<<< HEAD
	switch(ndx)
	{
		case PIPELINE_NDX_NO_BLOBS:
			return "No cached pipeline";
		case PIPELINE_NDX_USE_BLOBS:
			return "Cached pipeline";
		case PIPELINE_NDX_DERIVATIVE:
			return "Pipeline derivative";
		default:
			DE_FATAL("Unknown case!");
	}

	return "Unknown case";
=======
    switch (ndx)
    {
    case PIPELINE_CACHE_NDX_NO_CACHE:
        return "No cached pipeline";
    case PIPELINE_CACHE_NDX_CACHED:
        return "Cached pipeline";
    case PIPELINE_CACHE_NDX_DERIVATIVE:
        return "Pipeline derivative";
    default:
        DE_FATAL("Unknown case!");
    }

    return "Unknown case";
>>>>>>> 6296a1c1
}

// helper classes
class TestParam
{
public:
<<<<<<< HEAD
								TestParam						(const PipelineConstructionType	pipelineConstructionType,
																 const TestMode					testMode,
																 const VkShaderStageFlags		shaders,
																 deBool							noCache,
																 deBool							delayedDestroy,
																 deBool							zeroOutFeedbackCount = VK_FALSE);
	virtual						~TestParam						(void) = default;
	virtual const std::string	generateTestName				(void)	const;
	PipelineConstructionType	getPipelineConstructionType		(void)	const	{ return m_pipelineConstructionType; }
	TestMode					getMode							(void)	const	{ return m_mode; }
	VkShaderStageFlags			getShaderFlags					(void)	const	{ return m_shaders; }
	deBool						isCacheDisabled					(void)	const	{ return m_noCache; }
	deBool						isDelayedDestroy				(void)	const	{ return m_delayedDestroy; }
	deBool						isZeroOutFeedbackCount			(void)	const	{ return m_zeroOutFeedbackCount; }

protected:
	PipelineConstructionType	m_pipelineConstructionType;
	TestMode					m_mode;
	VkShaderStageFlags			m_shaders;
	bool						m_noCache;
	bool						m_delayedDestroy;
	bool						m_zeroOutFeedbackCount;
};

TestParam::TestParam (const PipelineConstructionType	pipelineConstructionType,
					  const TestMode					testMode,
					  const VkShaderStageFlags			shaders,
					  deBool							noCache,
					  deBool							delayedDestroy,
					  deBool							zeroOutFeedbackCount)
	: m_pipelineConstructionType	(pipelineConstructionType)
	, m_mode						(testMode)
	, m_shaders						(shaders)
	, m_noCache						(noCache)
	, m_delayedDestroy				(delayedDestroy)
	, m_zeroOutFeedbackCount		(zeroOutFeedbackCount)
{
}

const std::string TestParam::generateTestName (void) const
=======
    CacheTestParam(const PipelineConstructionType pipelineConstructionType, const VkShaderStageFlags shaders,
                   bool noCache, bool delayedDestroy, bool zeroOutFeedbackCount = VK_FALSE);
    virtual ~CacheTestParam(void) = default;
    virtual const std::string generateTestName(void) const;
    PipelineConstructionType getPipelineConstructionType(void) const
    {
        return m_pipelineConstructionType;
    }
    VkShaderStageFlags getShaderFlags(void) const
    {
        return m_shaders;
    }
    bool isCacheDisabled(void) const
    {
        return m_noCache;
    }
    bool isDelayedDestroy(void) const
    {
        return m_delayedDestroy;
    }
    bool isZeroOutFeedbackCount(void) const
    {
        return m_zeroOutFeedbackCount;
    }

protected:
    PipelineConstructionType m_pipelineConstructionType;
    VkShaderStageFlags m_shaders;
    bool m_noCache;
    bool m_delayedDestroy;
    bool m_zeroOutFeedbackCount;
};

CacheTestParam::CacheTestParam(const PipelineConstructionType pipelineConstructionType,
                               const VkShaderStageFlags shaders, bool noCache, bool delayedDestroy,
                               bool zeroOutFeedbackCount)
    : m_pipelineConstructionType(pipelineConstructionType)
    , m_shaders(shaders)
    , m_noCache(noCache)
    , m_delayedDestroy(delayedDestroy)
    , m_zeroOutFeedbackCount(zeroOutFeedbackCount)
{
}

const std::string CacheTestParam::generateTestName(void) const
>>>>>>> 6296a1c1
{
    std::string cacheString[]               = {"", "_no_cache"};
    std::string delayedDestroyString[]      = {"", "_delayed_destroy"};
    std::string zeroOutFeedbackCoutString[] = {"", "_zero_out_feedback_cout"};

    return getShaderFlagStr(m_shaders, false) + cacheString[m_noCache ? 1 : 0] +
           delayedDestroyString[m_delayedDestroy ? 1 : 0] + zeroOutFeedbackCoutString[m_zeroOutFeedbackCount ? 1 : 0];
}

template <class Test>
<<<<<<< HEAD
vkt::TestCase* newTestCase (tcu::TestContext&	testContext,
							const TestParam*	testParam)
=======
vkt::TestCase *newTestCase(tcu::TestContext &testContext, const CacheTestParam *testParam)
>>>>>>> 6296a1c1
{
    return new Test(testContext, testParam->generateTestName().c_str(), testParam);
}

// Test Classes
class BaseTestCase : public vkt::TestCase
{
public:
<<<<<<< HEAD
					BaseTestCase(tcu::TestContext&		testContext,
								 const std::string&		name,
								 const TestParam*		param)
						: vkt::TestCase (testContext, name)
						, m_param (*param)
						{ }
	virtual			~BaseTestCase(void) = default;
	virtual void	checkSupport(Context& context) const;

protected:
	const TestParam	m_param;
=======
    CacheTest(tcu::TestContext &testContext, const std::string &name, const CacheTestParam *param)
        : vkt::TestCase(testContext, name)
        , m_param(*param)
    {
    }
    virtual ~CacheTest(void)
    {
    }

protected:
    const CacheTestParam m_param;
>>>>>>> 6296a1c1
};

void BaseTestCase::checkSupport(Context& context) const
{
	context.requireDeviceFunctionality("VK_EXT_pipeline_creation_feedback");
	if (m_param.getMode() == TestMode::BINARIES)
		context.requireDeviceFunctionality("VK_KHR_pipeline_binary");
}

class BaseTestInstance : public vkt::TestInstance
{
public:
<<<<<<< HEAD
							BaseTestInstance			(Context&			context,
														 const TestParam*	param);
	virtual					~BaseTestInstance			(void) = default;
	virtual tcu::TestStatus iterate						(void);
=======
    CacheTestInstance(Context &context, const CacheTestParam *param);
    virtual ~CacheTestInstance(void);
    virtual tcu::TestStatus iterate(void);

>>>>>>> 6296a1c1
protected:
    virtual tcu::TestStatus verifyTestResult(void) = 0;

protected:
<<<<<<< HEAD
	const TestParam*	m_param;

	// cache is only used when m_mode is set to TestMode::CACHE
	Move<VkPipelineCache>	m_cache;

	// binary related structures are used when m_mode is set to TestMode::BINARIES
	de::MovePtr<PipelineBinaryWrapper> m_binaries;
};

BaseTestInstance::BaseTestInstance(Context&			context,
								   const TestParam*	param)
	: TestInstance		(context)
	, m_param			(param)
{
	const DeviceInterface&	vk				= m_context.getDeviceInterface();
	const VkDevice			vkDevice		= m_context.getDevice();

	if ((m_param->getMode() == TestMode::CACHE) && (m_param->isCacheDisabled() == DE_FALSE))
	{
		const VkPipelineCacheCreateInfo pipelineCacheCreateInfo
		{
			VK_STRUCTURE_TYPE_PIPELINE_CACHE_CREATE_INFO,			// VkStructureType				sType;
			DE_NULL,												// const void*					pNext;
			0u,														// VkPipelineCacheCreateFlags	flags;
			0u,														// deUintptr					initialDataSize;
			DE_NULL,												// const void*					pInitialData;
		};

		m_cache = createPipelineCache(vk, vkDevice, &pipelineCacheCreateInfo);
	}
	else
		m_binaries = de::MovePtr<PipelineBinaryWrapper>(new PipelineBinaryWrapper(vk, vkDevice));
}

tcu::TestStatus BaseTestInstance::iterate (void)
=======
    const CacheTestParam *m_param;

    Move<VkPipelineCache> m_cache;
    bool m_extensions;
};

CacheTestInstance::CacheTestInstance(Context &context, const CacheTestParam *param)
    : TestInstance(context)
    , m_param(param)
    , m_extensions(m_context.requireDeviceFunctionality("VK_EXT_pipeline_creation_feedback"))
{
    const DeviceInterface &vk = m_context.getDeviceInterface();
    const VkDevice vkDevice   = m_context.getDevice();

    if (m_param->isCacheDisabled() == false)
    {
        const VkPipelineCacheCreateInfo pipelineCacheCreateInfo = {
            VK_STRUCTURE_TYPE_PIPELINE_CACHE_CREATE_INFO, // VkStructureType sType;
            DE_NULL,                                      // const void* pNext;
            0u,                                           // VkPipelineCacheCreateFlags flags;
            0u,                                           // uintptr_t initialDataSize;
            DE_NULL,                                      // const void* pInitialData;
        };

        m_cache = createPipelineCache(vk, vkDevice, &pipelineCacheCreateInfo);
    }
}

CacheTestInstance::~CacheTestInstance(void)
{
}

tcu::TestStatus CacheTestInstance::iterate(void)
>>>>>>> 6296a1c1
{
    return verifyTestResult();
}

class GraphicsTestCase : public BaseTestCase
{
public:
<<<<<<< HEAD
	GraphicsTestCase(tcu::TestContext&		testContext,
					 const std::string&		name,
					 const TestParam*		param)
		: BaseTestCase(testContext, name, param)
		{ }
	virtual					~GraphicsTestCase	(void) = default;
	virtual void			initPrograms		(SourceCollections&	programCollection) const;
	virtual void			checkSupport		(Context&			context) const;
	virtual TestInstance*	createInstance		(Context&			context) const;
=======
    GraphicsCacheTest(tcu::TestContext &testContext, const std::string &name, const CacheTestParam *param)
        : CacheTest(testContext, name, param)
    {
    }
    virtual ~GraphicsCacheTest(void)
    {
    }
    virtual void initPrograms(SourceCollections &programCollection) const;
    virtual void checkSupport(Context &context) const;
    virtual TestInstance *createInstance(Context &context) const;
>>>>>>> 6296a1c1
};

class GraphicsTestInstance : public BaseTestInstance
{
public:
<<<<<<< HEAD
							GraphicsTestInstance	(Context&			context,
													 const TestParam*	param);
	virtual					~GraphicsTestInstance	(void) = default;
protected:
	void					preparePipelineWrapper		(GraphicsPipelineWrapper&		gpw,
														 ShaderWrapper					vertShaderModule,
														 ShaderWrapper					tescShaderModule,
														 ShaderWrapper					teseShaderModule,
														 ShaderWrapper					geomShaderModule,
														 ShaderWrapper					fragShaderModule,
														 VkPipelineCreationFeedbackEXT*	pipelineCreationFeedback,
														 bool*							pipelineCreationIsHeavy,
														 VkPipelineCreationFeedbackEXT*	pipelineStageCreationFeedbacks,
														 VkPipeline						basePipelineHandle,
														 VkBool32						zeroOutFeedbackCount,
														 VkPipelineBinaryInfoKHR*		monolithicBinaryInfo = DE_NULL,
														 VkPipelineBinaryInfoKHR*		vertexPartBinaryInfo = DE_NULL,
														 VkPipelineBinaryInfoKHR*		preRasterizationPartBinaryInfo = DE_NULL,
														 VkPipelineBinaryInfoKHR*		fragmentShaderBinaryInfo = DE_NULL,
														 VkPipelineBinaryInfoKHR*		fragmentOutputBinaryInfo = DE_NULL);
	virtual tcu::TestStatus verifyTestResult			(void);
	void					clearFeedbacks				(void);
=======
    GraphicsCacheTestInstance(Context &context, const CacheTestParam *param);
    virtual ~GraphicsCacheTestInstance(void);

protected:
    void preparePipelineWrapper(GraphicsPipelineWrapper &gpw, ShaderWrapper vertShaderModule,
                                ShaderWrapper tescShaderModule, ShaderWrapper teseShaderModule,
                                ShaderWrapper geomShaderModule, ShaderWrapper fragShaderModule,
                                VkPipelineCreationFeedbackEXT *pipelineCreationFeedback, bool *pipelineCreationIsHeavy,
                                VkPipelineCreationFeedbackEXT *pipelineStageCreationFeedbacks,
                                VkPipeline basePipelineHandle, VkBool32 zeroOutFeedbackCount);
    virtual tcu::TestStatus verifyTestResult(void);
    void clearFeedbacks(void);
>>>>>>> 6296a1c1

protected:
    const tcu::UVec2 m_renderSize;
    const VkFormat m_colorFormat;
    const VkFormat m_depthFormat;
    PipelineLayoutWrapper m_pipelineLayout;

    RenderPassWrapper m_renderPass;

<<<<<<< HEAD
	GraphicsPipelineWrapper				m_pipeline[PIPELINE_NDX_COUNT];
	VkPipelineCreationFeedbackEXT		m_pipelineCreationFeedback[VK_MAX_PIPELINE_PARTS * PIPELINE_NDX_COUNT];
	bool								m_pipelineCreationIsHeavy[VK_MAX_PIPELINE_PARTS * PIPELINE_NDX_COUNT];
	VkPipelineCreationFeedbackEXT		m_pipelineStageCreationFeedbacks[PIPELINE_NDX_COUNT * VK_MAX_SHADER_STAGES];
};

void GraphicsTestCase::initPrograms (SourceCollections& programCollection) const
=======
    GraphicsPipelineWrapper m_pipeline[PIPELINE_CACHE_NDX_COUNT];
    VkPipelineCreationFeedbackEXT m_pipelineCreationFeedback[VK_MAX_PIPELINE_PARTS * PIPELINE_CACHE_NDX_COUNT];
    bool m_pipelineCreationIsHeavy[VK_MAX_PIPELINE_PARTS * PIPELINE_CACHE_NDX_COUNT];
    VkPipelineCreationFeedbackEXT m_pipelineStageCreationFeedbacks[PIPELINE_CACHE_NDX_COUNT * VK_MAX_SHADER_STAGES];
};

void GraphicsCacheTest::initPrograms(SourceCollections &programCollection) const
>>>>>>> 6296a1c1
{
    programCollection.glslSources.add("color_vert_1")
        << glu::VertexSource("#version 310 es\n"
                             "layout(location = 0) in vec4 position;\n"
                             "layout(location = 1) in vec4 color;\n"
                             "layout(location = 0) out highp vec4 vtxColor;\n"
                             "void main (void)\n"
                             "{\n"
                             "  gl_Position = position;\n"
                             "  vtxColor = color;\n"
                             "}\n");
    programCollection.glslSources.add("color_vert_2")
        << glu::VertexSource("#version 310 es\n"
                             "layout(location = 0) in vec4 position;\n"
                             "layout(location = 1) in vec4 color;\n"
                             "layout(location = 0) out highp vec4 vtxColor;\n"
                             "void main (void)\n"
                             "{\n"
                             "  gl_Position = position;\n"
                             "  gl_PointSize = 1.0f;\n"
                             "  vtxColor = color + vec4(0.1, 0.2, 0.3, 0.0);\n"
                             "}\n");
    programCollection.glslSources.add("color_frag")
        << glu::FragmentSource("#version 310 es\n"
                               "layout(location = 0) in highp vec4 vtxColor;\n"
                               "layout(location = 0) out highp vec4 fragColor;\n"
                               "void main (void)\n"
                               "{\n"
                               "  fragColor = vtxColor;\n"
                               "}\n");

    VkShaderStageFlags shaderFlag = m_param.getShaderFlags();
    if (shaderFlag & VK_SHADER_STAGE_GEOMETRY_BIT)
    {
        programCollection.glslSources.add("unused_geo")
            << glu::GeometrySource("#version 450 \n"
                                   "layout(triangles) in;\n"
                                   "layout(triangle_strip, max_vertices = 3) out;\n"
                                   "layout(location = 0) in highp vec4 in_vtxColor[];\n"
                                   "layout(location = 0) out highp vec4 vtxColor;\n"
                                   "out gl_PerVertex { vec4 gl_Position; float gl_PointSize; };\n"
                                   "in gl_PerVertex { vec4 gl_Position; float gl_PointSize; } gl_in[];\n"
                                   "void main (void)\n"
                                   "{\n"
                                   "  for(int ndx=0; ndx<3; ndx++)\n"
                                   "  {\n"
                                   "    gl_Position = gl_in[ndx].gl_Position;\n"
                                   "    vtxColor    = in_vtxColor[ndx];\n"
                                   "    EmitVertex();\n"
                                   "  }\n"
                                   "  EndPrimitive();\n"
                                   "}\n");
    }

    if (shaderFlag & VK_SHADER_STAGE_TESSELLATION_CONTROL_BIT)
    {
        programCollection.glslSources.add("basic_tcs") << glu::TessellationControlSource(
            "#version 450 \n"
            "layout(vertices = 3) out;\n"
            "layout(location = 0) in highp vec4 color[];\n"
            "layout(location = 0) out highp vec4 vtxColor[];\n"
            "out gl_PerVertex { vec4 gl_Position; float gl_PointSize; } gl_out[3];\n"
            "in gl_PerVertex { vec4 gl_Position; float gl_PointSize; } gl_in[gl_MaxPatchVertices];\n"
            "void main()\n"
            "{\n"
            "  gl_TessLevelOuter[0] = 4.0;\n"
            "  gl_TessLevelOuter[1] = 4.0;\n"
            "  gl_TessLevelOuter[2] = 4.0;\n"
            "  gl_TessLevelInner[0] = 4.0;\n"
            "  gl_out[gl_InvocationID].gl_Position = gl_in[gl_InvocationID].gl_Position;\n"
            "  vtxColor[gl_InvocationID] = color[gl_InvocationID];\n"
            "}\n");
    }

    if (shaderFlag & VK_SHADER_STAGE_TESSELLATION_EVALUATION_BIT)
    {
        programCollection.glslSources.add("basic_tes") << glu::TessellationEvaluationSource(
            "#version 450 \n"
            "layout(triangles, fractional_even_spacing, ccw) in;\n"
            "layout(location = 0) in highp vec4 colors[];\n"
            "layout(location = 0) out highp vec4 vtxColor;\n"
            "out gl_PerVertex { vec4 gl_Position; float gl_PointSize; };\n"
            "in gl_PerVertex { vec4 gl_Position; float gl_PointSize; } gl_in[gl_MaxPatchVertices];\n"
            "void main() \n"
            "{\n"
            "  float u = gl_TessCoord.x;\n"
            "  float v = gl_TessCoord.y;\n"
            "  float w = gl_TessCoord.z;\n"
            "  vec4 pos = vec4(0);\n"
            "  vec4 color = vec4(0);\n"
            "  pos.xyz += u * gl_in[0].gl_Position.xyz;\n"
            "  color.xyz += u * colors[0].xyz;\n"
            "  pos.xyz += v * gl_in[1].gl_Position.xyz;\n"
            "  color.xyz += v * colors[1].xyz;\n"
            "  pos.xyz += w * gl_in[2].gl_Position.xyz;\n"
            "  color.xyz += w * colors[2].xyz;\n"
            "  pos.w = 1.0;\n"
            "  color.w = 1.0;\n"
            "  gl_Position = pos;\n"
            "  vtxColor = color;\n"
            "}\n");
    }
}

<<<<<<< HEAD
void GraphicsTestCase::checkSupport (Context& context) const
{
	if (m_param.getShaderFlags() & VK_SHADER_STAGE_GEOMETRY_BIT)
		context.requireDeviceCoreFeature(DEVICE_CORE_FEATURE_GEOMETRY_SHADER);
	if ((m_param.getShaderFlags() & VK_SHADER_STAGE_TESSELLATION_CONTROL_BIT) ||
		(m_param.getShaderFlags() & VK_SHADER_STAGE_TESSELLATION_EVALUATION_BIT))
		context.requireDeviceCoreFeature(DEVICE_CORE_FEATURE_TESSELLATION_SHADER);

	if (m_param.getMode() == TestMode::BINARIES)
		context.requireDeviceFunctionality("VK_KHR_pipeline_binary");

	checkPipelineConstructionRequirements(context.getInstanceInterface(), context.getPhysicalDevice(), m_param.getPipelineConstructionType());
}

TestInstance* GraphicsTestCase::createInstance (Context& context) const
{
	return new GraphicsTestInstance(context, &m_param);
}

GraphicsTestInstance::GraphicsTestInstance (Context&			context,
											const TestParam*	param)
	: BaseTestInstance		(context, param)
	, m_renderSize			(32u, 32u)
	, m_colorFormat			(VK_FORMAT_R8G8B8A8_UNORM)
	, m_depthFormat			(VK_FORMAT_D16_UNORM)
	, m_pipeline
	{
		{ context.getInstanceInterface(), context.getDeviceInterface(), context.getPhysicalDevice(), context.getDevice(), context.getDeviceExtensions(), param->getPipelineConstructionType(), VK_PIPELINE_CREATE_ALLOW_DERIVATIVES_BIT },
		{ context.getInstanceInterface(), context.getDeviceInterface(), context.getPhysicalDevice(), context.getDevice(), context.getDeviceExtensions(), param->getPipelineConstructionType(), VK_PIPELINE_CREATE_DERIVATIVE_BIT },
		{ context.getInstanceInterface(), context.getDeviceInterface(), context.getPhysicalDevice(), context.getDevice(), context.getDeviceExtensions(), param->getPipelineConstructionType(), VK_PIPELINE_CREATE_ALLOW_DERIVATIVES_BIT },
	}
{
	const DeviceInterface&	vk				= m_context.getDeviceInterface();
	const VkDevice			vkDevice		= m_context.getDevice();

	// Create pipeline layout
	{
		const VkPipelineLayoutCreateInfo pipelineLayoutParams =
		{
			VK_STRUCTURE_TYPE_PIPELINE_LAYOUT_CREATE_INFO,		// VkStructureType					sType;
			DE_NULL,											// const void*						pNext;
			0u,													// VkPipelineLayoutCreateFlags		flags;
			0u,													// deUint32							setLayoutCount;
			DE_NULL,											// const VkDescriptorSetLayout*		pSetLayouts;
			0u,													// deUint32							pushConstantRangeCount;
			DE_NULL												// const VkPushConstantRange*		pPushConstantRanges;
		};

		m_pipelineLayout = PipelineLayoutWrapper(m_param->getPipelineConstructionType(), vk, vkDevice, &pipelineLayoutParams);
	}

	// Create render pass
	m_renderPass = RenderPassWrapper(m_param->getPipelineConstructionType(), vk, vkDevice, m_colorFormat, m_depthFormat);

	// Create shader modules
	ShaderWrapper vertShaderModule1(vk, vkDevice, context.getBinaryCollection().get("color_vert_1"));
	ShaderWrapper vertShaderModule2(vk, vkDevice, context.getBinaryCollection().get("color_vert_2"));
	ShaderWrapper fragShaderModule (vk, vkDevice, context.getBinaryCollection().get("color_frag"));
	ShaderWrapper tescShaderModule;
	ShaderWrapper teseShaderModule;
	ShaderWrapper geomShaderModule;

	VkShaderStageFlags shaderFlags = m_param->getShaderFlags();
	if (shaderFlags & VK_SHADER_STAGE_GEOMETRY_BIT)
		geomShaderModule = ShaderWrapper(vk, vkDevice, context.getBinaryCollection().get("unused_geo"));
	if (shaderFlags & VK_SHADER_STAGE_TESSELLATION_CONTROL_BIT)
		tescShaderModule = ShaderWrapper(vk, vkDevice, context.getBinaryCollection().get("basic_tcs"));
	if (shaderFlags & VK_SHADER_STAGE_TESSELLATION_EVALUATION_BIT)
		teseShaderModule = ShaderWrapper(vk, vkDevice, context.getBinaryCollection().get("basic_tes"));

	if (param->getMode() == TestMode::CACHE)
	{
		for (deUint32 ndx = 0; ndx < PIPELINE_NDX_COUNT; ndx++)
		{
			ShaderWrapper& vertShaderModule = (ndx == PIPELINE_NDX_DERIVATIVE) ? vertShaderModule2 : vertShaderModule1;

			if (ndx == PIPELINE_NDX_USE_BLOBS && !param->isDelayedDestroy() && m_pipeline[PIPELINE_NDX_NO_BLOBS].wasBuild())
			{
				// Destroy the NO_BLOBS pipeline to check that the cached one really hits cache,
				// except for the case where we're testing cache hit of a pipeline still active.
				m_pipeline[PIPELINE_NDX_NO_BLOBS].destroyPipeline();
			}

			clearFeedbacks();

			VkPipeline basePipeline = (ndx == PIPELINE_NDX_DERIVATIVE && m_pipeline[PIPELINE_NDX_NO_BLOBS].wasBuild()) ? m_pipeline[PIPELINE_NDX_NO_BLOBS].getPipeline() : DE_NULL;

			preparePipelineWrapper(m_pipeline[ndx], vertShaderModule, tescShaderModule, teseShaderModule, geomShaderModule, fragShaderModule,
								   &m_pipelineCreationFeedback[VK_MAX_PIPELINE_PARTS * ndx],
								   &m_pipelineCreationIsHeavy[VK_MAX_PIPELINE_PARTS * ndx],
								   &m_pipelineStageCreationFeedbacks[VK_MAX_SHADER_STAGES * ndx],
								   basePipeline,
								   param->isZeroOutFeedbackCount());

			if (ndx != PIPELINE_NDX_NO_BLOBS)
			{
				// Destroy the pipeline as soon as it is created, except the NO_BLOBS because
				// it is needed as a base pipeline for the derivative case.
				if (m_pipeline[ndx].wasBuild())
					m_pipeline[ndx].destroyPipeline();

				if (ndx == PIPELINE_NDX_USE_BLOBS && param->isDelayedDestroy() && m_pipeline[PIPELINE_NDX_NO_BLOBS].wasBuild())
				{
					// Destroy the pipeline we didn't destroy earlier for the isDelayedDestroy case.
					m_pipeline[PIPELINE_NDX_NO_BLOBS].destroyPipeline();
				}
			}
		}
	}
	else
	{
		// Repeat the algorithm that was used in section above for TestMode::CACHE but with unwinded loop as the code will be cleaner then

		clearFeedbacks();

		// Create pipeline that is used to create binaries
		m_pipeline[PIPELINE_NDX_NO_BLOBS].setPipelineCreateFlags2(VK_PIPELINE_CREATE_2_ALLOW_DERIVATIVES_BIT_KHR | VK_PIPELINE_CREATE_2_CAPTURE_DATA_BIT_KHR);
		preparePipelineWrapper(m_pipeline[PIPELINE_NDX_NO_BLOBS], vertShaderModule1, tescShaderModule, teseShaderModule, geomShaderModule, fragShaderModule,
							   &m_pipelineCreationFeedback[0], &m_pipelineCreationIsHeavy[0], &m_pipelineStageCreationFeedbacks[0],
							   DE_NULL, param->isZeroOutFeedbackCount());

		if (m_param->getPipelineConstructionType() == PIPELINE_CONSTRUCTION_TYPE_MONOLITHIC)
		{
			const auto& pipelineCreateInfo = m_pipeline[PIPELINE_NDX_NO_BLOBS].getPipelineCreateInfo();
			m_binaries->getPipelineBinaryKeys(&pipelineCreateInfo);
			m_binaries->createPipelineBinariesFromPipeline(m_pipeline[PIPELINE_NDX_NO_BLOBS].getPipeline());
			VkPipelineBinaryInfoKHR pipelineBinaryInfo = m_binaries->preparePipelineBinaryInfo();

			// Create derivative pipeline that also uses binaries
			VkPipeline basePipeline = (m_pipeline[PIPELINE_NDX_NO_BLOBS].wasBuild()) ? m_pipeline[PIPELINE_NDX_NO_BLOBS].getPipeline() : DE_NULL;
			preparePipelineWrapper(m_pipeline[PIPELINE_NDX_DERIVATIVE], vertShaderModule2, tescShaderModule, teseShaderModule, geomShaderModule, fragShaderModule,
								   &m_pipelineCreationFeedback[VK_MAX_PIPELINE_PARTS], &m_pipelineCreationIsHeavy[VK_MAX_PIPELINE_PARTS], &m_pipelineStageCreationFeedbacks[VK_MAX_SHADER_STAGES],
								   basePipeline, param->isZeroOutFeedbackCount(), &pipelineBinaryInfo);

			// Destroy second pipeline as soon as it was created
			if (m_pipeline[PIPELINE_NDX_DERIVATIVE].wasBuild())
				m_pipeline[PIPELINE_NDX_DERIVATIVE].destroyPipeline();

			if (!param->isDelayedDestroy() && m_pipeline[PIPELINE_NDX_NO_BLOBS].wasBuild())
			{
				// Destroy the NO_BLOBS pipeline to check that the cached one really hits cache,
				// except for the case where we're testing cache hit of a pipeline still active.
				m_pipeline[PIPELINE_NDX_NO_BLOBS].destroyPipeline();
			}

			// Create third pipeline that just uses binaries
			preparePipelineWrapper(m_pipeline[PIPELINE_NDX_USE_BLOBS], vertShaderModule1, tescShaderModule, teseShaderModule, geomShaderModule, fragShaderModule,
								   &m_pipelineCreationFeedback[VK_MAX_PIPELINE_PARTS * 2], &m_pipelineCreationIsHeavy[VK_MAX_PIPELINE_PARTS * 2], &m_pipelineStageCreationFeedbacks[VK_MAX_SHADER_STAGES * 2],
								   DE_NULL, param->isZeroOutFeedbackCount(), &pipelineBinaryInfo);

			// Destroy third pipeline as soon as it was created
			if (m_pipeline[PIPELINE_NDX_USE_BLOBS].wasBuild())
				m_pipeline[PIPELINE_NDX_USE_BLOBS].destroyPipeline();

			if (param->isDelayedDestroy() && m_pipeline[PIPELINE_NDX_NO_BLOBS].wasBuild())
			{
				// Destroy the NO_BLOBS pipeline to check that the cached one really hits cache,
				// except for the case where we're testing cache hit of a pipeline still active.
				m_pipeline[PIPELINE_NDX_NO_BLOBS].destroyPipeline();
			}
		}
		else
		{
			// grab keys from all pipeline parts separately
			deUint32 startingKey[5];
			for (deUint32 idx = 0; idx < 4u; ++idx)
			{
				startingKey[idx] = static_cast<deUint32>(m_binaries->getKeyCount());
				const auto& pipelinePartCreateInfo = m_pipeline[PIPELINE_NDX_NO_BLOBS].getPartialPipelineCreateInfo(idx);
				m_binaries->getPipelineBinaryKeys(&pipelinePartCreateInfo, false);
			}
			// add element to avoid if statement in next loop
			startingKey[4] = static_cast<deUint32>(m_binaries->getKeyCount());

			m_binaries->createPipelineBinariesFromPipeline(m_pipeline[PIPELINE_NDX_NO_BLOBS].getPipeline());

			// use proper keys for each pipeline part
			VkPipelineBinaryInfoKHR pipelinePartBinaryInfo[4];
			for (deUint32 idx = 0; idx < 4; ++idx)
			{
				deUint32 binaryCount = startingKey[idx + 1] - startingKey[idx];
				pipelinePartBinaryInfo[idx] = m_binaries->preparePipelineBinaryInfo(startingKey[idx], binaryCount);
			}

			// Create derivative pipeline that also uses binaries
			VkPipeline basePipeline = (m_pipeline[PIPELINE_NDX_NO_BLOBS].wasBuild()) ? m_pipeline[PIPELINE_NDX_NO_BLOBS].getPipeline() : DE_NULL;
			preparePipelineWrapper(m_pipeline[PIPELINE_NDX_DERIVATIVE], vertShaderModule2, tescShaderModule, teseShaderModule, geomShaderModule, fragShaderModule,
				&m_pipelineCreationFeedback[VK_MAX_PIPELINE_PARTS], &m_pipelineCreationIsHeavy[VK_MAX_PIPELINE_PARTS], &m_pipelineStageCreationFeedbacks[VK_MAX_SHADER_STAGES],
				basePipeline, param->isZeroOutFeedbackCount(), DE_NULL,
				&pipelinePartBinaryInfo[0], &pipelinePartBinaryInfo[1], &pipelinePartBinaryInfo[2], &pipelinePartBinaryInfo[3]);

			// Destroy second pipeline as soon as it was created
			if (m_pipeline[PIPELINE_NDX_DERIVATIVE].wasBuild())
				m_pipeline[PIPELINE_NDX_DERIVATIVE].destroyPipeline();

			if (!param->isDelayedDestroy() && m_pipeline[PIPELINE_NDX_NO_BLOBS].wasBuild())
			{
				// Destroy the NO_BLOBS pipeline to check that the cached one really hits cache,
				// except for the case where we're testing cache hit of a pipeline still active.
				m_pipeline[PIPELINE_NDX_NO_BLOBS].destroyPipeline();
			}

			// Create third pipeline that just uses binaries
			preparePipelineWrapper(m_pipeline[PIPELINE_NDX_USE_BLOBS], vertShaderModule1, tescShaderModule, teseShaderModule, geomShaderModule, fragShaderModule,
				&m_pipelineCreationFeedback[VK_MAX_PIPELINE_PARTS * 2], &m_pipelineCreationIsHeavy[VK_MAX_PIPELINE_PARTS * 2], &m_pipelineStageCreationFeedbacks[VK_MAX_SHADER_STAGES * 2],
				DE_NULL, param->isZeroOutFeedbackCount(), DE_NULL,
				&pipelinePartBinaryInfo[0], &pipelinePartBinaryInfo[1], &pipelinePartBinaryInfo[2], &pipelinePartBinaryInfo[3]);

			// Destroy third pipeline as soon as it was created
			if (m_pipeline[PIPELINE_NDX_USE_BLOBS].wasBuild())
				m_pipeline[PIPELINE_NDX_USE_BLOBS].destroyPipeline();

			if (param->isDelayedDestroy() && m_pipeline[PIPELINE_NDX_NO_BLOBS].wasBuild())
			{
				// Destroy the NO_BLOBS pipeline to check that the cached one really hits cache,
				// except for the case where we're testing cache hit of a pipeline still active.
				m_pipeline[PIPELINE_NDX_NO_BLOBS].destroyPipeline();
			}
		}
	}
}

void GraphicsTestInstance::preparePipelineWrapper (GraphicsPipelineWrapper&			gpw,
												   ShaderWrapper					vertShaderModule,
												   ShaderWrapper					tescShaderModule,
												   ShaderWrapper					teseShaderModule,
												   ShaderWrapper					geomShaderModule,
												   ShaderWrapper					fragShaderModule,
												   VkPipelineCreationFeedbackEXT*	pipelineCreationFeedback,
												   bool*							pipelineCreationIsHeavy,
												   VkPipelineCreationFeedbackEXT*	pipelineStageCreationFeedbacks,
												   VkPipeline						basePipelineHandle,
												   VkBool32							zeroOutFeedbackCount,
												   VkPipelineBinaryInfoKHR*			monolithicBinaryInfo,
												   VkPipelineBinaryInfoKHR*			vertexPartBinaryInfo,
												   VkPipelineBinaryInfoKHR*			preRasterizationPartBinaryInfo,
												   VkPipelineBinaryInfoKHR*			fragmentShaderBinaryInfo,
												   VkPipelineBinaryInfoKHR*			fragmentOutputBinaryInfo)
{
	const VkVertexInputBindingDescription vertexInputBindingDescription
	{
		0u,										// deUint32				binding;
		sizeof(Vertex4RGBA),					// deUint32				strideInBytes;
		VK_VERTEX_INPUT_RATE_VERTEX,			// VkVertexInputRate	inputRate;
	};

	const VkVertexInputAttributeDescription vertexInputAttributeDescriptions[2]
	{
		{
			0u,									// deUint32				location;
			0u,									// deUint32				binding;
			VK_FORMAT_R32G32B32A32_SFLOAT,		// VkFormat				format;
			0u									// deUint32				offsetInBytes;
		},
		{
			1u,									// deUint32				location;
			0u,									// deUint32				binding;
			VK_FORMAT_R32G32B32A32_SFLOAT,		// VkFormat				format;
			DE_OFFSET_OF(Vertex4RGBA, color),	// deUint32				offsetInBytes;
		}
	};

	const VkPipelineVertexInputStateCreateInfo vertexInputStateParams
	{
		VK_STRUCTURE_TYPE_PIPELINE_VERTEX_INPUT_STATE_CREATE_INFO,		// VkStructureType							sType;
		DE_NULL,														// const void*								pNext;
		0u,																// VkPipelineVertexInputStateCreateFlags	flags;
		1u,																// deUint32									vertexBindingDescriptionCount;
		&vertexInputBindingDescription,									// const VkVertexInputBindingDescription*	pVertexBindingDescriptions;
		2u,																// deUint32									vertexAttributeDescriptionCount;
		vertexInputAttributeDescriptions,								// const VkVertexInputAttributeDescription* pVertexAttributeDescriptions;
	};

	const std::vector<VkViewport>	viewport	{ makeViewport(m_renderSize) };
	const std::vector<VkRect2D>		scissor		{ makeRect2D(m_renderSize) };

	const VkPipelineColorBlendAttachmentState colorBlendAttachmentState
	{
		VK_FALSE,														// VkBool32		blendEnable;
		VK_BLEND_FACTOR_ONE,											// VkBlendFactor	srcColorBlendFactor;
		VK_BLEND_FACTOR_ZERO,											// VkBlendFactor	dstColorBlendFactor;
		VK_BLEND_OP_ADD,												// VkBlendOp		colorBlendOp;
		VK_BLEND_FACTOR_ONE,											// VkBlendFactor	srcAlphaBlendFactor;
		VK_BLEND_FACTOR_ZERO,											// VkBlendFactor	dstAlphaBlendFactor;
		VK_BLEND_OP_ADD,												// VkBlendOp		alphaBlendOp;
		VK_COLOR_COMPONENT_R_BIT |
		VK_COLOR_COMPONENT_G_BIT |
		VK_COLOR_COMPONENT_B_BIT |
		VK_COLOR_COMPONENT_A_BIT										// VkColorComponentFlags    colorWriteMask;
	};

	const VkPipelineColorBlendStateCreateInfo colorBlendStateParams
	{
		VK_STRUCTURE_TYPE_PIPELINE_COLOR_BLEND_STATE_CREATE_INFO,	// VkStructureType								sType;
		DE_NULL,													// const void*									pNext;
		0u,															// VkPipelineColorBlendStateCreateFlags			flags;
		VK_FALSE,													// VkBool32										logicOpEnable;
		VK_LOGIC_OP_COPY,											// VkLogicOp									logicOp;
		1u,															// deUint32										attachmentCount;
		&colorBlendAttachmentState,									// const VkPipelineColorBlendAttachmentState*	pAttachments;
		{ 0.0f, 0.0f, 0.0f, 0.0f },									// float										blendConst[4];
	};

	VkPipelineDepthStencilStateCreateInfo depthStencilStateParams
	{
		VK_STRUCTURE_TYPE_PIPELINE_DEPTH_STENCIL_STATE_CREATE_INFO, // VkStructureType							sType;
		DE_NULL,													// const void*								pNext;
		0u,															// VkPipelineDepthStencilStateCreateFlags	flags;
		VK_TRUE,													// VkBool32									depthTestEnable;
		VK_TRUE,													// VkBool32									depthWriteEnable;
		VK_COMPARE_OP_LESS_OR_EQUAL,								// VkCompareOp								depthCompareOp;
		VK_FALSE,													// VkBool32									depthBoundsTestEnable;
		VK_FALSE,													// VkBool32									stencilTestEnable;
		// VkStencilOpState front;
		{
			VK_STENCIL_OP_KEEP,		// VkStencilOp	failOp;
			VK_STENCIL_OP_KEEP,		// VkStencilOp	passOp;
			VK_STENCIL_OP_KEEP,		// VkStencilOp	depthFailOp;
			VK_COMPARE_OP_NEVER,	// VkCompareOp	compareOp;
			0u,						// deUint32		compareMask;
			0u,						// deUint32		writeMask;
			0u,						// deUint32		reference;
		},
		// VkStencilOpState back;
		{
			VK_STENCIL_OP_KEEP,		// VkStencilOp	failOp;
			VK_STENCIL_OP_KEEP,		// VkStencilOp	passOp;
			VK_STENCIL_OP_KEEP,		// VkStencilOp	depthFailOp;
			VK_COMPARE_OP_NEVER,	// VkCompareOp	compareOp;
			0u,						// deUint32		compareMask;
			0u,						// deUint32		writeMask;
			0u,						// deUint32		reference;
		},
		0.0f,														// float									minDepthBounds;
		1.0f,														// float									maxDepthBounds;
	};

	VkPipelineCreationFeedbackCreateInfoEXT		pipelineCreationFeedbackCreateInfo[VK_MAX_PIPELINE_PARTS];
	PipelineCreationFeedbackCreateInfoWrapper	pipelineCreationFeedbackWrapper[VK_MAX_PIPELINE_PARTS];
	for (deUint32 i = 0u ; i < VK_MAX_PIPELINE_PARTS ; ++i)
	{
		pipelineCreationFeedbackCreateInfo[i] = initVulkanStructure();
		pipelineCreationFeedbackCreateInfo[i].pPipelineCreationFeedback = &pipelineCreationFeedback[i];
		pipelineCreationFeedbackWrapper[i].ptr = &pipelineCreationFeedbackCreateInfo[i];

		pipelineCreationIsHeavy[i] = false;
	}

	deUint32 geometryStages = 1u + (geomShaderModule.isSet()) + (tescShaderModule.isSet()) + (teseShaderModule.isSet());
	if (m_param->getPipelineConstructionType() == PIPELINE_CONSTRUCTION_TYPE_MONOLITHIC)
	{
		pipelineCreationFeedbackCreateInfo[4].pipelineStageCreationFeedbackCount	= zeroOutFeedbackCount ? 0u : (1u + geometryStages);
		pipelineCreationFeedbackCreateInfo[4].pPipelineStageCreationFeedbacks		= pipelineStageCreationFeedbacks;

		pipelineCreationIsHeavy[4] = true;
	}
	else
	{
		// setup proper stages count for CreationFeedback structures
		// that will be passed to pre-rasterization and fragment shader states
		pipelineCreationFeedbackCreateInfo[1].pipelineStageCreationFeedbackCount	= zeroOutFeedbackCount ? 0u : geometryStages;
		pipelineCreationFeedbackCreateInfo[1].pPipelineStageCreationFeedbacks		= pipelineStageCreationFeedbacks;
		pipelineCreationFeedbackCreateInfo[2].pipelineStageCreationFeedbackCount	= zeroOutFeedbackCount ? 0u : 1u;
		pipelineCreationFeedbackCreateInfo[2].pPipelineStageCreationFeedbacks		= pipelineStageCreationFeedbacks + geometryStages;

		pipelineCreationIsHeavy[1] = true;
		pipelineCreationIsHeavy[2] = true;

		if (m_param->getPipelineConstructionType() == PIPELINE_CONSTRUCTION_TYPE_LINK_TIME_OPTIMIZED_LIBRARY)
		{
			pipelineCreationIsHeavy[4] = true;
		}
	}

	// pipelineCreationIsHeavy element 0 and 3 intentionally left false,
	// because these relate to vertex input and fragment output stages, which may be
	// created in nearly zero time.

	gpw.setDefaultTopology((!tescShaderModule.isSet()) ? VK_PRIMITIVE_TOPOLOGY_TRIANGLE_LIST : VK_PRIMITIVE_TOPOLOGY_PATCH_LIST)
	   .setDefaultRasterizationState()
	   .setDefaultMultisampleState()
	   .setMonolithicPipelineLayout(m_pipelineLayout)
	   .setMonolithicPipelineBinaries(monolithicBinaryInfo)
	   .setupVertexInputState(&vertexInputStateParams, DE_NULL, *m_cache, pipelineCreationFeedbackWrapper[0], vertexPartBinaryInfo)
	   .setupPreRasterizationShaderState3(
			viewport,
			scissor,
			m_pipelineLayout,
			*m_renderPass,
			0u,
			vertShaderModule,
			{},
			nullptr,
			tescShaderModule, {},
			teseShaderModule, {},
			geomShaderModule, {},
			nullptr, nullptr, nullptr, nullptr, nullptr, {},
			*m_cache,
			pipelineCreationFeedbackWrapper[1],
			preRasterizationPartBinaryInfo)
	   .setupFragmentShaderState2(
			m_pipelineLayout,
			*m_renderPass,
			0u,
			fragShaderModule,
			0,
			&depthStencilStateParams,
			nullptr,
			nullptr,
			*m_cache,
			pipelineCreationFeedbackWrapper[2],
			{},
			fragmentShaderBinaryInfo)
	   .setupFragmentOutputState(*m_renderPass, 0u, &colorBlendStateParams, DE_NULL, *m_cache, pipelineCreationFeedbackWrapper[3], nullptr, fragmentOutputBinaryInfo)
	   .buildPipeline(*m_cache, basePipelineHandle, basePipelineHandle != DE_NULL ? -1 : 0, pipelineCreationFeedbackWrapper[4]);
}

tcu::TestStatus GraphicsTestInstance::verifyTestResult (void)
{
	tcu::TestLog&	log						= m_context.getTestContext().getLog();
	bool			durationZeroWarning		= DE_FALSE;
	bool			cachedPipelineWarning	= DE_FALSE;
	bool			isMonolithic			= m_param->getPipelineConstructionType() == PIPELINE_CONSTRUCTION_TYPE_MONOLITHIC;
	bool			isZeroOutFeedbackCout	= m_param->isZeroOutFeedbackCount();
	deUint32		finalPipelineIndex		= deUint32(VK_MAX_PIPELINE_PARTS) - 1u;
	deUint32		start					= isMonolithic ? finalPipelineIndex : 0u;
	deUint32		step					= start + 1u;

	// Iterate ofer creation feedback for all pipeline parts - if monolithic pipeline is tested then skip (step over) feedback for parts
	for (deUint32 creationFeedbackNdx = start; creationFeedbackNdx < VK_MAX_PIPELINE_PARTS * PIPELINE_NDX_COUNT; creationFeedbackNdx += step)
	{
		deUint32		pipelineCacheNdx		= creationFeedbackNdx / deUint32(VK_MAX_PIPELINE_PARTS);
		auto			creationFeedbackFlags	= m_pipelineCreationFeedback[creationFeedbackNdx].flags;
		std::string		caseString				= getCaseStr(pipelineCacheNdx);
		deUint32		pipelinePartIndex	= creationFeedbackNdx % deUint32(VK_MAX_PIPELINE_PARTS);

		std::ostringstream message;
		message << caseString;
		// Check first that the no cached pipeline was missed in the pipeline cache

		// According to the spec:
		// "An implementation should write pipeline creation feedback to pPipelineCreationFeedback and
		//	may write pipeline stage creation feedback to pPipelineStageCreationFeedbacks."
		if (!(creationFeedbackFlags & VK_PIPELINE_CREATION_FEEDBACK_VALID_BIT_EXT))
		{
			// According to the spec:
			// "If the VK_PIPELINE_CREATION_FEEDBACK_VALID_BIT_EXT is not set in flags, an implementation
			//	must not set any other bits in flags, and all other VkPipelineCreationFeedbackEXT data members are undefined."
			if (m_pipelineCreationFeedback[creationFeedbackNdx].flags)
			{
				std::ostringstream			errorMsg;
				errorMsg << ": Creation feedback is not valid but there are other flags written";
				return tcu::TestStatus::fail(errorMsg.str());
			}
			message << "\t\t Pipeline Creation Feedback data is not valid\n";
		}
		else
		{
			if (m_param->isCacheDisabled() && creationFeedbackFlags & VK_PIPELINE_CREATION_FEEDBACK_APPLICATION_PIPELINE_CACHE_HIT_BIT_EXT)
			{
				message << ": feedback indicates pipeline hit cache when it shouldn't";
				return tcu::TestStatus::fail(message.str());
			}

			if (pipelineCacheNdx == PIPELINE_NDX_NO_BLOBS && creationFeedbackFlags & VK_PIPELINE_CREATION_FEEDBACK_APPLICATION_PIPELINE_CACHE_HIT_BIT_EXT)
			{
				message << ": hit the cache when it shouldn't";
				return tcu::TestStatus::fail(message.str());
			}

			if (pipelineCacheNdx != PIPELINE_NDX_DERIVATIVE && creationFeedbackFlags & VK_PIPELINE_CREATION_FEEDBACK_BASE_PIPELINE_ACCELERATION_BIT_EXT)
			{
				message << ": feedback indicates base pipeline acceleration when it shouldn't";
				return tcu::TestStatus::fail(message.str());
			}

			if (pipelineCacheNdx == PIPELINE_NDX_USE_BLOBS && !m_param->isCacheDisabled() && (creationFeedbackFlags & VK_PIPELINE_CREATION_FEEDBACK_APPLICATION_PIPELINE_CACHE_HIT_BIT_EXT) == 0)
			{
				// For graphics pipeline library cache is only hit for the pre_rasterization and fragment_shader stages
				if (isMonolithic || (pipelinePartIndex == 1u) || (pipelinePartIndex == 2u))
				{
					message << "\nWarning: Cached pipeline case did not hit the cache";
					cachedPipelineWarning = DE_TRUE;
				}
			}

			if (m_pipelineCreationFeedback[creationFeedbackNdx].duration == 0)
			{
				if (m_pipelineCreationIsHeavy[creationFeedbackNdx])
				{
					// Emit warnings only for pipelines, that are expected to have large creation times.
					// Pipelines containing only vertex input or fragment output stages may be created in
					// time duration less than the timer precision available on given platform.

					message << "\nWarning: Pipeline creation feedback reports duration spent creating a pipeline was zero nanoseconds\n";
					durationZeroWarning = DE_TRUE;
				}
			}

			message << "\n";
			message << "\t\t Hit cache ? \t\t\t"				<< (creationFeedbackFlags & VK_PIPELINE_CREATION_FEEDBACK_APPLICATION_PIPELINE_CACHE_HIT_BIT_EXT ? "yes" : "no")	<< "\n";
			message << "\t\t Base Pipeline Acceleration ? \t"	<< (creationFeedbackFlags & VK_PIPELINE_CREATION_FEEDBACK_BASE_PIPELINE_ACCELERATION_BIT_EXT ?	 "yes" : "no")		<< "\n";
			message << "\t\t Duration (ns): \t\t"				<< m_pipelineCreationFeedback[creationFeedbackNdx].duration																							<< "\n";
		}

		// dont repeat checking shader feedback for pipeline parts - just check all shaders when checkin final pipelines
		if (pipelinePartIndex == finalPipelineIndex)
		{
			VkShaderStageFlags	testedShaderFlags	= m_param->getShaderFlags();
			deUint32			shaderCount			= 2u + ((testedShaderFlags & VK_SHADER_STAGE_GEOMETRY_BIT) != 0) +
														   ((testedShaderFlags & VK_SHADER_STAGE_TESSELLATION_CONTROL_BIT) != 0) +
														   ((testedShaderFlags & VK_SHADER_STAGE_TESSELLATION_EVALUATION_BIT) != 0);
			for(deUint32 shader = 0; shader < shaderCount; shader++)
			{
				const deUint32 index = VK_MAX_SHADER_STAGES * pipelineCacheNdx + shader;
				message << "\t" <<(shader + 1) << " shader stage\n";

				// According to the spec:
				// "An implementation should write pipeline creation feedback to pPipelineCreationFeedback and
				//      may write pipeline stage creation feedback to pPipelineStageCreationFeedbacks."
				if (m_pipelineStageCreationFeedbacks[index].flags & isZeroOutFeedbackCout)
				{
					std::ostringstream			errorMsg;
					errorMsg << caseString << ": feedback indicates pipeline " << (shader + 1) << " shader stage feedback was generated despite setting feedback count to zero";
					return tcu::TestStatus::fail(errorMsg.str());
				}

				if (!(m_pipelineStageCreationFeedbacks[index].flags & VK_PIPELINE_CREATION_FEEDBACK_VALID_BIT_EXT))
				{
					// According to the spec:
					// "If the VK_PIPELINE_CREATION_FEEDBACK_VALID_BIT_EXT is not set in flags, an implementation
					//      must not set any other bits in flags, and all other VkPipelineCreationFeedbackEXT data members are undefined."
					if (m_pipelineStageCreationFeedbacks[index].flags)
					{
						std::ostringstream			errorMsg;
						errorMsg << caseString << ": Creation feedback is not valid for " << (shader + 1) << " shader stage but there are other flags written";
						return tcu::TestStatus::fail(errorMsg.str());
					}
					message << "\t\t Pipeline Creation Feedback data is not valid\n";
					continue;
				}
				if (m_param->isCacheDisabled() && m_pipelineStageCreationFeedbacks[index].flags & VK_PIPELINE_CREATION_FEEDBACK_APPLICATION_PIPELINE_CACHE_HIT_BIT_EXT)
				{
					std::ostringstream			errorMsg;
					errorMsg << caseString << ": feedback indicates pipeline " << (shader + 1) << " shader stage hit cache when it shouldn't";
					return tcu::TestStatus::fail(errorMsg.str());
				}

				if (pipelineCacheNdx == PIPELINE_NDX_USE_BLOBS && !m_param->isCacheDisabled() && (m_pipelineStageCreationFeedbacks[index].flags & VK_PIPELINE_CREATION_FEEDBACK_APPLICATION_PIPELINE_CACHE_HIT_BIT_EXT) == 0)
				{
					message << "Warning: pipeline stage did not hit the cache\n";
					cachedPipelineWarning = DE_TRUE;
				}
				if (cachedPipelineWarning && m_pipelineStageCreationFeedbacks[index].flags & VK_PIPELINE_CREATION_FEEDBACK_APPLICATION_PIPELINE_CACHE_HIT_BIT_EXT)
				{
					// We only set the warning when the pipeline nor the pipeline stages hit the cache. If any of them did, them disable the warning.
					cachedPipelineWarning = DE_FALSE;
				}

				message << "\t\t Hit cache ? \t\t\t"				<< (m_pipelineStageCreationFeedbacks[index].flags & VK_PIPELINE_CREATION_FEEDBACK_APPLICATION_PIPELINE_CACHE_HIT_BIT_EXT ? "yes" : "no")	<< "\n";
				message << "\t\t Base Pipeline Acceleration ? \t"	<< (m_pipelineStageCreationFeedbacks[index].flags & VK_PIPELINE_CREATION_FEEDBACK_BASE_PIPELINE_ACCELERATION_BIT_EXT ?	 "yes" : "no")		<< "\n";
				message << "\t\t Duration (ns): \t\t"				<< m_pipelineStageCreationFeedbacks[index].duration																							<< "\n";
			}
		}

		log << tcu::TestLog::Message << message.str() << tcu::TestLog::EndMessage;
	}

	if (cachedPipelineWarning)
	{
		return tcu::TestStatus(QP_TEST_RESULT_QUALITY_WARNING, "Cached pipeline or stage did not hit the cache");
	}
	if (durationZeroWarning)
	{
		return tcu::TestStatus(QP_TEST_RESULT_QUALITY_WARNING, "Pipeline creation feedback reports duration spent creating a pipeline was zero nanoseconds");
	}
	return tcu::TestStatus::pass("Pass");
=======
void GraphicsCacheTest::checkSupport(Context &context) const
{
    if (m_param.getShaderFlags() & VK_SHADER_STAGE_GEOMETRY_BIT)
        context.requireDeviceCoreFeature(DEVICE_CORE_FEATURE_GEOMETRY_SHADER);
    if ((m_param.getShaderFlags() & VK_SHADER_STAGE_TESSELLATION_CONTROL_BIT) ||
        (m_param.getShaderFlags() & VK_SHADER_STAGE_TESSELLATION_EVALUATION_BIT))
        context.requireDeviceCoreFeature(DEVICE_CORE_FEATURE_TESSELLATION_SHADER);

    checkPipelineConstructionRequirements(context.getInstanceInterface(), context.getPhysicalDevice(),
                                          m_param.getPipelineConstructionType());
}

TestInstance *GraphicsCacheTest::createInstance(Context &context) const
{
    return new GraphicsCacheTestInstance(context, &m_param);
}

GraphicsCacheTestInstance::GraphicsCacheTestInstance(Context &context, const CacheTestParam *param)
    : CacheTestInstance(context, param)
    , m_renderSize(32u, 32u)
    , m_colorFormat(VK_FORMAT_R8G8B8A8_UNORM)
    , m_depthFormat(VK_FORMAT_D16_UNORM)
    , m_pipeline{
          {context.getInstanceInterface(), context.getDeviceInterface(), context.getPhysicalDevice(),
           context.getDevice(), context.getDeviceExtensions(), param->getPipelineConstructionType(),
           VK_PIPELINE_CREATE_ALLOW_DERIVATIVES_BIT},
          {context.getInstanceInterface(), context.getDeviceInterface(), context.getPhysicalDevice(),
           context.getDevice(), context.getDeviceExtensions(), param->getPipelineConstructionType(),
           VK_PIPELINE_CREATE_DERIVATIVE_BIT},
          {context.getInstanceInterface(), context.getDeviceInterface(), context.getPhysicalDevice(),
           context.getDevice(), context.getDeviceExtensions(), param->getPipelineConstructionType(),
           VK_PIPELINE_CREATE_ALLOW_DERIVATIVES_BIT},
      }
{
    const DeviceInterface &vk = m_context.getDeviceInterface();
    const VkDevice vkDevice   = m_context.getDevice();

    // Create pipeline layout
    {
        const VkPipelineLayoutCreateInfo pipelineLayoutParams = {
            VK_STRUCTURE_TYPE_PIPELINE_LAYOUT_CREATE_INFO, // VkStructureType sType;
            DE_NULL,                                       // const void* pNext;
            0u,                                            // VkPipelineLayoutCreateFlags flags;
            0u,                                            // uint32_t setLayoutCount;
            DE_NULL,                                       // const VkDescriptorSetLayout* pSetLayouts;
            0u,                                            // uint32_t pushConstantRangeCount;
            DE_NULL                                        // const VkPushConstantRange* pPushConstantRanges;
        };

        m_pipelineLayout =
            PipelineLayoutWrapper(m_param->getPipelineConstructionType(), vk, vkDevice, &pipelineLayoutParams);
    }

    // Create render pass
    m_renderPass =
        RenderPassWrapper(m_param->getPipelineConstructionType(), vk, vkDevice, m_colorFormat, m_depthFormat);

    // Create shader modules
    ShaderWrapper vertShaderModule1 = ShaderWrapper(vk, vkDevice, context.getBinaryCollection().get("color_vert_1"), 0);
    ShaderWrapper vertShaderModule2 = ShaderWrapper(vk, vkDevice, context.getBinaryCollection().get("color_vert_2"), 0);
    ShaderWrapper fragShaderModule  = ShaderWrapper(vk, vkDevice, context.getBinaryCollection().get("color_frag"), 0);
    ShaderWrapper tescShaderModule;
    ShaderWrapper teseShaderModule;
    ShaderWrapper geomShaderModule;

    VkShaderStageFlags shaderFlags = m_param->getShaderFlags();
    if (shaderFlags & VK_SHADER_STAGE_GEOMETRY_BIT)
        geomShaderModule = ShaderWrapper(vk, vkDevice, context.getBinaryCollection().get("unused_geo"), 0);
    if (shaderFlags & VK_SHADER_STAGE_TESSELLATION_CONTROL_BIT)
        tescShaderModule = ShaderWrapper(vk, vkDevice, context.getBinaryCollection().get("basic_tcs"), 0);
    if (shaderFlags & VK_SHADER_STAGE_TESSELLATION_EVALUATION_BIT)
        teseShaderModule = ShaderWrapper(vk, vkDevice, context.getBinaryCollection().get("basic_tes"), 0);

    for (uint32_t ndx = 0; ndx < PIPELINE_CACHE_NDX_COUNT; ndx++)
    {
        ShaderWrapper vertShaderModule = (ndx == PIPELINE_CACHE_NDX_DERIVATIVE) ? vertShaderModule2 : vertShaderModule1;

        if (ndx == PIPELINE_CACHE_NDX_CACHED && !param->isDelayedDestroy())
        {
            // Destroy the NO_CACHE pipeline to check that the cached one really hits cache,
            // except for the case where we're testing cache hit of a pipeline still active.
            if (m_pipeline[PIPELINE_CACHE_NDX_NO_CACHE].wasBuild())
                m_pipeline[PIPELINE_CACHE_NDX_NO_CACHE].destroyPipeline();
        }

        clearFeedbacks();

        VkPipeline basePipeline =
            (ndx == PIPELINE_CACHE_NDX_DERIVATIVE && m_pipeline[PIPELINE_CACHE_NDX_NO_CACHE].wasBuild()) ?
                m_pipeline[PIPELINE_CACHE_NDX_NO_CACHE].getPipeline() :
                DE_NULL;

        preparePipelineWrapper(m_pipeline[ndx], vertShaderModule, tescShaderModule, teseShaderModule, geomShaderModule,
                               fragShaderModule, &m_pipelineCreationFeedback[VK_MAX_PIPELINE_PARTS * ndx],
                               &m_pipelineCreationIsHeavy[VK_MAX_PIPELINE_PARTS * ndx],
                               &m_pipelineStageCreationFeedbacks[VK_MAX_SHADER_STAGES * ndx], basePipeline,
                               param->isZeroOutFeedbackCount());

        if (ndx != PIPELINE_CACHE_NDX_NO_CACHE)
        {
            // Destroy the pipeline as soon as it is created, except the NO_CACHE because
            // it is needed as a base pipeline for the derivative case.
            if (m_pipeline[ndx].wasBuild())
                m_pipeline[ndx].destroyPipeline();

            if (ndx == PIPELINE_CACHE_NDX_CACHED && param->isDelayedDestroy())
            {
                // Destroy the pipeline we didn't destroy earlier for the isDelayedDestroy case.
                if (m_pipeline[PIPELINE_CACHE_NDX_NO_CACHE].wasBuild())
                    m_pipeline[PIPELINE_CACHE_NDX_NO_CACHE].destroyPipeline();
            }
        }
    }
}

GraphicsCacheTestInstance::~GraphicsCacheTestInstance(void)
{
}

void GraphicsCacheTestInstance::preparePipelineWrapper(GraphicsPipelineWrapper &gpw, ShaderWrapper vertShaderModule,
                                                       ShaderWrapper tescShaderModule, ShaderWrapper teseShaderModule,
                                                       ShaderWrapper geomShaderModule, ShaderWrapper fragShaderModule,
                                                       VkPipelineCreationFeedbackEXT *pipelineCreationFeedback,
                                                       bool *pipelineCreationIsHeavy,
                                                       VkPipelineCreationFeedbackEXT *pipelineStageCreationFeedbacks,
                                                       VkPipeline basePipelineHandle, VkBool32 zeroOutFeedbackCount)
{
    const VkVertexInputBindingDescription vertexInputBindingDescription{
        0u,                          // uint32_t binding;
        sizeof(Vertex4RGBA),         // uint32_t strideInBytes;
        VK_VERTEX_INPUT_RATE_VERTEX, // VkVertexInputRate inputRate;
    };

    const VkVertexInputAttributeDescription vertexInputAttributeDescriptions[2]{
        {
            0u,                            // uint32_t location;
            0u,                            // uint32_t binding;
            VK_FORMAT_R32G32B32A32_SFLOAT, // VkFormat format;
            0u                             // uint32_t offsetInBytes;
        },
        {
            1u,                            // uint32_t location;
            0u,                            // uint32_t binding;
            VK_FORMAT_R32G32B32A32_SFLOAT, // VkFormat format;
            offsetof(Vertex4RGBA, color),  // uint32_t offsetInBytes;
        }};

    const VkPipelineVertexInputStateCreateInfo vertexInputStateParams{
        VK_STRUCTURE_TYPE_PIPELINE_VERTEX_INPUT_STATE_CREATE_INFO, // VkStructureType sType;
        DE_NULL,                                                   // const void* pNext;
        0u,                                                        // VkPipelineVertexInputStateCreateFlags flags;
        1u,                                                        // uint32_t vertexBindingDescriptionCount;
        &vertexInputBindingDescription,   // const VkVertexInputBindingDescription* pVertexBindingDescriptions;
        2u,                               // uint32_t vertexAttributeDescriptionCount;
        vertexInputAttributeDescriptions, // const VkVertexInputAttributeDescription* pVertexAttributeDescriptions;
    };

    const std::vector<VkViewport> viewport{makeViewport(m_renderSize)};
    const std::vector<VkRect2D> scissor{makeRect2D(m_renderSize)};

    const VkPipelineColorBlendAttachmentState colorBlendAttachmentState{
        VK_FALSE,             // VkBool32 blendEnable;
        VK_BLEND_FACTOR_ONE,  // VkBlendFactor srcColorBlendFactor;
        VK_BLEND_FACTOR_ZERO, // VkBlendFactor dstColorBlendFactor;
        VK_BLEND_OP_ADD,      // VkBlendOp colorBlendOp;
        VK_BLEND_FACTOR_ONE,  // VkBlendFactor srcAlphaBlendFactor;
        VK_BLEND_FACTOR_ZERO, // VkBlendFactor dstAlphaBlendFactor;
        VK_BLEND_OP_ADD,      // VkBlendOp alphaBlendOp;
        VK_COLOR_COMPONENT_R_BIT | VK_COLOR_COMPONENT_G_BIT | VK_COLOR_COMPONENT_B_BIT |
            VK_COLOR_COMPONENT_A_BIT // VkColorComponentFlags    colorWriteMask;
    };

    const VkPipelineColorBlendStateCreateInfo colorBlendStateParams{
        VK_STRUCTURE_TYPE_PIPELINE_COLOR_BLEND_STATE_CREATE_INFO, // VkStructureType sType;
        DE_NULL,                                                  // const void* pNext;
        0u,                                                       // VkPipelineColorBlendStateCreateFlags flags;
        VK_FALSE,                                                 // VkBool32 logicOpEnable;
        VK_LOGIC_OP_COPY,                                         // VkLogicOp logicOp;
        1u,                                                       // uint32_t attachmentCount;
        &colorBlendAttachmentState, // const VkPipelineColorBlendAttachmentState* pAttachments;
        {0.0f, 0.0f, 0.0f, 0.0f},   // float blendConst[4];
    };

    VkPipelineDepthStencilStateCreateInfo depthStencilStateParams{
        VK_STRUCTURE_TYPE_PIPELINE_DEPTH_STENCIL_STATE_CREATE_INFO, // VkStructureType sType;
        DE_NULL,                                                    // const void* pNext;
        0u,                                                         // VkPipelineDepthStencilStateCreateFlags flags;
        VK_TRUE,                                                    // VkBool32 depthTestEnable;
        VK_TRUE,                                                    // VkBool32 depthWriteEnable;
        VK_COMPARE_OP_LESS_OR_EQUAL,                                // VkCompareOp depthCompareOp;
        VK_FALSE,                                                   // VkBool32 depthBoundsTestEnable;
        VK_FALSE,                                                   // VkBool32 stencilTestEnable;
        // VkStencilOpState front;
        {
            VK_STENCIL_OP_KEEP,  // VkStencilOp failOp;
            VK_STENCIL_OP_KEEP,  // VkStencilOp passOp;
            VK_STENCIL_OP_KEEP,  // VkStencilOp depthFailOp;
            VK_COMPARE_OP_NEVER, // VkCompareOp compareOp;
            0u,                  // uint32_t compareMask;
            0u,                  // uint32_t writeMask;
            0u,                  // uint32_t reference;
        },
        // VkStencilOpState back;
        {
            VK_STENCIL_OP_KEEP,  // VkStencilOp failOp;
            VK_STENCIL_OP_KEEP,  // VkStencilOp passOp;
            VK_STENCIL_OP_KEEP,  // VkStencilOp depthFailOp;
            VK_COMPARE_OP_NEVER, // VkCompareOp compareOp;
            0u,                  // uint32_t compareMask;
            0u,                  // uint32_t writeMask;
            0u,                  // uint32_t reference;
        },
        0.0f, // float minDepthBounds;
        1.0f, // float maxDepthBounds;
    };

    VkPipelineCreationFeedbackCreateInfoEXT pipelineCreationFeedbackCreateInfo[VK_MAX_PIPELINE_PARTS];
    PipelineCreationFeedbackCreateInfoWrapper pipelineCreationFeedbackWrapper[VK_MAX_PIPELINE_PARTS];
    for (uint32_t i = 0u; i < VK_MAX_PIPELINE_PARTS; ++i)
    {
        pipelineCreationFeedbackCreateInfo[i]                           = initVulkanStructure();
        pipelineCreationFeedbackCreateInfo[i].pPipelineCreationFeedback = &pipelineCreationFeedback[i];
        pipelineCreationFeedbackWrapper[i].ptr                          = &pipelineCreationFeedbackCreateInfo[i];

        pipelineCreationIsHeavy[i] = false;
    }

    uint32_t geometryStages = 1u + (geomShaderModule.isSet()) + (tescShaderModule.isSet()) + (teseShaderModule.isSet());
    if (m_param->getPipelineConstructionType() == PIPELINE_CONSTRUCTION_TYPE_MONOLITHIC)
    {
        pipelineCreationFeedbackCreateInfo[4].pipelineStageCreationFeedbackCount =
            zeroOutFeedbackCount ? 0u : (1u + geometryStages);
        pipelineCreationFeedbackCreateInfo[4].pPipelineStageCreationFeedbacks = pipelineStageCreationFeedbacks;

        pipelineCreationIsHeavy[4] = true;
    }
    else
    {
        // setup proper stages count for CreationFeedback structures
        // that will be passed to pre-rasterization and fragment shader states
        pipelineCreationFeedbackCreateInfo[1].pipelineStageCreationFeedbackCount =
            zeroOutFeedbackCount ? 0u : geometryStages;
        pipelineCreationFeedbackCreateInfo[1].pPipelineStageCreationFeedbacks    = pipelineStageCreationFeedbacks;
        pipelineCreationFeedbackCreateInfo[2].pipelineStageCreationFeedbackCount = zeroOutFeedbackCount ? 0u : 1u;
        pipelineCreationFeedbackCreateInfo[2].pPipelineStageCreationFeedbacks =
            pipelineStageCreationFeedbacks + geometryStages;

        pipelineCreationIsHeavy[1] = true;
        pipelineCreationIsHeavy[2] = true;

        if (m_param->getPipelineConstructionType() == PIPELINE_CONSTRUCTION_TYPE_LINK_TIME_OPTIMIZED_LIBRARY)
        {
            pipelineCreationIsHeavy[4] = true;
        }
    }

    // pipelineCreationIsHeavy element 0 and 3 intentionally left false,
    // because these relate to vertex input and fragment output stages, which may be
    // created in nearly zero time.

    gpw.setDefaultTopology((!tescShaderModule.isSet()) ? VK_PRIMITIVE_TOPOLOGY_TRIANGLE_LIST :
                                                         VK_PRIMITIVE_TOPOLOGY_PATCH_LIST)
        .setDefaultRasterizationState()
        .setDefaultMultisampleState()
        .setupVertexInputState(&vertexInputStateParams, DE_NULL, *m_cache, pipelineCreationFeedbackWrapper[0])
        .setupPreRasterizationShaderState(viewport, scissor, m_pipelineLayout, *m_renderPass, 0u, vertShaderModule,
                                          DE_NULL, tescShaderModule, teseShaderModule, geomShaderModule, DE_NULL,
                                          nullptr, nullptr, *m_cache, pipelineCreationFeedbackWrapper[1])
        .setupFragmentShaderState(m_pipelineLayout, *m_renderPass, 0u, fragShaderModule, &depthStencilStateParams,
                                  DE_NULL, DE_NULL, *m_cache, pipelineCreationFeedbackWrapper[2])
        .setupFragmentOutputState(*m_renderPass, 0u, &colorBlendStateParams, DE_NULL, *m_cache,
                                  pipelineCreationFeedbackWrapper[3])
        .setMonolithicPipelineLayout(m_pipelineLayout)
        .buildPipeline(*m_cache, basePipelineHandle, basePipelineHandle != DE_NULL ? -1 : 0,
                       pipelineCreationFeedbackWrapper[4]);
}

tcu::TestStatus GraphicsCacheTestInstance::verifyTestResult(void)
{
    tcu::TestLog &log           = m_context.getTestContext().getLog();
    bool durationZeroWarning    = false;
    bool cachedPipelineWarning  = false;
    bool isMonolithic           = m_param->getPipelineConstructionType() == PIPELINE_CONSTRUCTION_TYPE_MONOLITHIC;
    bool isZeroOutFeedbackCout  = m_param->isZeroOutFeedbackCount();
    uint32_t finalPipelineIndex = uint32_t(VK_MAX_PIPELINE_PARTS) - 1u;
    uint32_t start              = isMonolithic ? finalPipelineIndex : 0u;
    uint32_t step               = start + 1u;

    // Iterate ofer creation feedback for all pipeline parts - if monolithic pipeline is tested then skip (step over) feedback for parts
    for (uint32_t creationFeedbackNdx = start; creationFeedbackNdx < VK_MAX_PIPELINE_PARTS * PIPELINE_CACHE_NDX_COUNT;
         creationFeedbackNdx += step)
    {
        uint32_t pipelineCacheNdx  = creationFeedbackNdx / uint32_t(VK_MAX_PIPELINE_PARTS);
        auto creationFeedbackFlags = m_pipelineCreationFeedback[creationFeedbackNdx].flags;
        std::string caseString     = getCaseStr(pipelineCacheNdx);
        uint32_t pipelinePartIndex = creationFeedbackNdx % uint32_t(VK_MAX_PIPELINE_PARTS);

        std::ostringstream message;
        message << caseString;
        // Check first that the no cached pipeline was missed in the pipeline cache

        // According to the spec:
        // "An implementation should write pipeline creation feedback to pPipelineCreationFeedback and
        //    may write pipeline stage creation feedback to pPipelineStageCreationFeedbacks."
        if (!(creationFeedbackFlags & VK_PIPELINE_CREATION_FEEDBACK_VALID_BIT_EXT))
        {
            // According to the spec:
            // "If the VK_PIPELINE_CREATION_FEEDBACK_VALID_BIT_EXT is not set in flags, an implementation
            //    must not set any other bits in flags, and all other VkPipelineCreationFeedbackEXT data members are undefined."
            if (m_pipelineCreationFeedback[creationFeedbackNdx].flags)
            {
                std::ostringstream errorMsg;
                errorMsg << ": Creation feedback is not valid but there are other flags written";
                return tcu::TestStatus::fail(errorMsg.str());
            }
            message << "\t\t Pipeline Creation Feedback data is not valid\n";
        }
        else
        {
            if (m_param->isCacheDisabled() &&
                creationFeedbackFlags & VK_PIPELINE_CREATION_FEEDBACK_APPLICATION_PIPELINE_CACHE_HIT_BIT_EXT)
            {
                message << ": feedback indicates pipeline hit cache when it shouldn't";
                return tcu::TestStatus::fail(message.str());
            }

            if (pipelineCacheNdx == PIPELINE_CACHE_NDX_NO_CACHE &&
                creationFeedbackFlags & VK_PIPELINE_CREATION_FEEDBACK_APPLICATION_PIPELINE_CACHE_HIT_BIT_EXT)
            {
                message << ": hit the cache when it shouldn't";
                return tcu::TestStatus::fail(message.str());
            }

            if (pipelineCacheNdx != PIPELINE_CACHE_NDX_DERIVATIVE &&
                creationFeedbackFlags & VK_PIPELINE_CREATION_FEEDBACK_BASE_PIPELINE_ACCELERATION_BIT_EXT)
            {
                message << ": feedback indicates base pipeline acceleration when it shouldn't";
                return tcu::TestStatus::fail(message.str());
            }

            if (pipelineCacheNdx == PIPELINE_CACHE_NDX_CACHED && !m_param->isCacheDisabled() &&
                (creationFeedbackFlags & VK_PIPELINE_CREATION_FEEDBACK_APPLICATION_PIPELINE_CACHE_HIT_BIT_EXT) == 0)
            {
                // For graphics pipeline library cache is only hit for the pre_rasterization and fragment_shader stages
                if (isMonolithic || (pipelinePartIndex == 1u) || (pipelinePartIndex == 2u))
                {
                    message << "\nWarning: Cached pipeline case did not hit the cache";
                    cachedPipelineWarning = true;
                }
            }

            if (m_pipelineCreationFeedback[creationFeedbackNdx].duration == 0)
            {
                if (m_pipelineCreationIsHeavy[creationFeedbackNdx])
                {
                    // Emit warnings only for pipelines, that are expected to have large creation times.
                    // Pipelines containing only vertex input or fragment output stages may be created in
                    // time duration less than the timer precision available on given platform.

                    message << "\nWarning: Pipeline creation feedback reports duration spent creating a pipeline was "
                               "zero nanoseconds\n";
                    durationZeroWarning = true;
                }
            }

            message << "\n";
            message << "\t\t Hit cache ? \t\t\t"
                    << (creationFeedbackFlags & VK_PIPELINE_CREATION_FEEDBACK_APPLICATION_PIPELINE_CACHE_HIT_BIT_EXT ?
                            "yes" :
                            "no")
                    << "\n";
            message << "\t\t Base Pipeline Acceleration ? \t"
                    << (creationFeedbackFlags & VK_PIPELINE_CREATION_FEEDBACK_BASE_PIPELINE_ACCELERATION_BIT_EXT ?
                            "yes" :
                            "no")
                    << "\n";
            message << "\t\t Duration (ns): \t\t" << m_pipelineCreationFeedback[creationFeedbackNdx].duration << "\n";
        }

        // dont repeat checking shader feedback for pipeline parts - just check all shaders when checkin final pipelines
        if (pipelinePartIndex == finalPipelineIndex)
        {
            VkShaderStageFlags testedShaderFlags = m_param->getShaderFlags();
            uint32_t shaderCount                 = 2u + ((testedShaderFlags & VK_SHADER_STAGE_GEOMETRY_BIT) != 0) +
                                   ((testedShaderFlags & VK_SHADER_STAGE_TESSELLATION_CONTROL_BIT) != 0) +
                                   ((testedShaderFlags & VK_SHADER_STAGE_TESSELLATION_EVALUATION_BIT) != 0);
            for (uint32_t shader = 0; shader < shaderCount; shader++)
            {
                const uint32_t index = VK_MAX_SHADER_STAGES * pipelineCacheNdx + shader;
                message << "\t" << (shader + 1) << " shader stage\n";

                // According to the spec:
                // "An implementation should write pipeline creation feedback to pPipelineCreationFeedback and
                //      may write pipeline stage creation feedback to pPipelineStageCreationFeedbacks."
                if (m_pipelineStageCreationFeedbacks[index].flags & isZeroOutFeedbackCout)
                {
                    std::ostringstream errorMsg;
                    errorMsg << caseString << ": feedback indicates pipeline " << (shader + 1)
                             << " shader stage feedback was generated despite setting feedback count to zero";
                    return tcu::TestStatus::fail(errorMsg.str());
                }

                if (!(m_pipelineStageCreationFeedbacks[index].flags & VK_PIPELINE_CREATION_FEEDBACK_VALID_BIT_EXT))
                {
                    // According to the spec:
                    // "If the VK_PIPELINE_CREATION_FEEDBACK_VALID_BIT_EXT is not set in flags, an implementation
                    //      must not set any other bits in flags, and all other VkPipelineCreationFeedbackEXT data members are undefined."
                    if (m_pipelineStageCreationFeedbacks[index].flags)
                    {
                        std::ostringstream errorMsg;
                        errorMsg << caseString << ": Creation feedback is not valid for " << (shader + 1)
                                 << " shader stage but there are other flags written";
                        return tcu::TestStatus::fail(errorMsg.str());
                    }
                    message << "\t\t Pipeline Creation Feedback data is not valid\n";
                    continue;
                }
                if (m_param->isCacheDisabled() &&
                    m_pipelineStageCreationFeedbacks[index].flags &
                        VK_PIPELINE_CREATION_FEEDBACK_APPLICATION_PIPELINE_CACHE_HIT_BIT_EXT)
                {
                    std::ostringstream errorMsg;
                    errorMsg << caseString << ": feedback indicates pipeline " << (shader + 1)
                             << " shader stage hit cache when it shouldn't";
                    return tcu::TestStatus::fail(errorMsg.str());
                }

                if (pipelineCacheNdx == PIPELINE_CACHE_NDX_CACHED && !m_param->isCacheDisabled() &&
                    (m_pipelineStageCreationFeedbacks[index].flags &
                     VK_PIPELINE_CREATION_FEEDBACK_APPLICATION_PIPELINE_CACHE_HIT_BIT_EXT) == 0)
                {
                    message << "Warning: pipeline stage did not hit the cache\n";
                    cachedPipelineWarning = true;
                }
                if (cachedPipelineWarning && m_pipelineStageCreationFeedbacks[index].flags &
                                                 VK_PIPELINE_CREATION_FEEDBACK_APPLICATION_PIPELINE_CACHE_HIT_BIT_EXT)
                {
                    // We only set the warning when the pipeline nor the pipeline stages hit the cache. If any of them did, them disable the warning.
                    cachedPipelineWarning = false;
                }

                message << "\t\t Hit cache ? \t\t\t"
                        << (m_pipelineStageCreationFeedbacks[index].flags &
                                    VK_PIPELINE_CREATION_FEEDBACK_APPLICATION_PIPELINE_CACHE_HIT_BIT_EXT ?
                                "yes" :
                                "no")
                        << "\n";
                message << "\t\t Base Pipeline Acceleration ? \t"
                        << (m_pipelineStageCreationFeedbacks[index].flags &
                                    VK_PIPELINE_CREATION_FEEDBACK_BASE_PIPELINE_ACCELERATION_BIT_EXT ?
                                "yes" :
                                "no")
                        << "\n";
                message << "\t\t Duration (ns): \t\t" << m_pipelineStageCreationFeedbacks[index].duration << "\n";
            }
        }

        log << tcu::TestLog::Message << message.str() << tcu::TestLog::EndMessage;
    }

    if (cachedPipelineWarning)
    {
        return tcu::TestStatus(QP_TEST_RESULT_QUALITY_WARNING, "Cached pipeline or stage did not hit the cache");
    }
    if (durationZeroWarning)
    {
        return tcu::TestStatus(
            QP_TEST_RESULT_QUALITY_WARNING,
            "Pipeline creation feedback reports duration spent creating a pipeline was zero nanoseconds");
    }
    return tcu::TestStatus::pass("Pass");
>>>>>>> 6296a1c1
}

void GraphicsTestInstance::clearFeedbacks(void)
{
<<<<<<< HEAD
	deMemset(m_pipelineCreationFeedback, 0, sizeof(VkPipelineCreationFeedbackEXT) * VK_MAX_PIPELINE_PARTS * PIPELINE_NDX_COUNT);
	deMemset(m_pipelineStageCreationFeedbacks, 0, sizeof(VkPipelineCreationFeedbackEXT) * PIPELINE_NDX_COUNT * VK_MAX_SHADER_STAGES);
=======
    deMemset(m_pipelineCreationFeedback, 0,
             sizeof(VkPipelineCreationFeedbackEXT) * VK_MAX_PIPELINE_PARTS * PIPELINE_CACHE_NDX_COUNT);
    deMemset(m_pipelineStageCreationFeedbacks, 0,
             sizeof(VkPipelineCreationFeedbackEXT) * PIPELINE_CACHE_NDX_COUNT * VK_MAX_SHADER_STAGES);
>>>>>>> 6296a1c1
}

class ComputeTestCase : public BaseTestCase
{
public:
<<<<<<< HEAD
							ComputeTestCase		(tcu::TestContext&		testContext,
												 const std::string&		name,
												 const TestParam*		param)
								: BaseTestCase	(testContext, name, param)
								{ }
	virtual					~ComputeTestCase	(void) = default;
	virtual void			initPrograms		(SourceCollections&	programCollection) const;
	virtual TestInstance*	createInstance		(Context&				context) const;
=======
    ComputeCacheTest(tcu::TestContext &testContext, const std::string &name, const CacheTestParam *param)
        : CacheTest(testContext, name, param)
    {
    }
    virtual ~ComputeCacheTest(void)
    {
    }
    virtual void initPrograms(SourceCollections &programCollection) const;
    virtual TestInstance *createInstance(Context &context) const;
>>>>>>> 6296a1c1
};

class ComputeTestInstance : public BaseTestInstance
{
public:
<<<<<<< HEAD
							ComputeTestInstance			(Context&			context,
														 const TestParam*	param);
	virtual					~ComputeTestInstance		(void) = default;
protected:
	virtual tcu::TestStatus verifyTestResult				(void);
			void			buildDescriptorSets				(deUint32 ndx);
			void			buildShader						(deUint32 ndx);
			void			buildPipeline					(const TestParam* param, deUint32 ndx);
protected:
	Move<VkBuffer>					m_inputBuf;
	de::MovePtr<Allocation>			m_inputBufferAlloc;
	Move<VkShaderModule>			m_computeShaderModule[PIPELINE_NDX_COUNT];

	Move<VkBuffer>					m_outputBuf[PIPELINE_NDX_COUNT];
	de::MovePtr<Allocation>			m_outputBufferAlloc[PIPELINE_NDX_COUNT];

	Move<VkDescriptorPool>			m_descriptorPool[PIPELINE_NDX_COUNT];
	Move<VkDescriptorSetLayout>		m_descriptorSetLayout[PIPELINE_NDX_COUNT];
	Move<VkDescriptorSet>			m_descriptorSet[PIPELINE_NDX_COUNT];

	Move<VkPipelineLayout>			m_pipelineLayout[PIPELINE_NDX_COUNT];
	VkPipeline						m_pipeline[PIPELINE_NDX_COUNT];
	VkPipelineCreationFeedbackEXT	m_pipelineCreationFeedback[PIPELINE_NDX_COUNT];
	VkPipelineCreationFeedbackEXT	m_pipelineStageCreationFeedback[PIPELINE_NDX_COUNT];
};

void ComputeTestCase::initPrograms (SourceCollections& programCollection) const
=======
    ComputeCacheTestInstance(Context &context, const CacheTestParam *param);
    virtual ~ComputeCacheTestInstance(void);

protected:
    virtual tcu::TestStatus verifyTestResult(void);
    void buildDescriptorSets(uint32_t ndx);
    void buildShader(uint32_t ndx);
    void buildPipeline(const CacheTestParam *param, uint32_t ndx);

protected:
    Move<VkBuffer> m_inputBuf;
    de::MovePtr<Allocation> m_inputBufferAlloc;
    Move<VkShaderModule> m_computeShaderModule[PIPELINE_CACHE_NDX_COUNT];

    Move<VkBuffer> m_outputBuf[PIPELINE_CACHE_NDX_COUNT];
    de::MovePtr<Allocation> m_outputBufferAlloc[PIPELINE_CACHE_NDX_COUNT];

    Move<VkDescriptorPool> m_descriptorPool[PIPELINE_CACHE_NDX_COUNT];
    Move<VkDescriptorSetLayout> m_descriptorSetLayout[PIPELINE_CACHE_NDX_COUNT];
    Move<VkDescriptorSet> m_descriptorSet[PIPELINE_CACHE_NDX_COUNT];

    Move<VkPipelineLayout> m_pipelineLayout[PIPELINE_CACHE_NDX_COUNT];
    VkPipeline m_pipeline[PIPELINE_CACHE_NDX_COUNT];
    VkPipelineCreationFeedbackEXT m_pipelineCreationFeedback[PIPELINE_CACHE_NDX_COUNT];
    VkPipelineCreationFeedbackEXT m_pipelineStageCreationFeedback[PIPELINE_CACHE_NDX_COUNT];
};

void ComputeCacheTest::initPrograms(SourceCollections &programCollection) const
>>>>>>> 6296a1c1
{
    programCollection.glslSources.add("basic_compute_1") << glu::ComputeSource(
        "#version 310 es\n"
        "layout(local_size_x = 1) in;\n"
        "layout(std430) buffer;\n"
        "layout(binding = 0) readonly buffer Input0\n"
        "{\n"
        "  vec4 elements[];\n"
        "} input_data0;\n"
        "layout(binding = 1) writeonly buffer Output\n"
        "{\n"
        "  vec4 elements[];\n"
        "} output_data;\n"
        "void main()\n"
        "{\n"
        "  uint ident = gl_GlobalInvocationID.x;\n"
        "  output_data.elements[ident] = input_data0.elements[ident] * input_data0.elements[ident];\n"
        "}");
    programCollection.glslSources.add("basic_compute_2")
        << glu::ComputeSource("#version 310 es\n"
                              "layout(local_size_x = 1) in;\n"
                              "layout(std430) buffer;\n"
                              "layout(binding = 0) readonly buffer Input0\n"
                              "{\n"
                              "  vec4 elements[];\n"
                              "} input_data0;\n"
                              "layout(binding = 1) writeonly buffer Output\n"
                              "{\n"
                              "  vec4 elements[];\n"
                              "} output_data;\n"
                              "void main()\n"
                              "{\n"
                              "  uint ident = gl_GlobalInvocationID.x;\n"
                              "  output_data.elements[ident] = input_data0.elements[ident];\n"
                              "}");
}

<<<<<<< HEAD
TestInstance* ComputeTestCase::createInstance (Context& context) const
{
	return new ComputeTestInstance(context, &m_param);
}

void ComputeTestInstance::buildDescriptorSets (deUint32 ndx)
=======
TestInstance *ComputeCacheTest::createInstance(Context &context) const
{
    return new ComputeCacheTestInstance(context, &m_param);
}

void ComputeCacheTestInstance::buildDescriptorSets(uint32_t ndx)
>>>>>>> 6296a1c1
{
    const DeviceInterface &vk = m_context.getDeviceInterface();
    const VkDevice vkDevice   = m_context.getDevice();

    // Create descriptor set layout
    DescriptorSetLayoutBuilder descLayoutBuilder;
    for (uint32_t bindingNdx = 0u; bindingNdx < 2u; bindingNdx++)
        descLayoutBuilder.addSingleBinding(VK_DESCRIPTOR_TYPE_STORAGE_BUFFER, VK_SHADER_STAGE_COMPUTE_BIT);
    m_descriptorSetLayout[ndx] = descLayoutBuilder.build(vk, vkDevice);
}

<<<<<<< HEAD
void ComputeTestInstance::buildShader (deUint32 ndx)
{
	const DeviceInterface&	vk				= m_context.getDeviceInterface();
	const VkDevice			vkDevice		= m_context.getDevice();

	std::string shader_name("basic_compute_");

	shader_name += (ndx == PIPELINE_NDX_DERIVATIVE) ? "2" : "1";

	// Create compute shader
	VkShaderModuleCreateInfo shaderModuleCreateInfo =
	{
		VK_STRUCTURE_TYPE_SHADER_MODULE_CREATE_INFO,								// VkStructureType				sType;
		DE_NULL,																	// const void*					pNext;
		0u,																			// VkShaderModuleCreateFlags	flags;
		m_context.getBinaryCollection().get(shader_name).getSize(),					// deUintptr					codeSize;
		(deUint32*)m_context.getBinaryCollection().get(shader_name).getBinary(),	// const deUint32*				pCode;
	};
	m_computeShaderModule[ndx] = createShaderModule(vk, vkDevice, &shaderModuleCreateInfo);
}

void ComputeTestInstance::buildPipeline (const TestParam* param, deUint32 ndx)
{
	const DeviceInterface&	vk					 = m_context.getDeviceInterface();
	const VkDevice			vkDevice			 = m_context.getDevice();
	const VkBool32			zeroOutFeedbackCount = param->isZeroOutFeedbackCount();

	deMemset(&m_pipelineCreationFeedback[ndx], 0, sizeof(VkPipelineCreationFeedbackEXT));
	deMemset(&m_pipelineStageCreationFeedback[ndx], 0, sizeof(VkPipelineCreationFeedbackEXT));

	VkPipelineCreateFlags2CreateInfoKHR pipelineFlags2CreateInfo = initVulkanStructure();
	pipelineFlags2CreateInfo.flags = VK_PIPELINE_CREATE_2_CAPTURE_DATA_BIT_KHR;

	VkPipelineCreationFeedbackCreateInfoEXT pipelineCreationFeedbackCreateInfo
	{
		VK_STRUCTURE_TYPE_PIPELINE_CREATION_FEEDBACK_CREATE_INFO_EXT,	// VkStructureType					sType;
		DE_NULL,														// const void *						pNext;
		&m_pipelineCreationFeedback[ndx],								// VkPipelineCreationFeedbackEXT*	pPipelineCreationFeedback;
		zeroOutFeedbackCount ? 0u : 1u,									// deUint32							pipelineStageCreationFeedbackCount;
		&m_pipelineStageCreationFeedback[ndx]							// VkPipelineCreationFeedbackEXT*	pPipelineStageCreationFeedbacks;
	};

	// Create compute pipeline layout
	const VkPipelineLayoutCreateInfo pipelineLayoutCreateInfo =
	{
		VK_STRUCTURE_TYPE_PIPELINE_LAYOUT_CREATE_INFO,					// VkStructureType					sType;
		DE_NULL,														// const void*						pNext;
		0u,																// VkPipelineLayoutCreateFlags		flags;
		1u,																// deUint32							setLayoutCount;
		&m_descriptorSetLayout[ndx].get(),								// const VkDescriptorSetLayout*		pSetLayouts;
		0u,																// deUint32							pushConstantRangeCount;
		DE_NULL,														// const VkPushConstantRange*		pPushConstantRanges;
	};

	m_pipelineLayout[ndx] = createPipelineLayout(vk, vkDevice, &pipelineLayoutCreateInfo);

	const VkPipelineShaderStageCreateInfo stageCreateInfo =
	{
		VK_STRUCTURE_TYPE_PIPELINE_SHADER_STAGE_CREATE_INFO,			// VkStructureType					sType;
		DE_NULL,														// const void*						pNext;
		0u,																// VkPipelineShaderStageCreateFlags	flags;
		VK_SHADER_STAGE_COMPUTE_BIT,									// VkShaderStageFlagBits			stage;
		*m_computeShaderModule[ndx],									// VkShaderModule					module;
		"main",															// const char*						pName;
		DE_NULL,														// const VkSpecializationInfo*		pSpecializationInfo;
	};

	VkComputePipelineCreateInfo pipelineCreateInfo =
	{
		VK_STRUCTURE_TYPE_COMPUTE_PIPELINE_CREATE_INFO,					// VkStructureType					sType;
		&pipelineCreationFeedbackCreateInfo,							// const void*						pNext;
		0u,																// VkPipelineCreateFlags			flags;
		stageCreateInfo,												// VkPipelineShaderStageCreateInfo	stage;
		*m_pipelineLayout[ndx],											// VkPipelineLayout					layout;
		(VkPipeline)0,													// VkPipeline						basePipelineHandle;
		0u,																// deInt32							basePipelineIndex;
	};

	if (ndx != PIPELINE_NDX_DERIVATIVE)
	{
		pipelineCreateInfo.flags = VK_PIPELINE_CREATE_ALLOW_DERIVATIVES_BIT;
	}

	if (ndx == PIPELINE_NDX_DERIVATIVE)
	{
		pipelineCreateInfo.flags = VK_PIPELINE_CREATE_DERIVATIVE_BIT;
		pipelineCreateInfo.basePipelineHandle = m_pipeline[PIPELINE_NDX_NO_BLOBS];
		pipelineCreateInfo.basePipelineIndex = -1;
	}

	if (ndx == PIPELINE_NDX_USE_BLOBS && !param->isDelayedDestroy())
	{
		// Destroy the NO_BLOBS pipeline to check that the cached/binary one really hits cache,
		// except for the case where we're testing cache hit of a pipeline still active.
		vk.destroyPipeline(vkDevice, m_pipeline[PIPELINE_NDX_NO_BLOBS], DE_NULL);
	}

	if (m_param->getMode() == TestMode::CACHE)
		vk.createComputePipelines(vkDevice, *m_cache, 1u, &pipelineCreateInfo, DE_NULL, &m_pipeline[ndx]);
	else
	{
		// we need to switch to using VkPipelineCreateFlags2KHR and also include flags that were specified in pipelineCreateInfo
		pipelineFlags2CreateInfo.flags |= static_cast<VkPipelineCreateFlags2KHR>(pipelineCreateInfo.flags);
		pipelineCreationFeedbackCreateInfo.pNext = &pipelineFlags2CreateInfo;

		if (ndx == PIPELINE_NDX_NO_BLOBS)
		{
			// create pipeline
			vk.createComputePipelines(vkDevice, *m_cache, 1u, &pipelineCreateInfo, DE_NULL, &m_pipeline[ndx]);
			m_binaries->getPipelineBinaryKeys(&pipelineCreateInfo);
			// prepare pipeline binaries
			m_binaries->createPipelineBinariesFromPipeline(m_pipeline[ndx]);
		}
		else
		{
			// create pipeline using binary data and use pipelineCreateInfo with no shader stage
			VkPipelineBinaryInfoKHR pipelineBinaryInfo = m_binaries->preparePipelineBinaryInfo();
			pipelineCreateInfo.pNext = &pipelineBinaryInfo;
			pipelineCreateInfo.stage.module = 0;
			vk.createComputePipelines(vkDevice, *m_cache, 1u, &pipelineCreateInfo, DE_NULL, &m_pipeline[ndx]);
		}
	}

	if (ndx != PIPELINE_NDX_NO_BLOBS)
	{
		// Destroy the pipeline as soon as it is created, except the NO_BLOBS because
		// it is needed as a base pipeline for the derivative case.
		vk.destroyPipeline(vkDevice, m_pipeline[ndx], DE_NULL);

		if (ndx == PIPELINE_NDX_USE_BLOBS && param->isDelayedDestroy())
		{
			// Destroy the pipeline we didn't destroy earlier for the isDelayedDestroy case.
			vk.destroyPipeline(vkDevice, m_pipeline[PIPELINE_NDX_NO_BLOBS], DE_NULL);
		}
	}
}

ComputeTestInstance::ComputeTestInstance (Context&			context,
										  const TestParam*	param)
	: BaseTestInstance (context, param)
{
	for (deUint32 ndx = 0; ndx < PIPELINE_NDX_COUNT; ndx++)
	{
		buildDescriptorSets(ndx);
		buildShader(ndx);
		buildPipeline(param, ndx);
	}
}

tcu::TestStatus ComputeTestInstance::verifyTestResult (void)
{
	tcu::TestLog &log				= m_context.getTestContext().getLog();
	deBool durationZeroWarning		= DE_FALSE;
	deBool cachedPipelineWarning	= DE_FALSE;

	for (deUint32 ndx = 0; ndx < PIPELINE_NDX_COUNT; ndx++)
	{
		std::ostringstream message;
		message << getCaseStr(ndx);

		// No need to check per stage status as it is compute pipeline (only one stage) and Vulkan spec mentions that:
		// "One common scenario for an implementation to skip per-stage feedback is when
		// VK_PIPELINE_CREATION_FEEDBACK_APPLICATION_PIPELINE_CACHE_HIT_BIT_EXT is set in pPipelineCreationFeedback."
		//
		// Check first that the no cached pipeline was missed in the pipeline cache

		// According to the spec:
		// "An implementation should write pipeline creation feedback to pPipelineCreationFeedback and
		//	may write pipeline stage creation feedback to pPipelineStageCreationFeedbacks."
		if (!(m_pipelineCreationFeedback[ndx].flags & VK_PIPELINE_CREATION_FEEDBACK_VALID_BIT_EXT))
		{
			// According to the spec:
			// "If the VK_PIPELINE_CREATION_FEEDBACK_VALID_BIT_EXT is not set in flags, an implementation
			//	must not set any other bits in flags, and all other VkPipelineCreationFeedbackEXT data members are undefined."
			if (m_pipelineCreationFeedback[ndx].flags)
			{
				std::ostringstream			errorMsg;
				errorMsg << ": Creation feedback is not valid but there are other flags written";
				return tcu::TestStatus::fail(errorMsg.str());
			}
			message << "\t\t Pipeline Creation Feedback data is not valid\n";
		}
		else
		{
			if (m_param->isCacheDisabled() && m_pipelineCreationFeedback[ndx].flags & VK_PIPELINE_CREATION_FEEDBACK_APPLICATION_PIPELINE_CACHE_HIT_BIT_EXT)
			{
				message << ": feedback indicates pipeline hit cache when it shouldn't";
				return tcu::TestStatus::fail(message.str());
			}

			if (ndx == PIPELINE_NDX_NO_BLOBS && m_pipelineCreationFeedback[ndx].flags & VK_PIPELINE_CREATION_FEEDBACK_APPLICATION_PIPELINE_CACHE_HIT_BIT_EXT)
			{
				message << ": hit the cache when it shouldn't";
				return tcu::TestStatus::fail(message.str());
			}

			if (!(ndx == PIPELINE_NDX_DERIVATIVE && !m_param->isCacheDisabled()) && m_pipelineCreationFeedback[ndx].flags & VK_PIPELINE_CREATION_FEEDBACK_BASE_PIPELINE_ACCELERATION_BIT_EXT)
			{
				message << ": feedback indicates base pipeline acceleration when it shouldn't";
				return tcu::TestStatus::fail(message.str());
			}

			if (ndx == PIPELINE_NDX_USE_BLOBS && !m_param->isCacheDisabled() && (m_pipelineCreationFeedback[ndx].flags & VK_PIPELINE_CREATION_FEEDBACK_APPLICATION_PIPELINE_CACHE_HIT_BIT_EXT) == 0)
			{
				message << "\nWarning: Cached pipeline case did not hit the cache";
				cachedPipelineWarning = DE_TRUE;
			}

			if (m_pipelineCreationFeedback[ndx].duration == 0)
			{
				message << "\nWarning: Pipeline creation feedback reports duration spent creating a pipeline was zero nanoseconds\n";
				durationZeroWarning = DE_TRUE;
			}

			message << "\n";

			message << "\t\t Hit cache ? \t\t\t"				<< (m_pipelineCreationFeedback[ndx].flags & VK_PIPELINE_CREATION_FEEDBACK_APPLICATION_PIPELINE_CACHE_HIT_BIT_EXT ? "yes" : "no")	<< "\n";
			message << "\t\t Base Pipeline Acceleration ? \t"	<< (m_pipelineCreationFeedback[ndx].flags & VK_PIPELINE_CREATION_FEEDBACK_BASE_PIPELINE_ACCELERATION_BIT_EXT ? "yes" : "no")		<< "\n";
			message << "\t\t Duration (ns): \t\t"				<< m_pipelineCreationFeedback[ndx].duration																						<< "\n";

			message << "\t Compute Stage\n";
		}

		// According to the spec:
		// "An implementation should write pipeline creation feedback to pPipelineCreationFeedback and
		//	may write pipeline stage creation feedback to pPipelineStageCreationFeedbacks."
		if (!(m_pipelineStageCreationFeedback[ndx].flags & VK_PIPELINE_CREATION_FEEDBACK_VALID_BIT_EXT))
		{
			// According to the spec:
			// "If the VK_PIPELINE_CREATION_FEEDBACK_VALID_BIT_EXT is not set in flags, an implementation
			//	must not set any other bits in flags, and all other VkPipelineCreationFeedbackEXT data members are undefined."
			if (m_pipelineStageCreationFeedback[ndx].flags)
			{
				std::ostringstream			errorMsg;
				errorMsg << getCaseStr(ndx) << ": Creation feedback is not valid for compute stage but there are other flags written";
				return tcu::TestStatus::fail(errorMsg.str());
			}
			message << "\t\t Pipeline Creation Feedback data is not valid\n";
		}
		else
		{
			if (m_param->isCacheDisabled() && m_pipelineStageCreationFeedback[ndx].flags & VK_PIPELINE_CREATION_FEEDBACK_APPLICATION_PIPELINE_CACHE_HIT_BIT_EXT)
			{
				std::ostringstream			errorMsg;
				errorMsg << getCaseStr(ndx) << ": feedback indicates pipeline compute stage hit cache when it shouldn't";
				return tcu::TestStatus::fail(errorMsg.str());
			}

			if (ndx == PIPELINE_NDX_USE_BLOBS && !m_param->isCacheDisabled() && (m_pipelineStageCreationFeedback[ndx].flags & VK_PIPELINE_CREATION_FEEDBACK_APPLICATION_PIPELINE_CACHE_HIT_BIT_EXT) == 0)
			{
				message << "Warning: pipeline stage did not hit the cache\n";
				cachedPipelineWarning = DE_TRUE;
			}
			if (cachedPipelineWarning && m_pipelineStageCreationFeedback[ndx].flags & VK_PIPELINE_CREATION_FEEDBACK_APPLICATION_PIPELINE_CACHE_HIT_BIT_EXT)
			{
				// We only set the warning when the pipeline nor the pipeline stages hit the cache. If any of them did, them disable the warning.
				cachedPipelineWarning = DE_FALSE;
			}

			message << "\t\t Hit cache ? \t\t\t"				<< (m_pipelineStageCreationFeedback[ndx].flags & VK_PIPELINE_CREATION_FEEDBACK_APPLICATION_PIPELINE_CACHE_HIT_BIT_EXT ? "yes" : "no")	<< "\n";
			message << "\t\t Base Pipeline Acceleration ? \t"	<< (m_pipelineStageCreationFeedback[ndx].flags & VK_PIPELINE_CREATION_FEEDBACK_BASE_PIPELINE_ACCELERATION_BIT_EXT ? "yes" : "no")		<< "\n";
			message << "\t\t Duration (ns): \t\t"				<< m_pipelineStageCreationFeedback[ndx].duration																						<< "\n";
		}

		log << tcu::TestLog::Message << message.str() << tcu::TestLog::EndMessage;
	}

	if (cachedPipelineWarning)
	{
		return tcu::TestStatus(QP_TEST_RESULT_QUALITY_WARNING, "Cached pipeline or stage did not hit the cache");
	}
	if (durationZeroWarning)
	{
		return tcu::TestStatus(QP_TEST_RESULT_QUALITY_WARNING, "Pipeline creation feedback reports duration spent creating a pipeline was zero nanoseconds");
	}
	return tcu::TestStatus::pass("Pass");
=======
void ComputeCacheTestInstance::buildShader(uint32_t ndx)
{
    const DeviceInterface &vk = m_context.getDeviceInterface();
    const VkDevice vkDevice   = m_context.getDevice();

    std::string shader_name("basic_compute_");

    shader_name += (ndx == PIPELINE_CACHE_NDX_DERIVATIVE) ? "2" : "1";

    // Create compute shader
    VkShaderModuleCreateInfo shaderModuleCreateInfo = {
        VK_STRUCTURE_TYPE_SHADER_MODULE_CREATE_INFO,                              // VkStructureType sType;
        DE_NULL,                                                                  // const void* pNext;
        0u,                                                                       // VkShaderModuleCreateFlags flags;
        m_context.getBinaryCollection().get(shader_name).getSize(),               // uintptr_t codeSize;
        (uint32_t *)m_context.getBinaryCollection().get(shader_name).getBinary(), // const uint32_t* pCode;
    };
    m_computeShaderModule[ndx] = createShaderModule(vk, vkDevice, &shaderModuleCreateInfo);
}

void ComputeCacheTestInstance::buildPipeline(const CacheTestParam *param, uint32_t ndx)
{
    const DeviceInterface &vk           = m_context.getDeviceInterface();
    const VkDevice vkDevice             = m_context.getDevice();
    const VkBool32 zeroOutFeedbackCount = param->isZeroOutFeedbackCount();

    deMemset(&m_pipelineCreationFeedback[ndx], 0, sizeof(VkPipelineCreationFeedbackEXT));
    deMemset(&m_pipelineStageCreationFeedback[ndx], 0, sizeof(VkPipelineCreationFeedbackEXT));

    const VkPipelineCreationFeedbackCreateInfoEXT pipelineCreationFeedbackCreateInfo = {
        VK_STRUCTURE_TYPE_PIPELINE_CREATION_FEEDBACK_CREATE_INFO_EXT, // VkStructureType sType;
        DE_NULL,                                                      // const void * pNext;
        &m_pipelineCreationFeedback[ndx],     // VkPipelineCreationFeedbackEXT* pPipelineCreationFeedback;
        zeroOutFeedbackCount ? 0u : 1u,       // uint32_t pipelineStageCreationFeedbackCount;
        &m_pipelineStageCreationFeedback[ndx] // VkPipelineCreationFeedbackEXT* pPipelineStageCreationFeedbacks;
    };

    // Create compute pipeline layout
    const VkPipelineLayoutCreateInfo pipelineLayoutCreateInfo = {
        VK_STRUCTURE_TYPE_PIPELINE_LAYOUT_CREATE_INFO, // VkStructureType sType;
        DE_NULL,                                       // const void* pNext;
        0u,                                            // VkPipelineLayoutCreateFlags flags;
        1u,                                            // uint32_t setLayoutCount;
        &m_descriptorSetLayout[ndx].get(),             // const VkDescriptorSetLayout* pSetLayouts;
        0u,                                            // uint32_t pushConstantRangeCount;
        DE_NULL,                                       // const VkPushConstantRange* pPushConstantRanges;
    };

    m_pipelineLayout[ndx] = createPipelineLayout(vk, vkDevice, &pipelineLayoutCreateInfo);

    const VkPipelineShaderStageCreateInfo stageCreateInfo = {
        VK_STRUCTURE_TYPE_PIPELINE_SHADER_STAGE_CREATE_INFO, // VkStructureType sType;
        DE_NULL,                                             // const void* pNext;
        0u,                                                  // VkPipelineShaderStageCreateFlags flags;
        VK_SHADER_STAGE_COMPUTE_BIT,                         // VkShaderStageFlagBits stage;
        *m_computeShaderModule[ndx],                         // VkShaderModule module;
        "main",                                              // const char* pName;
        DE_NULL,                                             // const VkSpecializationInfo* pSpecializationInfo;
    };

    VkComputePipelineCreateInfo pipelineCreateInfo = {
        VK_STRUCTURE_TYPE_COMPUTE_PIPELINE_CREATE_INFO, // VkStructureType sType;
        &pipelineCreationFeedbackCreateInfo,            // const void* pNext;
        0u,                                             // VkPipelineCreateFlags flags;
        stageCreateInfo,                                // VkPipelineShaderStageCreateInfo stage;
        *m_pipelineLayout[ndx],                         // VkPipelineLayout layout;
        (VkPipeline)0,                                  // VkPipeline basePipelineHandle;
        0u,                                             // int32_t basePipelineIndex;
    };

    if (ndx != PIPELINE_CACHE_NDX_DERIVATIVE)
    {
        pipelineCreateInfo.flags = VK_PIPELINE_CREATE_ALLOW_DERIVATIVES_BIT;
    }

    if (ndx == PIPELINE_CACHE_NDX_DERIVATIVE)
    {
        pipelineCreateInfo.flags              = VK_PIPELINE_CREATE_DERIVATIVE_BIT;
        pipelineCreateInfo.basePipelineHandle = m_pipeline[PIPELINE_CACHE_NDX_NO_CACHE];
        pipelineCreateInfo.basePipelineIndex  = -1;
    }

    if (ndx == PIPELINE_CACHE_NDX_CACHED && !param->isDelayedDestroy())
    {
        // Destroy the NO_CACHE pipeline to check that the cached one really hits cache,
        // except for the case where we're testing cache hit of a pipeline still active.
        vk.destroyPipeline(vkDevice, m_pipeline[PIPELINE_CACHE_NDX_NO_CACHE], DE_NULL);
    }

    vk.createComputePipelines(vkDevice, *m_cache, 1u, &pipelineCreateInfo, DE_NULL, &m_pipeline[ndx]);

    if (ndx != PIPELINE_CACHE_NDX_NO_CACHE)
    {
        // Destroy the pipeline as soon as it is created, except the NO_CACHE because
        // it is needed as a base pipeline for the derivative case.
        vk.destroyPipeline(vkDevice, m_pipeline[ndx], DE_NULL);

        if (ndx == PIPELINE_CACHE_NDX_CACHED && param->isDelayedDestroy())
        {
            // Destroy the pipeline we didn't destroy earlier for the isDelayedDestroy case.
            vk.destroyPipeline(vkDevice, m_pipeline[PIPELINE_CACHE_NDX_NO_CACHE], DE_NULL);
        }
    }
}

ComputeCacheTestInstance::ComputeCacheTestInstance(Context &context, const CacheTestParam *param)
    : CacheTestInstance(context, param)
{
    for (uint32_t ndx = 0; ndx < PIPELINE_CACHE_NDX_COUNT; ndx++)
    {
        buildDescriptorSets(ndx);
        buildShader(ndx);
        buildPipeline(param, ndx);
    }
}

ComputeCacheTestInstance::~ComputeCacheTestInstance(void)
{
}

tcu::TestStatus ComputeCacheTestInstance::verifyTestResult(void)
{
    tcu::TestLog &log          = m_context.getTestContext().getLog();
    bool durationZeroWarning   = false;
    bool cachedPipelineWarning = false;

    for (uint32_t ndx = 0; ndx < PIPELINE_CACHE_NDX_COUNT; ndx++)
    {
        std::ostringstream message;
        message << getCaseStr(ndx);

        // No need to check per stage status as it is compute pipeline (only one stage) and Vulkan spec mentions that:
        // "One common scenario for an implementation to skip per-stage feedback is when
        // VK_PIPELINE_CREATION_FEEDBACK_APPLICATION_PIPELINE_CACHE_HIT_BIT_EXT is set in pPipelineCreationFeedback."
        //
        // Check first that the no cached pipeline was missed in the pipeline cache

        // According to the spec:
        // "An implementation should write pipeline creation feedback to pPipelineCreationFeedback and
        //    may write pipeline stage creation feedback to pPipelineStageCreationFeedbacks."
        if (!(m_pipelineCreationFeedback[ndx].flags & VK_PIPELINE_CREATION_FEEDBACK_VALID_BIT_EXT))
        {
            // According to the spec:
            // "If the VK_PIPELINE_CREATION_FEEDBACK_VALID_BIT_EXT is not set in flags, an implementation
            //    must not set any other bits in flags, and all other VkPipelineCreationFeedbackEXT data members are undefined."
            if (m_pipelineCreationFeedback[ndx].flags)
            {
                std::ostringstream errorMsg;
                errorMsg << ": Creation feedback is not valid but there are other flags written";
                return tcu::TestStatus::fail(errorMsg.str());
            }
            message << "\t\t Pipeline Creation Feedback data is not valid\n";
        }
        else
        {
            if (m_param->isCacheDisabled() && m_pipelineCreationFeedback[ndx].flags &
                                                  VK_PIPELINE_CREATION_FEEDBACK_APPLICATION_PIPELINE_CACHE_HIT_BIT_EXT)
            {
                message << ": feedback indicates pipeline hit cache when it shouldn't";
                return tcu::TestStatus::fail(message.str());
            }

            if (ndx == PIPELINE_CACHE_NDX_NO_CACHE &&
                m_pipelineCreationFeedback[ndx].flags &
                    VK_PIPELINE_CREATION_FEEDBACK_APPLICATION_PIPELINE_CACHE_HIT_BIT_EXT)
            {
                message << ": hit the cache when it shouldn't";
                return tcu::TestStatus::fail(message.str());
            }

            if (!(ndx == PIPELINE_CACHE_NDX_DERIVATIVE && !m_param->isCacheDisabled()) &&
                m_pipelineCreationFeedback[ndx].flags &
                    VK_PIPELINE_CREATION_FEEDBACK_BASE_PIPELINE_ACCELERATION_BIT_EXT)
            {
                message << ": feedback indicates base pipeline acceleration when it shouldn't";
                return tcu::TestStatus::fail(message.str());
            }

            if (ndx == PIPELINE_CACHE_NDX_CACHED && !m_param->isCacheDisabled() &&
                (m_pipelineCreationFeedback[ndx].flags &
                 VK_PIPELINE_CREATION_FEEDBACK_APPLICATION_PIPELINE_CACHE_HIT_BIT_EXT) == 0)
            {
                message << "\nWarning: Cached pipeline case did not hit the cache";
                cachedPipelineWarning = true;
            }

            if (m_pipelineCreationFeedback[ndx].duration == 0)
            {
                message << "\nWarning: Pipeline creation feedback reports duration spent creating a pipeline was zero "
                           "nanoseconds\n";
                durationZeroWarning = true;
            }

            message << "\n";

            message << "\t\t Hit cache ? \t\t\t"
                    << (m_pipelineCreationFeedback[ndx].flags &
                                VK_PIPELINE_CREATION_FEEDBACK_APPLICATION_PIPELINE_CACHE_HIT_BIT_EXT ?
                            "yes" :
                            "no")
                    << "\n";
            message << "\t\t Base Pipeline Acceleration ? \t"
                    << (m_pipelineCreationFeedback[ndx].flags &
                                VK_PIPELINE_CREATION_FEEDBACK_BASE_PIPELINE_ACCELERATION_BIT_EXT ?
                            "yes" :
                            "no")
                    << "\n";
            message << "\t\t Duration (ns): \t\t" << m_pipelineCreationFeedback[ndx].duration << "\n";

            message << "\t Compute Stage\n";
        }

        // According to the spec:
        // "An implementation should write pipeline creation feedback to pPipelineCreationFeedback and
        //    may write pipeline stage creation feedback to pPipelineStageCreationFeedbacks."
        if (!(m_pipelineStageCreationFeedback[ndx].flags & VK_PIPELINE_CREATION_FEEDBACK_VALID_BIT_EXT))
        {
            // According to the spec:
            // "If the VK_PIPELINE_CREATION_FEEDBACK_VALID_BIT_EXT is not set in flags, an implementation
            //    must not set any other bits in flags, and all other VkPipelineCreationFeedbackEXT data members are undefined."
            if (m_pipelineStageCreationFeedback[ndx].flags)
            {
                std::ostringstream errorMsg;
                errorMsg << getCaseStr(ndx)
                         << ": Creation feedback is not valid for compute stage but there are other flags written";
                return tcu::TestStatus::fail(errorMsg.str());
            }
            message << "\t\t Pipeline Creation Feedback data is not valid\n";
        }
        else
        {
            if (m_param->isCacheDisabled() && m_pipelineStageCreationFeedback[ndx].flags &
                                                  VK_PIPELINE_CREATION_FEEDBACK_APPLICATION_PIPELINE_CACHE_HIT_BIT_EXT)
            {
                std::ostringstream errorMsg;
                errorMsg << getCaseStr(ndx)
                         << ": feedback indicates pipeline compute stage hit cache when it shouldn't";
                return tcu::TestStatus::fail(errorMsg.str());
            }

            if (ndx == PIPELINE_CACHE_NDX_CACHED && !m_param->isCacheDisabled() &&
                (m_pipelineStageCreationFeedback[ndx].flags &
                 VK_PIPELINE_CREATION_FEEDBACK_APPLICATION_PIPELINE_CACHE_HIT_BIT_EXT) == 0)
            {
                message << "Warning: pipeline stage did not hit the cache\n";
                cachedPipelineWarning = true;
            }
            if (cachedPipelineWarning && m_pipelineStageCreationFeedback[ndx].flags &
                                             VK_PIPELINE_CREATION_FEEDBACK_APPLICATION_PIPELINE_CACHE_HIT_BIT_EXT)
            {
                // We only set the warning when the pipeline nor the pipeline stages hit the cache. If any of them did, them disable the warning.
                cachedPipelineWarning = false;
            }

            message << "\t\t Hit cache ? \t\t\t"
                    << (m_pipelineStageCreationFeedback[ndx].flags &
                                VK_PIPELINE_CREATION_FEEDBACK_APPLICATION_PIPELINE_CACHE_HIT_BIT_EXT ?
                            "yes" :
                            "no")
                    << "\n";
            message << "\t\t Base Pipeline Acceleration ? \t"
                    << (m_pipelineStageCreationFeedback[ndx].flags &
                                VK_PIPELINE_CREATION_FEEDBACK_BASE_PIPELINE_ACCELERATION_BIT_EXT ?
                            "yes" :
                            "no")
                    << "\n";
            message << "\t\t Duration (ns): \t\t" << m_pipelineStageCreationFeedback[ndx].duration << "\n";
        }

        log << tcu::TestLog::Message << message.str() << tcu::TestLog::EndMessage;
    }

    if (cachedPipelineWarning)
    {
        return tcu::TestStatus(QP_TEST_RESULT_QUALITY_WARNING, "Cached pipeline or stage did not hit the cache");
    }
    if (durationZeroWarning)
    {
        return tcu::TestStatus(
            QP_TEST_RESULT_QUALITY_WARNING,
            "Pipeline creation feedback reports duration spent creating a pipeline was zero nanoseconds");
    }
    return tcu::TestStatus::pass("Pass");
>>>>>>> 6296a1c1
}
} // namespace

<<<<<<< HEAD
tcu::TestCaseGroup* createTestsInternal (tcu::TestContext& testCtx, PipelineConstructionType pipelineConstructionType, TestMode testMode)
{
	de::MovePtr<tcu::TestCaseGroup> blobTests (new tcu::TestCaseGroup(testCtx, testMode == TestMode::CACHE ? "cache" : "binaries"));

	// Test pipeline creation feedback with graphics pipeline.
	{
		de::MovePtr<tcu::TestCaseGroup> graphicsTests (new tcu::TestCaseGroup(testCtx, "graphics_tests"));

		const VkShaderStageFlags vertFragStages		= VK_SHADER_STAGE_VERTEX_BIT | VK_SHADER_STAGE_FRAGMENT_BIT;
		const VkShaderStageFlags vertGeomFragStages	= vertFragStages | VK_SHADER_STAGE_GEOMETRY_BIT;
		const VkShaderStageFlags vertTessFragStages	= vertFragStages | VK_SHADER_STAGE_TESSELLATION_CONTROL_BIT | VK_SHADER_STAGE_TESSELLATION_EVALUATION_BIT;

		const std::vector<TestParam> testParams
		{
			{ pipelineConstructionType, testMode, vertFragStages,		DE_FALSE, DE_FALSE },
			{ pipelineConstructionType, testMode, vertGeomFragStages,	DE_FALSE, DE_FALSE },
			{ pipelineConstructionType, testMode, vertTessFragStages,	DE_FALSE, DE_FALSE },
			{ pipelineConstructionType, testMode, vertFragStages,		DE_TRUE,  DE_FALSE },
			{ pipelineConstructionType, testMode, vertFragStages,		DE_TRUE,  DE_FALSE, DE_TRUE },
			{ pipelineConstructionType, testMode, vertGeomFragStages,	DE_TRUE,  DE_FALSE },
			{ pipelineConstructionType, testMode, vertTessFragStages,	DE_TRUE,  DE_FALSE },
			{ pipelineConstructionType, testMode, vertFragStages,		DE_FALSE, DE_TRUE },
			{ pipelineConstructionType, testMode, vertGeomFragStages,	DE_FALSE, DE_TRUE },
			{ pipelineConstructionType, testMode, vertTessFragStages,	DE_FALSE, DE_TRUE },
		};

		for (auto& param : testParams)
		{
			if (param.isCacheDisabled() && (testMode == TestMode::BINARIES))
				continue;
			graphicsTests->addChild(newTestCase<GraphicsTestCase>(testCtx, &param));
		}

		blobTests->addChild(graphicsTests.release());
	}

	// Compute Pipeline Tests - don't repeat those tests for graphics pipeline library
	if (pipelineConstructionType == PIPELINE_CONSTRUCTION_TYPE_MONOLITHIC)
	{
		de::MovePtr<tcu::TestCaseGroup> computeTests (new tcu::TestCaseGroup(testCtx, "compute_tests"));

		const std::vector<TestParam> testParams
		{
			{ pipelineConstructionType, testMode, VK_SHADER_STAGE_COMPUTE_BIT, DE_FALSE, DE_FALSE },
			{ pipelineConstructionType, testMode, VK_SHADER_STAGE_COMPUTE_BIT, DE_TRUE, DE_FALSE },
			{ pipelineConstructionType, testMode, VK_SHADER_STAGE_COMPUTE_BIT, DE_FALSE, DE_TRUE },
		};

		for (auto& param : testParams)
		{
			if (param.isCacheDisabled() && (testMode == TestMode::BINARIES))
				continue;
			computeTests->addChild(newTestCase<ComputeTestCase>(testCtx, &param));
		}

		blobTests->addChild(computeTests.release());
	}

	return blobTests.release();
}

tcu::TestCaseGroup* createCreationFeedbackTests(tcu::TestContext& testCtx, PipelineConstructionType pipelineConstructionType)
{
	de::MovePtr<tcu::TestCaseGroup> mainGroup(new tcu::TestCaseGroup(testCtx, "creation_feedback", "pipeline creation feedback tests"));
	mainGroup->addChild(createTestsInternal(testCtx, pipelineConstructionType, TestMode::CACHE));
	mainGroup->addChild(createTestsInternal(testCtx, pipelineConstructionType, TestMode::BINARIES));
	return mainGroup.release();
=======
tcu::TestCaseGroup *createCreationFeedbackTests(tcu::TestContext &testCtx,
                                                PipelineConstructionType pipelineConstructionType)
{
    de::MovePtr<tcu::TestCaseGroup> cacheTests(new tcu::TestCaseGroup(testCtx, "creation_feedback"));

    // Test pipeline creation feedback with graphics pipeline.
    {
        de::MovePtr<tcu::TestCaseGroup> graphicsTests(new tcu::TestCaseGroup(testCtx, "graphics_tests"));

        const VkShaderStageFlags vertFragStages     = VK_SHADER_STAGE_VERTEX_BIT | VK_SHADER_STAGE_FRAGMENT_BIT;
        const VkShaderStageFlags vertGeomFragStages = vertFragStages | VK_SHADER_STAGE_GEOMETRY_BIT;
        const VkShaderStageFlags vertTessFragStages =
            vertFragStages | VK_SHADER_STAGE_TESSELLATION_CONTROL_BIT | VK_SHADER_STAGE_TESSELLATION_EVALUATION_BIT;

        const std::vector<CacheTestParam> testParams{
            {pipelineConstructionType, vertFragStages, false, false},
            {pipelineConstructionType, vertGeomFragStages, false, false},
            {pipelineConstructionType, vertTessFragStages, false, false},
            {pipelineConstructionType, vertFragStages, true, false},
            {pipelineConstructionType, vertFragStages, true, false, true},
            {pipelineConstructionType, vertGeomFragStages, true, false},
            {pipelineConstructionType, vertTessFragStages, true, false},
            {pipelineConstructionType, vertFragStages, false, true},
            {pipelineConstructionType, vertGeomFragStages, false, true},
            {pipelineConstructionType, vertTessFragStages, false, true},
        };

        for (auto &param : testParams)
            graphicsTests->addChild(newTestCase<GraphicsCacheTest>(testCtx, &param));

        cacheTests->addChild(graphicsTests.release());
    }

    // Compute Pipeline Tests - don't repeat those tests for graphics pipeline library
    if (pipelineConstructionType == PIPELINE_CONSTRUCTION_TYPE_MONOLITHIC)
    {
        de::MovePtr<tcu::TestCaseGroup> computeTests(new tcu::TestCaseGroup(testCtx, "compute_tests"));

        const std::vector<CacheTestParam> testParams{
            {pipelineConstructionType, VK_SHADER_STAGE_COMPUTE_BIT, false, false},
            {pipelineConstructionType, VK_SHADER_STAGE_COMPUTE_BIT, true, false},
            {pipelineConstructionType, VK_SHADER_STAGE_COMPUTE_BIT, false, true},
        };

        for (auto &param : testParams)
            computeTests->addChild(newTestCase<ComputeCacheTest>(testCtx, &param));

        cacheTests->addChild(computeTests.release());
    }

    return cacheTests.release();
>>>>>>> 6296a1c1
}

} // namespace pipeline

} // namespace vkt<|MERGE_RESOLUTION|>--- conflicted
+++ resolved
@@ -61,23 +61,16 @@
 
 enum
 {
-<<<<<<< HEAD
-	PIPELINE_NDX_NO_BLOBS = 0,
-	PIPELINE_NDX_DERIVATIVE = 1,
-	PIPELINE_NDX_USE_BLOBS = 2,
-	PIPELINE_NDX_COUNT,
+    PIPELINE_NDX_NO_BLOBS   = 0,
+    PIPELINE_NDX_DERIVATIVE = 1,
+    PIPELINE_NDX_USE_BLOBS  = 2,
+    PIPELINE_NDX_COUNT,
 };
 
 enum class TestMode
 {
-	CACHE = 0,
-	BINARIES
-=======
-    PIPELINE_CACHE_NDX_NO_CACHE   = 0,
-    PIPELINE_CACHE_NDX_DERIVATIVE = 1,
-    PIPELINE_CACHE_NDX_CACHED     = 2,
-    PIPELINE_CACHE_NDX_COUNT,
->>>>>>> 6296a1c1
+    CACHE = 0,
+    BINARIES
 };
 
 // helper functions
@@ -106,91 +99,38 @@
 
 std::string getCaseStr(const uint32_t ndx)
 {
-<<<<<<< HEAD
-	switch(ndx)
-	{
-		case PIPELINE_NDX_NO_BLOBS:
-			return "No cached pipeline";
-		case PIPELINE_NDX_USE_BLOBS:
-			return "Cached pipeline";
-		case PIPELINE_NDX_DERIVATIVE:
-			return "Pipeline derivative";
-		default:
-			DE_FATAL("Unknown case!");
-	}
-
-	return "Unknown case";
-=======
     switch (ndx)
     {
-    case PIPELINE_CACHE_NDX_NO_CACHE:
+    case PIPELINE_NDX_NO_BLOBS:
         return "No cached pipeline";
-    case PIPELINE_CACHE_NDX_CACHED:
+    case PIPELINE_NDX_USE_BLOBS:
         return "Cached pipeline";
-    case PIPELINE_CACHE_NDX_DERIVATIVE:
+    case PIPELINE_NDX_DERIVATIVE:
         return "Pipeline derivative";
     default:
         DE_FATAL("Unknown case!");
     }
 
     return "Unknown case";
->>>>>>> 6296a1c1
 }
 
 // helper classes
 class TestParam
 {
 public:
-<<<<<<< HEAD
-								TestParam						(const PipelineConstructionType	pipelineConstructionType,
-																 const TestMode					testMode,
-																 const VkShaderStageFlags		shaders,
-																 deBool							noCache,
-																 deBool							delayedDestroy,
-																 deBool							zeroOutFeedbackCount = VK_FALSE);
-	virtual						~TestParam						(void) = default;
-	virtual const std::string	generateTestName				(void)	const;
-	PipelineConstructionType	getPipelineConstructionType		(void)	const	{ return m_pipelineConstructionType; }
-	TestMode					getMode							(void)	const	{ return m_mode; }
-	VkShaderStageFlags			getShaderFlags					(void)	const	{ return m_shaders; }
-	deBool						isCacheDisabled					(void)	const	{ return m_noCache; }
-	deBool						isDelayedDestroy				(void)	const	{ return m_delayedDestroy; }
-	deBool						isZeroOutFeedbackCount			(void)	const	{ return m_zeroOutFeedbackCount; }
-
-protected:
-	PipelineConstructionType	m_pipelineConstructionType;
-	TestMode					m_mode;
-	VkShaderStageFlags			m_shaders;
-	bool						m_noCache;
-	bool						m_delayedDestroy;
-	bool						m_zeroOutFeedbackCount;
-};
-
-TestParam::TestParam (const PipelineConstructionType	pipelineConstructionType,
-					  const TestMode					testMode,
-					  const VkShaderStageFlags			shaders,
-					  deBool							noCache,
-					  deBool							delayedDestroy,
-					  deBool							zeroOutFeedbackCount)
-	: m_pipelineConstructionType	(pipelineConstructionType)
-	, m_mode						(testMode)
-	, m_shaders						(shaders)
-	, m_noCache						(noCache)
-	, m_delayedDestroy				(delayedDestroy)
-	, m_zeroOutFeedbackCount		(zeroOutFeedbackCount)
-{
-}
-
-const std::string TestParam::generateTestName (void) const
-=======
-    CacheTestParam(const PipelineConstructionType pipelineConstructionType, const VkShaderStageFlags shaders,
-                   bool noCache, bool delayedDestroy, bool zeroOutFeedbackCount = VK_FALSE);
-    virtual ~CacheTestParam(void) = default;
+    TestParam(const PipelineConstructionType pipelineConstructionType, const TestMode testMode,
+              const VkShaderStageFlags shaders, bool noCache, bool delayedDestroy,
+              bool zeroOutFeedbackCount = VK_FALSE);
+    virtual ~TestParam(void) = default;
     virtual const std::string generateTestName(void) const;
     PipelineConstructionType getPipelineConstructionType(void) const
     {
         return m_pipelineConstructionType;
     }
+    TestMode getMode(void) const
+    {
+        return m_mode;
+    }
     VkShaderStageFlags getShaderFlags(void) const
     {
         return m_shaders;
@@ -210,16 +150,17 @@
 
 protected:
     PipelineConstructionType m_pipelineConstructionType;
+    TestMode m_mode;
     VkShaderStageFlags m_shaders;
     bool m_noCache;
     bool m_delayedDestroy;
     bool m_zeroOutFeedbackCount;
 };
 
-CacheTestParam::CacheTestParam(const PipelineConstructionType pipelineConstructionType,
-                               const VkShaderStageFlags shaders, bool noCache, bool delayedDestroy,
-                               bool zeroOutFeedbackCount)
+TestParam::TestParam(const PipelineConstructionType pipelineConstructionType, const TestMode testMode,
+                     const VkShaderStageFlags shaders, bool noCache, bool delayedDestroy, bool zeroOutFeedbackCount)
     : m_pipelineConstructionType(pipelineConstructionType)
+    , m_mode(testMode)
     , m_shaders(shaders)
     , m_noCache(noCache)
     , m_delayedDestroy(delayedDestroy)
@@ -227,8 +168,7 @@
 {
 }
 
-const std::string CacheTestParam::generateTestName(void) const
->>>>>>> 6296a1c1
+const std::string TestParam::generateTestName(void) const
 {
     std::string cacheString[]               = {"", "_no_cache"};
     std::string delayedDestroyString[]      = {"", "_delayed_destroy"};
@@ -239,12 +179,7 @@
 }
 
 template <class Test>
-<<<<<<< HEAD
-vkt::TestCase* newTestCase (tcu::TestContext&	testContext,
-							const TestParam*	testParam)
-=======
-vkt::TestCase *newTestCase(tcu::TestContext &testContext, const CacheTestParam *testParam)
->>>>>>> 6296a1c1
+vkt::TestCase *newTestCase(tcu::TestContext &testContext, const TestParam *testParam)
 {
     return new Test(testContext, testParam->generateTestName().c_str(), testParam);
 }
@@ -253,112 +188,53 @@
 class BaseTestCase : public vkt::TestCase
 {
 public:
-<<<<<<< HEAD
-					BaseTestCase(tcu::TestContext&		testContext,
-								 const std::string&		name,
-								 const TestParam*		param)
-						: vkt::TestCase (testContext, name)
-						, m_param (*param)
-						{ }
-	virtual			~BaseTestCase(void) = default;
-	virtual void	checkSupport(Context& context) const;
-
-protected:
-	const TestParam	m_param;
-=======
-    CacheTest(tcu::TestContext &testContext, const std::string &name, const CacheTestParam *param)
+    BaseTestCase(tcu::TestContext &testContext, const std::string &name, const TestParam *param)
         : vkt::TestCase(testContext, name)
         , m_param(*param)
     {
     }
-    virtual ~CacheTest(void)
-    {
-    }
+    virtual ~BaseTestCase(void) = default;
+    virtual void checkSupport(Context &context) const;
 
 protected:
-    const CacheTestParam m_param;
->>>>>>> 6296a1c1
+    const TestParam m_param;
 };
 
-void BaseTestCase::checkSupport(Context& context) const
-{
-	context.requireDeviceFunctionality("VK_EXT_pipeline_creation_feedback");
-	if (m_param.getMode() == TestMode::BINARIES)
-		context.requireDeviceFunctionality("VK_KHR_pipeline_binary");
+void BaseTestCase::checkSupport(Context &context) const
+{
+    context.requireDeviceFunctionality("VK_EXT_pipeline_creation_feedback");
+    if (m_param.getMode() == TestMode::BINARIES)
+        context.requireDeviceFunctionality("VK_KHR_pipeline_binary");
 }
 
 class BaseTestInstance : public vkt::TestInstance
 {
 public:
-<<<<<<< HEAD
-							BaseTestInstance			(Context&			context,
-														 const TestParam*	param);
-	virtual					~BaseTestInstance			(void) = default;
-	virtual tcu::TestStatus iterate						(void);
-=======
-    CacheTestInstance(Context &context, const CacheTestParam *param);
-    virtual ~CacheTestInstance(void);
+    BaseTestInstance(Context &context, const TestParam *param);
+    virtual ~BaseTestInstance(void) = default;
     virtual tcu::TestStatus iterate(void);
 
->>>>>>> 6296a1c1
 protected:
     virtual tcu::TestStatus verifyTestResult(void) = 0;
 
 protected:
-<<<<<<< HEAD
-	const TestParam*	m_param;
-
-	// cache is only used when m_mode is set to TestMode::CACHE
-	Move<VkPipelineCache>	m_cache;
-
-	// binary related structures are used when m_mode is set to TestMode::BINARIES
-	de::MovePtr<PipelineBinaryWrapper> m_binaries;
+    const TestParam *m_param;
+
+    // cache is only used when m_mode is set to TestMode::CACHE
+    Move<VkPipelineCache> m_cache;
+
+    // binary related structures are used when m_mode is set to TestMode::BINARIES
+    de::MovePtr<PipelineBinaryWrapper> m_binaries;
 };
 
-BaseTestInstance::BaseTestInstance(Context&			context,
-								   const TestParam*	param)
-	: TestInstance		(context)
-	, m_param			(param)
-{
-	const DeviceInterface&	vk				= m_context.getDeviceInterface();
-	const VkDevice			vkDevice		= m_context.getDevice();
-
-	if ((m_param->getMode() == TestMode::CACHE) && (m_param->isCacheDisabled() == DE_FALSE))
-	{
-		const VkPipelineCacheCreateInfo pipelineCacheCreateInfo
-		{
-			VK_STRUCTURE_TYPE_PIPELINE_CACHE_CREATE_INFO,			// VkStructureType				sType;
-			DE_NULL,												// const void*					pNext;
-			0u,														// VkPipelineCacheCreateFlags	flags;
-			0u,														// deUintptr					initialDataSize;
-			DE_NULL,												// const void*					pInitialData;
-		};
-
-		m_cache = createPipelineCache(vk, vkDevice, &pipelineCacheCreateInfo);
-	}
-	else
-		m_binaries = de::MovePtr<PipelineBinaryWrapper>(new PipelineBinaryWrapper(vk, vkDevice));
-}
-
-tcu::TestStatus BaseTestInstance::iterate (void)
-=======
-    const CacheTestParam *m_param;
-
-    Move<VkPipelineCache> m_cache;
-    bool m_extensions;
-};
-
-CacheTestInstance::CacheTestInstance(Context &context, const CacheTestParam *param)
-    : TestInstance(context)
-    , m_param(param)
-    , m_extensions(m_context.requireDeviceFunctionality("VK_EXT_pipeline_creation_feedback"))
+BaseTestInstance::BaseTestInstance(Context &context, const TestParam *param) : TestInstance(context), m_param(param)
 {
     const DeviceInterface &vk = m_context.getDeviceInterface();
     const VkDevice vkDevice   = m_context.getDevice();
 
-    if (m_param->isCacheDisabled() == false)
-    {
-        const VkPipelineCacheCreateInfo pipelineCacheCreateInfo = {
+    if ((m_param->getMode() == TestMode::CACHE) && (m_param->isCacheDisabled() == false))
+    {
+        const VkPipelineCacheCreateInfo pipelineCacheCreateInfo{
             VK_STRUCTURE_TYPE_PIPELINE_CACHE_CREATE_INFO, // VkStructureType sType;
             DE_NULL,                                      // const void* pNext;
             0u,                                           // VkPipelineCacheCreateFlags flags;
@@ -368,14 +244,11 @@
 
         m_cache = createPipelineCache(vk, vkDevice, &pipelineCacheCreateInfo);
     }
-}
-
-CacheTestInstance::~CacheTestInstance(void)
-{
-}
-
-tcu::TestStatus CacheTestInstance::iterate(void)
->>>>>>> 6296a1c1
+    else
+        m_binaries = de::MovePtr<PipelineBinaryWrapper>(new PipelineBinaryWrapper(vk, vkDevice));
+}
+
+tcu::TestStatus BaseTestInstance::iterate(void)
 {
     return verifyTestResult();
 }
@@ -383,59 +256,21 @@
 class GraphicsTestCase : public BaseTestCase
 {
 public:
-<<<<<<< HEAD
-	GraphicsTestCase(tcu::TestContext&		testContext,
-					 const std::string&		name,
-					 const TestParam*		param)
-		: BaseTestCase(testContext, name, param)
-		{ }
-	virtual					~GraphicsTestCase	(void) = default;
-	virtual void			initPrograms		(SourceCollections&	programCollection) const;
-	virtual void			checkSupport		(Context&			context) const;
-	virtual TestInstance*	createInstance		(Context&			context) const;
-=======
-    GraphicsCacheTest(tcu::TestContext &testContext, const std::string &name, const CacheTestParam *param)
-        : CacheTest(testContext, name, param)
-    {
-    }
-    virtual ~GraphicsCacheTest(void)
-    {
-    }
+    GraphicsTestCase(tcu::TestContext &testContext, const std::string &name, const TestParam *param)
+        : BaseTestCase(testContext, name, param)
+    {
+    }
+    virtual ~GraphicsTestCase(void) = default;
     virtual void initPrograms(SourceCollections &programCollection) const;
     virtual void checkSupport(Context &context) const;
     virtual TestInstance *createInstance(Context &context) const;
->>>>>>> 6296a1c1
 };
 
 class GraphicsTestInstance : public BaseTestInstance
 {
 public:
-<<<<<<< HEAD
-							GraphicsTestInstance	(Context&			context,
-													 const TestParam*	param);
-	virtual					~GraphicsTestInstance	(void) = default;
-protected:
-	void					preparePipelineWrapper		(GraphicsPipelineWrapper&		gpw,
-														 ShaderWrapper					vertShaderModule,
-														 ShaderWrapper					tescShaderModule,
-														 ShaderWrapper					teseShaderModule,
-														 ShaderWrapper					geomShaderModule,
-														 ShaderWrapper					fragShaderModule,
-														 VkPipelineCreationFeedbackEXT*	pipelineCreationFeedback,
-														 bool*							pipelineCreationIsHeavy,
-														 VkPipelineCreationFeedbackEXT*	pipelineStageCreationFeedbacks,
-														 VkPipeline						basePipelineHandle,
-														 VkBool32						zeroOutFeedbackCount,
-														 VkPipelineBinaryInfoKHR*		monolithicBinaryInfo = DE_NULL,
-														 VkPipelineBinaryInfoKHR*		vertexPartBinaryInfo = DE_NULL,
-														 VkPipelineBinaryInfoKHR*		preRasterizationPartBinaryInfo = DE_NULL,
-														 VkPipelineBinaryInfoKHR*		fragmentShaderBinaryInfo = DE_NULL,
-														 VkPipelineBinaryInfoKHR*		fragmentOutputBinaryInfo = DE_NULL);
-	virtual tcu::TestStatus verifyTestResult			(void);
-	void					clearFeedbacks				(void);
-=======
-    GraphicsCacheTestInstance(Context &context, const CacheTestParam *param);
-    virtual ~GraphicsCacheTestInstance(void);
+    GraphicsTestInstance(Context &context, const TestParam *param);
+    virtual ~GraphicsTestInstance(void) = default;
 
 protected:
     void preparePipelineWrapper(GraphicsPipelineWrapper &gpw, ShaderWrapper vertShaderModule,
@@ -443,36 +278,29 @@
                                 ShaderWrapper geomShaderModule, ShaderWrapper fragShaderModule,
                                 VkPipelineCreationFeedbackEXT *pipelineCreationFeedback, bool *pipelineCreationIsHeavy,
                                 VkPipelineCreationFeedbackEXT *pipelineStageCreationFeedbacks,
-                                VkPipeline basePipelineHandle, VkBool32 zeroOutFeedbackCount);
+                                VkPipeline basePipelineHandle, VkBool32 zeroOutFeedbackCount,
+                                VkPipelineBinaryInfoKHR *monolithicBinaryInfo           = DE_NULL,
+                                VkPipelineBinaryInfoKHR *vertexPartBinaryInfo           = DE_NULL,
+                                VkPipelineBinaryInfoKHR *preRasterizationPartBinaryInfo = DE_NULL,
+                                VkPipelineBinaryInfoKHR *fragmentShaderBinaryInfo       = DE_NULL,
+                                VkPipelineBinaryInfoKHR *fragmentOutputBinaryInfo       = DE_NULL);
     virtual tcu::TestStatus verifyTestResult(void);
     void clearFeedbacks(void);
->>>>>>> 6296a1c1
 
 protected:
     const tcu::UVec2 m_renderSize;
     const VkFormat m_colorFormat;
     const VkFormat m_depthFormat;
     PipelineLayoutWrapper m_pipelineLayout;
-
     RenderPassWrapper m_renderPass;
 
-<<<<<<< HEAD
-	GraphicsPipelineWrapper				m_pipeline[PIPELINE_NDX_COUNT];
-	VkPipelineCreationFeedbackEXT		m_pipelineCreationFeedback[VK_MAX_PIPELINE_PARTS * PIPELINE_NDX_COUNT];
-	bool								m_pipelineCreationIsHeavy[VK_MAX_PIPELINE_PARTS * PIPELINE_NDX_COUNT];
-	VkPipelineCreationFeedbackEXT		m_pipelineStageCreationFeedbacks[PIPELINE_NDX_COUNT * VK_MAX_SHADER_STAGES];
+    GraphicsPipelineWrapper m_pipeline[PIPELINE_NDX_COUNT];
+    VkPipelineCreationFeedbackEXT m_pipelineCreationFeedback[VK_MAX_PIPELINE_PARTS * PIPELINE_NDX_COUNT];
+    bool m_pipelineCreationIsHeavy[VK_MAX_PIPELINE_PARTS * PIPELINE_NDX_COUNT];
+    VkPipelineCreationFeedbackEXT m_pipelineStageCreationFeedbacks[PIPELINE_NDX_COUNT * VK_MAX_SHADER_STAGES];
 };
 
-void GraphicsTestCase::initPrograms (SourceCollections& programCollection) const
-=======
-    GraphicsPipelineWrapper m_pipeline[PIPELINE_CACHE_NDX_COUNT];
-    VkPipelineCreationFeedbackEXT m_pipelineCreationFeedback[VK_MAX_PIPELINE_PARTS * PIPELINE_CACHE_NDX_COUNT];
-    bool m_pipelineCreationIsHeavy[VK_MAX_PIPELINE_PARTS * PIPELINE_CACHE_NDX_COUNT];
-    VkPipelineCreationFeedbackEXT m_pipelineStageCreationFeedbacks[PIPELINE_CACHE_NDX_COUNT * VK_MAX_SHADER_STAGES];
-};
-
-void GraphicsCacheTest::initPrograms(SourceCollections &programCollection) const
->>>>>>> 6296a1c1
+void GraphicsTestCase::initPrograms(SourceCollections &programCollection) const
 {
     programCollection.glslSources.add("color_vert_1")
         << glu::VertexSource("#version 310 es\n"
@@ -577,586 +405,7 @@
     }
 }
 
-<<<<<<< HEAD
-void GraphicsTestCase::checkSupport (Context& context) const
-{
-	if (m_param.getShaderFlags() & VK_SHADER_STAGE_GEOMETRY_BIT)
-		context.requireDeviceCoreFeature(DEVICE_CORE_FEATURE_GEOMETRY_SHADER);
-	if ((m_param.getShaderFlags() & VK_SHADER_STAGE_TESSELLATION_CONTROL_BIT) ||
-		(m_param.getShaderFlags() & VK_SHADER_STAGE_TESSELLATION_EVALUATION_BIT))
-		context.requireDeviceCoreFeature(DEVICE_CORE_FEATURE_TESSELLATION_SHADER);
-
-	if (m_param.getMode() == TestMode::BINARIES)
-		context.requireDeviceFunctionality("VK_KHR_pipeline_binary");
-
-	checkPipelineConstructionRequirements(context.getInstanceInterface(), context.getPhysicalDevice(), m_param.getPipelineConstructionType());
-}
-
-TestInstance* GraphicsTestCase::createInstance (Context& context) const
-{
-	return new GraphicsTestInstance(context, &m_param);
-}
-
-GraphicsTestInstance::GraphicsTestInstance (Context&			context,
-											const TestParam*	param)
-	: BaseTestInstance		(context, param)
-	, m_renderSize			(32u, 32u)
-	, m_colorFormat			(VK_FORMAT_R8G8B8A8_UNORM)
-	, m_depthFormat			(VK_FORMAT_D16_UNORM)
-	, m_pipeline
-	{
-		{ context.getInstanceInterface(), context.getDeviceInterface(), context.getPhysicalDevice(), context.getDevice(), context.getDeviceExtensions(), param->getPipelineConstructionType(), VK_PIPELINE_CREATE_ALLOW_DERIVATIVES_BIT },
-		{ context.getInstanceInterface(), context.getDeviceInterface(), context.getPhysicalDevice(), context.getDevice(), context.getDeviceExtensions(), param->getPipelineConstructionType(), VK_PIPELINE_CREATE_DERIVATIVE_BIT },
-		{ context.getInstanceInterface(), context.getDeviceInterface(), context.getPhysicalDevice(), context.getDevice(), context.getDeviceExtensions(), param->getPipelineConstructionType(), VK_PIPELINE_CREATE_ALLOW_DERIVATIVES_BIT },
-	}
-{
-	const DeviceInterface&	vk				= m_context.getDeviceInterface();
-	const VkDevice			vkDevice		= m_context.getDevice();
-
-	// Create pipeline layout
-	{
-		const VkPipelineLayoutCreateInfo pipelineLayoutParams =
-		{
-			VK_STRUCTURE_TYPE_PIPELINE_LAYOUT_CREATE_INFO,		// VkStructureType					sType;
-			DE_NULL,											// const void*						pNext;
-			0u,													// VkPipelineLayoutCreateFlags		flags;
-			0u,													// deUint32							setLayoutCount;
-			DE_NULL,											// const VkDescriptorSetLayout*		pSetLayouts;
-			0u,													// deUint32							pushConstantRangeCount;
-			DE_NULL												// const VkPushConstantRange*		pPushConstantRanges;
-		};
-
-		m_pipelineLayout = PipelineLayoutWrapper(m_param->getPipelineConstructionType(), vk, vkDevice, &pipelineLayoutParams);
-	}
-
-	// Create render pass
-	m_renderPass = RenderPassWrapper(m_param->getPipelineConstructionType(), vk, vkDevice, m_colorFormat, m_depthFormat);
-
-	// Create shader modules
-	ShaderWrapper vertShaderModule1(vk, vkDevice, context.getBinaryCollection().get("color_vert_1"));
-	ShaderWrapper vertShaderModule2(vk, vkDevice, context.getBinaryCollection().get("color_vert_2"));
-	ShaderWrapper fragShaderModule (vk, vkDevice, context.getBinaryCollection().get("color_frag"));
-	ShaderWrapper tescShaderModule;
-	ShaderWrapper teseShaderModule;
-	ShaderWrapper geomShaderModule;
-
-	VkShaderStageFlags shaderFlags = m_param->getShaderFlags();
-	if (shaderFlags & VK_SHADER_STAGE_GEOMETRY_BIT)
-		geomShaderModule = ShaderWrapper(vk, vkDevice, context.getBinaryCollection().get("unused_geo"));
-	if (shaderFlags & VK_SHADER_STAGE_TESSELLATION_CONTROL_BIT)
-		tescShaderModule = ShaderWrapper(vk, vkDevice, context.getBinaryCollection().get("basic_tcs"));
-	if (shaderFlags & VK_SHADER_STAGE_TESSELLATION_EVALUATION_BIT)
-		teseShaderModule = ShaderWrapper(vk, vkDevice, context.getBinaryCollection().get("basic_tes"));
-
-	if (param->getMode() == TestMode::CACHE)
-	{
-		for (deUint32 ndx = 0; ndx < PIPELINE_NDX_COUNT; ndx++)
-		{
-			ShaderWrapper& vertShaderModule = (ndx == PIPELINE_NDX_DERIVATIVE) ? vertShaderModule2 : vertShaderModule1;
-
-			if (ndx == PIPELINE_NDX_USE_BLOBS && !param->isDelayedDestroy() && m_pipeline[PIPELINE_NDX_NO_BLOBS].wasBuild())
-			{
-				// Destroy the NO_BLOBS pipeline to check that the cached one really hits cache,
-				// except for the case where we're testing cache hit of a pipeline still active.
-				m_pipeline[PIPELINE_NDX_NO_BLOBS].destroyPipeline();
-			}
-
-			clearFeedbacks();
-
-			VkPipeline basePipeline = (ndx == PIPELINE_NDX_DERIVATIVE && m_pipeline[PIPELINE_NDX_NO_BLOBS].wasBuild()) ? m_pipeline[PIPELINE_NDX_NO_BLOBS].getPipeline() : DE_NULL;
-
-			preparePipelineWrapper(m_pipeline[ndx], vertShaderModule, tescShaderModule, teseShaderModule, geomShaderModule, fragShaderModule,
-								   &m_pipelineCreationFeedback[VK_MAX_PIPELINE_PARTS * ndx],
-								   &m_pipelineCreationIsHeavy[VK_MAX_PIPELINE_PARTS * ndx],
-								   &m_pipelineStageCreationFeedbacks[VK_MAX_SHADER_STAGES * ndx],
-								   basePipeline,
-								   param->isZeroOutFeedbackCount());
-
-			if (ndx != PIPELINE_NDX_NO_BLOBS)
-			{
-				// Destroy the pipeline as soon as it is created, except the NO_BLOBS because
-				// it is needed as a base pipeline for the derivative case.
-				if (m_pipeline[ndx].wasBuild())
-					m_pipeline[ndx].destroyPipeline();
-
-				if (ndx == PIPELINE_NDX_USE_BLOBS && param->isDelayedDestroy() && m_pipeline[PIPELINE_NDX_NO_BLOBS].wasBuild())
-				{
-					// Destroy the pipeline we didn't destroy earlier for the isDelayedDestroy case.
-					m_pipeline[PIPELINE_NDX_NO_BLOBS].destroyPipeline();
-				}
-			}
-		}
-	}
-	else
-	{
-		// Repeat the algorithm that was used in section above for TestMode::CACHE but with unwinded loop as the code will be cleaner then
-
-		clearFeedbacks();
-
-		// Create pipeline that is used to create binaries
-		m_pipeline[PIPELINE_NDX_NO_BLOBS].setPipelineCreateFlags2(VK_PIPELINE_CREATE_2_ALLOW_DERIVATIVES_BIT_KHR | VK_PIPELINE_CREATE_2_CAPTURE_DATA_BIT_KHR);
-		preparePipelineWrapper(m_pipeline[PIPELINE_NDX_NO_BLOBS], vertShaderModule1, tescShaderModule, teseShaderModule, geomShaderModule, fragShaderModule,
-							   &m_pipelineCreationFeedback[0], &m_pipelineCreationIsHeavy[0], &m_pipelineStageCreationFeedbacks[0],
-							   DE_NULL, param->isZeroOutFeedbackCount());
-
-		if (m_param->getPipelineConstructionType() == PIPELINE_CONSTRUCTION_TYPE_MONOLITHIC)
-		{
-			const auto& pipelineCreateInfo = m_pipeline[PIPELINE_NDX_NO_BLOBS].getPipelineCreateInfo();
-			m_binaries->getPipelineBinaryKeys(&pipelineCreateInfo);
-			m_binaries->createPipelineBinariesFromPipeline(m_pipeline[PIPELINE_NDX_NO_BLOBS].getPipeline());
-			VkPipelineBinaryInfoKHR pipelineBinaryInfo = m_binaries->preparePipelineBinaryInfo();
-
-			// Create derivative pipeline that also uses binaries
-			VkPipeline basePipeline = (m_pipeline[PIPELINE_NDX_NO_BLOBS].wasBuild()) ? m_pipeline[PIPELINE_NDX_NO_BLOBS].getPipeline() : DE_NULL;
-			preparePipelineWrapper(m_pipeline[PIPELINE_NDX_DERIVATIVE], vertShaderModule2, tescShaderModule, teseShaderModule, geomShaderModule, fragShaderModule,
-								   &m_pipelineCreationFeedback[VK_MAX_PIPELINE_PARTS], &m_pipelineCreationIsHeavy[VK_MAX_PIPELINE_PARTS], &m_pipelineStageCreationFeedbacks[VK_MAX_SHADER_STAGES],
-								   basePipeline, param->isZeroOutFeedbackCount(), &pipelineBinaryInfo);
-
-			// Destroy second pipeline as soon as it was created
-			if (m_pipeline[PIPELINE_NDX_DERIVATIVE].wasBuild())
-				m_pipeline[PIPELINE_NDX_DERIVATIVE].destroyPipeline();
-
-			if (!param->isDelayedDestroy() && m_pipeline[PIPELINE_NDX_NO_BLOBS].wasBuild())
-			{
-				// Destroy the NO_BLOBS pipeline to check that the cached one really hits cache,
-				// except for the case where we're testing cache hit of a pipeline still active.
-				m_pipeline[PIPELINE_NDX_NO_BLOBS].destroyPipeline();
-			}
-
-			// Create third pipeline that just uses binaries
-			preparePipelineWrapper(m_pipeline[PIPELINE_NDX_USE_BLOBS], vertShaderModule1, tescShaderModule, teseShaderModule, geomShaderModule, fragShaderModule,
-								   &m_pipelineCreationFeedback[VK_MAX_PIPELINE_PARTS * 2], &m_pipelineCreationIsHeavy[VK_MAX_PIPELINE_PARTS * 2], &m_pipelineStageCreationFeedbacks[VK_MAX_SHADER_STAGES * 2],
-								   DE_NULL, param->isZeroOutFeedbackCount(), &pipelineBinaryInfo);
-
-			// Destroy third pipeline as soon as it was created
-			if (m_pipeline[PIPELINE_NDX_USE_BLOBS].wasBuild())
-				m_pipeline[PIPELINE_NDX_USE_BLOBS].destroyPipeline();
-
-			if (param->isDelayedDestroy() && m_pipeline[PIPELINE_NDX_NO_BLOBS].wasBuild())
-			{
-				// Destroy the NO_BLOBS pipeline to check that the cached one really hits cache,
-				// except for the case where we're testing cache hit of a pipeline still active.
-				m_pipeline[PIPELINE_NDX_NO_BLOBS].destroyPipeline();
-			}
-		}
-		else
-		{
-			// grab keys from all pipeline parts separately
-			deUint32 startingKey[5];
-			for (deUint32 idx = 0; idx < 4u; ++idx)
-			{
-				startingKey[idx] = static_cast<deUint32>(m_binaries->getKeyCount());
-				const auto& pipelinePartCreateInfo = m_pipeline[PIPELINE_NDX_NO_BLOBS].getPartialPipelineCreateInfo(idx);
-				m_binaries->getPipelineBinaryKeys(&pipelinePartCreateInfo, false);
-			}
-			// add element to avoid if statement in next loop
-			startingKey[4] = static_cast<deUint32>(m_binaries->getKeyCount());
-
-			m_binaries->createPipelineBinariesFromPipeline(m_pipeline[PIPELINE_NDX_NO_BLOBS].getPipeline());
-
-			// use proper keys for each pipeline part
-			VkPipelineBinaryInfoKHR pipelinePartBinaryInfo[4];
-			for (deUint32 idx = 0; idx < 4; ++idx)
-			{
-				deUint32 binaryCount = startingKey[idx + 1] - startingKey[idx];
-				pipelinePartBinaryInfo[idx] = m_binaries->preparePipelineBinaryInfo(startingKey[idx], binaryCount);
-			}
-
-			// Create derivative pipeline that also uses binaries
-			VkPipeline basePipeline = (m_pipeline[PIPELINE_NDX_NO_BLOBS].wasBuild()) ? m_pipeline[PIPELINE_NDX_NO_BLOBS].getPipeline() : DE_NULL;
-			preparePipelineWrapper(m_pipeline[PIPELINE_NDX_DERIVATIVE], vertShaderModule2, tescShaderModule, teseShaderModule, geomShaderModule, fragShaderModule,
-				&m_pipelineCreationFeedback[VK_MAX_PIPELINE_PARTS], &m_pipelineCreationIsHeavy[VK_MAX_PIPELINE_PARTS], &m_pipelineStageCreationFeedbacks[VK_MAX_SHADER_STAGES],
-				basePipeline, param->isZeroOutFeedbackCount(), DE_NULL,
-				&pipelinePartBinaryInfo[0], &pipelinePartBinaryInfo[1], &pipelinePartBinaryInfo[2], &pipelinePartBinaryInfo[3]);
-
-			// Destroy second pipeline as soon as it was created
-			if (m_pipeline[PIPELINE_NDX_DERIVATIVE].wasBuild())
-				m_pipeline[PIPELINE_NDX_DERIVATIVE].destroyPipeline();
-
-			if (!param->isDelayedDestroy() && m_pipeline[PIPELINE_NDX_NO_BLOBS].wasBuild())
-			{
-				// Destroy the NO_BLOBS pipeline to check that the cached one really hits cache,
-				// except for the case where we're testing cache hit of a pipeline still active.
-				m_pipeline[PIPELINE_NDX_NO_BLOBS].destroyPipeline();
-			}
-
-			// Create third pipeline that just uses binaries
-			preparePipelineWrapper(m_pipeline[PIPELINE_NDX_USE_BLOBS], vertShaderModule1, tescShaderModule, teseShaderModule, geomShaderModule, fragShaderModule,
-				&m_pipelineCreationFeedback[VK_MAX_PIPELINE_PARTS * 2], &m_pipelineCreationIsHeavy[VK_MAX_PIPELINE_PARTS * 2], &m_pipelineStageCreationFeedbacks[VK_MAX_SHADER_STAGES * 2],
-				DE_NULL, param->isZeroOutFeedbackCount(), DE_NULL,
-				&pipelinePartBinaryInfo[0], &pipelinePartBinaryInfo[1], &pipelinePartBinaryInfo[2], &pipelinePartBinaryInfo[3]);
-
-			// Destroy third pipeline as soon as it was created
-			if (m_pipeline[PIPELINE_NDX_USE_BLOBS].wasBuild())
-				m_pipeline[PIPELINE_NDX_USE_BLOBS].destroyPipeline();
-
-			if (param->isDelayedDestroy() && m_pipeline[PIPELINE_NDX_NO_BLOBS].wasBuild())
-			{
-				// Destroy the NO_BLOBS pipeline to check that the cached one really hits cache,
-				// except for the case where we're testing cache hit of a pipeline still active.
-				m_pipeline[PIPELINE_NDX_NO_BLOBS].destroyPipeline();
-			}
-		}
-	}
-}
-
-void GraphicsTestInstance::preparePipelineWrapper (GraphicsPipelineWrapper&			gpw,
-												   ShaderWrapper					vertShaderModule,
-												   ShaderWrapper					tescShaderModule,
-												   ShaderWrapper					teseShaderModule,
-												   ShaderWrapper					geomShaderModule,
-												   ShaderWrapper					fragShaderModule,
-												   VkPipelineCreationFeedbackEXT*	pipelineCreationFeedback,
-												   bool*							pipelineCreationIsHeavy,
-												   VkPipelineCreationFeedbackEXT*	pipelineStageCreationFeedbacks,
-												   VkPipeline						basePipelineHandle,
-												   VkBool32							zeroOutFeedbackCount,
-												   VkPipelineBinaryInfoKHR*			monolithicBinaryInfo,
-												   VkPipelineBinaryInfoKHR*			vertexPartBinaryInfo,
-												   VkPipelineBinaryInfoKHR*			preRasterizationPartBinaryInfo,
-												   VkPipelineBinaryInfoKHR*			fragmentShaderBinaryInfo,
-												   VkPipelineBinaryInfoKHR*			fragmentOutputBinaryInfo)
-{
-	const VkVertexInputBindingDescription vertexInputBindingDescription
-	{
-		0u,										// deUint32				binding;
-		sizeof(Vertex4RGBA),					// deUint32				strideInBytes;
-		VK_VERTEX_INPUT_RATE_VERTEX,			// VkVertexInputRate	inputRate;
-	};
-
-	const VkVertexInputAttributeDescription vertexInputAttributeDescriptions[2]
-	{
-		{
-			0u,									// deUint32				location;
-			0u,									// deUint32				binding;
-			VK_FORMAT_R32G32B32A32_SFLOAT,		// VkFormat				format;
-			0u									// deUint32				offsetInBytes;
-		},
-		{
-			1u,									// deUint32				location;
-			0u,									// deUint32				binding;
-			VK_FORMAT_R32G32B32A32_SFLOAT,		// VkFormat				format;
-			DE_OFFSET_OF(Vertex4RGBA, color),	// deUint32				offsetInBytes;
-		}
-	};
-
-	const VkPipelineVertexInputStateCreateInfo vertexInputStateParams
-	{
-		VK_STRUCTURE_TYPE_PIPELINE_VERTEX_INPUT_STATE_CREATE_INFO,		// VkStructureType							sType;
-		DE_NULL,														// const void*								pNext;
-		0u,																// VkPipelineVertexInputStateCreateFlags	flags;
-		1u,																// deUint32									vertexBindingDescriptionCount;
-		&vertexInputBindingDescription,									// const VkVertexInputBindingDescription*	pVertexBindingDescriptions;
-		2u,																// deUint32									vertexAttributeDescriptionCount;
-		vertexInputAttributeDescriptions,								// const VkVertexInputAttributeDescription* pVertexAttributeDescriptions;
-	};
-
-	const std::vector<VkViewport>	viewport	{ makeViewport(m_renderSize) };
-	const std::vector<VkRect2D>		scissor		{ makeRect2D(m_renderSize) };
-
-	const VkPipelineColorBlendAttachmentState colorBlendAttachmentState
-	{
-		VK_FALSE,														// VkBool32		blendEnable;
-		VK_BLEND_FACTOR_ONE,											// VkBlendFactor	srcColorBlendFactor;
-		VK_BLEND_FACTOR_ZERO,											// VkBlendFactor	dstColorBlendFactor;
-		VK_BLEND_OP_ADD,												// VkBlendOp		colorBlendOp;
-		VK_BLEND_FACTOR_ONE,											// VkBlendFactor	srcAlphaBlendFactor;
-		VK_BLEND_FACTOR_ZERO,											// VkBlendFactor	dstAlphaBlendFactor;
-		VK_BLEND_OP_ADD,												// VkBlendOp		alphaBlendOp;
-		VK_COLOR_COMPONENT_R_BIT |
-		VK_COLOR_COMPONENT_G_BIT |
-		VK_COLOR_COMPONENT_B_BIT |
-		VK_COLOR_COMPONENT_A_BIT										// VkColorComponentFlags    colorWriteMask;
-	};
-
-	const VkPipelineColorBlendStateCreateInfo colorBlendStateParams
-	{
-		VK_STRUCTURE_TYPE_PIPELINE_COLOR_BLEND_STATE_CREATE_INFO,	// VkStructureType								sType;
-		DE_NULL,													// const void*									pNext;
-		0u,															// VkPipelineColorBlendStateCreateFlags			flags;
-		VK_FALSE,													// VkBool32										logicOpEnable;
-		VK_LOGIC_OP_COPY,											// VkLogicOp									logicOp;
-		1u,															// deUint32										attachmentCount;
-		&colorBlendAttachmentState,									// const VkPipelineColorBlendAttachmentState*	pAttachments;
-		{ 0.0f, 0.0f, 0.0f, 0.0f },									// float										blendConst[4];
-	};
-
-	VkPipelineDepthStencilStateCreateInfo depthStencilStateParams
-	{
-		VK_STRUCTURE_TYPE_PIPELINE_DEPTH_STENCIL_STATE_CREATE_INFO, // VkStructureType							sType;
-		DE_NULL,													// const void*								pNext;
-		0u,															// VkPipelineDepthStencilStateCreateFlags	flags;
-		VK_TRUE,													// VkBool32									depthTestEnable;
-		VK_TRUE,													// VkBool32									depthWriteEnable;
-		VK_COMPARE_OP_LESS_OR_EQUAL,								// VkCompareOp								depthCompareOp;
-		VK_FALSE,													// VkBool32									depthBoundsTestEnable;
-		VK_FALSE,													// VkBool32									stencilTestEnable;
-		// VkStencilOpState front;
-		{
-			VK_STENCIL_OP_KEEP,		// VkStencilOp	failOp;
-			VK_STENCIL_OP_KEEP,		// VkStencilOp	passOp;
-			VK_STENCIL_OP_KEEP,		// VkStencilOp	depthFailOp;
-			VK_COMPARE_OP_NEVER,	// VkCompareOp	compareOp;
-			0u,						// deUint32		compareMask;
-			0u,						// deUint32		writeMask;
-			0u,						// deUint32		reference;
-		},
-		// VkStencilOpState back;
-		{
-			VK_STENCIL_OP_KEEP,		// VkStencilOp	failOp;
-			VK_STENCIL_OP_KEEP,		// VkStencilOp	passOp;
-			VK_STENCIL_OP_KEEP,		// VkStencilOp	depthFailOp;
-			VK_COMPARE_OP_NEVER,	// VkCompareOp	compareOp;
-			0u,						// deUint32		compareMask;
-			0u,						// deUint32		writeMask;
-			0u,						// deUint32		reference;
-		},
-		0.0f,														// float									minDepthBounds;
-		1.0f,														// float									maxDepthBounds;
-	};
-
-	VkPipelineCreationFeedbackCreateInfoEXT		pipelineCreationFeedbackCreateInfo[VK_MAX_PIPELINE_PARTS];
-	PipelineCreationFeedbackCreateInfoWrapper	pipelineCreationFeedbackWrapper[VK_MAX_PIPELINE_PARTS];
-	for (deUint32 i = 0u ; i < VK_MAX_PIPELINE_PARTS ; ++i)
-	{
-		pipelineCreationFeedbackCreateInfo[i] = initVulkanStructure();
-		pipelineCreationFeedbackCreateInfo[i].pPipelineCreationFeedback = &pipelineCreationFeedback[i];
-		pipelineCreationFeedbackWrapper[i].ptr = &pipelineCreationFeedbackCreateInfo[i];
-
-		pipelineCreationIsHeavy[i] = false;
-	}
-
-	deUint32 geometryStages = 1u + (geomShaderModule.isSet()) + (tescShaderModule.isSet()) + (teseShaderModule.isSet());
-	if (m_param->getPipelineConstructionType() == PIPELINE_CONSTRUCTION_TYPE_MONOLITHIC)
-	{
-		pipelineCreationFeedbackCreateInfo[4].pipelineStageCreationFeedbackCount	= zeroOutFeedbackCount ? 0u : (1u + geometryStages);
-		pipelineCreationFeedbackCreateInfo[4].pPipelineStageCreationFeedbacks		= pipelineStageCreationFeedbacks;
-
-		pipelineCreationIsHeavy[4] = true;
-	}
-	else
-	{
-		// setup proper stages count for CreationFeedback structures
-		// that will be passed to pre-rasterization and fragment shader states
-		pipelineCreationFeedbackCreateInfo[1].pipelineStageCreationFeedbackCount	= zeroOutFeedbackCount ? 0u : geometryStages;
-		pipelineCreationFeedbackCreateInfo[1].pPipelineStageCreationFeedbacks		= pipelineStageCreationFeedbacks;
-		pipelineCreationFeedbackCreateInfo[2].pipelineStageCreationFeedbackCount	= zeroOutFeedbackCount ? 0u : 1u;
-		pipelineCreationFeedbackCreateInfo[2].pPipelineStageCreationFeedbacks		= pipelineStageCreationFeedbacks + geometryStages;
-
-		pipelineCreationIsHeavy[1] = true;
-		pipelineCreationIsHeavy[2] = true;
-
-		if (m_param->getPipelineConstructionType() == PIPELINE_CONSTRUCTION_TYPE_LINK_TIME_OPTIMIZED_LIBRARY)
-		{
-			pipelineCreationIsHeavy[4] = true;
-		}
-	}
-
-	// pipelineCreationIsHeavy element 0 and 3 intentionally left false,
-	// because these relate to vertex input and fragment output stages, which may be
-	// created in nearly zero time.
-
-	gpw.setDefaultTopology((!tescShaderModule.isSet()) ? VK_PRIMITIVE_TOPOLOGY_TRIANGLE_LIST : VK_PRIMITIVE_TOPOLOGY_PATCH_LIST)
-	   .setDefaultRasterizationState()
-	   .setDefaultMultisampleState()
-	   .setMonolithicPipelineLayout(m_pipelineLayout)
-	   .setMonolithicPipelineBinaries(monolithicBinaryInfo)
-	   .setupVertexInputState(&vertexInputStateParams, DE_NULL, *m_cache, pipelineCreationFeedbackWrapper[0], vertexPartBinaryInfo)
-	   .setupPreRasterizationShaderState3(
-			viewport,
-			scissor,
-			m_pipelineLayout,
-			*m_renderPass,
-			0u,
-			vertShaderModule,
-			{},
-			nullptr,
-			tescShaderModule, {},
-			teseShaderModule, {},
-			geomShaderModule, {},
-			nullptr, nullptr, nullptr, nullptr, nullptr, {},
-			*m_cache,
-			pipelineCreationFeedbackWrapper[1],
-			preRasterizationPartBinaryInfo)
-	   .setupFragmentShaderState2(
-			m_pipelineLayout,
-			*m_renderPass,
-			0u,
-			fragShaderModule,
-			0,
-			&depthStencilStateParams,
-			nullptr,
-			nullptr,
-			*m_cache,
-			pipelineCreationFeedbackWrapper[2],
-			{},
-			fragmentShaderBinaryInfo)
-	   .setupFragmentOutputState(*m_renderPass, 0u, &colorBlendStateParams, DE_NULL, *m_cache, pipelineCreationFeedbackWrapper[3], nullptr, fragmentOutputBinaryInfo)
-	   .buildPipeline(*m_cache, basePipelineHandle, basePipelineHandle != DE_NULL ? -1 : 0, pipelineCreationFeedbackWrapper[4]);
-}
-
-tcu::TestStatus GraphicsTestInstance::verifyTestResult (void)
-{
-	tcu::TestLog&	log						= m_context.getTestContext().getLog();
-	bool			durationZeroWarning		= DE_FALSE;
-	bool			cachedPipelineWarning	= DE_FALSE;
-	bool			isMonolithic			= m_param->getPipelineConstructionType() == PIPELINE_CONSTRUCTION_TYPE_MONOLITHIC;
-	bool			isZeroOutFeedbackCout	= m_param->isZeroOutFeedbackCount();
-	deUint32		finalPipelineIndex		= deUint32(VK_MAX_PIPELINE_PARTS) - 1u;
-	deUint32		start					= isMonolithic ? finalPipelineIndex : 0u;
-	deUint32		step					= start + 1u;
-
-	// Iterate ofer creation feedback for all pipeline parts - if monolithic pipeline is tested then skip (step over) feedback for parts
-	for (deUint32 creationFeedbackNdx = start; creationFeedbackNdx < VK_MAX_PIPELINE_PARTS * PIPELINE_NDX_COUNT; creationFeedbackNdx += step)
-	{
-		deUint32		pipelineCacheNdx		= creationFeedbackNdx / deUint32(VK_MAX_PIPELINE_PARTS);
-		auto			creationFeedbackFlags	= m_pipelineCreationFeedback[creationFeedbackNdx].flags;
-		std::string		caseString				= getCaseStr(pipelineCacheNdx);
-		deUint32		pipelinePartIndex	= creationFeedbackNdx % deUint32(VK_MAX_PIPELINE_PARTS);
-
-		std::ostringstream message;
-		message << caseString;
-		// Check first that the no cached pipeline was missed in the pipeline cache
-
-		// According to the spec:
-		// "An implementation should write pipeline creation feedback to pPipelineCreationFeedback and
-		//	may write pipeline stage creation feedback to pPipelineStageCreationFeedbacks."
-		if (!(creationFeedbackFlags & VK_PIPELINE_CREATION_FEEDBACK_VALID_BIT_EXT))
-		{
-			// According to the spec:
-			// "If the VK_PIPELINE_CREATION_FEEDBACK_VALID_BIT_EXT is not set in flags, an implementation
-			//	must not set any other bits in flags, and all other VkPipelineCreationFeedbackEXT data members are undefined."
-			if (m_pipelineCreationFeedback[creationFeedbackNdx].flags)
-			{
-				std::ostringstream			errorMsg;
-				errorMsg << ": Creation feedback is not valid but there are other flags written";
-				return tcu::TestStatus::fail(errorMsg.str());
-			}
-			message << "\t\t Pipeline Creation Feedback data is not valid\n";
-		}
-		else
-		{
-			if (m_param->isCacheDisabled() && creationFeedbackFlags & VK_PIPELINE_CREATION_FEEDBACK_APPLICATION_PIPELINE_CACHE_HIT_BIT_EXT)
-			{
-				message << ": feedback indicates pipeline hit cache when it shouldn't";
-				return tcu::TestStatus::fail(message.str());
-			}
-
-			if (pipelineCacheNdx == PIPELINE_NDX_NO_BLOBS && creationFeedbackFlags & VK_PIPELINE_CREATION_FEEDBACK_APPLICATION_PIPELINE_CACHE_HIT_BIT_EXT)
-			{
-				message << ": hit the cache when it shouldn't";
-				return tcu::TestStatus::fail(message.str());
-			}
-
-			if (pipelineCacheNdx != PIPELINE_NDX_DERIVATIVE && creationFeedbackFlags & VK_PIPELINE_CREATION_FEEDBACK_BASE_PIPELINE_ACCELERATION_BIT_EXT)
-			{
-				message << ": feedback indicates base pipeline acceleration when it shouldn't";
-				return tcu::TestStatus::fail(message.str());
-			}
-
-			if (pipelineCacheNdx == PIPELINE_NDX_USE_BLOBS && !m_param->isCacheDisabled() && (creationFeedbackFlags & VK_PIPELINE_CREATION_FEEDBACK_APPLICATION_PIPELINE_CACHE_HIT_BIT_EXT) == 0)
-			{
-				// For graphics pipeline library cache is only hit for the pre_rasterization and fragment_shader stages
-				if (isMonolithic || (pipelinePartIndex == 1u) || (pipelinePartIndex == 2u))
-				{
-					message << "\nWarning: Cached pipeline case did not hit the cache";
-					cachedPipelineWarning = DE_TRUE;
-				}
-			}
-
-			if (m_pipelineCreationFeedback[creationFeedbackNdx].duration == 0)
-			{
-				if (m_pipelineCreationIsHeavy[creationFeedbackNdx])
-				{
-					// Emit warnings only for pipelines, that are expected to have large creation times.
-					// Pipelines containing only vertex input or fragment output stages may be created in
-					// time duration less than the timer precision available on given platform.
-
-					message << "\nWarning: Pipeline creation feedback reports duration spent creating a pipeline was zero nanoseconds\n";
-					durationZeroWarning = DE_TRUE;
-				}
-			}
-
-			message << "\n";
-			message << "\t\t Hit cache ? \t\t\t"				<< (creationFeedbackFlags & VK_PIPELINE_CREATION_FEEDBACK_APPLICATION_PIPELINE_CACHE_HIT_BIT_EXT ? "yes" : "no")	<< "\n";
-			message << "\t\t Base Pipeline Acceleration ? \t"	<< (creationFeedbackFlags & VK_PIPELINE_CREATION_FEEDBACK_BASE_PIPELINE_ACCELERATION_BIT_EXT ?	 "yes" : "no")		<< "\n";
-			message << "\t\t Duration (ns): \t\t"				<< m_pipelineCreationFeedback[creationFeedbackNdx].duration																							<< "\n";
-		}
-
-		// dont repeat checking shader feedback for pipeline parts - just check all shaders when checkin final pipelines
-		if (pipelinePartIndex == finalPipelineIndex)
-		{
-			VkShaderStageFlags	testedShaderFlags	= m_param->getShaderFlags();
-			deUint32			shaderCount			= 2u + ((testedShaderFlags & VK_SHADER_STAGE_GEOMETRY_BIT) != 0) +
-														   ((testedShaderFlags & VK_SHADER_STAGE_TESSELLATION_CONTROL_BIT) != 0) +
-														   ((testedShaderFlags & VK_SHADER_STAGE_TESSELLATION_EVALUATION_BIT) != 0);
-			for(deUint32 shader = 0; shader < shaderCount; shader++)
-			{
-				const deUint32 index = VK_MAX_SHADER_STAGES * pipelineCacheNdx + shader;
-				message << "\t" <<(shader + 1) << " shader stage\n";
-
-				// According to the spec:
-				// "An implementation should write pipeline creation feedback to pPipelineCreationFeedback and
-				//      may write pipeline stage creation feedback to pPipelineStageCreationFeedbacks."
-				if (m_pipelineStageCreationFeedbacks[index].flags & isZeroOutFeedbackCout)
-				{
-					std::ostringstream			errorMsg;
-					errorMsg << caseString << ": feedback indicates pipeline " << (shader + 1) << " shader stage feedback was generated despite setting feedback count to zero";
-					return tcu::TestStatus::fail(errorMsg.str());
-				}
-
-				if (!(m_pipelineStageCreationFeedbacks[index].flags & VK_PIPELINE_CREATION_FEEDBACK_VALID_BIT_EXT))
-				{
-					// According to the spec:
-					// "If the VK_PIPELINE_CREATION_FEEDBACK_VALID_BIT_EXT is not set in flags, an implementation
-					//      must not set any other bits in flags, and all other VkPipelineCreationFeedbackEXT data members are undefined."
-					if (m_pipelineStageCreationFeedbacks[index].flags)
-					{
-						std::ostringstream			errorMsg;
-						errorMsg << caseString << ": Creation feedback is not valid for " << (shader + 1) << " shader stage but there are other flags written";
-						return tcu::TestStatus::fail(errorMsg.str());
-					}
-					message << "\t\t Pipeline Creation Feedback data is not valid\n";
-					continue;
-				}
-				if (m_param->isCacheDisabled() && m_pipelineStageCreationFeedbacks[index].flags & VK_PIPELINE_CREATION_FEEDBACK_APPLICATION_PIPELINE_CACHE_HIT_BIT_EXT)
-				{
-					std::ostringstream			errorMsg;
-					errorMsg << caseString << ": feedback indicates pipeline " << (shader + 1) << " shader stage hit cache when it shouldn't";
-					return tcu::TestStatus::fail(errorMsg.str());
-				}
-
-				if (pipelineCacheNdx == PIPELINE_NDX_USE_BLOBS && !m_param->isCacheDisabled() && (m_pipelineStageCreationFeedbacks[index].flags & VK_PIPELINE_CREATION_FEEDBACK_APPLICATION_PIPELINE_CACHE_HIT_BIT_EXT) == 0)
-				{
-					message << "Warning: pipeline stage did not hit the cache\n";
-					cachedPipelineWarning = DE_TRUE;
-				}
-				if (cachedPipelineWarning && m_pipelineStageCreationFeedbacks[index].flags & VK_PIPELINE_CREATION_FEEDBACK_APPLICATION_PIPELINE_CACHE_HIT_BIT_EXT)
-				{
-					// We only set the warning when the pipeline nor the pipeline stages hit the cache. If any of them did, them disable the warning.
-					cachedPipelineWarning = DE_FALSE;
-				}
-
-				message << "\t\t Hit cache ? \t\t\t"				<< (m_pipelineStageCreationFeedbacks[index].flags & VK_PIPELINE_CREATION_FEEDBACK_APPLICATION_PIPELINE_CACHE_HIT_BIT_EXT ? "yes" : "no")	<< "\n";
-				message << "\t\t Base Pipeline Acceleration ? \t"	<< (m_pipelineStageCreationFeedbacks[index].flags & VK_PIPELINE_CREATION_FEEDBACK_BASE_PIPELINE_ACCELERATION_BIT_EXT ?	 "yes" : "no")		<< "\n";
-				message << "\t\t Duration (ns): \t\t"				<< m_pipelineStageCreationFeedbacks[index].duration																							<< "\n";
-			}
-		}
-
-		log << tcu::TestLog::Message << message.str() << tcu::TestLog::EndMessage;
-	}
-
-	if (cachedPipelineWarning)
-	{
-		return tcu::TestStatus(QP_TEST_RESULT_QUALITY_WARNING, "Cached pipeline or stage did not hit the cache");
-	}
-	if (durationZeroWarning)
-	{
-		return tcu::TestStatus(QP_TEST_RESULT_QUALITY_WARNING, "Pipeline creation feedback reports duration spent creating a pipeline was zero nanoseconds");
-	}
-	return tcu::TestStatus::pass("Pass");
-=======
-void GraphicsCacheTest::checkSupport(Context &context) const
+void GraphicsTestCase::checkSupport(Context &context) const
 {
     if (m_param.getShaderFlags() & VK_SHADER_STAGE_GEOMETRY_BIT)
         context.requireDeviceCoreFeature(DEVICE_CORE_FEATURE_GEOMETRY_SHADER);
@@ -1164,17 +413,20 @@
         (m_param.getShaderFlags() & VK_SHADER_STAGE_TESSELLATION_EVALUATION_BIT))
         context.requireDeviceCoreFeature(DEVICE_CORE_FEATURE_TESSELLATION_SHADER);
 
+    if (m_param.getMode() == TestMode::BINARIES)
+        context.requireDeviceFunctionality("VK_KHR_pipeline_binary");
+
     checkPipelineConstructionRequirements(context.getInstanceInterface(), context.getPhysicalDevice(),
                                           m_param.getPipelineConstructionType());
 }
 
-TestInstance *GraphicsCacheTest::createInstance(Context &context) const
-{
-    return new GraphicsCacheTestInstance(context, &m_param);
-}
-
-GraphicsCacheTestInstance::GraphicsCacheTestInstance(Context &context, const CacheTestParam *param)
-    : CacheTestInstance(context, param)
+TestInstance *GraphicsTestCase::createInstance(Context &context) const
+{
+    return new GraphicsTestInstance(context, &m_param);
+}
+
+GraphicsTestInstance::GraphicsTestInstance(Context &context, const TestParam *param)
+    : BaseTestInstance(context, param)
     , m_renderSize(32u, 32u)
     , m_colorFormat(VK_FORMAT_R8G8B8A8_UNORM)
     , m_depthFormat(VK_FORMAT_D16_UNORM)
@@ -1214,74 +466,204 @@
         RenderPassWrapper(m_param->getPipelineConstructionType(), vk, vkDevice, m_colorFormat, m_depthFormat);
 
     // Create shader modules
-    ShaderWrapper vertShaderModule1 = ShaderWrapper(vk, vkDevice, context.getBinaryCollection().get("color_vert_1"), 0);
-    ShaderWrapper vertShaderModule2 = ShaderWrapper(vk, vkDevice, context.getBinaryCollection().get("color_vert_2"), 0);
-    ShaderWrapper fragShaderModule  = ShaderWrapper(vk, vkDevice, context.getBinaryCollection().get("color_frag"), 0);
+    ShaderWrapper vertShaderModule1(vk, vkDevice, context.getBinaryCollection().get("color_vert_1"));
+    ShaderWrapper vertShaderModule2(vk, vkDevice, context.getBinaryCollection().get("color_vert_2"));
+    ShaderWrapper fragShaderModule(vk, vkDevice, context.getBinaryCollection().get("color_frag"));
     ShaderWrapper tescShaderModule;
     ShaderWrapper teseShaderModule;
     ShaderWrapper geomShaderModule;
 
     VkShaderStageFlags shaderFlags = m_param->getShaderFlags();
     if (shaderFlags & VK_SHADER_STAGE_GEOMETRY_BIT)
-        geomShaderModule = ShaderWrapper(vk, vkDevice, context.getBinaryCollection().get("unused_geo"), 0);
+        geomShaderModule = ShaderWrapper(vk, vkDevice, context.getBinaryCollection().get("unused_geo"));
     if (shaderFlags & VK_SHADER_STAGE_TESSELLATION_CONTROL_BIT)
-        tescShaderModule = ShaderWrapper(vk, vkDevice, context.getBinaryCollection().get("basic_tcs"), 0);
+        tescShaderModule = ShaderWrapper(vk, vkDevice, context.getBinaryCollection().get("basic_tcs"));
     if (shaderFlags & VK_SHADER_STAGE_TESSELLATION_EVALUATION_BIT)
-        teseShaderModule = ShaderWrapper(vk, vkDevice, context.getBinaryCollection().get("basic_tes"), 0);
-
-    for (uint32_t ndx = 0; ndx < PIPELINE_CACHE_NDX_COUNT; ndx++)
-    {
-        ShaderWrapper vertShaderModule = (ndx == PIPELINE_CACHE_NDX_DERIVATIVE) ? vertShaderModule2 : vertShaderModule1;
-
-        if (ndx == PIPELINE_CACHE_NDX_CACHED && !param->isDelayedDestroy())
-        {
-            // Destroy the NO_CACHE pipeline to check that the cached one really hits cache,
-            // except for the case where we're testing cache hit of a pipeline still active.
-            if (m_pipeline[PIPELINE_CACHE_NDX_NO_CACHE].wasBuild())
-                m_pipeline[PIPELINE_CACHE_NDX_NO_CACHE].destroyPipeline();
+        teseShaderModule = ShaderWrapper(vk, vkDevice, context.getBinaryCollection().get("basic_tes"));
+
+    if (param->getMode() == TestMode::CACHE)
+    {
+        for (uint32_t ndx = 0; ndx < PIPELINE_NDX_COUNT; ndx++)
+        {
+            ShaderWrapper &vertShaderModule = (ndx == PIPELINE_NDX_DERIVATIVE) ? vertShaderModule2 : vertShaderModule1;
+
+            if (ndx == PIPELINE_NDX_USE_BLOBS && !param->isDelayedDestroy() &&
+                m_pipeline[PIPELINE_NDX_NO_BLOBS].wasBuild())
+            {
+                // Destroy the NO_BLOBS pipeline to check that the cached one really hits cache,
+                // except for the case where we're testing cache hit of a pipeline still active.
+                m_pipeline[PIPELINE_NDX_NO_BLOBS].destroyPipeline();
+            }
+
+            clearFeedbacks();
+
+            VkPipeline basePipeline = (ndx == PIPELINE_NDX_DERIVATIVE && m_pipeline[PIPELINE_NDX_NO_BLOBS].wasBuild()) ?
+                                          m_pipeline[PIPELINE_NDX_NO_BLOBS].getPipeline() :
+                                          DE_NULL;
+
+            preparePipelineWrapper(m_pipeline[ndx], vertShaderModule, tescShaderModule, teseShaderModule,
+                                   geomShaderModule, fragShaderModule,
+                                   &m_pipelineCreationFeedback[VK_MAX_PIPELINE_PARTS * ndx],
+                                   &m_pipelineCreationIsHeavy[VK_MAX_PIPELINE_PARTS * ndx],
+                                   &m_pipelineStageCreationFeedbacks[VK_MAX_SHADER_STAGES * ndx], basePipeline,
+                                   param->isZeroOutFeedbackCount());
+
+            if (ndx != PIPELINE_NDX_NO_BLOBS)
+            {
+                // Destroy the pipeline as soon as it is created, except the NO_BLOBS because
+                // it is needed as a base pipeline for the derivative case.
+                if (m_pipeline[ndx].wasBuild())
+                    m_pipeline[ndx].destroyPipeline();
+
+                if (ndx == PIPELINE_NDX_USE_BLOBS && param->isDelayedDestroy() &&
+                    m_pipeline[PIPELINE_NDX_NO_BLOBS].wasBuild())
+                {
+                    // Destroy the pipeline we didn't destroy earlier for the isDelayedDestroy case.
+                    m_pipeline[PIPELINE_NDX_NO_BLOBS].destroyPipeline();
+                }
+            }
         }
+    }
+    else
+    {
+        // Repeat the algorithm that was used in section above for TestMode::CACHE but with unwinded loop as the code will be cleaner then
 
         clearFeedbacks();
 
-        VkPipeline basePipeline =
-            (ndx == PIPELINE_CACHE_NDX_DERIVATIVE && m_pipeline[PIPELINE_CACHE_NDX_NO_CACHE].wasBuild()) ?
-                m_pipeline[PIPELINE_CACHE_NDX_NO_CACHE].getPipeline() :
-                DE_NULL;
-
-        preparePipelineWrapper(m_pipeline[ndx], vertShaderModule, tescShaderModule, teseShaderModule, geomShaderModule,
-                               fragShaderModule, &m_pipelineCreationFeedback[VK_MAX_PIPELINE_PARTS * ndx],
-                               &m_pipelineCreationIsHeavy[VK_MAX_PIPELINE_PARTS * ndx],
-                               &m_pipelineStageCreationFeedbacks[VK_MAX_SHADER_STAGES * ndx], basePipeline,
+        // Create pipeline that is used to create binaries
+        m_pipeline[PIPELINE_NDX_NO_BLOBS].setPipelineCreateFlags2(VK_PIPELINE_CREATE_2_ALLOW_DERIVATIVES_BIT_KHR |
+                                                                  VK_PIPELINE_CREATE_2_CAPTURE_DATA_BIT_KHR);
+        preparePipelineWrapper(m_pipeline[PIPELINE_NDX_NO_BLOBS], vertShaderModule1, tescShaderModule, teseShaderModule,
+                               geomShaderModule, fragShaderModule, &m_pipelineCreationFeedback[0],
+                               &m_pipelineCreationIsHeavy[0], &m_pipelineStageCreationFeedbacks[0], DE_NULL,
                                param->isZeroOutFeedbackCount());
 
-        if (ndx != PIPELINE_CACHE_NDX_NO_CACHE)
-        {
-            // Destroy the pipeline as soon as it is created, except the NO_CACHE because
-            // it is needed as a base pipeline for the derivative case.
-            if (m_pipeline[ndx].wasBuild())
-                m_pipeline[ndx].destroyPipeline();
-
-            if (ndx == PIPELINE_CACHE_NDX_CACHED && param->isDelayedDestroy())
-            {
-                // Destroy the pipeline we didn't destroy earlier for the isDelayedDestroy case.
-                if (m_pipeline[PIPELINE_CACHE_NDX_NO_CACHE].wasBuild())
-                    m_pipeline[PIPELINE_CACHE_NDX_NO_CACHE].destroyPipeline();
+        if (m_param->getPipelineConstructionType() == PIPELINE_CONSTRUCTION_TYPE_MONOLITHIC)
+        {
+            const auto &pipelineCreateInfo = m_pipeline[PIPELINE_NDX_NO_BLOBS].getPipelineCreateInfo();
+            m_binaries->getPipelineBinaryKeys(&pipelineCreateInfo);
+            m_binaries->createPipelineBinariesFromPipeline(m_pipeline[PIPELINE_NDX_NO_BLOBS].getPipeline());
+            VkPipelineBinaryInfoKHR pipelineBinaryInfo = m_binaries->preparePipelineBinaryInfo();
+
+            // Create derivative pipeline that also uses binaries
+            VkPipeline basePipeline = (m_pipeline[PIPELINE_NDX_NO_BLOBS].wasBuild()) ?
+                                          m_pipeline[PIPELINE_NDX_NO_BLOBS].getPipeline() :
+                                          DE_NULL;
+            preparePipelineWrapper(m_pipeline[PIPELINE_NDX_DERIVATIVE], vertShaderModule2, tescShaderModule,
+                                   teseShaderModule, geomShaderModule, fragShaderModule,
+                                   &m_pipelineCreationFeedback[VK_MAX_PIPELINE_PARTS],
+                                   &m_pipelineCreationIsHeavy[VK_MAX_PIPELINE_PARTS],
+                                   &m_pipelineStageCreationFeedbacks[VK_MAX_SHADER_STAGES], basePipeline,
+                                   param->isZeroOutFeedbackCount(), &pipelineBinaryInfo);
+
+            // Destroy second pipeline as soon as it was created
+            if (m_pipeline[PIPELINE_NDX_DERIVATIVE].wasBuild())
+                m_pipeline[PIPELINE_NDX_DERIVATIVE].destroyPipeline();
+
+            if (!param->isDelayedDestroy() && m_pipeline[PIPELINE_NDX_NO_BLOBS].wasBuild())
+            {
+                // Destroy the NO_BLOBS pipeline to check that the cached one really hits cache,
+                // except for the case where we're testing cache hit of a pipeline still active.
+                m_pipeline[PIPELINE_NDX_NO_BLOBS].destroyPipeline();
+            }
+
+            // Create third pipeline that just uses binaries
+            preparePipelineWrapper(m_pipeline[PIPELINE_NDX_USE_BLOBS], vertShaderModule1, tescShaderModule,
+                                   teseShaderModule, geomShaderModule, fragShaderModule,
+                                   &m_pipelineCreationFeedback[VK_MAX_PIPELINE_PARTS * 2],
+                                   &m_pipelineCreationIsHeavy[VK_MAX_PIPELINE_PARTS * 2],
+                                   &m_pipelineStageCreationFeedbacks[VK_MAX_SHADER_STAGES * 2], DE_NULL,
+                                   param->isZeroOutFeedbackCount(), &pipelineBinaryInfo);
+
+            // Destroy third pipeline as soon as it was created
+            if (m_pipeline[PIPELINE_NDX_USE_BLOBS].wasBuild())
+                m_pipeline[PIPELINE_NDX_USE_BLOBS].destroyPipeline();
+
+            if (param->isDelayedDestroy() && m_pipeline[PIPELINE_NDX_NO_BLOBS].wasBuild())
+            {
+                // Destroy the NO_BLOBS pipeline to check that the cached one really hits cache,
+                // except for the case where we're testing cache hit of a pipeline still active.
+                m_pipeline[PIPELINE_NDX_NO_BLOBS].destroyPipeline();
             }
         }
-    }
-}
-
-GraphicsCacheTestInstance::~GraphicsCacheTestInstance(void)
-{
-}
-
-void GraphicsCacheTestInstance::preparePipelineWrapper(GraphicsPipelineWrapper &gpw, ShaderWrapper vertShaderModule,
-                                                       ShaderWrapper tescShaderModule, ShaderWrapper teseShaderModule,
-                                                       ShaderWrapper geomShaderModule, ShaderWrapper fragShaderModule,
-                                                       VkPipelineCreationFeedbackEXT *pipelineCreationFeedback,
-                                                       bool *pipelineCreationIsHeavy,
-                                                       VkPipelineCreationFeedbackEXT *pipelineStageCreationFeedbacks,
-                                                       VkPipeline basePipelineHandle, VkBool32 zeroOutFeedbackCount)
+        else
+        {
+            // grab keys from all pipeline parts separately
+            uint32_t startingKey[5];
+            for (uint32_t idx = 0; idx < 4u; ++idx)
+            {
+                startingKey[idx] = static_cast<uint32_t>(m_binaries->getKeyCount());
+                const auto &pipelinePartCreateInfo =
+                    m_pipeline[PIPELINE_NDX_NO_BLOBS].getPartialPipelineCreateInfo(idx);
+                m_binaries->getPipelineBinaryKeys(&pipelinePartCreateInfo, false);
+            }
+            // add element to avoid if statement in next loop
+            startingKey[4] = static_cast<uint32_t>(m_binaries->getKeyCount());
+
+            m_binaries->createPipelineBinariesFromPipeline(m_pipeline[PIPELINE_NDX_NO_BLOBS].getPipeline());
+
+            // use proper keys for each pipeline part
+            VkPipelineBinaryInfoKHR pipelinePartBinaryInfo[4];
+            for (uint32_t idx = 0; idx < 4; ++idx)
+            {
+                uint32_t binaryCount        = startingKey[idx + 1] - startingKey[idx];
+                pipelinePartBinaryInfo[idx] = m_binaries->preparePipelineBinaryInfo(startingKey[idx], binaryCount);
+            }
+
+            // Create derivative pipeline that also uses binaries
+            VkPipeline basePipeline = (m_pipeline[PIPELINE_NDX_NO_BLOBS].wasBuild()) ?
+                                          m_pipeline[PIPELINE_NDX_NO_BLOBS].getPipeline() :
+                                          DE_NULL;
+            preparePipelineWrapper(m_pipeline[PIPELINE_NDX_DERIVATIVE], vertShaderModule2, tescShaderModule,
+                                   teseShaderModule, geomShaderModule, fragShaderModule,
+                                   &m_pipelineCreationFeedback[VK_MAX_PIPELINE_PARTS],
+                                   &m_pipelineCreationIsHeavy[VK_MAX_PIPELINE_PARTS],
+                                   &m_pipelineStageCreationFeedbacks[VK_MAX_SHADER_STAGES], basePipeline,
+                                   param->isZeroOutFeedbackCount(), DE_NULL, &pipelinePartBinaryInfo[0],
+                                   &pipelinePartBinaryInfo[1], &pipelinePartBinaryInfo[2], &pipelinePartBinaryInfo[3]);
+
+            // Destroy second pipeline as soon as it was created
+            if (m_pipeline[PIPELINE_NDX_DERIVATIVE].wasBuild())
+                m_pipeline[PIPELINE_NDX_DERIVATIVE].destroyPipeline();
+
+            if (!param->isDelayedDestroy() && m_pipeline[PIPELINE_NDX_NO_BLOBS].wasBuild())
+            {
+                // Destroy the NO_BLOBS pipeline to check that the cached one really hits cache,
+                // except for the case where we're testing cache hit of a pipeline still active.
+                m_pipeline[PIPELINE_NDX_NO_BLOBS].destroyPipeline();
+            }
+
+            // Create third pipeline that just uses binaries
+            preparePipelineWrapper(m_pipeline[PIPELINE_NDX_USE_BLOBS], vertShaderModule1, tescShaderModule,
+                                   teseShaderModule, geomShaderModule, fragShaderModule,
+                                   &m_pipelineCreationFeedback[VK_MAX_PIPELINE_PARTS * 2],
+                                   &m_pipelineCreationIsHeavy[VK_MAX_PIPELINE_PARTS * 2],
+                                   &m_pipelineStageCreationFeedbacks[VK_MAX_SHADER_STAGES * 2], DE_NULL,
+                                   param->isZeroOutFeedbackCount(), DE_NULL, &pipelinePartBinaryInfo[0],
+                                   &pipelinePartBinaryInfo[1], &pipelinePartBinaryInfo[2], &pipelinePartBinaryInfo[3]);
+
+            // Destroy third pipeline as soon as it was created
+            if (m_pipeline[PIPELINE_NDX_USE_BLOBS].wasBuild())
+                m_pipeline[PIPELINE_NDX_USE_BLOBS].destroyPipeline();
+
+            if (param->isDelayedDestroy() && m_pipeline[PIPELINE_NDX_NO_BLOBS].wasBuild())
+            {
+                // Destroy the NO_BLOBS pipeline to check that the cached one really hits cache,
+                // except for the case where we're testing cache hit of a pipeline still active.
+                m_pipeline[PIPELINE_NDX_NO_BLOBS].destroyPipeline();
+            }
+        }
+    }
+}
+
+void GraphicsTestInstance::preparePipelineWrapper(
+    GraphicsPipelineWrapper &gpw, ShaderWrapper vertShaderModule, ShaderWrapper tescShaderModule,
+    ShaderWrapper teseShaderModule, ShaderWrapper geomShaderModule, ShaderWrapper fragShaderModule,
+    VkPipelineCreationFeedbackEXT *pipelineCreationFeedback, bool *pipelineCreationIsHeavy,
+    VkPipelineCreationFeedbackEXT *pipelineStageCreationFeedbacks, VkPipeline basePipelineHandle,
+    VkBool32 zeroOutFeedbackCount, VkPipelineBinaryInfoKHR *monolithicBinaryInfo,
+    VkPipelineBinaryInfoKHR *vertexPartBinaryInfo, VkPipelineBinaryInfoKHR *preRasterizationPartBinaryInfo,
+    VkPipelineBinaryInfoKHR *fragmentShaderBinaryInfo, VkPipelineBinaryInfoKHR *fragmentOutputBinaryInfo)
 {
     const VkVertexInputBindingDescription vertexInputBindingDescription{
         0u,                          // uint32_t binding;
@@ -1420,20 +802,24 @@
                                                          VK_PRIMITIVE_TOPOLOGY_PATCH_LIST)
         .setDefaultRasterizationState()
         .setDefaultMultisampleState()
-        .setupVertexInputState(&vertexInputStateParams, DE_NULL, *m_cache, pipelineCreationFeedbackWrapper[0])
-        .setupPreRasterizationShaderState(viewport, scissor, m_pipelineLayout, *m_renderPass, 0u, vertShaderModule,
-                                          DE_NULL, tescShaderModule, teseShaderModule, geomShaderModule, DE_NULL,
-                                          nullptr, nullptr, *m_cache, pipelineCreationFeedbackWrapper[1])
-        .setupFragmentShaderState(m_pipelineLayout, *m_renderPass, 0u, fragShaderModule, &depthStencilStateParams,
-                                  DE_NULL, DE_NULL, *m_cache, pipelineCreationFeedbackWrapper[2])
+        .setMonolithicPipelineLayout(m_pipelineLayout)
+        .setMonolithicPipelineBinaries(monolithicBinaryInfo)
+        .setupVertexInputState(&vertexInputStateParams, DE_NULL, *m_cache, pipelineCreationFeedbackWrapper[0],
+                               vertexPartBinaryInfo)
+        .setupPreRasterizationShaderState3(viewport, scissor, m_pipelineLayout, *m_renderPass, 0u, vertShaderModule, {},
+                                           nullptr, tescShaderModule, {}, teseShaderModule, {}, geomShaderModule, {},
+                                           nullptr, nullptr, nullptr, nullptr, nullptr, {}, *m_cache,
+                                           pipelineCreationFeedbackWrapper[1], preRasterizationPartBinaryInfo)
+        .setupFragmentShaderState2(m_pipelineLayout, *m_renderPass, 0u, fragShaderModule, 0, &depthStencilStateParams,
+                                   nullptr, nullptr, *m_cache, pipelineCreationFeedbackWrapper[2], {},
+                                   fragmentShaderBinaryInfo)
         .setupFragmentOutputState(*m_renderPass, 0u, &colorBlendStateParams, DE_NULL, *m_cache,
-                                  pipelineCreationFeedbackWrapper[3])
-        .setMonolithicPipelineLayout(m_pipelineLayout)
+                                  pipelineCreationFeedbackWrapper[3], nullptr, fragmentOutputBinaryInfo)
         .buildPipeline(*m_cache, basePipelineHandle, basePipelineHandle != DE_NULL ? -1 : 0,
                        pipelineCreationFeedbackWrapper[4]);
 }
 
-tcu::TestStatus GraphicsCacheTestInstance::verifyTestResult(void)
+tcu::TestStatus GraphicsTestInstance::verifyTestResult(void)
 {
     tcu::TestLog &log           = m_context.getTestContext().getLog();
     bool durationZeroWarning    = false;
@@ -1445,7 +831,7 @@
     uint32_t step               = start + 1u;
 
     // Iterate ofer creation feedback for all pipeline parts - if monolithic pipeline is tested then skip (step over) feedback for parts
-    for (uint32_t creationFeedbackNdx = start; creationFeedbackNdx < VK_MAX_PIPELINE_PARTS * PIPELINE_CACHE_NDX_COUNT;
+    for (uint32_t creationFeedbackNdx = start; creationFeedbackNdx < VK_MAX_PIPELINE_PARTS * PIPELINE_NDX_COUNT;
          creationFeedbackNdx += step)
     {
         uint32_t pipelineCacheNdx  = creationFeedbackNdx / uint32_t(VK_MAX_PIPELINE_PARTS);
@@ -1482,21 +868,21 @@
                 return tcu::TestStatus::fail(message.str());
             }
 
-            if (pipelineCacheNdx == PIPELINE_CACHE_NDX_NO_CACHE &&
+            if (pipelineCacheNdx == PIPELINE_NDX_NO_BLOBS &&
                 creationFeedbackFlags & VK_PIPELINE_CREATION_FEEDBACK_APPLICATION_PIPELINE_CACHE_HIT_BIT_EXT)
             {
                 message << ": hit the cache when it shouldn't";
                 return tcu::TestStatus::fail(message.str());
             }
 
-            if (pipelineCacheNdx != PIPELINE_CACHE_NDX_DERIVATIVE &&
+            if (pipelineCacheNdx != PIPELINE_NDX_DERIVATIVE &&
                 creationFeedbackFlags & VK_PIPELINE_CREATION_FEEDBACK_BASE_PIPELINE_ACCELERATION_BIT_EXT)
             {
                 message << ": feedback indicates base pipeline acceleration when it shouldn't";
                 return tcu::TestStatus::fail(message.str());
             }
 
-            if (pipelineCacheNdx == PIPELINE_CACHE_NDX_CACHED && !m_param->isCacheDisabled() &&
+            if (pipelineCacheNdx == PIPELINE_NDX_USE_BLOBS && !m_param->isCacheDisabled() &&
                 (creationFeedbackFlags & VK_PIPELINE_CREATION_FEEDBACK_APPLICATION_PIPELINE_CACHE_HIT_BIT_EXT) == 0)
             {
                 // For graphics pipeline library cache is only hit for the pre_rasterization and fragment_shader stages
@@ -1583,7 +969,7 @@
                     return tcu::TestStatus::fail(errorMsg.str());
                 }
 
-                if (pipelineCacheNdx == PIPELINE_CACHE_NDX_CACHED && !m_param->isCacheDisabled() &&
+                if (pipelineCacheNdx == PIPELINE_NDX_USE_BLOBS && !m_param->isCacheDisabled() &&
                     (m_pipelineStageCreationFeedbacks[index].flags &
                      VK_PIPELINE_CREATION_FEEDBACK_APPLICATION_PIPELINE_CACHE_HIT_BIT_EXT) == 0)
                 {
@@ -1627,108 +1013,59 @@
             "Pipeline creation feedback reports duration spent creating a pipeline was zero nanoseconds");
     }
     return tcu::TestStatus::pass("Pass");
->>>>>>> 6296a1c1
 }
 
 void GraphicsTestInstance::clearFeedbacks(void)
 {
-<<<<<<< HEAD
-	deMemset(m_pipelineCreationFeedback, 0, sizeof(VkPipelineCreationFeedbackEXT) * VK_MAX_PIPELINE_PARTS * PIPELINE_NDX_COUNT);
-	deMemset(m_pipelineStageCreationFeedbacks, 0, sizeof(VkPipelineCreationFeedbackEXT) * PIPELINE_NDX_COUNT * VK_MAX_SHADER_STAGES);
-=======
     deMemset(m_pipelineCreationFeedback, 0,
-             sizeof(VkPipelineCreationFeedbackEXT) * VK_MAX_PIPELINE_PARTS * PIPELINE_CACHE_NDX_COUNT);
+             sizeof(VkPipelineCreationFeedbackEXT) * VK_MAX_PIPELINE_PARTS * PIPELINE_NDX_COUNT);
     deMemset(m_pipelineStageCreationFeedbacks, 0,
-             sizeof(VkPipelineCreationFeedbackEXT) * PIPELINE_CACHE_NDX_COUNT * VK_MAX_SHADER_STAGES);
->>>>>>> 6296a1c1
+             sizeof(VkPipelineCreationFeedbackEXT) * PIPELINE_NDX_COUNT * VK_MAX_SHADER_STAGES);
 }
 
 class ComputeTestCase : public BaseTestCase
 {
 public:
-<<<<<<< HEAD
-							ComputeTestCase		(tcu::TestContext&		testContext,
-												 const std::string&		name,
-												 const TestParam*		param)
-								: BaseTestCase	(testContext, name, param)
-								{ }
-	virtual					~ComputeTestCase	(void) = default;
-	virtual void			initPrograms		(SourceCollections&	programCollection) const;
-	virtual TestInstance*	createInstance		(Context&				context) const;
-=======
-    ComputeCacheTest(tcu::TestContext &testContext, const std::string &name, const CacheTestParam *param)
-        : CacheTest(testContext, name, param)
-    {
-    }
-    virtual ~ComputeCacheTest(void)
-    {
-    }
+    ComputeTestCase(tcu::TestContext &testContext, const std::string &name, const TestParam *param)
+        : BaseTestCase(testContext, name, param)
+    {
+    }
+    virtual ~ComputeTestCase(void) = default;
     virtual void initPrograms(SourceCollections &programCollection) const;
     virtual TestInstance *createInstance(Context &context) const;
->>>>>>> 6296a1c1
 };
 
 class ComputeTestInstance : public BaseTestInstance
 {
 public:
-<<<<<<< HEAD
-							ComputeTestInstance			(Context&			context,
-														 const TestParam*	param);
-	virtual					~ComputeTestInstance		(void) = default;
-protected:
-	virtual tcu::TestStatus verifyTestResult				(void);
-			void			buildDescriptorSets				(deUint32 ndx);
-			void			buildShader						(deUint32 ndx);
-			void			buildPipeline					(const TestParam* param, deUint32 ndx);
-protected:
-	Move<VkBuffer>					m_inputBuf;
-	de::MovePtr<Allocation>			m_inputBufferAlloc;
-	Move<VkShaderModule>			m_computeShaderModule[PIPELINE_NDX_COUNT];
-
-	Move<VkBuffer>					m_outputBuf[PIPELINE_NDX_COUNT];
-	de::MovePtr<Allocation>			m_outputBufferAlloc[PIPELINE_NDX_COUNT];
-
-	Move<VkDescriptorPool>			m_descriptorPool[PIPELINE_NDX_COUNT];
-	Move<VkDescriptorSetLayout>		m_descriptorSetLayout[PIPELINE_NDX_COUNT];
-	Move<VkDescriptorSet>			m_descriptorSet[PIPELINE_NDX_COUNT];
-
-	Move<VkPipelineLayout>			m_pipelineLayout[PIPELINE_NDX_COUNT];
-	VkPipeline						m_pipeline[PIPELINE_NDX_COUNT];
-	VkPipelineCreationFeedbackEXT	m_pipelineCreationFeedback[PIPELINE_NDX_COUNT];
-	VkPipelineCreationFeedbackEXT	m_pipelineStageCreationFeedback[PIPELINE_NDX_COUNT];
-};
-
-void ComputeTestCase::initPrograms (SourceCollections& programCollection) const
-=======
-    ComputeCacheTestInstance(Context &context, const CacheTestParam *param);
-    virtual ~ComputeCacheTestInstance(void);
+    ComputeTestInstance(Context &context, const TestParam *param);
+    virtual ~ComputeTestInstance(void) = default;
 
 protected:
     virtual tcu::TestStatus verifyTestResult(void);
     void buildDescriptorSets(uint32_t ndx);
     void buildShader(uint32_t ndx);
-    void buildPipeline(const CacheTestParam *param, uint32_t ndx);
+    void buildPipeline(const TestParam *param, uint32_t ndx);
 
 protected:
     Move<VkBuffer> m_inputBuf;
     de::MovePtr<Allocation> m_inputBufferAlloc;
-    Move<VkShaderModule> m_computeShaderModule[PIPELINE_CACHE_NDX_COUNT];
-
-    Move<VkBuffer> m_outputBuf[PIPELINE_CACHE_NDX_COUNT];
-    de::MovePtr<Allocation> m_outputBufferAlloc[PIPELINE_CACHE_NDX_COUNT];
-
-    Move<VkDescriptorPool> m_descriptorPool[PIPELINE_CACHE_NDX_COUNT];
-    Move<VkDescriptorSetLayout> m_descriptorSetLayout[PIPELINE_CACHE_NDX_COUNT];
-    Move<VkDescriptorSet> m_descriptorSet[PIPELINE_CACHE_NDX_COUNT];
-
-    Move<VkPipelineLayout> m_pipelineLayout[PIPELINE_CACHE_NDX_COUNT];
-    VkPipeline m_pipeline[PIPELINE_CACHE_NDX_COUNT];
-    VkPipelineCreationFeedbackEXT m_pipelineCreationFeedback[PIPELINE_CACHE_NDX_COUNT];
-    VkPipelineCreationFeedbackEXT m_pipelineStageCreationFeedback[PIPELINE_CACHE_NDX_COUNT];
+    Move<VkShaderModule> m_computeShaderModule[PIPELINE_NDX_COUNT];
+
+    Move<VkBuffer> m_outputBuf[PIPELINE_NDX_COUNT];
+    de::MovePtr<Allocation> m_outputBufferAlloc[PIPELINE_NDX_COUNT];
+
+    Move<VkDescriptorPool> m_descriptorPool[PIPELINE_NDX_COUNT];
+    Move<VkDescriptorSetLayout> m_descriptorSetLayout[PIPELINE_NDX_COUNT];
+    Move<VkDescriptorSet> m_descriptorSet[PIPELINE_NDX_COUNT];
+
+    Move<VkPipelineLayout> m_pipelineLayout[PIPELINE_NDX_COUNT];
+    VkPipeline m_pipeline[PIPELINE_NDX_COUNT];
+    VkPipelineCreationFeedbackEXT m_pipelineCreationFeedback[PIPELINE_NDX_COUNT];
+    VkPipelineCreationFeedbackEXT m_pipelineStageCreationFeedback[PIPELINE_NDX_COUNT];
 };
 
-void ComputeCacheTest::initPrograms(SourceCollections &programCollection) const
->>>>>>> 6296a1c1
+void ComputeTestCase::initPrograms(SourceCollections &programCollection) const
 {
     programCollection.glslSources.add("basic_compute_1") << glu::ComputeSource(
         "#version 310 es\n"
@@ -1766,21 +1103,12 @@
                               "}");
 }
 
-<<<<<<< HEAD
-TestInstance* ComputeTestCase::createInstance (Context& context) const
-{
-	return new ComputeTestInstance(context, &m_param);
-}
-
-void ComputeTestInstance::buildDescriptorSets (deUint32 ndx)
-=======
-TestInstance *ComputeCacheTest::createInstance(Context &context) const
-{
-    return new ComputeCacheTestInstance(context, &m_param);
-}
-
-void ComputeCacheTestInstance::buildDescriptorSets(uint32_t ndx)
->>>>>>> 6296a1c1
+TestInstance *ComputeTestCase::createInstance(Context &context) const
+{
+    return new ComputeTestInstance(context, &m_param);
+}
+
+void ComputeTestInstance::buildDescriptorSets(uint32_t ndx)
 {
     const DeviceInterface &vk = m_context.getDeviceInterface();
     const VkDevice vkDevice   = m_context.getDevice();
@@ -1792,292 +1120,14 @@
     m_descriptorSetLayout[ndx] = descLayoutBuilder.build(vk, vkDevice);
 }
 
-<<<<<<< HEAD
-void ComputeTestInstance::buildShader (deUint32 ndx)
-{
-	const DeviceInterface&	vk				= m_context.getDeviceInterface();
-	const VkDevice			vkDevice		= m_context.getDevice();
-
-	std::string shader_name("basic_compute_");
-
-	shader_name += (ndx == PIPELINE_NDX_DERIVATIVE) ? "2" : "1";
-
-	// Create compute shader
-	VkShaderModuleCreateInfo shaderModuleCreateInfo =
-	{
-		VK_STRUCTURE_TYPE_SHADER_MODULE_CREATE_INFO,								// VkStructureType				sType;
-		DE_NULL,																	// const void*					pNext;
-		0u,																			// VkShaderModuleCreateFlags	flags;
-		m_context.getBinaryCollection().get(shader_name).getSize(),					// deUintptr					codeSize;
-		(deUint32*)m_context.getBinaryCollection().get(shader_name).getBinary(),	// const deUint32*				pCode;
-	};
-	m_computeShaderModule[ndx] = createShaderModule(vk, vkDevice, &shaderModuleCreateInfo);
-}
-
-void ComputeTestInstance::buildPipeline (const TestParam* param, deUint32 ndx)
-{
-	const DeviceInterface&	vk					 = m_context.getDeviceInterface();
-	const VkDevice			vkDevice			 = m_context.getDevice();
-	const VkBool32			zeroOutFeedbackCount = param->isZeroOutFeedbackCount();
-
-	deMemset(&m_pipelineCreationFeedback[ndx], 0, sizeof(VkPipelineCreationFeedbackEXT));
-	deMemset(&m_pipelineStageCreationFeedback[ndx], 0, sizeof(VkPipelineCreationFeedbackEXT));
-
-	VkPipelineCreateFlags2CreateInfoKHR pipelineFlags2CreateInfo = initVulkanStructure();
-	pipelineFlags2CreateInfo.flags = VK_PIPELINE_CREATE_2_CAPTURE_DATA_BIT_KHR;
-
-	VkPipelineCreationFeedbackCreateInfoEXT pipelineCreationFeedbackCreateInfo
-	{
-		VK_STRUCTURE_TYPE_PIPELINE_CREATION_FEEDBACK_CREATE_INFO_EXT,	// VkStructureType					sType;
-		DE_NULL,														// const void *						pNext;
-		&m_pipelineCreationFeedback[ndx],								// VkPipelineCreationFeedbackEXT*	pPipelineCreationFeedback;
-		zeroOutFeedbackCount ? 0u : 1u,									// deUint32							pipelineStageCreationFeedbackCount;
-		&m_pipelineStageCreationFeedback[ndx]							// VkPipelineCreationFeedbackEXT*	pPipelineStageCreationFeedbacks;
-	};
-
-	// Create compute pipeline layout
-	const VkPipelineLayoutCreateInfo pipelineLayoutCreateInfo =
-	{
-		VK_STRUCTURE_TYPE_PIPELINE_LAYOUT_CREATE_INFO,					// VkStructureType					sType;
-		DE_NULL,														// const void*						pNext;
-		0u,																// VkPipelineLayoutCreateFlags		flags;
-		1u,																// deUint32							setLayoutCount;
-		&m_descriptorSetLayout[ndx].get(),								// const VkDescriptorSetLayout*		pSetLayouts;
-		0u,																// deUint32							pushConstantRangeCount;
-		DE_NULL,														// const VkPushConstantRange*		pPushConstantRanges;
-	};
-
-	m_pipelineLayout[ndx] = createPipelineLayout(vk, vkDevice, &pipelineLayoutCreateInfo);
-
-	const VkPipelineShaderStageCreateInfo stageCreateInfo =
-	{
-		VK_STRUCTURE_TYPE_PIPELINE_SHADER_STAGE_CREATE_INFO,			// VkStructureType					sType;
-		DE_NULL,														// const void*						pNext;
-		0u,																// VkPipelineShaderStageCreateFlags	flags;
-		VK_SHADER_STAGE_COMPUTE_BIT,									// VkShaderStageFlagBits			stage;
-		*m_computeShaderModule[ndx],									// VkShaderModule					module;
-		"main",															// const char*						pName;
-		DE_NULL,														// const VkSpecializationInfo*		pSpecializationInfo;
-	};
-
-	VkComputePipelineCreateInfo pipelineCreateInfo =
-	{
-		VK_STRUCTURE_TYPE_COMPUTE_PIPELINE_CREATE_INFO,					// VkStructureType					sType;
-		&pipelineCreationFeedbackCreateInfo,							// const void*						pNext;
-		0u,																// VkPipelineCreateFlags			flags;
-		stageCreateInfo,												// VkPipelineShaderStageCreateInfo	stage;
-		*m_pipelineLayout[ndx],											// VkPipelineLayout					layout;
-		(VkPipeline)0,													// VkPipeline						basePipelineHandle;
-		0u,																// deInt32							basePipelineIndex;
-	};
-
-	if (ndx != PIPELINE_NDX_DERIVATIVE)
-	{
-		pipelineCreateInfo.flags = VK_PIPELINE_CREATE_ALLOW_DERIVATIVES_BIT;
-	}
-
-	if (ndx == PIPELINE_NDX_DERIVATIVE)
-	{
-		pipelineCreateInfo.flags = VK_PIPELINE_CREATE_DERIVATIVE_BIT;
-		pipelineCreateInfo.basePipelineHandle = m_pipeline[PIPELINE_NDX_NO_BLOBS];
-		pipelineCreateInfo.basePipelineIndex = -1;
-	}
-
-	if (ndx == PIPELINE_NDX_USE_BLOBS && !param->isDelayedDestroy())
-	{
-		// Destroy the NO_BLOBS pipeline to check that the cached/binary one really hits cache,
-		// except for the case where we're testing cache hit of a pipeline still active.
-		vk.destroyPipeline(vkDevice, m_pipeline[PIPELINE_NDX_NO_BLOBS], DE_NULL);
-	}
-
-	if (m_param->getMode() == TestMode::CACHE)
-		vk.createComputePipelines(vkDevice, *m_cache, 1u, &pipelineCreateInfo, DE_NULL, &m_pipeline[ndx]);
-	else
-	{
-		// we need to switch to using VkPipelineCreateFlags2KHR and also include flags that were specified in pipelineCreateInfo
-		pipelineFlags2CreateInfo.flags |= static_cast<VkPipelineCreateFlags2KHR>(pipelineCreateInfo.flags);
-		pipelineCreationFeedbackCreateInfo.pNext = &pipelineFlags2CreateInfo;
-
-		if (ndx == PIPELINE_NDX_NO_BLOBS)
-		{
-			// create pipeline
-			vk.createComputePipelines(vkDevice, *m_cache, 1u, &pipelineCreateInfo, DE_NULL, &m_pipeline[ndx]);
-			m_binaries->getPipelineBinaryKeys(&pipelineCreateInfo);
-			// prepare pipeline binaries
-			m_binaries->createPipelineBinariesFromPipeline(m_pipeline[ndx]);
-		}
-		else
-		{
-			// create pipeline using binary data and use pipelineCreateInfo with no shader stage
-			VkPipelineBinaryInfoKHR pipelineBinaryInfo = m_binaries->preparePipelineBinaryInfo();
-			pipelineCreateInfo.pNext = &pipelineBinaryInfo;
-			pipelineCreateInfo.stage.module = 0;
-			vk.createComputePipelines(vkDevice, *m_cache, 1u, &pipelineCreateInfo, DE_NULL, &m_pipeline[ndx]);
-		}
-	}
-
-	if (ndx != PIPELINE_NDX_NO_BLOBS)
-	{
-		// Destroy the pipeline as soon as it is created, except the NO_BLOBS because
-		// it is needed as a base pipeline for the derivative case.
-		vk.destroyPipeline(vkDevice, m_pipeline[ndx], DE_NULL);
-
-		if (ndx == PIPELINE_NDX_USE_BLOBS && param->isDelayedDestroy())
-		{
-			// Destroy the pipeline we didn't destroy earlier for the isDelayedDestroy case.
-			vk.destroyPipeline(vkDevice, m_pipeline[PIPELINE_NDX_NO_BLOBS], DE_NULL);
-		}
-	}
-}
-
-ComputeTestInstance::ComputeTestInstance (Context&			context,
-										  const TestParam*	param)
-	: BaseTestInstance (context, param)
-{
-	for (deUint32 ndx = 0; ndx < PIPELINE_NDX_COUNT; ndx++)
-	{
-		buildDescriptorSets(ndx);
-		buildShader(ndx);
-		buildPipeline(param, ndx);
-	}
-}
-
-tcu::TestStatus ComputeTestInstance::verifyTestResult (void)
-{
-	tcu::TestLog &log				= m_context.getTestContext().getLog();
-	deBool durationZeroWarning		= DE_FALSE;
-	deBool cachedPipelineWarning	= DE_FALSE;
-
-	for (deUint32 ndx = 0; ndx < PIPELINE_NDX_COUNT; ndx++)
-	{
-		std::ostringstream message;
-		message << getCaseStr(ndx);
-
-		// No need to check per stage status as it is compute pipeline (only one stage) and Vulkan spec mentions that:
-		// "One common scenario for an implementation to skip per-stage feedback is when
-		// VK_PIPELINE_CREATION_FEEDBACK_APPLICATION_PIPELINE_CACHE_HIT_BIT_EXT is set in pPipelineCreationFeedback."
-		//
-		// Check first that the no cached pipeline was missed in the pipeline cache
-
-		// According to the spec:
-		// "An implementation should write pipeline creation feedback to pPipelineCreationFeedback and
-		//	may write pipeline stage creation feedback to pPipelineStageCreationFeedbacks."
-		if (!(m_pipelineCreationFeedback[ndx].flags & VK_PIPELINE_CREATION_FEEDBACK_VALID_BIT_EXT))
-		{
-			// According to the spec:
-			// "If the VK_PIPELINE_CREATION_FEEDBACK_VALID_BIT_EXT is not set in flags, an implementation
-			//	must not set any other bits in flags, and all other VkPipelineCreationFeedbackEXT data members are undefined."
-			if (m_pipelineCreationFeedback[ndx].flags)
-			{
-				std::ostringstream			errorMsg;
-				errorMsg << ": Creation feedback is not valid but there are other flags written";
-				return tcu::TestStatus::fail(errorMsg.str());
-			}
-			message << "\t\t Pipeline Creation Feedback data is not valid\n";
-		}
-		else
-		{
-			if (m_param->isCacheDisabled() && m_pipelineCreationFeedback[ndx].flags & VK_PIPELINE_CREATION_FEEDBACK_APPLICATION_PIPELINE_CACHE_HIT_BIT_EXT)
-			{
-				message << ": feedback indicates pipeline hit cache when it shouldn't";
-				return tcu::TestStatus::fail(message.str());
-			}
-
-			if (ndx == PIPELINE_NDX_NO_BLOBS && m_pipelineCreationFeedback[ndx].flags & VK_PIPELINE_CREATION_FEEDBACK_APPLICATION_PIPELINE_CACHE_HIT_BIT_EXT)
-			{
-				message << ": hit the cache when it shouldn't";
-				return tcu::TestStatus::fail(message.str());
-			}
-
-			if (!(ndx == PIPELINE_NDX_DERIVATIVE && !m_param->isCacheDisabled()) && m_pipelineCreationFeedback[ndx].flags & VK_PIPELINE_CREATION_FEEDBACK_BASE_PIPELINE_ACCELERATION_BIT_EXT)
-			{
-				message << ": feedback indicates base pipeline acceleration when it shouldn't";
-				return tcu::TestStatus::fail(message.str());
-			}
-
-			if (ndx == PIPELINE_NDX_USE_BLOBS && !m_param->isCacheDisabled() && (m_pipelineCreationFeedback[ndx].flags & VK_PIPELINE_CREATION_FEEDBACK_APPLICATION_PIPELINE_CACHE_HIT_BIT_EXT) == 0)
-			{
-				message << "\nWarning: Cached pipeline case did not hit the cache";
-				cachedPipelineWarning = DE_TRUE;
-			}
-
-			if (m_pipelineCreationFeedback[ndx].duration == 0)
-			{
-				message << "\nWarning: Pipeline creation feedback reports duration spent creating a pipeline was zero nanoseconds\n";
-				durationZeroWarning = DE_TRUE;
-			}
-
-			message << "\n";
-
-			message << "\t\t Hit cache ? \t\t\t"				<< (m_pipelineCreationFeedback[ndx].flags & VK_PIPELINE_CREATION_FEEDBACK_APPLICATION_PIPELINE_CACHE_HIT_BIT_EXT ? "yes" : "no")	<< "\n";
-			message << "\t\t Base Pipeline Acceleration ? \t"	<< (m_pipelineCreationFeedback[ndx].flags & VK_PIPELINE_CREATION_FEEDBACK_BASE_PIPELINE_ACCELERATION_BIT_EXT ? "yes" : "no")		<< "\n";
-			message << "\t\t Duration (ns): \t\t"				<< m_pipelineCreationFeedback[ndx].duration																						<< "\n";
-
-			message << "\t Compute Stage\n";
-		}
-
-		// According to the spec:
-		// "An implementation should write pipeline creation feedback to pPipelineCreationFeedback and
-		//	may write pipeline stage creation feedback to pPipelineStageCreationFeedbacks."
-		if (!(m_pipelineStageCreationFeedback[ndx].flags & VK_PIPELINE_CREATION_FEEDBACK_VALID_BIT_EXT))
-		{
-			// According to the spec:
-			// "If the VK_PIPELINE_CREATION_FEEDBACK_VALID_BIT_EXT is not set in flags, an implementation
-			//	must not set any other bits in flags, and all other VkPipelineCreationFeedbackEXT data members are undefined."
-			if (m_pipelineStageCreationFeedback[ndx].flags)
-			{
-				std::ostringstream			errorMsg;
-				errorMsg << getCaseStr(ndx) << ": Creation feedback is not valid for compute stage but there are other flags written";
-				return tcu::TestStatus::fail(errorMsg.str());
-			}
-			message << "\t\t Pipeline Creation Feedback data is not valid\n";
-		}
-		else
-		{
-			if (m_param->isCacheDisabled() && m_pipelineStageCreationFeedback[ndx].flags & VK_PIPELINE_CREATION_FEEDBACK_APPLICATION_PIPELINE_CACHE_HIT_BIT_EXT)
-			{
-				std::ostringstream			errorMsg;
-				errorMsg << getCaseStr(ndx) << ": feedback indicates pipeline compute stage hit cache when it shouldn't";
-				return tcu::TestStatus::fail(errorMsg.str());
-			}
-
-			if (ndx == PIPELINE_NDX_USE_BLOBS && !m_param->isCacheDisabled() && (m_pipelineStageCreationFeedback[ndx].flags & VK_PIPELINE_CREATION_FEEDBACK_APPLICATION_PIPELINE_CACHE_HIT_BIT_EXT) == 0)
-			{
-				message << "Warning: pipeline stage did not hit the cache\n";
-				cachedPipelineWarning = DE_TRUE;
-			}
-			if (cachedPipelineWarning && m_pipelineStageCreationFeedback[ndx].flags & VK_PIPELINE_CREATION_FEEDBACK_APPLICATION_PIPELINE_CACHE_HIT_BIT_EXT)
-			{
-				// We only set the warning when the pipeline nor the pipeline stages hit the cache. If any of them did, them disable the warning.
-				cachedPipelineWarning = DE_FALSE;
-			}
-
-			message << "\t\t Hit cache ? \t\t\t"				<< (m_pipelineStageCreationFeedback[ndx].flags & VK_PIPELINE_CREATION_FEEDBACK_APPLICATION_PIPELINE_CACHE_HIT_BIT_EXT ? "yes" : "no")	<< "\n";
-			message << "\t\t Base Pipeline Acceleration ? \t"	<< (m_pipelineStageCreationFeedback[ndx].flags & VK_PIPELINE_CREATION_FEEDBACK_BASE_PIPELINE_ACCELERATION_BIT_EXT ? "yes" : "no")		<< "\n";
-			message << "\t\t Duration (ns): \t\t"				<< m_pipelineStageCreationFeedback[ndx].duration																						<< "\n";
-		}
-
-		log << tcu::TestLog::Message << message.str() << tcu::TestLog::EndMessage;
-	}
-
-	if (cachedPipelineWarning)
-	{
-		return tcu::TestStatus(QP_TEST_RESULT_QUALITY_WARNING, "Cached pipeline or stage did not hit the cache");
-	}
-	if (durationZeroWarning)
-	{
-		return tcu::TestStatus(QP_TEST_RESULT_QUALITY_WARNING, "Pipeline creation feedback reports duration spent creating a pipeline was zero nanoseconds");
-	}
-	return tcu::TestStatus::pass("Pass");
-=======
-void ComputeCacheTestInstance::buildShader(uint32_t ndx)
+void ComputeTestInstance::buildShader(uint32_t ndx)
 {
     const DeviceInterface &vk = m_context.getDeviceInterface();
     const VkDevice vkDevice   = m_context.getDevice();
 
     std::string shader_name("basic_compute_");
 
-    shader_name += (ndx == PIPELINE_CACHE_NDX_DERIVATIVE) ? "2" : "1";
+    shader_name += (ndx == PIPELINE_NDX_DERIVATIVE) ? "2" : "1";
 
     // Create compute shader
     VkShaderModuleCreateInfo shaderModuleCreateInfo = {
@@ -2090,7 +1140,7 @@
     m_computeShaderModule[ndx] = createShaderModule(vk, vkDevice, &shaderModuleCreateInfo);
 }
 
-void ComputeCacheTestInstance::buildPipeline(const CacheTestParam *param, uint32_t ndx)
+void ComputeTestInstance::buildPipeline(const TestParam *param, uint32_t ndx)
 {
     const DeviceInterface &vk           = m_context.getDeviceInterface();
     const VkDevice vkDevice             = m_context.getDevice();
@@ -2099,7 +1149,10 @@
     deMemset(&m_pipelineCreationFeedback[ndx], 0, sizeof(VkPipelineCreationFeedbackEXT));
     deMemset(&m_pipelineStageCreationFeedback[ndx], 0, sizeof(VkPipelineCreationFeedbackEXT));
 
-    const VkPipelineCreationFeedbackCreateInfoEXT pipelineCreationFeedbackCreateInfo = {
+    VkPipelineCreateFlags2CreateInfoKHR pipelineFlags2CreateInfo = initVulkanStructure();
+    pipelineFlags2CreateInfo.flags                               = VK_PIPELINE_CREATE_2_CAPTURE_DATA_BIT_KHR;
+
+    VkPipelineCreationFeedbackCreateInfoEXT pipelineCreationFeedbackCreateInfo{
         VK_STRUCTURE_TYPE_PIPELINE_CREATION_FEEDBACK_CREATE_INFO_EXT, // VkStructureType sType;
         DE_NULL,                                                      // const void * pNext;
         &m_pipelineCreationFeedback[ndx],     // VkPipelineCreationFeedbackEXT* pPipelineCreationFeedback;
@@ -2140,45 +1193,68 @@
         0u,                                             // int32_t basePipelineIndex;
     };
 
-    if (ndx != PIPELINE_CACHE_NDX_DERIVATIVE)
+    if (ndx != PIPELINE_NDX_DERIVATIVE)
     {
         pipelineCreateInfo.flags = VK_PIPELINE_CREATE_ALLOW_DERIVATIVES_BIT;
     }
 
-    if (ndx == PIPELINE_CACHE_NDX_DERIVATIVE)
+    if (ndx == PIPELINE_NDX_DERIVATIVE)
     {
         pipelineCreateInfo.flags              = VK_PIPELINE_CREATE_DERIVATIVE_BIT;
-        pipelineCreateInfo.basePipelineHandle = m_pipeline[PIPELINE_CACHE_NDX_NO_CACHE];
+        pipelineCreateInfo.basePipelineHandle = m_pipeline[PIPELINE_NDX_NO_BLOBS];
         pipelineCreateInfo.basePipelineIndex  = -1;
     }
 
-    if (ndx == PIPELINE_CACHE_NDX_CACHED && !param->isDelayedDestroy())
-    {
-        // Destroy the NO_CACHE pipeline to check that the cached one really hits cache,
+    if (ndx == PIPELINE_NDX_USE_BLOBS && !param->isDelayedDestroy())
+    {
+        // Destroy the NO_BLOBS pipeline to check that the cached/binary one really hits cache,
         // except for the case where we're testing cache hit of a pipeline still active.
-        vk.destroyPipeline(vkDevice, m_pipeline[PIPELINE_CACHE_NDX_NO_CACHE], DE_NULL);
-    }
-
-    vk.createComputePipelines(vkDevice, *m_cache, 1u, &pipelineCreateInfo, DE_NULL, &m_pipeline[ndx]);
-
-    if (ndx != PIPELINE_CACHE_NDX_NO_CACHE)
-    {
-        // Destroy the pipeline as soon as it is created, except the NO_CACHE because
+        vk.destroyPipeline(vkDevice, m_pipeline[PIPELINE_NDX_NO_BLOBS], DE_NULL);
+    }
+
+    if (m_param->getMode() == TestMode::CACHE)
+        vk.createComputePipelines(vkDevice, *m_cache, 1u, &pipelineCreateInfo, DE_NULL, &m_pipeline[ndx]);
+    else
+    {
+        // we need to switch to using VkPipelineCreateFlags2KHR and also include flags that were specified in pipelineCreateInfo
+        pipelineFlags2CreateInfo.flags |= static_cast<VkPipelineCreateFlags2KHR>(pipelineCreateInfo.flags);
+        pipelineCreationFeedbackCreateInfo.pNext = &pipelineFlags2CreateInfo;
+
+        if (ndx == PIPELINE_NDX_NO_BLOBS)
+        {
+            // create pipeline
+            vk.createComputePipelines(vkDevice, *m_cache, 1u, &pipelineCreateInfo, DE_NULL, &m_pipeline[ndx]);
+            m_binaries->getPipelineBinaryKeys(&pipelineCreateInfo);
+            // prepare pipeline binaries
+            m_binaries->createPipelineBinariesFromPipeline(m_pipeline[ndx]);
+        }
+        else
+        {
+            // create pipeline using binary data and use pipelineCreateInfo with no shader stage
+            VkPipelineBinaryInfoKHR pipelineBinaryInfo = m_binaries->preparePipelineBinaryInfo();
+            pipelineCreateInfo.pNext                   = &pipelineBinaryInfo;
+            pipelineCreateInfo.stage.module            = 0;
+            vk.createComputePipelines(vkDevice, *m_cache, 1u, &pipelineCreateInfo, DE_NULL, &m_pipeline[ndx]);
+        }
+    }
+
+    if (ndx != PIPELINE_NDX_NO_BLOBS)
+    {
+        // Destroy the pipeline as soon as it is created, except the NO_BLOBS because
         // it is needed as a base pipeline for the derivative case.
         vk.destroyPipeline(vkDevice, m_pipeline[ndx], DE_NULL);
 
-        if (ndx == PIPELINE_CACHE_NDX_CACHED && param->isDelayedDestroy())
+        if (ndx == PIPELINE_NDX_USE_BLOBS && param->isDelayedDestroy())
         {
             // Destroy the pipeline we didn't destroy earlier for the isDelayedDestroy case.
-            vk.destroyPipeline(vkDevice, m_pipeline[PIPELINE_CACHE_NDX_NO_CACHE], DE_NULL);
+            vk.destroyPipeline(vkDevice, m_pipeline[PIPELINE_NDX_NO_BLOBS], DE_NULL);
         }
     }
 }
 
-ComputeCacheTestInstance::ComputeCacheTestInstance(Context &context, const CacheTestParam *param)
-    : CacheTestInstance(context, param)
-{
-    for (uint32_t ndx = 0; ndx < PIPELINE_CACHE_NDX_COUNT; ndx++)
+ComputeTestInstance::ComputeTestInstance(Context &context, const TestParam *param) : BaseTestInstance(context, param)
+{
+    for (uint32_t ndx = 0; ndx < PIPELINE_NDX_COUNT; ndx++)
     {
         buildDescriptorSets(ndx);
         buildShader(ndx);
@@ -2186,17 +1262,13 @@
     }
 }
 
-ComputeCacheTestInstance::~ComputeCacheTestInstance(void)
-{
-}
-
-tcu::TestStatus ComputeCacheTestInstance::verifyTestResult(void)
+tcu::TestStatus ComputeTestInstance::verifyTestResult(void)
 {
     tcu::TestLog &log          = m_context.getTestContext().getLog();
     bool durationZeroWarning   = false;
     bool cachedPipelineWarning = false;
 
-    for (uint32_t ndx = 0; ndx < PIPELINE_CACHE_NDX_COUNT; ndx++)
+    for (uint32_t ndx = 0; ndx < PIPELINE_NDX_COUNT; ndx++)
     {
         std::ostringstream message;
         message << getCaseStr(ndx);
@@ -2232,7 +1304,7 @@
                 return tcu::TestStatus::fail(message.str());
             }
 
-            if (ndx == PIPELINE_CACHE_NDX_NO_CACHE &&
+            if (ndx == PIPELINE_NDX_NO_BLOBS &&
                 m_pipelineCreationFeedback[ndx].flags &
                     VK_PIPELINE_CREATION_FEEDBACK_APPLICATION_PIPELINE_CACHE_HIT_BIT_EXT)
             {
@@ -2240,7 +1312,7 @@
                 return tcu::TestStatus::fail(message.str());
             }
 
-            if (!(ndx == PIPELINE_CACHE_NDX_DERIVATIVE && !m_param->isCacheDisabled()) &&
+            if (!(ndx == PIPELINE_NDX_DERIVATIVE && !m_param->isCacheDisabled()) &&
                 m_pipelineCreationFeedback[ndx].flags &
                     VK_PIPELINE_CREATION_FEEDBACK_BASE_PIPELINE_ACCELERATION_BIT_EXT)
             {
@@ -2248,7 +1320,7 @@
                 return tcu::TestStatus::fail(message.str());
             }
 
-            if (ndx == PIPELINE_CACHE_NDX_CACHED && !m_param->isCacheDisabled() &&
+            if (ndx == PIPELINE_NDX_USE_BLOBS && !m_param->isCacheDisabled() &&
                 (m_pipelineCreationFeedback[ndx].flags &
                  VK_PIPELINE_CREATION_FEEDBACK_APPLICATION_PIPELINE_CACHE_HIT_BIT_EXT) == 0)
             {
@@ -2310,7 +1382,7 @@
                 return tcu::TestStatus::fail(errorMsg.str());
             }
 
-            if (ndx == PIPELINE_CACHE_NDX_CACHED && !m_param->isCacheDisabled() &&
+            if (ndx == PIPELINE_NDX_USE_BLOBS && !m_param->isCacheDisabled() &&
                 (m_pipelineStageCreationFeedback[ndx].flags &
                  VK_PIPELINE_CREATION_FEEDBACK_APPLICATION_PIPELINE_CACHE_HIT_BIT_EXT) == 0)
             {
@@ -2353,83 +1425,14 @@
             "Pipeline creation feedback reports duration spent creating a pipeline was zero nanoseconds");
     }
     return tcu::TestStatus::pass("Pass");
->>>>>>> 6296a1c1
 }
 } // namespace
 
-<<<<<<< HEAD
-tcu::TestCaseGroup* createTestsInternal (tcu::TestContext& testCtx, PipelineConstructionType pipelineConstructionType, TestMode testMode)
-{
-	de::MovePtr<tcu::TestCaseGroup> blobTests (new tcu::TestCaseGroup(testCtx, testMode == TestMode::CACHE ? "cache" : "binaries"));
-
-	// Test pipeline creation feedback with graphics pipeline.
-	{
-		de::MovePtr<tcu::TestCaseGroup> graphicsTests (new tcu::TestCaseGroup(testCtx, "graphics_tests"));
-
-		const VkShaderStageFlags vertFragStages		= VK_SHADER_STAGE_VERTEX_BIT | VK_SHADER_STAGE_FRAGMENT_BIT;
-		const VkShaderStageFlags vertGeomFragStages	= vertFragStages | VK_SHADER_STAGE_GEOMETRY_BIT;
-		const VkShaderStageFlags vertTessFragStages	= vertFragStages | VK_SHADER_STAGE_TESSELLATION_CONTROL_BIT | VK_SHADER_STAGE_TESSELLATION_EVALUATION_BIT;
-
-		const std::vector<TestParam> testParams
-		{
-			{ pipelineConstructionType, testMode, vertFragStages,		DE_FALSE, DE_FALSE },
-			{ pipelineConstructionType, testMode, vertGeomFragStages,	DE_FALSE, DE_FALSE },
-			{ pipelineConstructionType, testMode, vertTessFragStages,	DE_FALSE, DE_FALSE },
-			{ pipelineConstructionType, testMode, vertFragStages,		DE_TRUE,  DE_FALSE },
-			{ pipelineConstructionType, testMode, vertFragStages,		DE_TRUE,  DE_FALSE, DE_TRUE },
-			{ pipelineConstructionType, testMode, vertGeomFragStages,	DE_TRUE,  DE_FALSE },
-			{ pipelineConstructionType, testMode, vertTessFragStages,	DE_TRUE,  DE_FALSE },
-			{ pipelineConstructionType, testMode, vertFragStages,		DE_FALSE, DE_TRUE },
-			{ pipelineConstructionType, testMode, vertGeomFragStages,	DE_FALSE, DE_TRUE },
-			{ pipelineConstructionType, testMode, vertTessFragStages,	DE_FALSE, DE_TRUE },
-		};
-
-		for (auto& param : testParams)
-		{
-			if (param.isCacheDisabled() && (testMode == TestMode::BINARIES))
-				continue;
-			graphicsTests->addChild(newTestCase<GraphicsTestCase>(testCtx, &param));
-		}
-
-		blobTests->addChild(graphicsTests.release());
-	}
-
-	// Compute Pipeline Tests - don't repeat those tests for graphics pipeline library
-	if (pipelineConstructionType == PIPELINE_CONSTRUCTION_TYPE_MONOLITHIC)
-	{
-		de::MovePtr<tcu::TestCaseGroup> computeTests (new tcu::TestCaseGroup(testCtx, "compute_tests"));
-
-		const std::vector<TestParam> testParams
-		{
-			{ pipelineConstructionType, testMode, VK_SHADER_STAGE_COMPUTE_BIT, DE_FALSE, DE_FALSE },
-			{ pipelineConstructionType, testMode, VK_SHADER_STAGE_COMPUTE_BIT, DE_TRUE, DE_FALSE },
-			{ pipelineConstructionType, testMode, VK_SHADER_STAGE_COMPUTE_BIT, DE_FALSE, DE_TRUE },
-		};
-
-		for (auto& param : testParams)
-		{
-			if (param.isCacheDisabled() && (testMode == TestMode::BINARIES))
-				continue;
-			computeTests->addChild(newTestCase<ComputeTestCase>(testCtx, &param));
-		}
-
-		blobTests->addChild(computeTests.release());
-	}
-
-	return blobTests.release();
-}
-
-tcu::TestCaseGroup* createCreationFeedbackTests(tcu::TestContext& testCtx, PipelineConstructionType pipelineConstructionType)
-{
-	de::MovePtr<tcu::TestCaseGroup> mainGroup(new tcu::TestCaseGroup(testCtx, "creation_feedback", "pipeline creation feedback tests"));
-	mainGroup->addChild(createTestsInternal(testCtx, pipelineConstructionType, TestMode::CACHE));
-	mainGroup->addChild(createTestsInternal(testCtx, pipelineConstructionType, TestMode::BINARIES));
-	return mainGroup.release();
-=======
-tcu::TestCaseGroup *createCreationFeedbackTests(tcu::TestContext &testCtx,
-                                                PipelineConstructionType pipelineConstructionType)
-{
-    de::MovePtr<tcu::TestCaseGroup> cacheTests(new tcu::TestCaseGroup(testCtx, "creation_feedback"));
+tcu::TestCaseGroup *createTestsInternal(tcu::TestContext &testCtx, PipelineConstructionType pipelineConstructionType,
+                                        TestMode testMode)
+{
+    de::MovePtr<tcu::TestCaseGroup> blobTests(
+        new tcu::TestCaseGroup(testCtx, testMode == TestMode::CACHE ? "cache" : "binaries"));
 
     // Test pipeline creation feedback with graphics pipeline.
     {
@@ -2440,23 +1443,27 @@
         const VkShaderStageFlags vertTessFragStages =
             vertFragStages | VK_SHADER_STAGE_TESSELLATION_CONTROL_BIT | VK_SHADER_STAGE_TESSELLATION_EVALUATION_BIT;
 
-        const std::vector<CacheTestParam> testParams{
-            {pipelineConstructionType, vertFragStages, false, false},
-            {pipelineConstructionType, vertGeomFragStages, false, false},
-            {pipelineConstructionType, vertTessFragStages, false, false},
-            {pipelineConstructionType, vertFragStages, true, false},
-            {pipelineConstructionType, vertFragStages, true, false, true},
-            {pipelineConstructionType, vertGeomFragStages, true, false},
-            {pipelineConstructionType, vertTessFragStages, true, false},
-            {pipelineConstructionType, vertFragStages, false, true},
-            {pipelineConstructionType, vertGeomFragStages, false, true},
-            {pipelineConstructionType, vertTessFragStages, false, true},
+        const std::vector<TestParam> testParams{
+            {pipelineConstructionType, testMode, vertFragStages, false, false},
+            {pipelineConstructionType, testMode, vertGeomFragStages, false, false},
+            {pipelineConstructionType, testMode, vertTessFragStages, false, false},
+            {pipelineConstructionType, testMode, vertFragStages, true, false},
+            {pipelineConstructionType, testMode, vertFragStages, true, false, true},
+            {pipelineConstructionType, testMode, vertGeomFragStages, true, false},
+            {pipelineConstructionType, testMode, vertTessFragStages, true, false},
+            {pipelineConstructionType, testMode, vertFragStages, false, true},
+            {pipelineConstructionType, testMode, vertGeomFragStages, false, true},
+            {pipelineConstructionType, testMode, vertTessFragStages, false, true},
         };
 
         for (auto &param : testParams)
-            graphicsTests->addChild(newTestCase<GraphicsCacheTest>(testCtx, &param));
-
-        cacheTests->addChild(graphicsTests.release());
+        {
+            if (param.isCacheDisabled() && (testMode == TestMode::BINARIES))
+                continue;
+            graphicsTests->addChild(newTestCase<GraphicsTestCase>(testCtx, &param));
+        }
+
+        blobTests->addChild(graphicsTests.release());
     }
 
     // Compute Pipeline Tests - don't repeat those tests for graphics pipeline library
@@ -2464,20 +1471,33 @@
     {
         de::MovePtr<tcu::TestCaseGroup> computeTests(new tcu::TestCaseGroup(testCtx, "compute_tests"));
 
-        const std::vector<CacheTestParam> testParams{
-            {pipelineConstructionType, VK_SHADER_STAGE_COMPUTE_BIT, false, false},
-            {pipelineConstructionType, VK_SHADER_STAGE_COMPUTE_BIT, true, false},
-            {pipelineConstructionType, VK_SHADER_STAGE_COMPUTE_BIT, false, true},
+        const std::vector<TestParam> testParams{
+            {pipelineConstructionType, testMode, VK_SHADER_STAGE_COMPUTE_BIT, false, false},
+            {pipelineConstructionType, testMode, VK_SHADER_STAGE_COMPUTE_BIT, true, false},
+            {pipelineConstructionType, testMode, VK_SHADER_STAGE_COMPUTE_BIT, false, true},
         };
 
         for (auto &param : testParams)
-            computeTests->addChild(newTestCase<ComputeCacheTest>(testCtx, &param));
-
-        cacheTests->addChild(computeTests.release());
-    }
-
-    return cacheTests.release();
->>>>>>> 6296a1c1
+        {
+            if (param.isCacheDisabled() && (testMode == TestMode::BINARIES))
+                continue;
+            computeTests->addChild(newTestCase<ComputeTestCase>(testCtx, &param));
+        }
+
+        blobTests->addChild(computeTests.release());
+    }
+
+    return blobTests.release();
+}
+
+tcu::TestCaseGroup *createCreationFeedbackTests(tcu::TestContext &testCtx,
+                                                PipelineConstructionType pipelineConstructionType)
+{
+    de::MovePtr<tcu::TestCaseGroup> mainGroup(
+        new tcu::TestCaseGroup(testCtx, "creation_feedback", "pipeline creation feedback tests"));
+    mainGroup->addChild(createTestsInternal(testCtx, pipelineConstructionType, TestMode::CACHE));
+    mainGroup->addChild(createTestsInternal(testCtx, pipelineConstructionType, TestMode::BINARIES));
+    return mainGroup.release();
 }
 
 } // namespace pipeline
