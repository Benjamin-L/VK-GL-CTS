--- conflicted
+++ resolved
@@ -28,7 +28,7 @@
 #include "vktPipelineVertexUtil.hpp"
 #include "vktTestCase.hpp"
 #include "vktTestCaseUtil.hpp"
-#include "vkPipelineBinariesUtil.hpp"
+#include "vkPipelineBinaryUtil.hpp"
 #include "vkMemUtil.hpp"
 #include "vkBuilderUtil.hpp"
 #include "vkRefUtil.hpp"
@@ -119,7 +119,6 @@
 class TestParam
 {
 public:
-<<<<<<< HEAD
 								TestParam						(const PipelineConstructionType	pipelineConstructionType,
 																 const TestMode					testMode,
 																 const VkShaderStageFlags		shaders,
@@ -128,27 +127,12 @@
 																 deBool							zeroOutFeedbackCount = VK_FALSE);
 	virtual						~TestParam						(void) = default;
 	virtual const std::string	generateTestName				(void)	const;
-	virtual const std::string	generateTestDescription			(void)	const;
 	PipelineConstructionType	getPipelineConstructionType		(void)	const	{ return m_pipelineConstructionType; }
 	TestMode					getMode							(void)	const	{ return m_mode; }
 	VkShaderStageFlags			getShaderFlags					(void)	const	{ return m_shaders; }
 	deBool						isCacheDisabled					(void)	const	{ return m_noCache; }
 	deBool						isDelayedDestroy				(void)	const	{ return m_delayedDestroy; }
 	deBool						isZeroOutFeedbackCount			(void)	const	{ return m_zeroOutFeedbackCount; }
-=======
-								CacheTestParam				(const PipelineConstructionType	pipelineConstructionType,
-															 const VkShaderStageFlags		shaders,
-															 deBool							noCache,
-															 deBool							delayedDestroy,
-															 deBool							zeroOutFeedbackCount = VK_FALSE);
-	virtual						~CacheTestParam				(void) = default;
-	virtual const std::string	generateTestName			(void)	const;
-	PipelineConstructionType	getPipelineConstructionType	(void)	const	{ return m_pipelineConstructionType; }
-	VkShaderStageFlags			getShaderFlags				(void)	const	{ return m_shaders; }
-	deBool						isCacheDisabled				(void)	const	{ return m_noCache; }
-	deBool						isDelayedDestroy			(void)	const	{ return m_delayedDestroy; }
-	deBool						isZeroOutFeedbackCount		(void)	const	{ return m_zeroOutFeedbackCount; }
->>>>>>> 2f1d55c1
 
 protected:
 	PipelineConstructionType	m_pipelineConstructionType;
@@ -183,20 +167,6 @@
 	return getShaderFlagStr(m_shaders, false) + cacheString[m_noCache ? 1 : 0] + delayedDestroyString[m_delayedDestroy ? 1 : 0] + zeroOutFeedbackCoutString[m_zeroOutFeedbackCount ? 1 : 0];
 }
 
-<<<<<<< HEAD
-const std::string TestParam::generateTestDescription (void) const
-{
-	std::string result("Get pipeline creation feedback with " + getShaderFlagStr(m_shaders, true));
-	if (m_noCache)
-		result += " with no cache";
-	if (m_delayedDestroy)
-		result += " with delayed destroy";
-
-	return result;
-}
-
-=======
->>>>>>> 2f1d55c1
 template <class Test>
 vkt::TestCase* newTestCase (tcu::TestContext&	testContext,
 							const TestParam*	testParam)
@@ -210,26 +180,15 @@
 class BaseTestCase : public vkt::TestCase
 {
 public:
-<<<<<<< HEAD
 					BaseTestCase(tcu::TestContext&		testContext,
 								 const std::string&		name,
-								 const std::string&		description,
 								 const TestParam*		param)
-						: vkt::TestCase (testContext, name, description)
+						: vkt::TestCase (testContext, name)
 						, m_param (*param)
 						{ }
 	virtual			~BaseTestCase(void) = default;
 	virtual void	checkSupport(Context& context) const;
 
-=======
-							CacheTest(tcu::TestContext&		testContext,
-									  const std::string&		name,
-									  const CacheTestParam*	param)
-								: vkt::TestCase (testContext, name)
-								, m_param (*param)
-								{ }
-	virtual				~CacheTest (void) { }
->>>>>>> 2f1d55c1
 protected:
 	const TestParam	m_param;
 };
@@ -238,7 +197,7 @@
 {
 	context.requireDeviceFunctionality("VK_EXT_pipeline_creation_feedback");
 	if (m_param.getMode() == TestMode::BINARIES)
-		context.requireDeviceFunctionality("VK_KHR_pipeline_binaries");
+		context.requireDeviceFunctionality("VK_KHR_pipeline_binary");
 }
 
 class BaseTestInstance : public vkt::TestInstance
@@ -257,7 +216,7 @@
 	Move<VkPipelineCache>	m_cache;
 
 	// binary related structures are used when m_mode is set to TestMode::BINARIES
-	de::MovePtr<PipelineBinariesWrapper> m_binaries;
+	de::MovePtr<PipelineBinaryWrapper> m_binaries;
 };
 
 BaseTestInstance::BaseTestInstance(Context&			context,
@@ -282,7 +241,7 @@
 		m_cache = createPipelineCache(vk, vkDevice, &pipelineCacheCreateInfo);
 	}
 	else
-		m_binaries = de::MovePtr<PipelineBinariesWrapper>(new PipelineBinariesWrapper(vk, vkDevice));
+		m_binaries = de::MovePtr<PipelineBinaryWrapper>(new PipelineBinaryWrapper(vk, vkDevice));
 }
 
 tcu::TestStatus BaseTestInstance::iterate (void)
@@ -293,22 +252,12 @@
 class GraphicsTestCase : public BaseTestCase
 {
 public:
-<<<<<<< HEAD
 	GraphicsTestCase(tcu::TestContext&		testContext,
 					 const std::string&		name,
-					 const std::string&		description,
 					 const TestParam*		param)
-		: BaseTestCase(testContext, name, description, param)
+		: BaseTestCase(testContext, name, param)
 		{ }
 	virtual					~GraphicsTestCase	(void) = default;
-=======
-							GraphicsCacheTest	(tcu::TestContext&		testContext,
-												 const std::string&		name,
-												 const CacheTestParam*	param)
-								: CacheTest (testContext, name, param)
-								{ }
-	virtual					~GraphicsCacheTest	(void) { }
->>>>>>> 2f1d55c1
 	virtual void			initPrograms		(SourceCollections&	programCollection) const;
 	virtual void			checkSupport		(Context&			context) const;
 	virtual TestInstance*	createInstance		(Context&			context) const;
@@ -348,16 +297,10 @@
 
 	RenderPassWrapper					m_renderPass;
 
-<<<<<<< HEAD
 	GraphicsPipelineWrapper				m_pipeline[PIPELINE_NDX_COUNT];
 	VkPipelineCreationFeedbackEXT		m_pipelineCreationFeedback[VK_MAX_PIPELINE_PARTS * PIPELINE_NDX_COUNT];
+	bool								m_pipelineCreationIsHeavy[VK_MAX_PIPELINE_PARTS * PIPELINE_NDX_COUNT];
 	VkPipelineCreationFeedbackEXT		m_pipelineStageCreationFeedbacks[PIPELINE_NDX_COUNT * VK_MAX_SHADER_STAGES];
-=======
-	GraphicsPipelineWrapper				m_pipeline[PIPELINE_CACHE_NDX_COUNT];
-	VkPipelineCreationFeedbackEXT		m_pipelineCreationFeedback[VK_MAX_PIPELINE_PARTS * PIPELINE_CACHE_NDX_COUNT];
-	bool								m_pipelineCreationIsHeavy[VK_MAX_PIPELINE_PARTS * PIPELINE_CACHE_NDX_COUNT];
-	VkPipelineCreationFeedbackEXT		m_pipelineStageCreationFeedbacks[PIPELINE_CACHE_NDX_COUNT * VK_MAX_SHADER_STAGES];
->>>>>>> 2f1d55c1
 };
 
 void GraphicsTestCase::initPrograms (SourceCollections& programCollection) const
@@ -473,14 +416,10 @@
 		(m_param.getShaderFlags() & VK_SHADER_STAGE_TESSELLATION_EVALUATION_BIT))
 		context.requireDeviceCoreFeature(DEVICE_CORE_FEATURE_TESSELLATION_SHADER);
 
-<<<<<<< HEAD
 	if (m_param.getMode() == TestMode::BINARIES)
-		context.requireDeviceFunctionality("VK_KHR_pipeline_binaries");
-
-	checkPipelineLibraryRequirements(context.getInstanceInterface(), context.getPhysicalDevice(), m_param.getPipelineConstructionType());
-=======
+		context.requireDeviceFunctionality("VK_KHR_pipeline_binary");
+
 	checkPipelineConstructionRequirements(context.getInstanceInterface(), context.getPhysicalDevice(), m_param.getPipelineConstructionType());
->>>>>>> 2f1d55c1
 }
 
 TestInstance* GraphicsTestCase::createInstance (Context& context) const
@@ -496,17 +435,9 @@
 	, m_depthFormat			(VK_FORMAT_D16_UNORM)
 	, m_pipeline
 	{
-<<<<<<< HEAD
-		{ context.getDeviceInterface(), context.getDevice(), param->getPipelineConstructionType(),
-		  (param->getMode() == TestMode::CACHE ? VkPipelineCreateFlags(VK_PIPELINE_CREATE_ALLOW_DERIVATIVES_BIT)
-											   : VkPipelineCreateFlags(VK_PIPELINE_CREATE_ALLOW_DERIVATIVES_BIT | VK_PIPELINE_CREATE_CAPTURE_DATA_BIT_KHR)), true },
-		{ context.getDeviceInterface(), context.getDevice(), param->getPipelineConstructionType(), VK_PIPELINE_CREATE_DERIVATIVE_BIT },
-		{ context.getDeviceInterface(), context.getDevice(), param->getPipelineConstructionType(), VK_PIPELINE_CREATE_ALLOW_DERIVATIVES_BIT },
-=======
 		{ context.getInstanceInterface(), context.getDeviceInterface(), context.getPhysicalDevice(), context.getDevice(), context.getDeviceExtensions(), param->getPipelineConstructionType(), VK_PIPELINE_CREATE_ALLOW_DERIVATIVES_BIT },
 		{ context.getInstanceInterface(), context.getDeviceInterface(), context.getPhysicalDevice(), context.getDevice(), context.getDeviceExtensions(), param->getPipelineConstructionType(), VK_PIPELINE_CREATE_DERIVATIVE_BIT },
 		{ context.getInstanceInterface(), context.getDeviceInterface(), context.getPhysicalDevice(), context.getDevice(), context.getDeviceExtensions(), param->getPipelineConstructionType(), VK_PIPELINE_CREATE_ALLOW_DERIVATIVES_BIT },
->>>>>>> 2f1d55c1
 	}
 {
 	const DeviceInterface&	vk				= m_context.getDeviceInterface();
@@ -532,29 +463,28 @@
 	m_renderPass = RenderPassWrapper(m_param->getPipelineConstructionType(), vk, vkDevice, m_colorFormat, m_depthFormat);
 
 	// Create shader modules
-	ShaderWrapper vertShaderModule1	= ShaderWrapper(vk, vkDevice, context.getBinaryCollection().get("color_vert_1"), 0);
-	ShaderWrapper vertShaderModule2	= ShaderWrapper(vk, vkDevice, context.getBinaryCollection().get("color_vert_2"), 0);
-	ShaderWrapper fragShaderModule	= ShaderWrapper(vk, vkDevice, context.getBinaryCollection().get("color_frag"), 0);
+	ShaderWrapper vertShaderModule1(vk, vkDevice, context.getBinaryCollection().get("color_vert_1"));
+	ShaderWrapper vertShaderModule2(vk, vkDevice, context.getBinaryCollection().get("color_vert_2"));
+	ShaderWrapper fragShaderModule (vk, vkDevice, context.getBinaryCollection().get("color_frag"));
 	ShaderWrapper tescShaderModule;
 	ShaderWrapper teseShaderModule;
 	ShaderWrapper geomShaderModule;
 
 	VkShaderStageFlags shaderFlags = m_param->getShaderFlags();
 	if (shaderFlags & VK_SHADER_STAGE_GEOMETRY_BIT)
-		geomShaderModule = ShaderWrapper(vk, vkDevice, context.getBinaryCollection().get("unused_geo"), 0);
+		geomShaderModule = ShaderWrapper(vk, vkDevice, context.getBinaryCollection().get("unused_geo"));
 	if (shaderFlags & VK_SHADER_STAGE_TESSELLATION_CONTROL_BIT)
-		tescShaderModule = ShaderWrapper(vk, vkDevice, context.getBinaryCollection().get("basic_tcs"), 0);
+		tescShaderModule = ShaderWrapper(vk, vkDevice, context.getBinaryCollection().get("basic_tcs"));
 	if (shaderFlags & VK_SHADER_STAGE_TESSELLATION_EVALUATION_BIT)
-		teseShaderModule = ShaderWrapper(vk, vkDevice, context.getBinaryCollection().get("basic_tes"), 0);
+		teseShaderModule = ShaderWrapper(vk, vkDevice, context.getBinaryCollection().get("basic_tes"));
 
 	if (param->getMode() == TestMode::CACHE)
 	{
-<<<<<<< HEAD
 		for (deUint32 ndx = 0; ndx < PIPELINE_NDX_COUNT; ndx++)
 		{
-			VkShaderModule vertShaderModule = (ndx == PIPELINE_NDX_DERIVATIVE) ? *vertShaderModule2 : *vertShaderModule1;
-
-			if (ndx == PIPELINE_NDX_USE_BLOBS && !param->isDelayedDestroy())
+			ShaderWrapper& vertShaderModule = (ndx == PIPELINE_NDX_DERIVATIVE) ? vertShaderModule2 : vertShaderModule1;
+
+			if (ndx == PIPELINE_NDX_USE_BLOBS && !param->isDelayedDestroy() && m_pipeline[PIPELINE_NDX_NO_BLOBS].wasBuild())
 			{
 				// Destroy the NO_BLOBS pipeline to check that the cached one really hits cache,
 				// except for the case where we're testing cache hit of a pipeline still active.
@@ -563,34 +493,28 @@
 
 			clearFeedbacks();
 
-			preparePipelineWrapper(m_pipeline[ndx], vertShaderModule, *tescShaderModule, *teseShaderModule, *geomShaderModule, *fragShaderModule,
+			VkPipeline basePipeline = (ndx == PIPELINE_NDX_DERIVATIVE && m_pipeline[PIPELINE_NDX_NO_BLOBS].wasBuild()) ? m_pipeline[PIPELINE_NDX_NO_BLOBS].getPipeline() : DE_NULL;
+
+			preparePipelineWrapper(m_pipeline[ndx], vertShaderModule, tescShaderModule, teseShaderModule, geomShaderModule, fragShaderModule,
 								   &m_pipelineCreationFeedback[VK_MAX_PIPELINE_PARTS * ndx],
+								   &m_pipelineCreationIsHeavy[VK_MAX_PIPELINE_PARTS * ndx],
 								   &m_pipelineStageCreationFeedbacks[VK_MAX_SHADER_STAGES * ndx],
-								   ndx == PIPELINE_NDX_DERIVATIVE ? m_pipeline[PIPELINE_NDX_NO_BLOBS].getPipeline() : DE_NULL,
+								   basePipeline,
 								   param->isZeroOutFeedbackCount());
 
 			if (ndx != PIPELINE_NDX_NO_BLOBS)
 			{
 				// Destroy the pipeline as soon as it is created, except the NO_BLOBS because
 				// it is needed as a base pipeline for the derivative case.
-				m_pipeline[ndx].destroyPipeline();
-
-				if (ndx == PIPELINE_NDX_USE_BLOBS && param->isDelayedDestroy())
+				if (m_pipeline[ndx].wasBuild())
+					m_pipeline[ndx].destroyPipeline();
+
+				if (ndx == PIPELINE_NDX_USE_BLOBS && param->isDelayedDestroy() && m_pipeline[PIPELINE_NDX_NO_BLOBS].wasBuild())
 				{
 					// Destroy the pipeline we didn't destroy earlier for the isDelayedDestroy case.
 					m_pipeline[PIPELINE_NDX_NO_BLOBS].destroyPipeline();
 				}
 			}
-=======
-		ShaderWrapper vertShaderModule = (ndx == PIPELINE_CACHE_NDX_DERIVATIVE) ? vertShaderModule2 : vertShaderModule1;
-
-		if (ndx == PIPELINE_CACHE_NDX_CACHED && !param->isDelayedDestroy())
-		{
-			// Destroy the NO_CACHE pipeline to check that the cached one really hits cache,
-			// except for the case where we're testing cache hit of a pipeline still active.
-			if (m_pipeline[PIPELINE_CACHE_NDX_NO_CACHE].wasBuild())
-				m_pipeline[PIPELINE_CACHE_NDX_NO_CACHE].destroyPipeline();
->>>>>>> 2f1d55c1
 		}
 	}
 	else
@@ -599,69 +523,50 @@
 
 		clearFeedbacks();
 
-<<<<<<< HEAD
 		// Create pipeline that is used to create binaries
-		preparePipelineWrapper(m_pipeline[PIPELINE_NDX_NO_BLOBS], *vertShaderModule1, *tescShaderModule, *teseShaderModule, *geomShaderModule, *fragShaderModule,
-							   &m_pipelineCreationFeedback[0], &m_pipelineStageCreationFeedbacks[0], DE_NULL, param->isZeroOutFeedbackCount());
-=======
-		VkPipeline basePipeline = (ndx == PIPELINE_CACHE_NDX_DERIVATIVE && m_pipeline[PIPELINE_CACHE_NDX_NO_CACHE].wasBuild()) ? m_pipeline[PIPELINE_CACHE_NDX_NO_CACHE].getPipeline() : DE_NULL;
-
-		preparePipelineWrapper(m_pipeline[ndx], vertShaderModule, tescShaderModule, teseShaderModule, geomShaderModule, fragShaderModule,
-							   &m_pipelineCreationFeedback[VK_MAX_PIPELINE_PARTS * ndx],
-							   &m_pipelineCreationIsHeavy[VK_MAX_PIPELINE_PARTS * ndx],
-							   &m_pipelineStageCreationFeedbacks[VK_MAX_SHADER_STAGES * ndx],
-							   basePipeline,
-							   param->isZeroOutFeedbackCount());
->>>>>>> 2f1d55c1
+		m_pipeline[PIPELINE_NDX_NO_BLOBS].setPipelineCreateFlags2(VK_PIPELINE_CREATE_2_ALLOW_DERIVATIVES_BIT_KHR | VK_PIPELINE_CREATE_2_CAPTURE_DATA_BIT_KHR);
+		preparePipelineWrapper(m_pipeline[PIPELINE_NDX_NO_BLOBS], vertShaderModule1, tescShaderModule, teseShaderModule, geomShaderModule, fragShaderModule,
+							   &m_pipelineCreationFeedback[0], &m_pipelineCreationIsHeavy[0], &m_pipelineStageCreationFeedbacks[0],
+							   DE_NULL, param->isZeroOutFeedbackCount());
 
 		if (m_param->getPipelineConstructionType() == PIPELINE_CONSTRUCTION_TYPE_MONOLITHIC)
 		{
-<<<<<<< HEAD
 			const auto& pipelineCreateInfo = m_pipeline[PIPELINE_NDX_NO_BLOBS].getPipelineCreateInfo();
 			m_binaries->generatePipelineBinaryKeys(&pipelineCreateInfo);
 			m_binaries->createPipelineBinariesFromPipeline(m_pipeline[PIPELINE_NDX_NO_BLOBS].getPipeline());
 			VkPipelineBinaryInfoKHR pipelineBinaryInfo = m_binaries->preparePipelineBinaryInfo();
-=======
-			// Destroy the pipeline as soon as it is created, except the NO_CACHE because
-			// it is needed as a base pipeline for the derivative case.
-			if (m_pipeline[ndx].wasBuild())
-				m_pipeline[ndx].destroyPipeline();
->>>>>>> 2f1d55c1
 
 			// Create derivative pipeline that also uses binaries
-			preparePipelineWrapper(m_pipeline[PIPELINE_NDX_DERIVATIVE], *vertShaderModule2, *tescShaderModule, *teseShaderModule, *geomShaderModule, *fragShaderModule,
-								   &m_pipelineCreationFeedback[VK_MAX_PIPELINE_PARTS], &m_pipelineStageCreationFeedbacks[VK_MAX_SHADER_STAGES],
-								   m_pipeline[PIPELINE_NDX_NO_BLOBS].getPipeline(), param->isZeroOutFeedbackCount(), &pipelineBinaryInfo);
+			VkPipeline basePipeline = (m_pipeline[PIPELINE_NDX_NO_BLOBS].wasBuild()) ? m_pipeline[PIPELINE_NDX_NO_BLOBS].getPipeline() : DE_NULL;
+			preparePipelineWrapper(m_pipeline[PIPELINE_NDX_DERIVATIVE], vertShaderModule2, tescShaderModule, teseShaderModule, geomShaderModule, fragShaderModule,
+								   &m_pipelineCreationFeedback[VK_MAX_PIPELINE_PARTS], &m_pipelineCreationIsHeavy[VK_MAX_PIPELINE_PARTS], &m_pipelineStageCreationFeedbacks[VK_MAX_SHADER_STAGES],
+								   basePipeline, param->isZeroOutFeedbackCount(), &pipelineBinaryInfo);
 
 			// Destroy second pipeline as soon as it was created
-			m_pipeline[PIPELINE_NDX_DERIVATIVE].destroyPipeline();
-
-			if (!param->isDelayedDestroy())
-			{
-<<<<<<< HEAD
+			if (m_pipeline[PIPELINE_NDX_DERIVATIVE].wasBuild())
+				m_pipeline[PIPELINE_NDX_DERIVATIVE].destroyPipeline();
+
+			if (!param->isDelayedDestroy() && m_pipeline[PIPELINE_NDX_NO_BLOBS].wasBuild())
+			{
 				// Destroy the NO_BLOBS pipeline to check that the cached one really hits cache,
 				// except for the case where we're testing cache hit of a pipeline still active.
 				m_pipeline[PIPELINE_NDX_NO_BLOBS].destroyPipeline();
 			}
 
 			// Create third pipeline that just uses binaries
-			preparePipelineWrapper(m_pipeline[PIPELINE_NDX_USE_BLOBS], *vertShaderModule1, *tescShaderModule, *teseShaderModule, *geomShaderModule, *fragShaderModule,
-								   &m_pipelineCreationFeedback[VK_MAX_PIPELINE_PARTS * 2], &m_pipelineStageCreationFeedbacks[VK_MAX_SHADER_STAGES * 2],
+			preparePipelineWrapper(m_pipeline[PIPELINE_NDX_USE_BLOBS], vertShaderModule1, tescShaderModule, teseShaderModule, geomShaderModule, fragShaderModule,
+								   &m_pipelineCreationFeedback[VK_MAX_PIPELINE_PARTS * 2], &m_pipelineCreationIsHeavy[VK_MAX_PIPELINE_PARTS * 2], &m_pipelineStageCreationFeedbacks[VK_MAX_SHADER_STAGES * 2],
 								   DE_NULL, param->isZeroOutFeedbackCount(), &pipelineBinaryInfo);
 
 			// Destroy third pipeline as soon as it was created
-			m_pipeline[PIPELINE_NDX_USE_BLOBS].destroyPipeline();
-
-			if (param->isDelayedDestroy())
+			if (m_pipeline[PIPELINE_NDX_USE_BLOBS].wasBuild())
+				m_pipeline[PIPELINE_NDX_USE_BLOBS].destroyPipeline();
+
+			if (param->isDelayedDestroy() && m_pipeline[PIPELINE_NDX_NO_BLOBS].wasBuild())
 			{
 				// Destroy the NO_BLOBS pipeline to check that the cached one really hits cache,
 				// except for the case where we're testing cache hit of a pipeline still active.
 				m_pipeline[PIPELINE_NDX_NO_BLOBS].destroyPipeline();
-=======
-				// Destroy the pipeline we didn't destroy earlier for the isDelayedDestroy case.
-				if (m_pipeline[PIPELINE_CACHE_NDX_NO_CACHE].wasBuild())
-					m_pipeline[PIPELINE_CACHE_NDX_NO_CACHE].destroyPipeline();
->>>>>>> 2f1d55c1
 			}
 		}
 		else
@@ -688,15 +593,17 @@
 			}
 
 			// Create derivative pipeline that also uses binaries
-			preparePipelineWrapper(m_pipeline[PIPELINE_NDX_DERIVATIVE], *vertShaderModule2, *tescShaderModule, *teseShaderModule, *geomShaderModule, *fragShaderModule,
-				&m_pipelineCreationFeedback[VK_MAX_PIPELINE_PARTS], &m_pipelineStageCreationFeedbacks[VK_MAX_SHADER_STAGES],
-				m_pipeline[PIPELINE_NDX_NO_BLOBS].getPipeline(), param->isZeroOutFeedbackCount(), DE_NULL,
+			VkPipeline basePipeline = (m_pipeline[PIPELINE_NDX_NO_BLOBS].wasBuild()) ? m_pipeline[PIPELINE_NDX_NO_BLOBS].getPipeline() : DE_NULL;
+			preparePipelineWrapper(m_pipeline[PIPELINE_NDX_DERIVATIVE], vertShaderModule2, tescShaderModule, teseShaderModule, geomShaderModule, fragShaderModule,
+				&m_pipelineCreationFeedback[VK_MAX_PIPELINE_PARTS], &m_pipelineCreationIsHeavy[VK_MAX_PIPELINE_PARTS], &m_pipelineStageCreationFeedbacks[VK_MAX_SHADER_STAGES],
+				basePipeline, param->isZeroOutFeedbackCount(), DE_NULL,
 				&pipelinePartBinaryInfo[0], &pipelinePartBinaryInfo[1], &pipelinePartBinaryInfo[2], &pipelinePartBinaryInfo[3]);
 
 			// Destroy second pipeline as soon as it was created
-			m_pipeline[PIPELINE_NDX_DERIVATIVE].destroyPipeline();
-
-			if (!param->isDelayedDestroy())
+			if (m_pipeline[PIPELINE_NDX_DERIVATIVE].wasBuild())
+				m_pipeline[PIPELINE_NDX_DERIVATIVE].destroyPipeline();
+
+			if (!param->isDelayedDestroy() && m_pipeline[PIPELINE_NDX_NO_BLOBS].wasBuild())
 			{
 				// Destroy the NO_BLOBS pipeline to check that the cached one really hits cache,
 				// except for the case where we're testing cache hit of a pipeline still active.
@@ -704,15 +611,16 @@
 			}
 
 			// Create third pipeline that just uses binaries
-			preparePipelineWrapper(m_pipeline[PIPELINE_NDX_USE_BLOBS], *vertShaderModule1, *tescShaderModule, *teseShaderModule, *geomShaderModule, *fragShaderModule,
-				&m_pipelineCreationFeedback[VK_MAX_PIPELINE_PARTS * 2], &m_pipelineStageCreationFeedbacks[VK_MAX_SHADER_STAGES * 2],
+			preparePipelineWrapper(m_pipeline[PIPELINE_NDX_USE_BLOBS], vertShaderModule1, tescShaderModule, teseShaderModule, geomShaderModule, fragShaderModule,
+				&m_pipelineCreationFeedback[VK_MAX_PIPELINE_PARTS * 2], &m_pipelineCreationIsHeavy[VK_MAX_PIPELINE_PARTS * 2], &m_pipelineStageCreationFeedbacks[VK_MAX_SHADER_STAGES * 2],
 				DE_NULL, param->isZeroOutFeedbackCount(), DE_NULL,
 				&pipelinePartBinaryInfo[0], &pipelinePartBinaryInfo[1], &pipelinePartBinaryInfo[2], &pipelinePartBinaryInfo[3]);
 
 			// Destroy third pipeline as soon as it was created
-			m_pipeline[PIPELINE_NDX_USE_BLOBS].destroyPipeline();
-
-			if (param->isDelayedDestroy())
+			if (m_pipeline[PIPELINE_NDX_USE_BLOBS].wasBuild())
+				m_pipeline[PIPELINE_NDX_USE_BLOBS].destroyPipeline();
+
+			if (param->isDelayedDestroy() && m_pipeline[PIPELINE_NDX_NO_BLOBS].wasBuild())
 			{
 				// Destroy the NO_BLOBS pipeline to check that the cached one really hits cache,
 				// except for the case where we're testing cache hit of a pipeline still active.
@@ -722,14 +630,14 @@
 	}
 }
 
-<<<<<<< HEAD
 void GraphicsTestInstance::preparePipelineWrapper (GraphicsPipelineWrapper&			gpw,
-												   VkShaderModule					vertShaderModule,
-												   VkShaderModule					tescShaderModule,
-												   VkShaderModule					teseShaderModule,
-												   VkShaderModule					geomShaderModule,
-												   VkShaderModule					fragShaderModule,
+												   ShaderWrapper					vertShaderModule,
+												   ShaderWrapper					tescShaderModule,
+												   ShaderWrapper					teseShaderModule,
+												   ShaderWrapper					geomShaderModule,
+												   ShaderWrapper					fragShaderModule,
 												   VkPipelineCreationFeedbackEXT*	pipelineCreationFeedback,
+												   bool*							pipelineCreationIsHeavy,
 												   VkPipelineCreationFeedbackEXT*	pipelineStageCreationFeedbacks,
 												   VkPipeline						basePipelineHandle,
 												   VkBool32							zeroOutFeedbackCount,
@@ -738,19 +646,6 @@
 												   VkPipelineBinaryInfoKHR*			preRasterizationPartBinaryInfo,
 												   VkPipelineBinaryInfoKHR*			fragmentShaderBinaryInfo,
 												   VkPipelineBinaryInfoKHR*			fragmentOutputBinaryInfo)
-=======
-void GraphicsCacheTestInstance::preparePipelineWrapper (GraphicsPipelineWrapper&		gpw,
-														ShaderWrapper					vertShaderModule,
-														ShaderWrapper					tescShaderModule,
-														ShaderWrapper					teseShaderModule,
-														ShaderWrapper					geomShaderModule,
-														ShaderWrapper					fragShaderModule,
-														VkPipelineCreationFeedbackEXT*	pipelineCreationFeedback,
-														bool*							pipelineCreationIsHeavy,
-														VkPipelineCreationFeedbackEXT*	pipelineStageCreationFeedbacks,
-														VkPipeline						basePipelineHandle,
-														VkBool32						zeroOutFeedbackCount)
->>>>>>> 2f1d55c1
 {
 	const VkVertexInputBindingDescription vertexInputBindingDescription
 	{
@@ -894,15 +789,10 @@
 	gpw.setDefaultTopology((!tescShaderModule.isSet()) ? VK_PRIMITIVE_TOPOLOGY_TRIANGLE_LIST : VK_PRIMITIVE_TOPOLOGY_PATCH_LIST)
 	   .setDefaultRasterizationState()
 	   .setDefaultMultisampleState()
-<<<<<<< HEAD
-	   .setMonolithicPipelineLayout(*m_pipelineLayout)
+	   .setMonolithicPipelineLayout(m_pipelineLayout)
 	   .setMonolithicPipelineBinaries(monolithicBinaryInfo)
-	   .setupVertexInputStete(&vertexInputStateParams, DE_NULL, *m_cache, pipelineCreationFeedbackWrapper[0], vertexPartBinaryInfo)
+	   .setupVertexInputState(&vertexInputStateParams, DE_NULL, *m_cache, pipelineCreationFeedbackWrapper[0], vertexPartBinaryInfo)
 	   .setupPreRasterizationShaderState3(
-=======
-	   .setupVertexInputState(&vertexInputStateParams, DE_NULL, *m_cache, pipelineCreationFeedbackWrapper[0])
-	   .setupPreRasterizationShaderState(
->>>>>>> 2f1d55c1
 			viewport,
 			scissor,
 			m_pipelineLayout,
@@ -916,16 +806,10 @@
 			DE_NULL, DE_NULL, DE_NULL, DE_NULL, DE_NULL,
 			PipelineRenderingCreateInfoWrapper(),
 			*m_cache,
-<<<<<<< HEAD
 			pipelineCreationFeedbackWrapper[1],
 			preRasterizationPartBinaryInfo)
 	   .setupFragmentShaderState2(
-			*m_pipelineLayout,
-=======
-			pipelineCreationFeedbackWrapper[1])
-	   .setupFragmentShaderState(
 			m_pipelineLayout,
->>>>>>> 2f1d55c1
 			*m_renderPass,
 			0u,
 			fragShaderModule,
@@ -934,15 +818,9 @@
 			DE_NULL,
 			DE_NULL,
 			*m_cache,
-<<<<<<< HEAD
 			pipelineCreationFeedbackWrapper[2],
 			fragmentShaderBinaryInfo)
 	   .setupFragmentOutputState(*m_renderPass, 0u, &colorBlendStateParams, DE_NULL, *m_cache, pipelineCreationFeedbackWrapper[3], fragmentOutputBinaryInfo)
-=======
-			pipelineCreationFeedbackWrapper[2])
-	   .setupFragmentOutputState(*m_renderPass, 0u, &colorBlendStateParams, DE_NULL, *m_cache, pipelineCreationFeedbackWrapper[3])
-	   .setMonolithicPipelineLayout(m_pipelineLayout)
->>>>>>> 2f1d55c1
 	   .buildPipeline(*m_cache, basePipelineHandle, basePipelineHandle != DE_NULL ? -1 : 0, pipelineCreationFeedbackWrapper[4]);
 }
 
@@ -1117,18 +995,10 @@
 class ComputeTestCase : public BaseTestCase
 {
 public:
-<<<<<<< HEAD
 							ComputeTestCase		(tcu::TestContext&		testContext,
 												 const std::string&		name,
-												 const std::string&		description,
 												 const TestParam*		param)
-								: BaseTestCase	(testContext, name, description, param)
-=======
-							ComputeCacheTest		(tcu::TestContext&		testContext,
-													 const std::string&		name,
-													 const CacheTestParam*	param)
-								: CacheTest		(testContext, name, param)
->>>>>>> 2f1d55c1
+								: BaseTestCase	(testContext, name, param)
 								{ }
 	virtual					~ComputeTestCase	(void) = default;
 	virtual void			initPrograms		(SourceCollections&	programCollection) const;
@@ -1249,7 +1119,10 @@
 	deMemset(&m_pipelineCreationFeedback[ndx], 0, sizeof(VkPipelineCreationFeedbackEXT));
 	deMemset(&m_pipelineStageCreationFeedback[ndx], 0, sizeof(VkPipelineCreationFeedbackEXT));
 
-	const VkPipelineCreationFeedbackCreateInfoEXT pipelineCreationFeedbackCreateInfo =
+	VkPipelineCreateFlags2CreateInfoKHR pipelineFlags2CreateInfo = initVulkanStructure();
+	pipelineFlags2CreateInfo.flags = VK_PIPELINE_CREATE_2_CAPTURE_DATA_BIT_KHR;
+
+	VkPipelineCreationFeedbackCreateInfoEXT pipelineCreationFeedbackCreateInfo
 	{
 		VK_STRUCTURE_TYPE_PIPELINE_CREATION_FEEDBACK_CREATE_INFO_EXT,	// VkStructureType					sType;
 		DE_NULL,														// const void *						pNext;
@@ -1317,7 +1190,9 @@
 		vk.createComputePipelines(vkDevice, *m_cache, 1u, &pipelineCreateInfo, DE_NULL, &m_pipeline[ndx]);
 	else
 	{
-		pipelineCreateInfo.flags |= VK_PIPELINE_CREATE_CAPTURE_DATA_BIT_KHR;
+		// we need to switch to using VkPipelineCreateFlags2KHR and also include flags that were specified in pipelineCreateInfo
+		pipelineFlags2CreateInfo.flags |= static_cast<VkPipelineCreateFlags2KHR>(pipelineCreateInfo.flags);
+		pipelineCreationFeedbackCreateInfo.pNext = &pipelineFlags2CreateInfo;
 
 		if (ndx == PIPELINE_NDX_NO_BLOBS)
 		{
@@ -1495,11 +1370,7 @@
 
 tcu::TestCaseGroup* createTestsInternal (tcu::TestContext& testCtx, PipelineConstructionType pipelineConstructionType, TestMode testMode)
 {
-<<<<<<< HEAD
-	de::MovePtr<tcu::TestCaseGroup> blobTests (new tcu::TestCaseGroup(testCtx, testMode == TestMode::CACHE ? "cache" : "binaries", ""));
-=======
-	de::MovePtr<tcu::TestCaseGroup> cacheTests (new tcu::TestCaseGroup(testCtx, "creation_feedback"));
->>>>>>> 2f1d55c1
+	de::MovePtr<tcu::TestCaseGroup> blobTests (new tcu::TestCaseGroup(testCtx, testMode == TestMode::CACHE ? "cache" : "binaries"));
 
 	// Test pipeline creation feedback with graphics pipeline.
 	{
