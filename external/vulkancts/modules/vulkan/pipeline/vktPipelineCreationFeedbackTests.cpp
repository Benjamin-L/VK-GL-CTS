--- conflicted
+++ resolved
@@ -684,20 +684,16 @@
 		message << caseString;
 
 		// Check first that the no cached pipeline was missed in the pipeline cache
-<<<<<<< HEAD
-		if (!(creationFeedbackFlags & VK_PIPELINE_CREATION_FEEDBACK_VALID_BIT_EXT))
-=======
 
 		// According to the spec:
 		// "An implementation should write pipeline creation feedback to pPipelineCreationFeedback and
 		//	may write pipeline stage creation feedback to pPipelineStageCreationFeedbacks."
-		if (!(m_pipelineCreationFeedback[ndx].flags & VK_PIPELINE_CREATION_FEEDBACK_VALID_BIT_EXT))
->>>>>>> b8a535ab
+		if (!(creationFeedbackFlags & VK_PIPELINE_CREATION_FEEDBACK_VALID_BIT_EXT))
 		{
 			// According to the spec:
 			// "If the VK_PIPELINE_CREATION_FEEDBACK_VALID_BIT_EXT is not set in flags, an implementation
 			//	must not set any other bits in flags, and all other VkPipelineCreationFeedbackEXT data members are undefined."
-			if (m_pipelineCreationFeedback[ndx].flags)
+			if (m_pipelineCreationFeedback[creationFeedbackNdx].flags)
 			{
 				std::ostringstream			errorMsg;
 				errorMsg << ": Creation feedback is not valid but there are other flags written";
@@ -750,7 +746,6 @@
 		// dont repeat checking shader feedback for pipeline parts - just check all shaders when checkin final pipelines
 		if (pipelinePartIndex == finalPipelineIndex)
 		{
-<<<<<<< HEAD
 			VkShaderStageFlags	testedShaderFlags	= m_param->getShaderFlags();
 			deUint32			shaderCount			= 2u + ((testedShaderFlags & VK_SHADER_STAGE_GEOMETRY_BIT) != 0) +
 														   ((testedShaderFlags & VK_SHADER_STAGE_TESSELLATION_CONTROL_BIT) != 0) +
@@ -760,8 +755,14 @@
 				const deUint32 index = VK_MAX_SHADER_STAGES * pipelineCacheNdx + shader;
 				message << "\t" <<(shader + 1) << " shader stage\n";
 
+				// According to the spec:
+				// "An implementation should write pipeline creation feedback to pPipelineCreationFeedback and
+				//      may write pipeline stage creation feedback to pPipelineStageCreationFeedbacks."
 				if (!(m_pipelineStageCreationFeedbacks[index].flags & VK_PIPELINE_CREATION_FEEDBACK_VALID_BIT_EXT))
 				{
+					// According to the spec:
+					// "If the VK_PIPELINE_CREATION_FEEDBACK_VALID_BIT_EXT is not set in flags, an implementation
+					//      must not set any other bits in flags, and all other VkPipelineCreationFeedbackEXT data members are undefined."
 					if (m_pipelineStageCreationFeedbacks[index].flags)
 					{
 						std::ostringstream			errorMsg;
@@ -772,20 +773,6 @@
 					continue;
 				}
 				if (m_param->isCacheDisabled() && m_pipelineStageCreationFeedbacks[index].flags & VK_PIPELINE_CREATION_FEEDBACK_APPLICATION_PIPELINE_CACHE_HIT_BIT_EXT)
-=======
-			const deUint32 index = VK_MAX_SHADER_STAGES * ndx + shader;
-			message << "\t" << getShaderFlagStr(m_param->getShaderFlag(shader), true) << "\n";
-
-			// According to the spec:
-			// "An implementation should write pipeline creation feedback to pPipelineCreationFeedback and
-			//	may write pipeline stage creation feedback to pPipelineStageCreationFeedbacks."
-			if (!(m_pipelineStageCreationFeedbacks[index].flags & VK_PIPELINE_CREATION_FEEDBACK_VALID_BIT_EXT))
-			{
-				// According to the spec:
-				// "If the VK_PIPELINE_CREATION_FEEDBACK_VALID_BIT_EXT is not set in flags, an implementation
-				//	must not set any other bits in flags, and all other VkPipelineCreationFeedbackEXT data members are undefined."
-				if (m_pipelineStageCreationFeedbacks[index].flags)
->>>>>>> b8a535ab
 				{
 					std::ostringstream			errorMsg;
 					errorMsg << caseString << ": feedback indicates pipeline " << (shader + 1) << " shader stage hit cache when it shouldn't";
