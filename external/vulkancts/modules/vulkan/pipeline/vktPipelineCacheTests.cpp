/*------------------------------------------------------------------------
 * Vulkan Conformance Tests
 * ------------------------
 *
 * Copyright (c) 2015 The Khronos Group Inc.
 * Copyright (c) 2015 ARM Ltd.
 *
 * Licensed under the Apache License, Version 2.0 (the "License");
 * you may not use this file except in compliance with the License.
 * You may obtain a copy of the License at
 *
 *      http://www.apache.org/licenses/LICENSE-2.0
 *
 * Unless required by applicable law or agreed to in writing, software
 * distributed under the License is distributed on an "AS IS" BASIS,
 * WITHOUT WARRANTIES OR CONDITIONS OF ANY KIND, either express or implied.
 * See the License for the specific language governing permissions and
 * limitations under the License.
 *
 *//*!
 * \file
 * \brief Pipeline Cache Tests
 *//*--------------------------------------------------------------------*/

#include "vktPipelineCacheTests.hpp"
#include "vktPipelineClearUtil.hpp"
#include "vktPipelineImageUtil.hpp"
#include "vktPipelineVertexUtil.hpp"
#include "vktTestCase.hpp"
#include "vktTestCaseUtil.hpp"
#include "vkImageUtil.hpp"
#include "vkMemUtil.hpp"
#include "vkPrograms.hpp"
#include "vkBuilderUtil.hpp"
#include "vkQueryUtil.hpp"
#include "vkRef.hpp"
#include "vkRefUtil.hpp"
#include "vkTypeUtil.hpp"
#include "vkCmdUtil.hpp"
#include "vkObjUtil.hpp"
#include "tcuImageCompare.hpp"
#include "deUniquePtr.hpp"
#include "deMemory.h"
#include "tcuTestLog.hpp"

#include <sstream>
#include <vector>

namespace vkt
{
namespace pipeline
{

using namespace vk;

namespace
{

// helper functions

std::string getShaderFlagStr (const VkShaderStageFlags	shader,
							  bool						isDescription)
{
	std::ostringstream desc;
	if (shader & VK_SHADER_STAGE_COMPUTE_BIT)
	{
		desc << ((isDescription) ? "compute stage" : "compute_stage");
	}
	else
	{
		desc << ((isDescription) ? "vertex stage" : "vertex_stage");
		if (shader & VK_SHADER_STAGE_GEOMETRY_BIT)
			desc << ((isDescription) ? " geometry stage" : "_geometry_stage");
		if (shader & VK_SHADER_STAGE_TESSELLATION_CONTROL_BIT)
			desc << ((isDescription) ? " tessellation control stage" : "_tessellation_control_stage");
		if (shader & VK_SHADER_STAGE_TESSELLATION_EVALUATION_BIT)
			desc << ((isDescription) ? " tessellation evaluation stage" : "_tessellation_evaluation_stage");
		desc << ((isDescription) ? " fragment stage" : "_fragment_stage");
	}

	return desc.str();
}

// helper classes
class CacheTestParam
{
public:
								CacheTestParam				(PipelineConstructionType		pipelineConstructionType,
															 const VkShaderStageFlags		shaders,
															 bool							compileCacheMissShaders);
	virtual						~CacheTestParam				(void) = default;
	virtual const std::string	generateTestName			(void)	const;
	virtual const std::string	generateTestDescription		(void)	const;
	PipelineConstructionType	getPipelineConstructionType	(void)	const	{ return m_pipelineConstructionType; };
	VkShaderStageFlags			getShaderFlags				(void)	const	{ return m_shaders; }
	bool						getCompileMissShaders		(void)	const	{ return m_compileCacheMissShaders;	}

protected:

	PipelineConstructionType	m_pipelineConstructionType;
	VkShaderStageFlags			m_shaders;
	bool						m_compileCacheMissShaders;
};

CacheTestParam::CacheTestParam (PipelineConstructionType pipelineConstructionType, const VkShaderStageFlags shaders, bool compileCacheMissShaders)
	: m_pipelineConstructionType	(pipelineConstructionType)
	, m_shaders						(shaders)
	, m_compileCacheMissShaders		(compileCacheMissShaders)
{
}

const std::string CacheTestParam::generateTestName (void) const
{
	return getShaderFlagStr(m_shaders, false);
}

const std::string CacheTestParam::generateTestDescription (void) const
{
	return getShaderFlagStr(m_shaders, true);
}

template <class Test>
vkt::TestCase* newTestCase (tcu::TestContext&		testContext,
							const CacheTestParam*	testParam)
{
	return new Test(testContext,
					testParam->generateTestName().c_str(),
					testParam->generateTestDescription().c_str(),
					testParam);
}

Move<VkBuffer> createBufferAndBindMemory (Context& context, VkDeviceSize size, VkBufferUsageFlags usage, de::MovePtr<Allocation>* pAlloc)
{
	const DeviceInterface&	vk					= context.getDeviceInterface();
	const VkDevice			vkDevice			= context.getDevice();
	const deUint32			queueFamilyIndex	= context.getUniversalQueueFamilyIndex();

	const VkBufferCreateInfo vertexBufferParams =
	{
		VK_STRUCTURE_TYPE_BUFFER_CREATE_INFO,       // VkStructureType      sType;
		DE_NULL,                                    // const void*          pNext;
		0u,                                         // VkBufferCreateFlags  flags;
		size,                                       // VkDeviceSize         size;
		usage,                                      // VkBufferUsageFlags   usage;
		VK_SHARING_MODE_EXCLUSIVE,                  // VkSharingMode        sharingMode;
		1u,                                         // deUint32             queueFamilyCount;
		&queueFamilyIndex                           // const deUint32*      pQueueFamilyIndices;
	};

	Move<VkBuffer> vertexBuffer = createBuffer(vk, vkDevice, &vertexBufferParams);

	*pAlloc = context.getDefaultAllocator().allocate(getBufferMemoryRequirements(vk, vkDevice, *vertexBuffer), MemoryRequirement::HostVisible);
	VK_CHECK(vk.bindBufferMemory(vkDevice, *vertexBuffer, (*pAlloc)->getMemory(), (*pAlloc)->getOffset()));

	return vertexBuffer;
}

Move<VkImage> createImage2DAndBindMemory (Context&							context,
										  VkFormat							format,
										  deUint32							width,
										  deUint32							height,
										  VkImageUsageFlags					usage,
										  VkSampleCountFlagBits				sampleCount,
										  de::details::MovePtr<Allocation>*	pAlloc)
{
	const DeviceInterface&	vk					= context.getDeviceInterface();
	const VkDevice			vkDevice			= context.getDevice();
	const deUint32			queueFamilyIndex	= context.getUniversalQueueFamilyIndex();

	const VkImageCreateInfo colorImageParams =
	{
		VK_STRUCTURE_TYPE_IMAGE_CREATE_INFO,	// VkStructureType      sType;
		DE_NULL,								// const void*          pNext;
		0u,										// VkImageCreateFlags   flags;
		VK_IMAGE_TYPE_2D,						// VkImageType          imageType;
		format,									// VkFormat             format;
		{ width, height, 1u },					// VkExtent3D           extent;
		1u,										// deUint32             mipLevels;
		1u,										// deUint32             arraySize;
		sampleCount,							// deUint32             samples;
		VK_IMAGE_TILING_OPTIMAL,				// VkImageTiling        tiling;
		usage,									// VkImageUsageFlags    usage;
		VK_SHARING_MODE_EXCLUSIVE,				// VkSharingMode        sharingMode;
		1u,										// deUint32             queueFamilyCount;
		&queueFamilyIndex,						// const deUint32*      pQueueFamilyIndices;
		VK_IMAGE_LAYOUT_UNDEFINED,				// VkImageLayout        initialLayout;
	};

	Move<VkImage> image = createImage(vk, vkDevice, &colorImageParams);

	*pAlloc = context.getDefaultAllocator().allocate(getImageMemoryRequirements(vk, vkDevice, *image), MemoryRequirement::Any);
	VK_CHECK(vk.bindImageMemory(vkDevice, *image, (*pAlloc)->getMemory(), (*pAlloc)->getOffset()));

	return image;
}

// Test Classes
class CacheTest : public vkt::TestCase
{
public:
							CacheTest	(tcu::TestContext&		testContext,
										 const std::string&		name,
										 const std::string&		description,
										 const CacheTestParam*	param)
							  : vkt::TestCase (testContext, name, description)
							  , m_param (*param)
							  { }
	virtual					~CacheTest (void) { }
protected:
	const CacheTestParam	m_param;
};

class CacheTestInstance : public vkt::TestInstance
{
public:
	enum
	{
		PIPELINE_CACHE_NDX_NO_CACHE,
		PIPELINE_CACHE_NDX_CACHED,
		PIPELINE_CACHE_NDX_COUNT,
	};
							CacheTestInstance		(Context&				context,
													 const CacheTestParam*	param);
	virtual					~CacheTestInstance		(void);
	virtual tcu::TestStatus	iterate					(void);
protected:
	virtual tcu::TestStatus	verifyTestResult		(void) = 0;
	virtual void			prepareCommandBuffer	(void) = 0;
protected:
	const CacheTestParam*   m_param;
	Move<VkCommandPool>		m_cmdPool;
	Move<VkCommandBuffer>	m_cmdBuffer;
	Move<VkPipelineCache>	m_cache;
};

CacheTestInstance::CacheTestInstance (Context&				context,
									  const CacheTestParam*	param)
	: TestInstance	(context)
	, m_param		(param)
{
	const DeviceInterface&	vk					= m_context.getDeviceInterface();
	const VkDevice			vkDevice			= m_context.getDevice();
	const deUint32			queueFamilyIndex	= context.getUniversalQueueFamilyIndex();

	// Create command pool
	m_cmdPool = createCommandPool(vk, vkDevice, VK_COMMAND_POOL_CREATE_TRANSIENT_BIT, queueFamilyIndex);

	// Create command buffer
	m_cmdBuffer = allocateCommandBuffer(vk, vkDevice, *m_cmdPool, VK_COMMAND_BUFFER_LEVEL_PRIMARY);

	// Create the Pipeline Cache
	{
		const VkPipelineCacheCreateInfo pipelineCacheCreateInfo =
		{
			VK_STRUCTURE_TYPE_PIPELINE_CACHE_CREATE_INFO,	// VkStructureType             sType;
			DE_NULL,										// const void*                 pNext;
			0u,												// VkPipelineCacheCreateFlags  flags;
			0u,												// deUintptr                   initialDataSize;
			DE_NULL,										// const void*                 pInitialData;
		};

		m_cache = createPipelineCache(vk, vkDevice, &pipelineCacheCreateInfo);
	}
}

CacheTestInstance::~CacheTestInstance (void)
{
}

tcu::TestStatus CacheTestInstance::iterate (void)
{
	const DeviceInterface&	vk			= m_context.getDeviceInterface();
	const VkDevice			vkDevice	= m_context.getDevice();
	const VkQueue			queue		= m_context.getUniversalQueue();

	prepareCommandBuffer();

	submitCommandsAndWait(vk, vkDevice, queue, m_cmdBuffer.get());

	return verifyTestResult();
}

class GraphicsCacheTest : public CacheTest
{
public:
							GraphicsCacheTest	(tcu::TestContext&		testContext,
												 const std::string&		name,
												 const std::string&		description,
												 const CacheTestParam*	param)
								: CacheTest (testContext, name, description, param)
								{ }
	virtual					~GraphicsCacheTest	(void) { }
	virtual void			initPrograms		(SourceCollections&		programCollection) const;
	virtual void			checkSupport		(Context&				context) const;
	virtual TestInstance*	createInstance		(Context&				context) const;
};

class GraphicsCacheTestInstance : public CacheTestInstance
{
public:
							GraphicsCacheTestInstance   (Context&				context,
														 const CacheTestParam*	param);
	virtual					~GraphicsCacheTestInstance	(void);
protected:

			void			preparePipelineWrapper		(GraphicsPipelineWrapper&	gpw,
														 VkPipelineCache			cache,
														 bool						useMissShaders);
	virtual void			preparePipelines			(void);
			void			prepareRenderPass			(VkFramebuffer framebuffer, VkPipeline pipeline);
	virtual void			prepareCommandBuffer		(void);
	virtual tcu::TestStatus	verifyTestResult			(void);

protected:
	const tcu::UVec2				m_renderSize;
	const VkFormat					m_colorFormat;
	const VkFormat					m_depthFormat;
	Move<VkPipelineLayout>			m_pipelineLayout;

	Move<VkImage>					m_depthImage;
	de::MovePtr<Allocation>			m_depthImageAlloc;
	de::MovePtr<Allocation>			m_colorImageAlloc[PIPELINE_CACHE_NDX_COUNT];
	Move<VkImageView>				m_depthAttachmentView;
	VkImageMemoryBarrier			m_imageLayoutBarriers[3];

	Move<VkBuffer>					m_vertexBuffer;
	de::MovePtr<Allocation>			m_vertexBufferMemory;
	std::vector<Vertex4RGBA>		m_vertices;

	GraphicsPipelineWrapper			m_pipeline[PIPELINE_CACHE_NDX_COUNT];
	Move<VkRenderPass>				m_renderPass;

	Move<VkImage>					m_colorImage[PIPELINE_CACHE_NDX_COUNT];
	Move<VkImageView>				m_colorAttachmentView[PIPELINE_CACHE_NDX_COUNT];
	Move<VkFramebuffer>				m_framebuffer[PIPELINE_CACHE_NDX_COUNT];
};

void GraphicsCacheTest::initPrograms (SourceCollections& programCollection) const
{
	enum ShaderCacheOpType
	{
		SHADERS_CACHE_OP_HIT = 0,
		SHADERS_CACHE_OP_MISS,

		SHADERS_CACHE_OP_LAST
	};

	for (deUint32 shaderOpNdx = 0u; shaderOpNdx < SHADERS_CACHE_OP_LAST; shaderOpNdx++)
	{
		const ShaderCacheOpType shaderOp = (ShaderCacheOpType)shaderOpNdx;

		if (shaderOp == SHADERS_CACHE_OP_MISS && !m_param.getCompileMissShaders())
			continue;

		const std::string missHitDiff = (shaderOp == SHADERS_CACHE_OP_HIT ? "" : " + 0.1");
		const std::string missSuffix = (shaderOp == SHADERS_CACHE_OP_HIT ? "" : "_miss");

		programCollection.glslSources.add("color_vert" + missSuffix) << glu::VertexSource(
			"#version 310 es\n"
			"layout(location = 0) in vec4 position;\n"
			"layout(location = 1) in vec4 color;\n"
			"layout(location = 0) out highp vec4 vtxColor;\n"
			"void main (void)\n"
			"{\n"
			"  gl_Position = position;\n"
			"  vtxColor = color" + missHitDiff + ";\n"
			"}\n");

		programCollection.glslSources.add("color_frag" + missSuffix) << glu::FragmentSource(
			"#version 310 es\n"
			"layout(location = 0) in highp vec4 vtxColor;\n"
			"layout(location = 0) out highp vec4 fragColor;\n"
			"void main (void)\n"
			"{\n"
			"  fragColor = vtxColor" + missHitDiff + ";\n"
			"}\n");

		VkShaderStageFlags shaderFlag = m_param.getShaderFlags();
		if (shaderFlag & VK_SHADER_STAGE_GEOMETRY_BIT)
		{
<<<<<<< HEAD
			programCollection.glslSources.add("unused_geo" + missSuffix) << glu::GeometrySource(
				"#version 450 \n"
				"layout(triangles) in;\n"
				"layout(triangle_strip, max_vertices = 3) out;\n"
				"layout(location = 0) in highp vec4 in_vtxColor[];\n"
				"layout(location = 0) out highp vec4 vtxColor;\n"
				"out gl_PerVertex { vec4 gl_Position; };\n"
				"in gl_PerVertex { vec4 gl_Position; } gl_in[];\n"
				"void main (void)\n"
				"{\n"
				"  for(int ndx=0; ndx<3; ndx++)\n"
				"  {\n"
				"    gl_Position = gl_in[ndx].gl_Position;\n"
				"    vtxColor    = in_vtxColor[ndx]" + missHitDiff + ";\n"
				"    EmitVertex();\n"
				"  }\n"
				"  EndPrimitive();\n"
				"}\n");
		}
		if (shaderFlag & VK_SHADER_STAGE_TESSELLATION_CONTROL_BIT)
		{
			programCollection.glslSources.add("basic_tcs" + missSuffix) << glu::TessellationControlSource(
				"#version 450 \n"
				"layout(vertices = 3) out;\n"
				"layout(location = 0) in highp vec4 color[];\n"
				"layout(location = 0) out highp vec4 vtxColor[];\n"
				"out gl_PerVertex { vec4 gl_Position; } gl_out[3];\n"
				"in gl_PerVertex { vec4 gl_Position; } gl_in[gl_MaxPatchVertices];\n"
				"void main()\n"
				"{\n"
				"  gl_TessLevelOuter[0] = 4.0;\n"
				"  gl_TessLevelOuter[1] = 4.0;\n"
				"  gl_TessLevelOuter[2] = 4.0;\n"
				"  gl_TessLevelInner[0] = 4.0;\n"
				"  gl_out[gl_InvocationID].gl_Position = gl_in[gl_InvocationID].gl_Position;\n"
				"  vtxColor[gl_InvocationID] = color[gl_InvocationID]" + missHitDiff + ";\n"
				"}\n");
		}
		if (shaderFlag & VK_SHADER_STAGE_TESSELLATION_EVALUATION_BIT)
		{
			programCollection.glslSources.add("basic_tes" + missSuffix) << glu::TessellationEvaluationSource(
				"#version 450 \n"
				"layout(triangles, fractional_even_spacing, ccw) in;\n"
				"layout(location = 0) in highp vec4 colors[];\n"
				"layout(location = 0) out highp vec4 vtxColor;\n"
				"out gl_PerVertex { vec4 gl_Position; };\n"
				"in gl_PerVertex { vec4 gl_Position; } gl_in[gl_MaxPatchVertices];\n"
				"void main() \n"
				"{\n"
				"  float u = gl_TessCoord.x;\n"
				"  float v = gl_TessCoord.y;\n"
				"  float w = gl_TessCoord.z;\n"
				"  vec4 pos = vec4(0);\n"
				"  vec4 color = vec4(0)" + missHitDiff + ";\n"
				"  pos.xyz += u * gl_in[0].gl_Position.xyz;\n"
				"  color.xyz += u * colors[0].xyz;\n"
				"  pos.xyz += v * gl_in[1].gl_Position.xyz;\n"
				"  color.xyz += v * colors[1].xyz;\n"
				"  pos.xyz += w * gl_in[2].gl_Position.xyz;\n"
				"  color.xyz += w * colors[2].xyz;\n"
				"  pos.w = 1.0;\n"
				"  color.w = 1.0;\n"
				"  gl_Position = pos;\n"
				"  vtxColor = color;\n"
				"}\n");
=======
			switch(m_param.getShaderFlag(shaderNdx))
			{
				case VK_SHADER_STAGE_VERTEX_BIT:
					programCollection.glslSources.add("color_vert" + missSuffix) << glu::VertexSource(
						"#version 450\n"
						"layout(location = 0) in vec4 position;\n"
						"layout(location = 1) in vec4 color;\n"
						"layout(location = 0) out highp vec4 vtxColor;\n"
						"out gl_PerVertex { vec4 gl_Position; };\n"
						"void main (void)\n"
						"{\n"
						"  gl_Position = position;\n"
						"  vtxColor = color" + missHitDiff + ";\n"
						"}\n");
					break;

				case VK_SHADER_STAGE_FRAGMENT_BIT:
					programCollection.glslSources.add("color_frag" + missSuffix) << glu::FragmentSource(
						"#version 310 es\n"
						"layout(location = 0) in highp vec4 vtxColor;\n"
						"layout(location = 0) out highp vec4 fragColor;\n"
						"void main (void)\n"
						"{\n"
						"  fragColor = vtxColor" + missHitDiff + ";\n"
						"}\n");
					break;

				case VK_SHADER_STAGE_GEOMETRY_BIT:
					programCollection.glslSources.add("unused_geo" + missSuffix) << glu::GeometrySource(
						"#version 450 \n"
						"layout(triangles) in;\n"
						"layout(triangle_strip, max_vertices = 3) out;\n"
						"layout(location = 0) in highp vec4 in_vtxColor[];\n"
						"layout(location = 0) out highp vec4 vtxColor;\n"
						"out gl_PerVertex { vec4 gl_Position; };\n"
						"in gl_PerVertex { vec4 gl_Position; } gl_in[];\n"
						"void main (void)\n"
						"{\n"
						"  for(int ndx=0; ndx<3; ndx++)\n"
						"  {\n"
						"    gl_Position = gl_in[ndx].gl_Position;\n"
						"    vtxColor    = in_vtxColor[ndx]" + missHitDiff + ";\n"
						"    EmitVertex();\n"
						"  }\n"
						"  EndPrimitive();\n"
						"}\n");
					break;

				case VK_SHADER_STAGE_TESSELLATION_CONTROL_BIT:
					programCollection.glslSources.add("basic_tcs" + missSuffix) << glu::TessellationControlSource(
						"#version 450 \n"
						"layout(vertices = 3) out;\n"
						"layout(location = 0) in highp vec4 color[];\n"
						"layout(location = 0) out highp vec4 vtxColor[];\n"
						"out gl_PerVertex { vec4 gl_Position; } gl_out[3];\n"
						"in gl_PerVertex { vec4 gl_Position; } gl_in[gl_MaxPatchVertices];\n"
						"void main()\n"
						"{\n"
						"  gl_TessLevelOuter[0] = 4.0;\n"
						"  gl_TessLevelOuter[1] = 4.0;\n"
						"  gl_TessLevelOuter[2] = 4.0;\n"
						"  gl_TessLevelInner[0] = 4.0;\n"
						"  gl_out[gl_InvocationID].gl_Position = gl_in[gl_InvocationID].gl_Position;\n"
						"  vtxColor[gl_InvocationID] = color[gl_InvocationID]" + missHitDiff + ";\n"
						"}\n");
					break;

				case VK_SHADER_STAGE_TESSELLATION_EVALUATION_BIT:
					programCollection.glslSources.add("basic_tes" + missSuffix) << glu::TessellationEvaluationSource(
						"#version 450 \n"
						"layout(triangles, fractional_even_spacing, ccw) in;\n"
						"layout(location = 0) in highp vec4 colors[];\n"
						"layout(location = 0) out highp vec4 vtxColor;\n"
						"out gl_PerVertex { vec4 gl_Position; };\n"
						"in gl_PerVertex { vec4 gl_Position; } gl_in[gl_MaxPatchVertices];\n"
						"void main() \n"
						"{\n"
						"  float u = gl_TessCoord.x;\n"
						"  float v = gl_TessCoord.y;\n"
						"  float w = gl_TessCoord.z;\n"
						"  vec4 pos = vec4(0);\n"
						"  vec4 color = vec4(0)" + missHitDiff + ";\n"
						"  pos.xyz += u * gl_in[0].gl_Position.xyz;\n"
						"  color.xyz += u * colors[0].xyz;\n"
						"  pos.xyz += v * gl_in[1].gl_Position.xyz;\n"
						"  color.xyz += v * colors[1].xyz;\n"
						"  pos.xyz += w * gl_in[2].gl_Position.xyz;\n"
						"  color.xyz += w * colors[2].xyz;\n"
						"  pos.w = 1.0;\n"
						"  color.w = 1.0;\n"
						"  gl_Position = pos;\n"
						"  vtxColor = color;\n"
						"}\n");
					break;

				default:
					DE_FATAL("Unknown Shader Stage!");
					break;
			}
>>>>>>> c7c083ff
		}
	}
}

void GraphicsCacheTest::checkSupport (Context& context) const
{
	if (m_param.getShaderFlags() & VK_SHADER_STAGE_GEOMETRY_BIT)
		context.requireDeviceCoreFeature(DEVICE_CORE_FEATURE_GEOMETRY_SHADER);
	if ((m_param.getShaderFlags() & VK_SHADER_STAGE_TESSELLATION_CONTROL_BIT) ||
		(m_param.getShaderFlags() & VK_SHADER_STAGE_TESSELLATION_EVALUATION_BIT))
		context.requireDeviceCoreFeature(DEVICE_CORE_FEATURE_TESSELLATION_SHADER);

	checkPipelineLibraryRequirements(context.getInstanceInterface(), context.getPhysicalDevice(), m_param.getPipelineConstructionType());
}

TestInstance* GraphicsCacheTest::createInstance (Context& context) const
{
	return new GraphicsCacheTestInstance(context, &m_param);
}

GraphicsCacheTestInstance::GraphicsCacheTestInstance (Context&				context,
													  const CacheTestParam*	param)
	: CacheTestInstance		(context,param)
	, m_renderSize			(32u, 32u)
	, m_colorFormat			(VK_FORMAT_R8G8B8A8_UNORM)
	, m_depthFormat			(VK_FORMAT_D16_UNORM)
	, m_pipeline
	{
		{ context.getDeviceInterface(), context.getDevice(), param->getPipelineConstructionType() },
		{ context.getDeviceInterface(), context.getDevice(), param->getPipelineConstructionType() },
	}
{
	const DeviceInterface&	vk			= m_context.getDeviceInterface();
	const VkDevice			vkDevice	= m_context.getDevice();

	// Create vertex buffer
	{
		m_vertexBuffer	= createBufferAndBindMemory(m_context, 1024u, VK_BUFFER_USAGE_VERTEX_BUFFER_BIT, &m_vertexBufferMemory);

		m_vertices		= createOverlappingQuads();
		// Load vertices into vertex buffer
		deMemcpy(m_vertexBufferMemory->getHostPtr(), m_vertices.data(), m_vertices.size() * sizeof(Vertex4RGBA));
		flushAlloc(vk, vkDevice, *m_vertexBufferMemory);
	}

	// Create render pass
	m_renderPass = makeRenderPass(vk, vkDevice, m_colorFormat, m_depthFormat);

	const VkComponentMapping ComponentMappingRGBA = { VK_COMPONENT_SWIZZLE_R, VK_COMPONENT_SWIZZLE_G, VK_COMPONENT_SWIZZLE_B, VK_COMPONENT_SWIZZLE_A };
	// Create color image
	{
		m_colorImage[PIPELINE_CACHE_NDX_NO_CACHE]	= createImage2DAndBindMemory(m_context,
																				 m_colorFormat,
																				 m_renderSize.x(),
																				 m_renderSize.y(),
																				 VK_IMAGE_USAGE_COLOR_ATTACHMENT_BIT | VK_IMAGE_USAGE_TRANSFER_SRC_BIT,
																				 VK_SAMPLE_COUNT_1_BIT,
																				 &m_colorImageAlloc[PIPELINE_CACHE_NDX_NO_CACHE]);
		m_colorImage[PIPELINE_CACHE_NDX_CACHED]		= createImage2DAndBindMemory(m_context,
																				 m_colorFormat,
																				 m_renderSize.x(),
																				 m_renderSize.y(),
																				 VK_IMAGE_USAGE_COLOR_ATTACHMENT_BIT | VK_IMAGE_USAGE_TRANSFER_SRC_BIT,
																				 VK_SAMPLE_COUNT_1_BIT,
																				 &m_colorImageAlloc[PIPELINE_CACHE_NDX_CACHED]);
	}

	// Create depth image
	{
		m_depthImage = createImage2DAndBindMemory(m_context,
												  m_depthFormat,
												  m_renderSize.x(),
												  m_renderSize.y(),
												  VK_IMAGE_USAGE_DEPTH_STENCIL_ATTACHMENT_BIT,
												  VK_SAMPLE_COUNT_1_BIT,
												  &m_depthImageAlloc);
	}

	// Set up image layout transition barriers
	{
		VkImageMemoryBarrier colorImageBarrier =
		{
			VK_STRUCTURE_TYPE_IMAGE_MEMORY_BARRIER,				// VkStructureType			sType;
			DE_NULL,											// const void*				pNext;
			0u,													// VkAccessFlags			srcAccessMask;
			VK_ACCESS_COLOR_ATTACHMENT_WRITE_BIT,				// VkAccessFlags			dstAccessMask;
			VK_IMAGE_LAYOUT_UNDEFINED,							// VkImageLayout			oldLayout;
			VK_IMAGE_LAYOUT_COLOR_ATTACHMENT_OPTIMAL,			// VkImageLayout			newLayout;
			VK_QUEUE_FAMILY_IGNORED,							// deUint32					srcQueueFamilyIndex;
			VK_QUEUE_FAMILY_IGNORED,							// deUint32					dstQueueFamilyIndex;
			*m_colorImage[PIPELINE_CACHE_NDX_NO_CACHE],			// VkImage					image;
			{ VK_IMAGE_ASPECT_COLOR_BIT, 0u, 1u, 0u, 1u },		// VkImageSubresourceRange	subresourceRange;
		};

		m_imageLayoutBarriers[0] = colorImageBarrier;

		colorImageBarrier.image = *m_colorImage[PIPELINE_CACHE_NDX_CACHED];
		m_imageLayoutBarriers[1] = colorImageBarrier;

		const VkImageMemoryBarrier depthImageBarrier =
		{
			VK_STRUCTURE_TYPE_IMAGE_MEMORY_BARRIER,				// VkStructureType			sType;
			DE_NULL,											// const void*				pNext;
			0u,													// VkAccessFlags			srcAccessMask;
			VK_ACCESS_DEPTH_STENCIL_ATTACHMENT_WRITE_BIT,		// VkAccessFlags			dstAccessMask;
			VK_IMAGE_LAYOUT_UNDEFINED,							// VkImageLayout			oldLayout;
			VK_IMAGE_LAYOUT_DEPTH_STENCIL_ATTACHMENT_OPTIMAL,	// VkImageLayout			newLayout;
			VK_QUEUE_FAMILY_IGNORED,							// deUint32					srcQueueFamilyIndex;
			VK_QUEUE_FAMILY_IGNORED,							// deUint32					dstQueueFamilyIndex;
			*m_depthImage,										// VkImage					image;
			{ VK_IMAGE_ASPECT_DEPTH_BIT, 0u, 1u, 0u, 1u },		// VkImageSubresourceRange	subresourceRange;
		};

		m_imageLayoutBarriers[2] = depthImageBarrier;
	}
	// Create color attachment view
	{
		VkImageViewCreateInfo colorAttachmentViewParams =
		{
			VK_STRUCTURE_TYPE_IMAGE_VIEW_CREATE_INFO,		// VkStructureType          sType;
			DE_NULL,										// const void*              pNext;
			0u,												// VkImageViewCreateFlags   flags;
			*m_colorImage[PIPELINE_CACHE_NDX_NO_CACHE],		// VkImage                  image;
			VK_IMAGE_VIEW_TYPE_2D,							// VkImageViewType          viewType;
			m_colorFormat,									// VkFormat                 format;
			ComponentMappingRGBA,							// VkComponentMapping       components;
			{ VK_IMAGE_ASPECT_COLOR_BIT, 0u, 1u, 0u, 1u },	// VkImageSubresourceRange  subresourceRange;
		};

		m_colorAttachmentView[PIPELINE_CACHE_NDX_NO_CACHE] = createImageView(vk, vkDevice, &colorAttachmentViewParams);

		colorAttachmentViewParams.image = *m_colorImage[PIPELINE_CACHE_NDX_CACHED];
		m_colorAttachmentView[PIPELINE_CACHE_NDX_CACHED] = createImageView(vk, vkDevice, &colorAttachmentViewParams);
	}

	// Create depth attachment view
	{
		const VkImageViewCreateInfo depthAttachmentViewParams =
		{
			VK_STRUCTURE_TYPE_IMAGE_VIEW_CREATE_INFO,		// VkStructureType          sType;
			DE_NULL,										// const void*              pNext;
			0u,												// VkImageViewCreateFlags   flags;
			*m_depthImage,									// VkImage                  image;
			VK_IMAGE_VIEW_TYPE_2D,							// VkImageViewType          viewType;
			m_depthFormat,									// VkFormat                 format;
			ComponentMappingRGBA,							// VkComponentMapping       components;
			{ VK_IMAGE_ASPECT_DEPTH_BIT, 0u, 1u, 0u, 1u },	// VkImageSubresourceRange  subresourceRange;
		};

		m_depthAttachmentView = createImageView(vk, vkDevice, &depthAttachmentViewParams);
	}

	// Create framebuffer
	{
		VkImageView attachmentBindInfos[2] =
		{
			*m_colorAttachmentView[PIPELINE_CACHE_NDX_NO_CACHE],
			*m_depthAttachmentView,
		};

		const VkFramebufferCreateInfo framebufferParams =
		{
			VK_STRUCTURE_TYPE_FRAMEBUFFER_CREATE_INFO,	// VkStructureType              sType;
			DE_NULL,									// const void*                  pNext;
			0u,											// VkFramebufferCreateFlags     flags;
			*m_renderPass,								// VkRenderPass                 renderPass;
			2u,											// deUint32                     attachmentCount;
			attachmentBindInfos,						// const VkImageView*           pAttachments;
			(deUint32)m_renderSize.x(),					// deUint32                     width;
			(deUint32)m_renderSize.y(),					// deUint32                     height;
			1u,											// deUint32                     layers;
		};

		m_framebuffer[PIPELINE_CACHE_NDX_NO_CACHE] = createFramebuffer(vk, vkDevice, &framebufferParams);

		attachmentBindInfos[0] = *m_colorAttachmentView[PIPELINE_CACHE_NDX_CACHED];
		m_framebuffer[PIPELINE_CACHE_NDX_CACHED] = createFramebuffer(vk, vkDevice, &framebufferParams);
	}

	// Create pipeline layout
	{
		const VkPipelineLayoutCreateInfo pipelineLayoutParams =
		{
			VK_STRUCTURE_TYPE_PIPELINE_LAYOUT_CREATE_INFO,	// VkStructureType					sType;
			DE_NULL,										// const void*						pNext;
			0u,												// VkPipelineLayoutCreateFlags		flags;
			0u,												// deUint32							setLayoutCount;
			DE_NULL,										// const VkDescriptorSetLayout*		pSetLayouts;
			0u,												// deUint32							pushConstantRangeCount;
			DE_NULL											// const VkPushConstantRange*		pPushConstantRanges;
		};

		m_pipelineLayout = createPipelineLayout(vk, vkDevice, &pipelineLayoutParams);
	}
}

GraphicsCacheTestInstance::~GraphicsCacheTestInstance (void)
{
}

void GraphicsCacheTestInstance::preparePipelineWrapper(GraphicsPipelineWrapper&	gpw,
													   VkPipelineCache			cache,
													   bool						useMissShaders = false)
{
	static const VkPipelineDepthStencilStateCreateInfo defaultDepthStencilState
	{
		VK_STRUCTURE_TYPE_PIPELINE_DEPTH_STENCIL_STATE_CREATE_INFO,		// VkStructureType							sType;
		DE_NULL,														// const void*								pNext;
		0u,																// VkPipelineDepthStencilStateCreateFlags	flags;
		VK_TRUE,														// VkBool32									depthTestEnable;
		VK_TRUE,														// VkBool32									depthWriteEnable;
		VK_COMPARE_OP_LESS_OR_EQUAL,									// VkCompareOp								depthCompareOp;
		VK_FALSE,														// VkBool32									depthBoundsTestEnable;
		VK_FALSE,														// VkBool32									stencilTestEnable;
		{																// VkStencilOpState		front;
			VK_STENCIL_OP_KEEP,												// VkStencilOp		failOp;
			VK_STENCIL_OP_KEEP,												// VkStencilOp		passOp;
			VK_STENCIL_OP_KEEP,												// VkStencilOp		depthFailOp;
			VK_COMPARE_OP_NEVER,											// VkCompareOp		compareOp;
			0u,																// deUint32			compareMask;
			0u,																// deUint32			writeMask;
			0u,																// deUint32			reference;
		},
		{																// VkStencilOpState		back;
			VK_STENCIL_OP_KEEP,												// VkStencilOp		failOp;
			VK_STENCIL_OP_KEEP,												// VkStencilOp		passOp;
			VK_STENCIL_OP_KEEP,												// VkStencilOp		depthFailOp;
			VK_COMPARE_OP_NEVER,											// VkCompareOp		compareOp;
			0u,																// deUint32			compareMask;
			0u,																// deUint32			writeMask;
			0u,																// deUint32			reference;
		},
		0.0f,															// float									minDepthBounds;
		1.0f,															// float									maxDepthBounds;
	};

	static const VkVertexInputBindingDescription defaultVertexInputBindingDescription
	{
		0u,																// deUint32					binding;
		sizeof(Vertex4RGBA),											// deUint32					strideInBytes;
		VK_VERTEX_INPUT_RATE_VERTEX,									// VkVertexInputRate		inputRate;
	};

	static const VkVertexInputAttributeDescription defaultVertexInputAttributeDescriptions[]
	{
		{
			0u,															// deUint32					location;
			0u,															// deUint32					binding;
			VK_FORMAT_R32G32B32A32_SFLOAT,								// VkFormat					format;
			0u															// deUint32					offsetInBytes;
		},
		{
			1u,															// deUint32					location;
			0u,															// deUint32					binding;
			VK_FORMAT_R32G32B32A32_SFLOAT,								// VkFormat					format;
			DE_OFFSET_OF(Vertex4RGBA, color),							// deUint32					offsetInBytes;
		}
	};

	static const VkPipelineVertexInputStateCreateInfo defaultVertexInputStateParams
	{
		VK_STRUCTURE_TYPE_PIPELINE_VERTEX_INPUT_STATE_CREATE_INFO,		// VkStructureType								sType;
		DE_NULL,														// const void*									pNext;
		0u,																// VkPipelineVertexInputStateCreateFlags		flags;
		1u,																// deUint32										vertexBindingDescriptionCount;
		&defaultVertexInputBindingDescription,							// const VkVertexInputBindingDescription*		pVertexBindingDescriptions;
		2u,																// deUint32										vertexAttributeDescriptionCount;
		defaultVertexInputAttributeDescriptions,						// const VkVertexInputAttributeDescription*		pVertexAttributeDescriptions;
	};

	const DeviceInterface&	vk			= m_context.getDeviceInterface();
	const VkDevice			vkDevice	= m_context.getDevice();
	const std::string		postfix		= useMissShaders ? "_miss" : "";

	auto createModule = [&vk, vkDevice, &postfix](Context& context, std::string shaderName)
	{
		return createShaderModule(vk, vkDevice, context.getBinaryCollection().get(shaderName + postfix), 0);
	};

	// Bind shader stages
	Move<VkShaderModule> vertShaderModule = createModule(m_context, "color_vert");
	Move<VkShaderModule> fragShaderModule = createModule(m_context, "color_frag");
	Move<VkShaderModule> tescShaderModule;
	Move<VkShaderModule> teseShaderModule;
	Move<VkShaderModule> geomShaderModule;

	if (m_param->getShaderFlags() & VK_SHADER_STAGE_GEOMETRY_BIT)
		geomShaderModule = createModule(m_context, "unused_geo");
	if (m_param->getShaderFlags() & VK_SHADER_STAGE_TESSELLATION_CONTROL_BIT)
		tescShaderModule = createModule(m_context, "basic_tcs");
	if (m_param->getShaderFlags() & VK_SHADER_STAGE_TESSELLATION_EVALUATION_BIT)
		teseShaderModule = createModule(m_context, "basic_tes");

	const std::vector<VkViewport>	viewport	{ makeViewport(m_renderSize) };
	const std::vector<VkRect2D>		scissor		{ makeRect2D(m_renderSize) };

	gpw.setDefaultTopology((m_param->getShaderFlags() & VK_SHADER_STAGE_TESSELLATION_CONTROL_BIT)
						   ? VK_PRIMITIVE_TOPOLOGY_PATCH_LIST : VK_PRIMITIVE_TOPOLOGY_TRIANGLE_LIST)
		.setDefaultRasterizationState()
		.setDefaultColorBlendState()
		.setDefaultMultisampleState()
		.setupVertexInputStete(&defaultVertexInputStateParams)
		.setupPreRasterizationShaderState(viewport,
										  scissor,
										  *m_pipelineLayout,
										  *m_renderPass,
										  0u,
										  *vertShaderModule,
										  DE_NULL,
										  *tescShaderModule,
										  *teseShaderModule,
										  *geomShaderModule)
		.setupFragmentShaderState(*m_pipelineLayout, *m_renderPass, 0u, *fragShaderModule, &defaultDepthStencilState)
		.setupFragmentOutputState(*m_renderPass)
		.setMonolithicPipelineLayout(*m_pipelineLayout)
		.buildPipeline(cache);
}

void GraphicsCacheTestInstance::preparePipelines (void)
{
	preparePipelineWrapper(m_pipeline[PIPELINE_CACHE_NDX_NO_CACHE], *m_cache);
	preparePipelineWrapper(m_pipeline[PIPELINE_CACHE_NDX_CACHED], *m_cache);
}

void GraphicsCacheTestInstance::prepareRenderPass (VkFramebuffer framebuffer, VkPipeline pipeline)
{
	const DeviceInterface&	vk							= m_context.getDeviceInterface();

	const VkClearValue		attachmentClearValues[2]	=
	{
		defaultClearValue(m_colorFormat),
		defaultClearValue(m_depthFormat),
	};

	beginRenderPass(vk, *m_cmdBuffer, *m_renderPass, framebuffer, makeRect2D(0, 0, m_renderSize.x(), m_renderSize.y()), 2u, attachmentClearValues);

	vk.cmdBindPipeline(*m_cmdBuffer, VK_PIPELINE_BIND_POINT_GRAPHICS, pipeline);
	VkDeviceSize offsets = 0u;
	vk.cmdBindVertexBuffers(*m_cmdBuffer, 0u, 1u, &m_vertexBuffer.get(), &offsets);
	vk.cmdDraw(*m_cmdBuffer, (deUint32)m_vertices.size(), 1u, 0u, 0u);

	endRenderPass(vk, *m_cmdBuffer);
}

void GraphicsCacheTestInstance::prepareCommandBuffer (void)
{
	const DeviceInterface& vk = m_context.getDeviceInterface();

	preparePipelines();

	beginCommandBuffer(vk, *m_cmdBuffer, 0u);

	vk.cmdPipelineBarrier(*m_cmdBuffer, VK_PIPELINE_STAGE_TOP_OF_PIPE_BIT, VK_PIPELINE_STAGE_COLOR_ATTACHMENT_OUTPUT_BIT | VK_PIPELINE_STAGE_LATE_FRAGMENT_TESTS_BIT, (VkDependencyFlags)0,
		0u, DE_NULL, 0u, DE_NULL, DE_LENGTH_OF_ARRAY(m_imageLayoutBarriers), m_imageLayoutBarriers);

	prepareRenderPass(*m_framebuffer[PIPELINE_CACHE_NDX_NO_CACHE], m_pipeline[PIPELINE_CACHE_NDX_NO_CACHE].getPipeline());

	// After the first render pass, the images are in correct layouts

	prepareRenderPass(*m_framebuffer[PIPELINE_CACHE_NDX_CACHED], m_pipeline[PIPELINE_CACHE_NDX_CACHED].getPipeline());

	endCommandBuffer(vk, *m_cmdBuffer);
}

tcu::TestStatus GraphicsCacheTestInstance::verifyTestResult (void)
{
	const DeviceInterface&			vk					= m_context.getDeviceInterface();
	const VkDevice					vkDevice			= m_context.getDevice();
	const deUint32					queueFamilyIndex	= m_context.getUniversalQueueFamilyIndex();

	const VkQueue					queue				= m_context.getUniversalQueue();
	de::MovePtr<tcu::TextureLevel>	resultNoCache		= readColorAttachment(vk,
																			  vkDevice,
																			  queue,
																			  queueFamilyIndex,
																			  m_context.getDefaultAllocator(),
																			  *m_colorImage[PIPELINE_CACHE_NDX_NO_CACHE],
																			  m_colorFormat,
																			  m_renderSize);
	de::MovePtr<tcu::TextureLevel>	resultCache			= readColorAttachment(vk,
																			  vkDevice,
																			  queue,
																			  queueFamilyIndex,
																			  m_context.getDefaultAllocator(),
																			  *m_colorImage[PIPELINE_CACHE_NDX_CACHED],
																			  m_colorFormat,
																			  m_renderSize);

	bool compareOk = tcu::intThresholdCompare(m_context.getTestContext().getLog(),
											  "IntImageCompare",
											  "Image comparison",
											  resultNoCache->getAccess(),
											  resultCache->getAccess(),
											  tcu::UVec4(1, 1, 1, 1),
											  tcu::COMPARE_LOG_RESULT);

	if (compareOk)
		return tcu::TestStatus::pass("Render images w/o cached pipeline match.");
	else
		return tcu::TestStatus::fail("Render Images mismatch.");
}

class ComputeCacheTest : public CacheTest
{
public:
							ComputeCacheTest	(tcu::TestContext&		testContext,
												 const std::string&		name,
												 const std::string&		description,
												 const CacheTestParam*	param)
								: CacheTest (testContext, name, description, param)
								{ }
	virtual					~ComputeCacheTest	(void) { }
	virtual void			initPrograms		(SourceCollections&		programCollection) const;
	virtual TestInstance*	createInstance		(Context&				context) const;
};

class ComputeCacheTestInstance : public CacheTestInstance
{
public:
							ComputeCacheTestInstance	(Context&				context,
														 const CacheTestParam*	param);
	virtual					~ComputeCacheTestInstance	(void);
	virtual void			prepareCommandBuffer		(void);
protected:
	virtual tcu::TestStatus	verifyTestResult			(void);
			void			buildBuffers				(void);
			void			buildDescriptorSets			(deUint32 ndx);
			void			buildShader					(void);
			void			buildPipeline				(deUint32 ndx);
protected:
	Move<VkBuffer>				m_inputBuf;
	de::MovePtr<Allocation>		m_inputBufferAlloc;
	Move<VkShaderModule>		m_computeShaderModule;

	Move<VkBuffer>				m_outputBuf[PIPELINE_CACHE_NDX_COUNT];
	de::MovePtr<Allocation>		m_outputBufferAlloc[PIPELINE_CACHE_NDX_COUNT];

	Move<VkDescriptorPool>		m_descriptorPool[PIPELINE_CACHE_NDX_COUNT];
	Move<VkDescriptorSetLayout>	m_descriptorSetLayout[PIPELINE_CACHE_NDX_COUNT];
	Move<VkDescriptorSet>		m_descriptorSet[PIPELINE_CACHE_NDX_COUNT];

	Move<VkPipelineLayout>		m_pipelineLayout[PIPELINE_CACHE_NDX_COUNT];
	Move<VkPipeline>			m_pipeline[PIPELINE_CACHE_NDX_COUNT];
};

void ComputeCacheTest::initPrograms (SourceCollections& programCollection) const
{
	programCollection.glslSources.add("basic_compute") << glu::ComputeSource(
		"#version 310 es\n"
		"layout(local_size_x = 1) in;\n"
		"layout(std430) buffer;\n"
		"layout(binding = 0) readonly buffer Input0\n"
		"{\n"
		"  vec4 elements[];\n"
		"} input_data0;\n"
		"layout(binding = 1) writeonly buffer Output\n"
		"{\n"
		"  vec4 elements[];\n"
		"} output_data;\n"
		"void main()\n"
		"{\n"
		"  uint ident = gl_GlobalInvocationID.x;\n"
		"  output_data.elements[ident] = input_data0.elements[ident] * input_data0.elements[ident];\n"
		"}");
}

TestInstance* ComputeCacheTest::createInstance (Context& context) const
{
	return new ComputeCacheTestInstance(context, &m_param);
}

void ComputeCacheTestInstance::buildBuffers (void)
{
	const DeviceInterface&	vk			= m_context.getDeviceInterface();
	const VkDevice			vkDevice	= m_context.getDevice();

	// Create buffer object, allocate storage, and generate input data
	const VkDeviceSize		size		= sizeof(tcu::Vec4) * 128u;
	m_inputBuf = createBufferAndBindMemory(m_context, size, VK_BUFFER_USAGE_STORAGE_BUFFER_BIT, &m_inputBufferAlloc);

	// Initialize input buffer
	tcu::Vec4* pVec = reinterpret_cast<tcu::Vec4*>(m_inputBufferAlloc->getHostPtr());
	for (deUint32 ndx = 0u; ndx < 128u; ndx++)
	{
		for (deUint32 component = 0u; component < 4u; component++)
			pVec[ndx][component]= (float)(ndx * (component + 1u));
	}
	flushAlloc(vk, vkDevice, *m_inputBufferAlloc);

	// Clear the output buffer
	for (deUint32 ndx = 0; ndx < PIPELINE_CACHE_NDX_COUNT; ndx++)
	{
		m_outputBuf[ndx] = createBufferAndBindMemory(m_context, size, VK_BUFFER_USAGE_STORAGE_BUFFER_BIT, &m_outputBufferAlloc[ndx]);

		pVec = reinterpret_cast<tcu::Vec4*>(m_outputBufferAlloc[ndx]->getHostPtr());

		for (deUint32 i = 0; i < (size / sizeof(tcu::Vec4)); i++)
			pVec[i] = tcu::Vec4(0.0f);

		flushAlloc(vk, vkDevice, *m_outputBufferAlloc[ndx]);
	}
}

void ComputeCacheTestInstance::buildDescriptorSets (deUint32 ndx)
{
	const DeviceInterface&	vk			= m_context.getDeviceInterface();
	const VkDevice			vkDevice	= m_context.getDevice();

	// Create descriptor set layout
	DescriptorSetLayoutBuilder descLayoutBuilder;

	for (deUint32 bindingNdx = 0u; bindingNdx < 2u; bindingNdx++)
		descLayoutBuilder.addSingleBinding(VK_DESCRIPTOR_TYPE_STORAGE_BUFFER, VK_SHADER_STAGE_COMPUTE_BIT);

	m_descriptorSetLayout[ndx] = descLayoutBuilder.build(vk, vkDevice);

	std::vector<VkDescriptorBufferInfo> descriptorInfos;
	descriptorInfos.push_back(makeDescriptorBufferInfo(*m_inputBuf, 0u, sizeof(tcu::Vec4) * 128u));
	descriptorInfos.push_back(makeDescriptorBufferInfo(*m_outputBuf[ndx], 0u, sizeof(tcu::Vec4) * 128u));

	// Create descriptor pool
	m_descriptorPool[ndx] = DescriptorPoolBuilder().addType(VK_DESCRIPTOR_TYPE_STORAGE_BUFFER, 2u).build(vk,
																										 vkDevice,
																										 VK_DESCRIPTOR_POOL_CREATE_FREE_DESCRIPTOR_SET_BIT,
																										 1u);

	// Create descriptor set
	const VkDescriptorSetAllocateInfo descriptorSetAllocInfo =
	{
		VK_STRUCTURE_TYPE_DESCRIPTOR_SET_ALLOCATE_INFO,	// VkStructureType                 sType;
		DE_NULL,										// const void*                     pNext;
		*m_descriptorPool[ndx],							// VkDescriptorPool                descriptorPool;
		1u,												// deUint32                        setLayoutCount;
		&m_descriptorSetLayout[ndx].get(),				// const VkDescriptorSetLayout*    pSetLayouts;
	};
	m_descriptorSet[ndx] = allocateDescriptorSet(vk, vkDevice, &descriptorSetAllocInfo);

	DescriptorSetUpdateBuilder  builder;
	for (deUint32 descriptorNdx = 0u; descriptorNdx < 2u; descriptorNdx++)
	{
		builder.writeSingle(*m_descriptorSet[ndx],
							DescriptorSetUpdateBuilder::Location::binding(descriptorNdx),
							VK_DESCRIPTOR_TYPE_STORAGE_BUFFER,
							&descriptorInfos[descriptorNdx]);
	}
	builder.update(vk, vkDevice);
}

void ComputeCacheTestInstance::buildShader (void)
{
	const DeviceInterface&	vk			= m_context.getDeviceInterface();
	const VkDevice			vkDevice	= m_context.getDevice();

	// Create compute shader
	VkShaderModuleCreateInfo shaderModuleCreateInfo =
	{
		VK_STRUCTURE_TYPE_SHADER_MODULE_CREATE_INFO,									// VkStructureType             sType;
		DE_NULL,																		// const void*                 pNext;
		0u,																				// VkShaderModuleCreateFlags   flags;
		m_context.getBinaryCollection().get("basic_compute").getSize(),					// deUintptr                   codeSize;
		(deUint32*)m_context.getBinaryCollection().get("basic_compute").getBinary(),	// const deUint32*             pCode;
	};
	m_computeShaderModule = createShaderModule(vk, vkDevice, &shaderModuleCreateInfo);
}

void ComputeCacheTestInstance::buildPipeline (deUint32 ndx)
{
	const DeviceInterface&	vk			= m_context.getDeviceInterface();
	const VkDevice			vkDevice	= m_context.getDevice();

	// Create compute pipeline layout
	const VkPipelineLayoutCreateInfo pipelineLayoutCreateInfo =
	{
		VK_STRUCTURE_TYPE_PIPELINE_LAYOUT_CREATE_INFO,	// VkStructureType                 sType;
		DE_NULL,										// const void*                     pNext;
		0u,												// VkPipelineLayoutCreateFlags     flags;
		1u,												// deUint32                        setLayoutCount;
		&m_descriptorSetLayout[ndx].get(),				// const VkDescriptorSetLayout*    pSetLayouts;
		0u,												// deUint32                        pushConstantRangeCount;
		DE_NULL,										// const VkPushConstantRange*      pPushConstantRanges;
	};

	m_pipelineLayout[ndx] = createPipelineLayout(vk, vkDevice, &pipelineLayoutCreateInfo);

	const VkPipelineShaderStageCreateInfo stageCreateInfo =
	{
		VK_STRUCTURE_TYPE_PIPELINE_SHADER_STAGE_CREATE_INFO,	// VkStructureType                     sType;
		DE_NULL,												// const void*                         pNext;
		0u,														// VkPipelineShaderStageCreateFlags    flags;
		VK_SHADER_STAGE_COMPUTE_BIT,							// VkShaderStageFlagBits               stage;
		*m_computeShaderModule,									// VkShaderModule                      module;
		"main",													// const char*                         pName;
		DE_NULL,												// const VkSpecializationInfo*         pSpecializationInfo;
	};

	const VkComputePipelineCreateInfo pipelineCreateInfo =
	{
		VK_STRUCTURE_TYPE_COMPUTE_PIPELINE_CREATE_INFO,		// VkStructureType                 sType;
		DE_NULL,											// const void*                     pNext;
		0u,													// VkPipelineCreateFlags           flags;
		stageCreateInfo,									// VkPipelineShaderStageCreateInfo stage;
		*m_pipelineLayout[ndx],								// VkPipelineLayout                layout;
		(VkPipeline)0,										// VkPipeline                      basePipelineHandle;
		0u,													// deInt32                         basePipelineIndex;
	};

	m_pipeline[ndx] = createComputePipeline(vk, vkDevice, *m_cache, &pipelineCreateInfo);
}

ComputeCacheTestInstance::ComputeCacheTestInstance (Context&				context,
													const CacheTestParam*	param)
	: CacheTestInstance (context, param)
{
	buildBuffers();

	buildDescriptorSets(PIPELINE_CACHE_NDX_NO_CACHE);

	buildDescriptorSets(PIPELINE_CACHE_NDX_CACHED);

	buildShader();

	buildPipeline(PIPELINE_CACHE_NDX_NO_CACHE);

	buildPipeline(PIPELINE_CACHE_NDX_CACHED);
}

ComputeCacheTestInstance::~ComputeCacheTestInstance (void)
{
}

void ComputeCacheTestInstance::prepareCommandBuffer (void)
{
	const DeviceInterface& vk = m_context.getDeviceInterface();

	beginCommandBuffer(vk, *m_cmdBuffer, 0u);

	for (deUint32 ndx = 0; ndx < PIPELINE_CACHE_NDX_COUNT; ndx++)
	{
		vk.cmdBindPipeline(*m_cmdBuffer, VK_PIPELINE_BIND_POINT_COMPUTE, *m_pipeline[ndx]);
		vk.cmdBindDescriptorSets(*m_cmdBuffer, VK_PIPELINE_BIND_POINT_COMPUTE, *m_pipelineLayout[ndx], 0u, 1u, &m_descriptorSet[ndx].get(), 0u, DE_NULL);
		vk.cmdDispatch(*m_cmdBuffer, 128u, 1u, 1u);
	}

	endCommandBuffer(vk, *m_cmdBuffer);
}

tcu::TestStatus ComputeCacheTestInstance::verifyTestResult (void)
{
	const DeviceInterface&	vk			= m_context.getDeviceInterface();
	const VkDevice			vkDevice	= m_context.getDevice();

	// Read the content of output buffers
	invalidateAlloc(vk, vkDevice, *m_outputBufferAlloc[PIPELINE_CACHE_NDX_NO_CACHE]);

	invalidateAlloc(vk, vkDevice, *m_outputBufferAlloc[PIPELINE_CACHE_NDX_CACHED]);
	// Compare the content
	deUint8* bufNoCache = reinterpret_cast<deUint8*>(m_outputBufferAlloc[PIPELINE_CACHE_NDX_NO_CACHE]->getHostPtr());
	deUint8* bufCached  = reinterpret_cast<deUint8*>(m_outputBufferAlloc[PIPELINE_CACHE_NDX_CACHED]->getHostPtr());
	for (deUint32 ndx = 0u; ndx < sizeof(tcu::Vec4) * 128u; ndx++)
	{
		if (bufNoCache[ndx] != bufCached[ndx])
		{
			return tcu::TestStatus::fail("Output buffers w/o cached pipeline mismatch.");
		}
	}

	return tcu::TestStatus::pass("Output buffers w/o cached pipeline match.");
}

class PipelineFromCacheTest : public GraphicsCacheTest
{
public:
							PipelineFromCacheTest		(tcu::TestContext& testContext, const std::string& name, const std::string& description, const CacheTestParam* param);
	virtual					~PipelineFromCacheTest		(void) { }
	virtual TestInstance*	createInstance				(Context& context) const;
};

PipelineFromCacheTest::PipelineFromCacheTest (tcu::TestContext& testContext, const std::string& name, const std::string& description, const CacheTestParam* param)
	: GraphicsCacheTest(testContext, name, description, param)
{
}

class PipelineFromCacheTestInstance : public GraphicsCacheTestInstance
{
public:
							PipelineFromCacheTestInstance	(Context& context, const CacheTestParam* param);
	virtual					~PipelineFromCacheTestInstance	(void);

protected:
	void					preparePipelines(void);

protected:
	Move<VkPipelineCache>	m_newCache;
	deUint8*				m_data;
};

TestInstance* PipelineFromCacheTest::createInstance (Context& context) const
{
	return new PipelineFromCacheTestInstance(context, &m_param);
}

PipelineFromCacheTestInstance::PipelineFromCacheTestInstance (Context& context, const CacheTestParam* param)
	: GraphicsCacheTestInstance	(context, param)
	, m_data					(DE_NULL)
{
	const DeviceInterface&	vk			= m_context.getDeviceInterface();
	const VkDevice			vkDevice	= m_context.getDevice();

	// Create more pipeline caches
	{
		size_t dataSize	= 0u;

		VK_CHECK(vk.getPipelineCacheData(vkDevice, *m_cache, (deUintptr*)&dataSize, DE_NULL));

		m_data = new deUint8[dataSize];
		DE_ASSERT(m_data);
		VK_CHECK(vk.getPipelineCacheData(vkDevice, *m_cache, (deUintptr*)&dataSize, (void*)m_data));

		const VkPipelineCacheCreateInfo pipelineCacheCreateInfo =
		{
			VK_STRUCTURE_TYPE_PIPELINE_CACHE_CREATE_INFO,	// VkStructureType             sType;
			DE_NULL,										// const void*                 pNext;
			0u,												// VkPipelineCacheCreateFlags  flags;
			dataSize,										// deUintptr                   initialDataSize;
			m_data,											// const void*                 pInitialData;
		};
		m_newCache = createPipelineCache(vk, vkDevice, &pipelineCacheCreateInfo);
	}
}

PipelineFromCacheTestInstance::~PipelineFromCacheTestInstance (void)
{
	delete[] m_data;
}

void PipelineFromCacheTestInstance::preparePipelines (void)
{
	preparePipelineWrapper(m_pipeline[PIPELINE_CACHE_NDX_NO_CACHE], *m_cache);
	preparePipelineWrapper(m_pipeline[PIPELINE_CACHE_NDX_CACHED], *m_newCache);
}

class PipelineFromIncompleteCacheTest : public GraphicsCacheTest
{
public:
							PipelineFromIncompleteCacheTest		(tcu::TestContext& testContext, const std::string& name, const std::string& description, const CacheTestParam* param);
	virtual					~PipelineFromIncompleteCacheTest	(void) {}
	virtual TestInstance*	createInstance						(Context& context) const;
};

PipelineFromIncompleteCacheTest::PipelineFromIncompleteCacheTest (tcu::TestContext& testContext, const std::string& name, const std::string& description, const CacheTestParam* param)
	: GraphicsCacheTest(testContext, name, description, param)
{
}

class PipelineFromIncompleteCacheTestInstance : public GraphicsCacheTestInstance
{
public:
							PipelineFromIncompleteCacheTestInstance(Context& context, const CacheTestParam* param);
	virtual					~PipelineFromIncompleteCacheTestInstance(void);
protected:
	void					preparePipelines(void);
protected:
	Move<VkPipelineCache>	m_newCache;
	deUint8*				m_data;
};

TestInstance* PipelineFromIncompleteCacheTest::createInstance (Context& context) const
{
	return new PipelineFromIncompleteCacheTestInstance(context, &m_param);
}

PipelineFromIncompleteCacheTestInstance::PipelineFromIncompleteCacheTestInstance (Context& context, const CacheTestParam* param)
	: GraphicsCacheTestInstance	(context, param)
	, m_data					(DE_NULL)
{
	const DeviceInterface&	vk			= m_context.getDeviceInterface();
	const VkDevice			vkDevice	= m_context.getDevice();

	// Create more pipeline caches
	{
		size_t dataSize = 0u;
		VK_CHECK(vk.getPipelineCacheData(vkDevice, *m_cache, (deUintptr*)&dataSize, DE_NULL));

		if (dataSize == 0)
			TCU_THROW(NotSupportedError, "Empty pipeline cache - unable to test");

		dataSize--;

		m_data = new deUint8[dataSize];
		DE_ASSERT(m_data);
		if (vk.getPipelineCacheData(vkDevice, *m_cache, (deUintptr*)&dataSize, (void*)m_data) != VK_INCOMPLETE)
			TCU_THROW(TestError, "GetPipelineCacheData should return VK_INCOMPLETE state!");

		const VkPipelineCacheCreateInfo pipelineCacheCreateInfo =
		{
			VK_STRUCTURE_TYPE_PIPELINE_CACHE_CREATE_INFO,	// VkStructureType             sType;
			DE_NULL,										// const void*                 pNext;
			0u,												// VkPipelineCacheCreateFlags  flags;
			dataSize,										// deUintptr                   initialDataSize;
			m_data,											// const void*                 pInitialData;
		};
		m_newCache = createPipelineCache(vk, vkDevice, &pipelineCacheCreateInfo);
	}
}

PipelineFromIncompleteCacheTestInstance::~PipelineFromIncompleteCacheTestInstance (void)
{
	delete[] m_data;
}

void PipelineFromIncompleteCacheTestInstance::preparePipelines (void)
{
	preparePipelineWrapper(m_pipeline[PIPELINE_CACHE_NDX_NO_CACHE], *m_cache);
	preparePipelineWrapper(m_pipeline[PIPELINE_CACHE_NDX_CACHED], *m_newCache);
}

enum MergeCacheType
{
	MERGE_CACHE_EMPTY = 0,
	MERGE_CACHE_FROM_DATA,
	MERGE_CACHE_HIT,
	MERGE_CACHE_MISS,
	MERGE_CACHE_MISS_AND_HIT,
	MERGE_CACHE_MERGED,

	MERGE_CACHE_TYPE_LAST = MERGE_CACHE_MERGED
};

std::string getMergeCacheTypeStr (MergeCacheType type)
{
	switch (type)
	{
		case MERGE_CACHE_EMPTY:
			return "empty";
		case MERGE_CACHE_FROM_DATA:
			return "from_data";
		case MERGE_CACHE_HIT:
			return "hit";
		case MERGE_CACHE_MISS_AND_HIT:
			return "misshit";
		case MERGE_CACHE_MISS:
			return "miss";
		case MERGE_CACHE_MERGED:
			return "merged";
	}
	TCU_FAIL("unhandled merge cache type");
}

std::string getMergeCacheTypesStr (const std::vector<MergeCacheType>& types)
{
	std::string ret;
	for (size_t idx = 0; idx < types.size(); ++idx)
	{
		if (ret.size())
			ret += '_';
		ret += getMergeCacheTypeStr(types[idx]);
	}
	return ret;
}


class MergeCacheTestParam
{
public:
	MergeCacheType				destCacheType;
	std::vector<MergeCacheType> srcCacheTypes;
};

class MergeCacheTest : public GraphicsCacheTest
{
public:
								MergeCacheTest	(tcu::TestContext&			testContext,
												 const std::string&			name,
												 const std::string&			description,
												 const CacheTestParam*		param,
												 const MergeCacheTestParam* mergeCacheParam)
									: GraphicsCacheTest (testContext, name, description, param)
									, m_mergeCacheParam	(*mergeCacheParam)
									{ }
	virtual						~MergeCacheTest	(void) { }
	virtual TestInstance*		createInstance	(Context& context) const;
private:
	const MergeCacheTestParam	m_mergeCacheParam;
};

class MergeCacheTestInstance : public GraphicsCacheTestInstance
{
public:
							MergeCacheTestInstance	(Context&					context,
													 const CacheTestParam*		param,
													 const MergeCacheTestParam* mergeCacheParam);
private:
	Move<VkPipelineCache>	createPipelineCache		(const DeviceInterface& vk, VkDevice device, MergeCacheType type);

protected:
	void					preparePipelines		(void);

protected:
	Move<VkPipelineCache>	m_cacheMerged;
};

TestInstance* MergeCacheTest::createInstance (Context& context) const
{
	return new MergeCacheTestInstance(context, &m_param, &m_mergeCacheParam);
}

MergeCacheTestInstance::MergeCacheTestInstance (Context& context, const CacheTestParam* param, const MergeCacheTestParam* mergeCacheParam)
	: GraphicsCacheTestInstance (context, param)
{
	const DeviceInterface&	vk			= m_context.getDeviceInterface();
	const VkDevice			vkDevice	= m_context.getDevice();

	// Create a merge destination cache
	m_cacheMerged = createPipelineCache(vk, vkDevice, mergeCacheParam->destCacheType);

	// Create more pipeline caches
	std::vector<VkPipelineCache>	sourceCaches	(mergeCacheParam->srcCacheTypes.size());
	typedef de::SharedPtr<Move<VkPipelineCache> > PipelineCachePtr;
	std::vector<PipelineCachePtr>	sourceCachePtrs	(sourceCaches.size());
	{
		for (size_t sourceIdx = 0; sourceIdx < mergeCacheParam->srcCacheTypes.size(); sourceIdx++)
		{
			// vk::Move is not copyable, so create it on heap and wrap into de::SharedPtr
			PipelineCachePtr	pipelineCachePtr	(new Move<VkPipelineCache>());
			*pipelineCachePtr = createPipelineCache(vk, vkDevice, mergeCacheParam->srcCacheTypes[sourceIdx]);

			sourceCachePtrs[sourceIdx]	= pipelineCachePtr;
			sourceCaches[sourceIdx]		= **pipelineCachePtr;
		}
	}

	// Merge the caches
	VK_CHECK(vk.mergePipelineCaches(vkDevice, *m_cacheMerged, static_cast<deUint32>(sourceCaches.size()), &sourceCaches[0]));
}

Move<VkPipelineCache> MergeCacheTestInstance::createPipelineCache (const DeviceInterface& vk, VkDevice device, MergeCacheType type)
{
	VkPipelineCacheCreateInfo pipelineCacheCreateInfo =
	{
		VK_STRUCTURE_TYPE_PIPELINE_CACHE_CREATE_INFO,	// VkStructureType             sType;
		DE_NULL,										// const void*                 pNext;
		0u,												// VkPipelineCacheCreateFlags  flags;
		0u,												// deUintptr                   initialDataSize;
		DE_NULL,										// const void*                 pInitialData;
	};

	GraphicsPipelineWrapper localPipeline		(vk, device, m_param->getPipelineConstructionType());
	GraphicsPipelineWrapper localMissPipeline	(vk, device, m_param->getPipelineConstructionType());

	switch (type)
	{
		case MERGE_CACHE_EMPTY:
		{
			return vk::createPipelineCache(vk, device, &pipelineCacheCreateInfo);
		}
		case MERGE_CACHE_FROM_DATA:
		{
			// Create a cache with init data from m_cache
			size_t  dataSize = 0u;
			VK_CHECK(vk.getPipelineCacheData(device, *m_cache, (deUintptr*)&dataSize, DE_NULL));

			std::vector<deUint8> data(dataSize);
			VK_CHECK(vk.getPipelineCacheData(device, *m_cache, (deUintptr*)&dataSize, &data[0]));

			pipelineCacheCreateInfo.initialDataSize = data.size();
			pipelineCacheCreateInfo.pInitialData = &data[0];
			return vk::createPipelineCache(vk, device, &pipelineCacheCreateInfo);
		}
		case MERGE_CACHE_HIT:
		{
			Move<VkPipelineCache> ret = createPipelineCache(vk, device, MERGE_CACHE_EMPTY);

			preparePipelineWrapper(localPipeline, *ret);

			return ret;
		}
		case MERGE_CACHE_MISS:
		{
			Move<VkPipelineCache> ret = createPipelineCache(vk, device, MERGE_CACHE_EMPTY);

			preparePipelineWrapper(localMissPipeline, *ret, true);

			return ret;
		}
		case MERGE_CACHE_MISS_AND_HIT:
		{
			Move<VkPipelineCache> ret = createPipelineCache(vk, device, MERGE_CACHE_EMPTY);

			preparePipelineWrapper(localPipeline, *ret);
			preparePipelineWrapper(localMissPipeline, *ret, true);

			return ret;
		}
		case MERGE_CACHE_MERGED:
		{
			Move<VkPipelineCache>	cache1			= createPipelineCache(vk, device, MERGE_CACHE_FROM_DATA);
			Move<VkPipelineCache>	cache2			= createPipelineCache(vk, device, MERGE_CACHE_HIT);
			Move<VkPipelineCache>	cache3			= createPipelineCache(vk, device, MERGE_CACHE_MISS);

			const VkPipelineCache	sourceCaches[]	=
			{
				*cache1,
				*cache2,
				*cache3
			};

			Move<VkPipelineCache>	ret				= createPipelineCache(vk, device, MERGE_CACHE_EMPTY);

			// Merge the caches
			VK_CHECK(vk.mergePipelineCaches(device, *ret, DE_LENGTH_OF_ARRAY(sourceCaches), sourceCaches));

			return ret;
		}
	}
	TCU_FAIL("unhandled merge cache type");
}

void MergeCacheTestInstance::preparePipelines(void)
{
	preparePipelineWrapper(m_pipeline[PIPELINE_CACHE_NDX_NO_CACHE], *m_cache);

	// Create pipeline from merged cache
	preparePipelineWrapper(m_pipeline[PIPELINE_CACHE_NDX_CACHED], *m_cacheMerged);
}

class CacheHeaderTest : public GraphicsCacheTest
{
public:
			CacheHeaderTest		(tcu::TestContext&		testContext,
								 const std::string&		name,
								 const std::string&		description,
								 const CacheTestParam*	param)
								: GraphicsCacheTest(testContext, name, description, param)
	{ }
	virtual	~CacheHeaderTest	(void) { }
	virtual	TestInstance*		createInstance(Context& context) const;
};

class CacheHeaderTestInstance : public GraphicsCacheTestInstance
{
public:
				CacheHeaderTestInstance		(Context& context, const CacheTestParam*  param);
	virtual		~CacheHeaderTestInstance	(void);
protected:
	deUint8*	m_data;

	struct CacheHeader
	{
		deUint32	HeaderLength;
		deUint32	HeaderVersion;
		deUint32	VendorID;
		deUint32	DeviceID;
		deUint8		PipelineCacheUUID[VK_UUID_SIZE];
	} m_header;
};

TestInstance* CacheHeaderTest::createInstance (Context& context) const
{
	return new CacheHeaderTestInstance(context, &m_param);
}

CacheHeaderTestInstance::CacheHeaderTestInstance (Context& context, const CacheTestParam* param)
	: GraphicsCacheTestInstance	(context, param)
	, m_data					(DE_NULL)
{
	const DeviceInterface&	vk			= m_context.getDeviceInterface();
	const VkDevice			vkDevice	= m_context.getDevice();

	// Create more pipeline caches
	{
		// Create a cache with init data from m_cache
		size_t dataSize = 0u;
		VK_CHECK(vk.getPipelineCacheData(vkDevice, *m_cache, (deUintptr*)&dataSize, DE_NULL));

		if (dataSize < sizeof(m_header))
			TCU_THROW(TestError, "Pipeline cache size is smaller than header size");

		m_data = new deUint8[dataSize];
		DE_ASSERT(m_data);
		VK_CHECK(vk.getPipelineCacheData(vkDevice, *m_cache, (deUintptr*)&dataSize, (void*)m_data));

		deMemcpy(&m_header, m_data, sizeof(m_header));

		if (m_header.HeaderLength - VK_UUID_SIZE != 16)
			TCU_THROW(TestError, "Invalid header size!");

		if (m_header.HeaderVersion != 1)
			TCU_THROW(TestError, "Invalid header version!");

		if (m_header.VendorID != m_context.getDeviceProperties().vendorID)
			TCU_THROW(TestError, "Invalid header vendor ID!");

		if (m_header.DeviceID != m_context.getDeviceProperties().deviceID)
			TCU_THROW(TestError, "Invalid header device ID!");

		if (deMemCmp(&m_header.PipelineCacheUUID, &m_context.getDeviceProperties().pipelineCacheUUID, VK_UUID_SIZE) != 0)
			TCU_THROW(TestError, "Invalid header pipeline cache UUID!");
	}
}

CacheHeaderTestInstance::~CacheHeaderTestInstance (void)
{
	delete[] m_data;
}

class InvalidSizeTest : public GraphicsCacheTest
{
public:
							InvalidSizeTest		(tcu::TestContext& testContext, const std::string& name, const std::string& description, const CacheTestParam* param);
	virtual					~InvalidSizeTest	(void) {}
	virtual TestInstance*	createInstance		(Context& context) const;
};

InvalidSizeTest::InvalidSizeTest (tcu::TestContext& testContext, const std::string& name, const std::string& description, const CacheTestParam* param)
	: GraphicsCacheTest(testContext, name, description, param)
{
}

class InvalidSizeTestInstance : public GraphicsCacheTestInstance
{
public:
							InvalidSizeTestInstance		(Context& context, const CacheTestParam*  param);
	virtual					~InvalidSizeTestInstance	(void);
protected:
	deUint8*				m_data;
	deUint8*				m_zeroBlock;
};

TestInstance* InvalidSizeTest::createInstance (Context& context) const
{
	return new InvalidSizeTestInstance(context, &m_param);
}

InvalidSizeTestInstance::InvalidSizeTestInstance (Context& context, const CacheTestParam* param)
	: GraphicsCacheTestInstance	(context, param)
	, m_data					(DE_NULL)
	, m_zeroBlock				(DE_NULL)
{
	const DeviceInterface&	vk			= m_context.getDeviceInterface();
	const VkDevice			vkDevice	= m_context.getDevice();

	// Create more pipeline caches
	try
	{
		// Create a cache with init data from m_cache
		size_t dataSize			= 0u;
		size_t savedDataSize	= 0u;
		VK_CHECK(vk.getPipelineCacheData(vkDevice, *m_cache, (deUintptr*)&dataSize, DE_NULL));
		savedDataSize = dataSize;

		// If the value of dataSize is less than the maximum size that can be retrieved by the pipeline cache,
		// at most pDataSize bytes will be written to pData, and vkGetPipelineCacheData will return VK_INCOMPLETE.
		dataSize--;

		m_data = new deUint8[savedDataSize];
		deMemset(m_data, 0, savedDataSize);
		DE_ASSERT(m_data);
		if (vk.getPipelineCacheData(vkDevice, *m_cache, (deUintptr*)&dataSize, (void*)m_data) != VK_INCOMPLETE)
			TCU_THROW(TestError, "GetPipelineCacheData should return VK_INCOMPLETE state!");

		delete[] m_data;
		m_data = DE_NULL;

		// If the value of dataSize is less than what is necessary to store the header,
		// nothing will be written to pData and zero will be written to dataSize.
		dataSize = 16 + VK_UUID_SIZE - 1;

		m_data = new deUint8[savedDataSize];
		deMemset(m_data, 0, savedDataSize);
		DE_ASSERT(m_data);
		if (vk.getPipelineCacheData(vkDevice, *m_cache, (deUintptr*)&dataSize, (void*)m_data) != VK_INCOMPLETE)
			TCU_THROW(TestError, "GetPipelineCacheData should return VK_INCOMPLETE state!");

		m_zeroBlock = new deUint8[savedDataSize];
		deMemset(m_zeroBlock, 0, savedDataSize);
		if (deMemCmp(m_data, m_zeroBlock, savedDataSize) != 0 || dataSize != 0)
			TCU_THROW(TestError, "Data needs to be empty and data size should be 0 when invalid size is passed to GetPipelineCacheData!");
	}
	catch (...)
	{
		delete[] m_data;
		delete[] m_zeroBlock;
		throw;
	}
}

InvalidSizeTestInstance::~InvalidSizeTestInstance (void)
{
	delete[] m_data;
	delete[] m_zeroBlock;
}

class ZeroSizeTest : public GraphicsCacheTest
{
public:
							ZeroSizeTest	(tcu::TestContext& testContext, const std::string& name, const std::string& description, const CacheTestParam* param);
	virtual					~ZeroSizeTest	(void) {}
	virtual TestInstance*	createInstance	(Context& context) const;
};

ZeroSizeTest::ZeroSizeTest (tcu::TestContext& testContext, const std::string& name, const std::string& description, const CacheTestParam* param)
	: GraphicsCacheTest(testContext, name, description, param)
{
}

class ZeroSizeTestInstance : public GraphicsCacheTestInstance
{
public:
							ZeroSizeTestInstance	(Context& context, const CacheTestParam* param);
	virtual					~ZeroSizeTestInstance	(void);
protected:
	deUint8*				m_data;
	deUint8*				m_zeroBlock;
};

TestInstance* ZeroSizeTest::createInstance (Context& context) const
{
	return new ZeroSizeTestInstance(context, &m_param);
}

ZeroSizeTestInstance::ZeroSizeTestInstance (Context& context, const CacheTestParam* param)
	: GraphicsCacheTestInstance	(context, param)
	, m_data					(DE_NULL)
	, m_zeroBlock				(DE_NULL)
{
	const DeviceInterface&	vk			= m_context.getDeviceInterface();
	const VkDevice			vkDevice	= m_context.getDevice();

	// Create more pipeline caches
	try
	{
		// Create a cache with init data from m_cache
		size_t dataSize = 0u;

		VK_CHECK(vk.getPipelineCacheData(vkDevice, *m_cache, (deUintptr*)&dataSize, DE_NULL));

		m_data = new deUint8[dataSize];
		deMemset(m_data, 0, dataSize);
		DE_ASSERT(m_data);

		VK_CHECK(vk.getPipelineCacheData(vkDevice, *m_cache, (deUintptr*)&dataSize, (void*)m_data));

		{
			// Create a cache with initialDataSize = 0 & pInitialData != NULL
			const VkPipelineCacheCreateInfo	pipelineCacheCreateInfo	=
			{
				VK_STRUCTURE_TYPE_PIPELINE_CACHE_CREATE_INFO,	// VkStructureType             sType;
				DE_NULL,										// const void*                 pNext;
				0u,												// VkPipelineCacheCreateFlags  flags;
				0u,												// deUintptr                   initialDataSize;
				m_data,											// const void*                 pInitialData;
			};

			const Unique<VkPipelineCache>	pipelineCache			(createPipelineCache(vk, vkDevice, &pipelineCacheCreateInfo));
		}
	}
	catch (...)
	{
		delete[] m_data;
		delete[] m_zeroBlock;
		throw;
	}
}

ZeroSizeTestInstance::~ZeroSizeTestInstance (void)
{
	delete[] m_data;
	delete[] m_zeroBlock;
}

class InvalidBlobTest : public GraphicsCacheTest
{
public:
							InvalidBlobTest		(tcu::TestContext& testContext, const std::string& name, const std::string& description, const CacheTestParam* param);
	virtual					~InvalidBlobTest	(void) {}
	virtual TestInstance*	createInstance		(Context& context) const;
};

InvalidBlobTest::InvalidBlobTest (tcu::TestContext& testContext, const std::string& name, const std::string& description, const CacheTestParam* param)
	: GraphicsCacheTest(testContext, name, description, param)
{
}

class InvalidBlobTestInstance : public GraphicsCacheTestInstance
{
public:
							InvalidBlobTestInstance		(Context& context, const CacheTestParam* param);
	virtual					~InvalidBlobTestInstance	(void);
protected:
	deUint8*				m_data;
	deUint8*				m_zeroBlock;
};

TestInstance* InvalidBlobTest::createInstance (Context& context) const
{
	return new InvalidBlobTestInstance(context, &m_param);
}

InvalidBlobTestInstance::InvalidBlobTestInstance (Context& context, const CacheTestParam* param)
	: GraphicsCacheTestInstance	(context, param)
	, m_data					(DE_NULL)
	, m_zeroBlock				(DE_NULL)
{
	const DeviceInterface&	vk			= m_context.getDeviceInterface();
	const VkDevice			vkDevice	= m_context.getDevice();

	// Create more pipeline caches
	try
	{
		// Create a cache with init data from m_cache
		size_t dataSize = 0u;

		VK_CHECK(vk.getPipelineCacheData(vkDevice, *m_cache, (deUintptr*)&dataSize, DE_NULL));

		m_data = new deUint8[dataSize];
		deMemset(m_data, 0, dataSize);
		DE_ASSERT(m_data);

		VK_CHECK(vk.getPipelineCacheData(vkDevice, *m_cache, (deUintptr*)&dataSize, (void*)m_data));

		const struct
		{
			deUint32	offset;
			std::string	name;
		} headerLayout[] =
		{
			{ 4u,	"pipeline cache header version"	},
			{ 8u,	"vendor ID"						},
			{ 12u,	"device ID"						},
			{ 16u,	"pipeline cache ID"				}
		};

		for (deUint32 i = 0u; i < DE_LENGTH_OF_ARRAY(headerLayout); i++)
		{
			m_context.getTestContext().getLog() << tcu::TestLog::Message << "Creating pipeline cache using previously retrieved data with invalid " << headerLayout[i].name << tcu::TestLog::EndMessage;

			m_data[headerLayout[i].offset] = (deUint8)(m_data[headerLayout[i].offset] + 13u);	// Add arbitrary number to create an invalid value

			const VkPipelineCacheCreateInfo	pipelineCacheCreateInfo	=
			{
				VK_STRUCTURE_TYPE_PIPELINE_CACHE_CREATE_INFO,	// VkStructureType             sType;
				DE_NULL,										// const void*                 pNext;
				0u,												// VkPipelineCacheCreateFlags  flags;
				dataSize,										// deUintptr                   initialDataSize;
				m_data,											// const void*                 pInitialData;
			};

			const Unique<VkPipelineCache>	pipelineCache			(createPipelineCache(vk, vkDevice, &pipelineCacheCreateInfo));

			m_data[headerLayout[i].offset] = (deUint8)(m_data[headerLayout[i].offset] - 13u);	// Return to original value
		}
	}
	catch (...)
	{
		delete[] m_data;
		delete[] m_zeroBlock;
		throw;
	}
}

InvalidBlobTestInstance::~InvalidBlobTestInstance (void)
{
	delete[] m_data;
	delete[] m_zeroBlock;
}
} // anonymous

tcu::TestCaseGroup* createCacheTests (tcu::TestContext& testCtx, PipelineConstructionType pipelineConstructionType)
{
	de::MovePtr<tcu::TestCaseGroup> cacheTests (new tcu::TestCaseGroup(testCtx, "cache", "pipeline cache tests"));

	const VkShaderStageFlags vertFragStages			= VK_SHADER_STAGE_VERTEX_BIT | VK_SHADER_STAGE_FRAGMENT_BIT;
	const VkShaderStageFlags vertGeomFragStages		= vertFragStages | VK_SHADER_STAGE_GEOMETRY_BIT;
	const VkShaderStageFlags vertTesFragStages		= vertFragStages | VK_SHADER_STAGE_TESSELLATION_CONTROL_BIT | VK_SHADER_STAGE_TESSELLATION_EVALUATION_BIT;

	// Graphics Pipeline Tests
	{
		de::MovePtr<tcu::TestCaseGroup> graphicsTests (new tcu::TestCaseGroup(testCtx, "graphics_tests", "Test pipeline cache with graphics pipeline."));

		const CacheTestParam testParams[] =
		{
			CacheTestParam(pipelineConstructionType, vertFragStages,		false),
			CacheTestParam(pipelineConstructionType, vertGeomFragStages,	false),
			CacheTestParam(pipelineConstructionType, vertTesFragStages,		false),
		};

		for (deUint32 i = 0; i < DE_LENGTH_OF_ARRAY(testParams); i++)
			graphicsTests->addChild(newTestCase<GraphicsCacheTest>(testCtx, &testParams[i]));

		cacheTests->addChild(graphicsTests.release());
	}

	// Graphics Pipeline Tests
	{
		de::MovePtr<tcu::TestCaseGroup> graphicsTests(new tcu::TestCaseGroup(testCtx, "pipeline_from_get_data", "Test pipeline cache with graphics pipeline."));

		const CacheTestParam testParams[] =
		{
			CacheTestParam(pipelineConstructionType, vertFragStages,		false),
			CacheTestParam(pipelineConstructionType, vertGeomFragStages,	false),
			CacheTestParam(pipelineConstructionType, vertTesFragStages,		false),
		};

		for (deUint32 i = 0; i < DE_LENGTH_OF_ARRAY(testParams); i++)
			graphicsTests->addChild(newTestCase<PipelineFromCacheTest>(testCtx, &testParams[i]));

		cacheTests->addChild(graphicsTests.release());
	}

	// Graphics Pipeline Tests
	{
		de::MovePtr<tcu::TestCaseGroup> graphicsTests(new tcu::TestCaseGroup(testCtx, "pipeline_from_incomplete_get_data", "Test pipeline cache with graphics pipeline."));

		const CacheTestParam testParams[] =
		{
			CacheTestParam(pipelineConstructionType, vertFragStages,		false),
			CacheTestParam(pipelineConstructionType, vertGeomFragStages,	false),
			CacheTestParam(pipelineConstructionType, vertTesFragStages,		false),
		};

		for (deUint32 i = 0; i < DE_LENGTH_OF_ARRAY(testParams); i++)
			graphicsTests->addChild(newTestCase<PipelineFromIncompleteCacheTest>(testCtx, &testParams[i]));

		cacheTests->addChild(graphicsTests.release());
	}

	// Compute Pipeline Tests - don't repeat those tests for graphics pipeline library
	if (pipelineConstructionType == PIPELINE_CONSTRUCTION_TYPE_MONOLITHIC)
	{
		de::MovePtr<tcu::TestCaseGroup> computeTests (new tcu::TestCaseGroup(testCtx, "compute_tests", "Test pipeline cache with compute pipeline."));

		const CacheTestParam testParams[] =
		{
			CacheTestParam(pipelineConstructionType, VK_SHADER_STAGE_COMPUTE_BIT, false),
		};

		for (deUint32 i = 0; i < DE_LENGTH_OF_ARRAY(testParams); i++)
			computeTests->addChild(newTestCase<ComputeCacheTest>(testCtx, &testParams[i]));

		cacheTests->addChild(computeTests.release());
	}

	// Merge cache Tests
	{
		de::MovePtr<tcu::TestCaseGroup> mergeTests (new tcu::TestCaseGroup(testCtx, "merge", "Cache merging tests"));

		const CacheTestParam testParams[] =
		{
			CacheTestParam(pipelineConstructionType, vertFragStages,		true),
			CacheTestParam(pipelineConstructionType, vertGeomFragStages,	true),
			CacheTestParam(pipelineConstructionType, vertTesFragStages,		true),
		};

		for (deUint32 i = 0; i < DE_LENGTH_OF_ARRAY(testParams); i++)
		{

			de::MovePtr<tcu::TestCaseGroup> mergeStagesTests(new tcu::TestCaseGroup(testCtx, testParams[i].generateTestName().c_str(), testParams[i].generateTestDescription().c_str()));

			for (deUint32 destTypeIdx = 0u; destTypeIdx <= MERGE_CACHE_TYPE_LAST; destTypeIdx++)
			for (deUint32 srcType1Idx = 0u; srcType1Idx <= MERGE_CACHE_TYPE_LAST; srcType1Idx++)
			{

				MergeCacheTestParam cacheTestParam;
				cacheTestParam.destCacheType = MergeCacheType(destTypeIdx);
				cacheTestParam.srcCacheTypes.push_back(MergeCacheType(srcType1Idx));

				// merge with one cache
				{
					std::string testName = "src_" + getMergeCacheTypesStr(cacheTestParam.srcCacheTypes) + "_dst_" + getMergeCacheTypeStr(cacheTestParam.destCacheType);
					mergeStagesTests->addChild(new MergeCacheTest(testCtx,
															testName.c_str(),
															"Merge the caches test.",
															&testParams[i],
															&cacheTestParam));
				}

				// merge with two caches
				for (deUint32 srcType2Idx = 0u; srcType2Idx <= MERGE_CACHE_TYPE_LAST; srcType2Idx++)
				{
					MergeCacheTestParam cacheTestParamTwoCaches = cacheTestParam;

					cacheTestParamTwoCaches.srcCacheTypes.push_back(MergeCacheType(srcType2Idx));

					std::string testName = "src_" + getMergeCacheTypesStr(cacheTestParamTwoCaches.srcCacheTypes) + "_dst_" + getMergeCacheTypeStr(cacheTestParamTwoCaches.destCacheType);
					mergeStagesTests->addChild(new MergeCacheTest(testCtx,
														   testName.c_str(),
														   "Merge the caches test.",
														   &testParams[i],
														   &cacheTestParamTwoCaches));
				}
			}
			mergeTests->addChild(mergeStagesTests.release());
		}
		cacheTests->addChild(mergeTests.release());
	}

	// Misc Tests
	{
		de::MovePtr<tcu::TestCaseGroup> miscTests(new tcu::TestCaseGroup(testCtx, "misc_tests", "Misc tests that can not be categorized to other group."));

		const CacheTestParam testParam(pipelineConstructionType, vertFragStages, false);

		miscTests->addChild(new CacheHeaderTest(testCtx,
											   "cache_header_test",
											   "Cache header test.",
											   &testParam));

		miscTests->addChild(new InvalidSizeTest(testCtx,
												"invalid_size_test",
												"Invalid size test.",
												&testParam));

		miscTests->addChild(new ZeroSizeTest(testCtx,
											 "zero_size_test",
											 "Zero size test.",
											 &testParam));

		miscTests->addChild(new InvalidBlobTest(testCtx,
												"invalid_blob_test",
												"Invalid cache blob test.",
												&testParam));

		cacheTests->addChild(miscTests.release());
	}

	return cacheTests.release();
}

} // pipeline

} // vkt<|MERGE_RESOLUTION|>--- conflicted
+++ resolved
@@ -356,10 +356,11 @@
 		const std::string missSuffix = (shaderOp == SHADERS_CACHE_OP_HIT ? "" : "_miss");
 
 		programCollection.glslSources.add("color_vert" + missSuffix) << glu::VertexSource(
-			"#version 310 es\n"
+			"#version 450\n"
 			"layout(location = 0) in vec4 position;\n"
 			"layout(location = 1) in vec4 color;\n"
 			"layout(location = 0) out highp vec4 vtxColor;\n"
+			"out gl_PerVertex { vec4 gl_Position; };\n"
 			"void main (void)\n"
 			"{\n"
 			"  gl_Position = position;\n"
@@ -378,7 +379,6 @@
 		VkShaderStageFlags shaderFlag = m_param.getShaderFlags();
 		if (shaderFlag & VK_SHADER_STAGE_GEOMETRY_BIT)
 		{
-<<<<<<< HEAD
 			programCollection.glslSources.add("unused_geo" + missSuffix) << glu::GeometrySource(
 				"#version 450 \n"
 				"layout(triangles) in;\n"
@@ -444,107 +444,6 @@
 				"  gl_Position = pos;\n"
 				"  vtxColor = color;\n"
 				"}\n");
-=======
-			switch(m_param.getShaderFlag(shaderNdx))
-			{
-				case VK_SHADER_STAGE_VERTEX_BIT:
-					programCollection.glslSources.add("color_vert" + missSuffix) << glu::VertexSource(
-						"#version 450\n"
-						"layout(location = 0) in vec4 position;\n"
-						"layout(location = 1) in vec4 color;\n"
-						"layout(location = 0) out highp vec4 vtxColor;\n"
-						"out gl_PerVertex { vec4 gl_Position; };\n"
-						"void main (void)\n"
-						"{\n"
-						"  gl_Position = position;\n"
-						"  vtxColor = color" + missHitDiff + ";\n"
-						"}\n");
-					break;
-
-				case VK_SHADER_STAGE_FRAGMENT_BIT:
-					programCollection.glslSources.add("color_frag" + missSuffix) << glu::FragmentSource(
-						"#version 310 es\n"
-						"layout(location = 0) in highp vec4 vtxColor;\n"
-						"layout(location = 0) out highp vec4 fragColor;\n"
-						"void main (void)\n"
-						"{\n"
-						"  fragColor = vtxColor" + missHitDiff + ";\n"
-						"}\n");
-					break;
-
-				case VK_SHADER_STAGE_GEOMETRY_BIT:
-					programCollection.glslSources.add("unused_geo" + missSuffix) << glu::GeometrySource(
-						"#version 450 \n"
-						"layout(triangles) in;\n"
-						"layout(triangle_strip, max_vertices = 3) out;\n"
-						"layout(location = 0) in highp vec4 in_vtxColor[];\n"
-						"layout(location = 0) out highp vec4 vtxColor;\n"
-						"out gl_PerVertex { vec4 gl_Position; };\n"
-						"in gl_PerVertex { vec4 gl_Position; } gl_in[];\n"
-						"void main (void)\n"
-						"{\n"
-						"  for(int ndx=0; ndx<3; ndx++)\n"
-						"  {\n"
-						"    gl_Position = gl_in[ndx].gl_Position;\n"
-						"    vtxColor    = in_vtxColor[ndx]" + missHitDiff + ";\n"
-						"    EmitVertex();\n"
-						"  }\n"
-						"  EndPrimitive();\n"
-						"}\n");
-					break;
-
-				case VK_SHADER_STAGE_TESSELLATION_CONTROL_BIT:
-					programCollection.glslSources.add("basic_tcs" + missSuffix) << glu::TessellationControlSource(
-						"#version 450 \n"
-						"layout(vertices = 3) out;\n"
-						"layout(location = 0) in highp vec4 color[];\n"
-						"layout(location = 0) out highp vec4 vtxColor[];\n"
-						"out gl_PerVertex { vec4 gl_Position; } gl_out[3];\n"
-						"in gl_PerVertex { vec4 gl_Position; } gl_in[gl_MaxPatchVertices];\n"
-						"void main()\n"
-						"{\n"
-						"  gl_TessLevelOuter[0] = 4.0;\n"
-						"  gl_TessLevelOuter[1] = 4.0;\n"
-						"  gl_TessLevelOuter[2] = 4.0;\n"
-						"  gl_TessLevelInner[0] = 4.0;\n"
-						"  gl_out[gl_InvocationID].gl_Position = gl_in[gl_InvocationID].gl_Position;\n"
-						"  vtxColor[gl_InvocationID] = color[gl_InvocationID]" + missHitDiff + ";\n"
-						"}\n");
-					break;
-
-				case VK_SHADER_STAGE_TESSELLATION_EVALUATION_BIT:
-					programCollection.glslSources.add("basic_tes" + missSuffix) << glu::TessellationEvaluationSource(
-						"#version 450 \n"
-						"layout(triangles, fractional_even_spacing, ccw) in;\n"
-						"layout(location = 0) in highp vec4 colors[];\n"
-						"layout(location = 0) out highp vec4 vtxColor;\n"
-						"out gl_PerVertex { vec4 gl_Position; };\n"
-						"in gl_PerVertex { vec4 gl_Position; } gl_in[gl_MaxPatchVertices];\n"
-						"void main() \n"
-						"{\n"
-						"  float u = gl_TessCoord.x;\n"
-						"  float v = gl_TessCoord.y;\n"
-						"  float w = gl_TessCoord.z;\n"
-						"  vec4 pos = vec4(0);\n"
-						"  vec4 color = vec4(0)" + missHitDiff + ";\n"
-						"  pos.xyz += u * gl_in[0].gl_Position.xyz;\n"
-						"  color.xyz += u * colors[0].xyz;\n"
-						"  pos.xyz += v * gl_in[1].gl_Position.xyz;\n"
-						"  color.xyz += v * colors[1].xyz;\n"
-						"  pos.xyz += w * gl_in[2].gl_Position.xyz;\n"
-						"  color.xyz += w * colors[2].xyz;\n"
-						"  pos.w = 1.0;\n"
-						"  color.w = 1.0;\n"
-						"  gl_Position = pos;\n"
-						"  vtxColor = color;\n"
-						"}\n");
-					break;
-
-				default:
-					DE_FATAL("Unknown Shader Stage!");
-					break;
-			}
->>>>>>> c7c083ff
 		}
 	}
 }
