--- conflicted
+++ resolved
@@ -461,13 +461,8 @@
         .setupPreRasterizationShaderState(viewports, scissors, m_pipelineLayout, *m_renderPass, 0u, vert)
         .setupFragmentShaderState(m_pipelineLayout, *m_renderPass, 0u, frag)
         .setupFragmentOutputState(*m_renderPass)
-<<<<<<< HEAD
         .setMonolithicPipelineLayout(m_pipelineLayout)
-        .buildPipeline(*pipelineCache, 0, 0, vk::PipelineCreationFeedbackCreateInfoWrapper(), &pipelineRobustnessInfo);
-=======
-        .setMonolithicPipelineLayout(*m_pipelineLayout)
         .buildPipeline(*pipelineCache, 0, 0, vk::PipelineCreationFeedbackCreateInfoWrapper());
->>>>>>> 54662cbd
 
     if (m_type == IMAGE)
     {
