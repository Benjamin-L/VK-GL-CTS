/*------------------------------------------------------------------------
 * Vulkan Conformance Tests
 * ------------------------
 *
 * Copyright (c) 2016 The Khronos Group Inc.
 * Copyright (c) 2016 The Android Open Source Project
 *
 * Licensed under the Apache License, Version 2.0 (the "License");
 * you may not use this file except in compliance with the License.
 * You may obtain a copy of the License at
 *
 *      http://www.apache.org/licenses/LICENSE-2.0
 *
 * Unless required by applicable law or agreed to in writing, software
 * distributed under the License is distributed on an "AS IS" BASIS,
 * WITHOUT WARRANTIES OR CONDITIONS OF ANY KIND, either express or implied.
 * See the License for the specific language governing permissions and
 * limitations under the License.
 *
 *//*!
 * \file
 * \brief Image load/store Tests
 *//*--------------------------------------------------------------------*/

#include "vktImageLoadStoreTests.hpp"
#include "vktTestCaseUtil.hpp"
#include "vktImageTestsUtil.hpp"
#include "vktImageLoadStoreUtil.hpp"
#include "vktImageTexture.hpp"

#include "vkDefs.hpp"
#include "vkRef.hpp"
#include "vkRefUtil.hpp"
#include "vkPlatform.hpp"
#include "vkPrograms.hpp"
#include "vkMemUtil.hpp"
#include "vkBarrierUtil.hpp"
#include "vkBuilderUtil.hpp"
#include "vkQueryUtil.hpp"
#include "vkImageUtil.hpp"
#include "vkCmdUtil.hpp"
#include "vkObjUtil.hpp"

#include "deMath.h"
#include "deUniquePtr.hpp"
#include "deSharedPtr.hpp"
#include "deStringUtil.hpp"

#include "tcuImageCompare.hpp"
#include "tcuTexture.hpp"
#include "tcuTextureUtil.hpp"
#include "tcuFloat.hpp"

#include <string>
#include <vector>

using namespace vk;

namespace vkt
{
namespace image
{
namespace
{

inline VkBufferImageCopy makeBufferImageCopy (const Texture& texture)
{
	return image::makeBufferImageCopy(makeExtent3D(texture.layerSize()), texture.numLayers());
}

tcu::ConstPixelBufferAccess getLayerOrSlice (const Texture& texture, const tcu::ConstPixelBufferAccess access, const int layer)
{
	switch (texture.type())
	{
		case IMAGE_TYPE_1D:
		case IMAGE_TYPE_2D:
		case IMAGE_TYPE_BUFFER:
			// Not layered
			DE_ASSERT(layer == 0);
			return access;

		case IMAGE_TYPE_1D_ARRAY:
			return tcu::getSubregion(access, 0, layer, access.getWidth(), 1);

		case IMAGE_TYPE_2D_ARRAY:
		case IMAGE_TYPE_CUBE:
		case IMAGE_TYPE_CUBE_ARRAY:
		case IMAGE_TYPE_3D:			// 3d texture is treated as if depth was the layers
			return tcu::getSubregion(access, 0, 0, layer, access.getWidth(), access.getHeight(), 1);

		default:
			DE_FATAL("Internal test error");
			return tcu::ConstPixelBufferAccess();
	}
}

//! \return true if all layers match in both pixel buffers
bool comparePixelBuffers (tcu::TestLog&						log,
						  const Texture&					texture,
						  const VkFormat					format,
						  const tcu::ConstPixelBufferAccess	reference,
						  const tcu::ConstPixelBufferAccess	result)
{
	DE_ASSERT(reference.getFormat() == result.getFormat());
	DE_ASSERT(reference.getSize() == result.getSize());

	const bool is3d = (texture.type() == IMAGE_TYPE_3D);
	const int numLayersOrSlices = (is3d ? texture.size().z() : texture.numLayers());
	const int numCubeFaces = 6;

	int passedLayers = 0;
	for (int layerNdx = 0; layerNdx < numLayersOrSlices; ++layerNdx)
	{
		const std::string comparisonName = "Comparison" + de::toString(layerNdx);
		const std::string comparisonDesc = "Image Comparison, " +
			(isCube(texture) ? "face " + de::toString(layerNdx % numCubeFaces) + ", cube " + de::toString(layerNdx / numCubeFaces) :
			is3d			 ? "slice " + de::toString(layerNdx) : "layer " + de::toString(layerNdx));

		const tcu::ConstPixelBufferAccess refLayer = getLayerOrSlice(texture, reference, layerNdx);
		const tcu::ConstPixelBufferAccess resultLayer = getLayerOrSlice(texture, result, layerNdx);

		bool ok = false;

		switch (tcu::getTextureChannelClass(mapVkFormat(format).type))
		{
			case tcu::TEXTURECHANNELCLASS_UNSIGNED_INTEGER:
			case tcu::TEXTURECHANNELCLASS_SIGNED_INTEGER:
			{
				ok = tcu::intThresholdCompare(log, comparisonName.c_str(), comparisonDesc.c_str(), refLayer, resultLayer, tcu::UVec4(0), tcu::COMPARE_LOG_RESULT);
				break;
			}

			case tcu::TEXTURECHANNELCLASS_UNSIGNED_FIXED_POINT:
			{
				// Allow error of minimum representable difference
				const tcu::Vec4 threshold (1.0f / ((tcu::UVec4(1u) << tcu::getTextureFormatMantissaBitDepth(mapVkFormat(format)).cast<deUint32>()) - 1u).cast<float>());

				ok = tcu::floatThresholdCompare(log, comparisonName.c_str(), comparisonDesc.c_str(), refLayer, resultLayer, threshold, tcu::COMPARE_LOG_RESULT);
				break;
			}

			case tcu::TEXTURECHANNELCLASS_SIGNED_FIXED_POINT:
			{
				// Allow error of minimum representable difference
				const tcu::Vec4 threshold (1.0f / ((tcu::UVec4(1u) << (tcu::getTextureFormatMantissaBitDepth(mapVkFormat(format)).cast<deUint32>() - 1u)) - 1u).cast<float>());

				ok = tcu::floatThresholdCompare(log, comparisonName.c_str(), comparisonDesc.c_str(), refLayer, resultLayer, threshold, tcu::COMPARE_LOG_RESULT);
				break;
			}

			case tcu::TEXTURECHANNELCLASS_FLOATING_POINT:
			{
				// Convert target format ulps to float ulps and allow 1 ulp difference
				const tcu::UVec4 threshold (tcu::UVec4(1u) << (tcu::UVec4(23) - tcu::getTextureFormatMantissaBitDepth(mapVkFormat(format)).cast<deUint32>()));

				ok = tcu::floatUlpThresholdCompare(log, comparisonName.c_str(), comparisonDesc.c_str(), refLayer, resultLayer, threshold, tcu::COMPARE_LOG_RESULT);
				break;
			}

			default:
				DE_FATAL("Unknown channel class");
		}

		if (ok)
			++passedLayers;
	}

	return passedLayers == numLayersOrSlices;
}

//!< Zero out invalid pixels in the image (denormalized, infinite, NaN values)
void replaceBadFloatReinterpretValues (const tcu::PixelBufferAccess access)
{
	DE_ASSERT(tcu::getTextureChannelClass(access.getFormat().type) == tcu::TEXTURECHANNELCLASS_FLOATING_POINT);

	for (int z = 0; z < access.getDepth(); ++z)
	for (int y = 0; y < access.getHeight(); ++y)
	for (int x = 0; x < access.getWidth(); ++x)
	{
		const tcu::Vec4 color(access.getPixel(x, y, z));
		tcu::Vec4 newColor = color;

		for (int i = 0; i < 4; ++i)
		{
			if (access.getFormat().type == tcu::TextureFormat::HALF_FLOAT)
			{
				const tcu::Float16 f(color[i]);
				if (f.isDenorm() || f.isInf() || f.isNaN())
					newColor[i] = 0.0f;
			}
			else
			{
				const tcu::Float32 f(color[i]);
				if (f.isDenorm() || f.isInf() || f.isNaN())
					newColor[i] = 0.0f;
			}
		}

		if (newColor != color)
			access.setPixel(newColor, x, y, z);
	}
}

//!< replace invalid pixels in the image (-128)
void replaceSnormReinterpretValues (const tcu::PixelBufferAccess access)
{
	DE_ASSERT(tcu::getTextureChannelClass(access.getFormat().type) == tcu::TEXTURECHANNELCLASS_SIGNED_FIXED_POINT);

	for (int z = 0; z < access.getDepth(); ++z)
	for (int y = 0; y < access.getHeight(); ++y)
	for (int x = 0; x < access.getWidth(); ++x)
	{
		const tcu::IVec4 color(access.getPixelInt(x, y, z));
		tcu::IVec4 newColor = color;

		for (int i = 0; i < 4; ++i)
		{
			const deInt32 oldColor(color[i]);
			if (oldColor == -128) newColor[i] = -127;
		}

		if (newColor != color)
		access.setPixel(newColor, x, y, z);
	}
}

tcu::TextureLevel generateReferenceImage (const tcu::IVec3& imageSize, const VkFormat imageFormat, const VkFormat readFormat)
{
	// Generate a reference image data using the storage format

	tcu::TextureLevel reference(mapVkFormat(imageFormat), imageSize.x(), imageSize.y(), imageSize.z());
	const tcu::PixelBufferAccess access = reference.getAccess();

	const float storeColorScale = computeStoreColorScale(imageFormat, imageSize);
	const float storeColorBias = computeStoreColorBias(imageFormat);

	const bool intFormat = isIntegerFormat(imageFormat);
	const bool storeNegativeValues = isSignedFormat(imageFormat) && (storeColorBias == 0);
	const int xMax = imageSize.x() - 1;
	const int yMax = imageSize.y() - 1;

	for (int z = 0; z < imageSize.z(); ++z)
	for (int y = 0; y < imageSize.y(); ++y)
	for (int x = 0; x < imageSize.x(); ++x)
	{
		tcu::IVec4 color(x^y^z, (xMax - x)^y^z, x^(yMax - y)^z, (xMax - x)^(yMax - y)^z);

		if (storeNegativeValues)
			color -= tcu::IVec4(deRoundFloatToInt32((float)de::max(xMax, yMax) / 2.0f));

		if (intFormat)
			access.setPixel(color, x, y, z);
		else
			access.setPixel(color.asFloat()*storeColorScale + storeColorBias, x, y, z);
	}

	// If the image is to be accessed as a float texture, get rid of invalid values

	if (isFloatFormat(readFormat) && imageFormat != readFormat)
		replaceBadFloatReinterpretValues(tcu::PixelBufferAccess(mapVkFormat(readFormat), imageSize, access.getDataPtr()));
	if (isSnormFormat(readFormat) && imageFormat != readFormat)
		replaceSnormReinterpretValues(tcu::PixelBufferAccess(mapVkFormat(readFormat), imageSize, access.getDataPtr()));

	return reference;
}

inline tcu::TextureLevel generateReferenceImage (const tcu::IVec3& imageSize, const VkFormat imageFormat)
{
	return generateReferenceImage(imageSize, imageFormat, imageFormat);
}

void flipHorizontally (const tcu::PixelBufferAccess access)
{
	const int xMax = access.getWidth() - 1;
	const int halfWidth = access.getWidth() / 2;

	if (isIntegerFormat(mapTextureFormat(access.getFormat())))
		for (int z = 0; z < access.getDepth(); z++)
		for (int y = 0; y < access.getHeight(); y++)
		for (int x = 0; x < halfWidth; x++)
		{
			const tcu::UVec4 temp = access.getPixelUint(xMax - x, y, z);
			access.setPixel(access.getPixelUint(x, y, z), xMax - x, y, z);
			access.setPixel(temp, x, y, z);
		}
	else
		for (int z = 0; z < access.getDepth(); z++)
		for (int y = 0; y < access.getHeight(); y++)
		for (int x = 0; x < halfWidth; x++)
		{
			const tcu::Vec4 temp = access.getPixel(xMax - x, y, z);
			access.setPixel(access.getPixel(x, y, z), xMax - x, y, z);
			access.setPixel(temp, x, y, z);
		}
}

inline bool formatsAreCompatible (const VkFormat format0, const VkFormat format1)
{
	return format0 == format1 || mapVkFormat(format0).getPixelSize() == mapVkFormat(format1).getPixelSize();
}

void commandImageWriteBarrierBetweenShaderInvocations (Context& context, const VkCommandBuffer cmdBuffer, const VkImage image, const Texture& texture)
{
	const DeviceInterface& vk = context.getDeviceInterface();

	const VkImageSubresourceRange fullImageSubresourceRange = makeImageSubresourceRange(VK_IMAGE_ASPECT_COLOR_BIT, 0u, 1u, 0u, texture.numLayers());
	const VkImageMemoryBarrier shaderWriteBarrier = makeImageMemoryBarrier(
		VK_ACCESS_SHADER_WRITE_BIT, 0u,
		VK_IMAGE_LAYOUT_GENERAL, VK_IMAGE_LAYOUT_GENERAL,
		image, fullImageSubresourceRange);

	vk.cmdPipelineBarrier(cmdBuffer, VK_PIPELINE_STAGE_COMPUTE_SHADER_BIT, VK_PIPELINE_STAGE_COMPUTE_SHADER_BIT, (VkDependencyFlags)0, 0, (const VkMemoryBarrier*)DE_NULL, 0, (const VkBufferMemoryBarrier*)DE_NULL, 1, &shaderWriteBarrier);
}

void commandBufferWriteBarrierBeforeHostRead (Context& context, const VkCommandBuffer cmdBuffer, const VkBuffer buffer, const VkDeviceSize bufferSizeBytes)
{
	const DeviceInterface& vk = context.getDeviceInterface();

	const VkBufferMemoryBarrier shaderWriteBarrier = makeBufferMemoryBarrier(
		VK_ACCESS_SHADER_WRITE_BIT, VK_ACCESS_HOST_READ_BIT,
		buffer, 0ull, bufferSizeBytes);

	vk.cmdPipelineBarrier(cmdBuffer, VK_PIPELINE_STAGE_COMPUTE_SHADER_BIT, VK_PIPELINE_STAGE_HOST_BIT, (VkDependencyFlags)0, 0, (const VkMemoryBarrier*)DE_NULL, 1, &shaderWriteBarrier, 0, (const VkImageMemoryBarrier*)DE_NULL);
}

//! Copy all layers of an image to a buffer.
void commandCopyImageToBuffer (Context&					context,
							   const VkCommandBuffer	cmdBuffer,
							   const VkImage			image,
							   const VkBuffer			buffer,
							   const VkDeviceSize		bufferSizeBytes,
							   const Texture&			texture)
{
	const DeviceInterface& vk = context.getDeviceInterface();

	const VkImageSubresourceRange fullImageSubresourceRange = makeImageSubresourceRange(VK_IMAGE_ASPECT_COLOR_BIT, 0u, 1u, 0u, texture.numLayers());
	const VkImageMemoryBarrier prepareForTransferBarrier = makeImageMemoryBarrier(
		VK_ACCESS_SHADER_WRITE_BIT, VK_ACCESS_TRANSFER_READ_BIT,
		VK_IMAGE_LAYOUT_GENERAL, VK_IMAGE_LAYOUT_TRANSFER_SRC_OPTIMAL,
		image, fullImageSubresourceRange);

	const VkBufferImageCopy copyRegion = makeBufferImageCopy(texture);

	const VkBufferMemoryBarrier copyBarrier = makeBufferMemoryBarrier(
		VK_ACCESS_TRANSFER_WRITE_BIT, VK_ACCESS_HOST_READ_BIT,
		buffer, 0ull, bufferSizeBytes);

	vk.cmdPipelineBarrier(cmdBuffer, VK_PIPELINE_STAGE_COMPUTE_SHADER_BIT, VK_PIPELINE_STAGE_TRANSFER_BIT, (VkDependencyFlags)0, 0, (const VkMemoryBarrier*)DE_NULL, 0, (const VkBufferMemoryBarrier*)DE_NULL, 1, &prepareForTransferBarrier);
	vk.cmdCopyImageToBuffer(cmdBuffer, image, VK_IMAGE_LAYOUT_TRANSFER_SRC_OPTIMAL, buffer, 1u, &copyRegion);
	vk.cmdPipelineBarrier(cmdBuffer, VK_PIPELINE_STAGE_TRANSFER_BIT, VK_PIPELINE_STAGE_HOST_BIT, (VkDependencyFlags)0, 0, (const VkMemoryBarrier*)DE_NULL, 1, &copyBarrier, 0, (const VkImageMemoryBarrier*)DE_NULL);
}

class StoreTest : public TestCase
{
public:
	enum TestFlags
	{
		FLAG_SINGLE_LAYER_BIND				= 0x1,	//!< Run the shader multiple times, each time binding a different layer.
		FLAG_DECLARE_IMAGE_FORMAT_IN_SHADER	= 0x2,	//!< Declare the format of the images in the shader code
	};

							StoreTest			(tcu::TestContext&	testCtx,
												 const std::string&	name,
												 const std::string&	description,
												 const Texture&		texture,
												 const VkFormat		format,
												 const deUint32		flags = FLAG_DECLARE_IMAGE_FORMAT_IN_SHADER);

	virtual void			checkSupport		(Context&			context) const;
	void					initPrograms		(SourceCollections&	programCollection) const;
	TestInstance*			createInstance		(Context&			context) const;

private:
	const Texture			m_texture;
	const VkFormat			m_format;
	const bool				m_declareImageFormatInShader;
	const bool				m_singleLayerBind;
};

StoreTest::StoreTest (tcu::TestContext&		testCtx,
					  const std::string&	name,
					  const std::string&	description,
					  const Texture&		texture,
					  const VkFormat		format,
					  const deUint32		flags)
	: TestCase						(testCtx, name, description)
	, m_texture						(texture)
	, m_format						(format)
	, m_declareImageFormatInShader	((flags & FLAG_DECLARE_IMAGE_FORMAT_IN_SHADER) != 0)
	, m_singleLayerBind				((flags & FLAG_SINGLE_LAYER_BIND) != 0)
{
	if (m_singleLayerBind)
		DE_ASSERT(m_texture.numLayers() > 1);
}

void StoreTest::checkSupport (Context& context) const
{
	const VkFormatProperties formatProperties (getPhysicalDeviceFormatProperties(context.getInstanceInterface(), context.getPhysicalDevice(), m_format));

	if (!m_declareImageFormatInShader)
		context.requireDeviceCoreFeature(DEVICE_CORE_FEATURE_SHADER_STORAGE_IMAGE_WRITE_WITHOUT_FORMAT);

	if (m_texture.type() == IMAGE_TYPE_CUBE_ARRAY)
		context.requireDeviceCoreFeature(DEVICE_CORE_FEATURE_IMAGE_CUBE_ARRAY);

	if ((m_texture.type() != IMAGE_TYPE_BUFFER) && !(formatProperties.optimalTilingFeatures & VK_FORMAT_FEATURE_STORAGE_IMAGE_BIT))
		TCU_THROW(NotSupportedError, "Format not supported for storage images");

	if (m_texture.type() == IMAGE_TYPE_BUFFER && !(formatProperties.bufferFeatures & VK_FORMAT_FEATURE_STORAGE_TEXEL_BUFFER_BIT))
		TCU_THROW(NotSupportedError, "Format not supported for storage texel buffers");
}

void StoreTest::initPrograms (SourceCollections& programCollection) const
{
	const float storeColorScale = computeStoreColorScale(m_format, m_texture.size());
	const float storeColorBias = computeStoreColorBias(m_format);
	DE_ASSERT(colorScaleAndBiasAreValid(m_format, storeColorScale, storeColorBias));

	const deUint32 xMax = m_texture.size().x() - 1;
	const deUint32 yMax = m_texture.size().y() - 1;
	const std::string signednessPrefix = isUintFormat(m_format) ? "u" : isIntFormat(m_format) ? "i" : "";
	const bool storeNegativeValues = isSignedFormat(m_format) && (storeColorBias == 0);
	bool useClamp = false;
	std::string colorBaseExpr = signednessPrefix + "vec4("
		+ "gx^gy^gz, "
		+ "(" + de::toString(xMax) + "-gx)^gy^gz, "
		+ "gx^(" + de::toString(yMax) + "-gy)^gz, "
		+ "(" + de::toString(xMax) + "-gx)^(" + de::toString(yMax) + "-gy)^gz)";

	// Large integer values may not be represented with formats with low bit depths
	if (isIntegerFormat(m_format))
	{
		const deInt64 minStoreValue = storeNegativeValues ? 0 - deRoundFloatToInt64((float)de::max(xMax, yMax) / 2.0f) : 0;
		const deInt64 maxStoreValue = storeNegativeValues ? deRoundFloatToInt64((float)de::max(xMax, yMax) / 2.0f) : de::max(xMax, yMax);

		useClamp = !isRepresentableIntegerValue(tcu::Vector<deInt64, 4>(minStoreValue), mapVkFormat(m_format)) ||
				   !isRepresentableIntegerValue(tcu::Vector<deInt64, 4>(maxStoreValue), mapVkFormat(m_format));
	}

	// Clamp if integer value cannot be represented with the current format
	if (useClamp)
	{
		const tcu::IVec4 bitDepths = tcu::getTextureFormatBitDepth(mapVkFormat(m_format));
		tcu::IVec4 minRepresentableValue;
		tcu::IVec4 maxRepresentableValue;

		switch (tcu::getTextureChannelClass(mapVkFormat(m_format).type))
		{
			case tcu::TEXTURECHANNELCLASS_UNSIGNED_INTEGER:
			{
				minRepresentableValue = tcu::IVec4(0);
				maxRepresentableValue = (tcu::IVec4(1) << bitDepths) - tcu::IVec4(1);
				break;
			}

			case tcu::TEXTURECHANNELCLASS_SIGNED_INTEGER:
			{
				minRepresentableValue = -(tcu::IVec4(1) << bitDepths - tcu::IVec4(1));
				maxRepresentableValue = (tcu::IVec4(1) << (bitDepths - tcu::IVec4(1))) - tcu::IVec4(1);
				break;
			}

			default:
				DE_ASSERT(isIntegerFormat(m_format));
		}

		colorBaseExpr = "clamp(" + colorBaseExpr + ", "
						+ signednessPrefix + "vec4" + de::toString(minRepresentableValue) + ", "
						+ signednessPrefix + "vec4" + de::toString(maxRepresentableValue) + ")";
	}

	std::string colorExpr = colorBaseExpr + (storeColorScale == 1.0f ? "" : "*" + de::toString(storeColorScale))
							+ (storeColorBias == 0.0f ? "" : " + float(" + de::toString(storeColorBias) + ")");

	if (storeNegativeValues)
		colorExpr += "-" + de::toString(deRoundFloatToInt32((float)deMax32(xMax, yMax) / 2.0f));

	const int dimension = (m_singleLayerBind ? m_texture.layerDimension() : m_texture.dimension());
	const std::string texelCoordStr = (dimension == 1 ? "gx" : dimension == 2 ? "ivec2(gx, gy)" : dimension == 3 ? "ivec3(gx, gy, gz)" : "");

	const ImageType usedImageType = (m_singleLayerBind ? getImageTypeForSingleLayer(m_texture.type()) : m_texture.type());
	const std::string formatQualifierStr = getShaderImageFormatQualifier(mapVkFormat(m_format));
	const std::string imageTypeStr = getShaderImageType(mapVkFormat(m_format), usedImageType);

	for (deUint32 variant = 0; variant <= 1; variant++)
	{
		std::ostringstream src;
		src << glu::getGLSLVersionDeclaration(glu::GLSL_VERSION_440) << "\n"
			<< "\n"
			<< "layout (local_size_x = 1, local_size_y = 1, local_size_z = 1) in;\n";
		if (variant == 0)
			src << "layout (binding = 0, " << formatQualifierStr << ") writeonly uniform " << imageTypeStr << " u_image;\n";
		else
			src << "layout (binding = 0) writeonly uniform " << imageTypeStr << " u_image;\n";

		if (m_singleLayerBind)
			src << "layout (binding = 1) readonly uniform Constants {\n"
				<< "    int u_layerNdx;\n"
				<< "};\n";

		src << "\n"
			<< "void main (void)\n"
			<< "{\n"
			<< "    int gx = int(gl_GlobalInvocationID.x);\n"
			<< "    int gy = int(gl_GlobalInvocationID.y);\n"
			<< "    int gz = " << (m_singleLayerBind ? "u_layerNdx" : "int(gl_GlobalInvocationID.z)") << ";\n"
			<< "    imageStore(u_image, " << texelCoordStr << ", " << colorExpr << ");\n"
			<< "}\n";

		programCollection.glslSources.add(variant == 0 ? "comp" : "comp_fmt_unknown") << glu::ComputeSource(src.str());
	}
}

//! Generic test iteration algorithm for image tests
class BaseTestInstance : public TestInstance
{
public:
									BaseTestInstance						(Context&		context,
																			 const Texture&	texture,
																			 const VkFormat	format,
																			 const bool		declareImageFormatInShader,
																			 const bool		singleLayerBind);

	tcu::TestStatus					iterate									(void);

	virtual							~BaseTestInstance						(void) {}

protected:
	virtual VkDescriptorSetLayout	prepareDescriptors						(void) = 0;
	virtual tcu::TestStatus			verifyResult							(void) = 0;

	virtual void					commandBeforeCompute					(const VkCommandBuffer	cmdBuffer) = 0;
	virtual void					commandBetweenShaderInvocations			(const VkCommandBuffer	cmdBuffer) = 0;
	virtual void					commandAfterCompute						(const VkCommandBuffer	cmdBuffer) = 0;

	virtual void					commandBindDescriptorsForLayer			(const VkCommandBuffer	cmdBuffer,
																			 const VkPipelineLayout pipelineLayout,
																			 const int				layerNdx) = 0;

	const Texture					m_texture;
	const VkFormat					m_format;
	const bool						m_declareImageFormatInShader;
	const bool						m_singleLayerBind;
};

BaseTestInstance::BaseTestInstance (Context& context, const Texture& texture, const VkFormat format, const bool declareImageFormatInShader, const bool singleLayerBind)
	: TestInstance					(context)
	, m_texture						(texture)
	, m_format						(format)
	, m_declareImageFormatInShader	(declareImageFormatInShader)
	, m_singleLayerBind				(singleLayerBind)
{
}

tcu::TestStatus BaseTestInstance::iterate (void)
{
	const DeviceInterface&			vk					= m_context.getDeviceInterface();
	const VkDevice					device				= m_context.getDevice();
	const VkQueue					queue				= m_context.getUniversalQueue();
	const deUint32					queueFamilyIndex	= m_context.getUniversalQueueFamilyIndex();

	const Unique<VkShaderModule> shaderModule(createShaderModule(vk, device, m_context.getBinaryCollection().get(m_declareImageFormatInShader ? "comp" : "comp_fmt_unknown"), 0));

	const VkDescriptorSetLayout descriptorSetLayout = prepareDescriptors();
	const Unique<VkPipelineLayout> pipelineLayout(makePipelineLayout(vk, device, descriptorSetLayout));
	const Unique<VkPipeline> pipeline(makeComputePipeline(vk, device, *pipelineLayout, *shaderModule));

	const Unique<VkCommandPool> cmdPool(createCommandPool(vk, device, VK_COMMAND_POOL_CREATE_TRANSIENT_BIT, queueFamilyIndex));
	const Unique<VkCommandBuffer> cmdBuffer(allocateCommandBuffer(vk, device, *cmdPool, VK_COMMAND_BUFFER_LEVEL_PRIMARY));

	beginCommandBuffer(vk, *cmdBuffer);

	vk.cmdBindPipeline(*cmdBuffer, VK_PIPELINE_BIND_POINT_COMPUTE, *pipeline);
	commandBeforeCompute(*cmdBuffer);

	const tcu::IVec3 workSize = (m_singleLayerBind ? m_texture.layerSize() : m_texture.size());
	const int loopNumLayers = (m_singleLayerBind ? m_texture.numLayers() : 1);
	for (int layerNdx = 0; layerNdx < loopNumLayers; ++layerNdx)
	{
		commandBindDescriptorsForLayer(*cmdBuffer, *pipelineLayout, layerNdx);

		if (layerNdx > 0)
			commandBetweenShaderInvocations(*cmdBuffer);

		vk.cmdDispatch(*cmdBuffer, workSize.x(), workSize.y(), workSize.z());
	}

	commandAfterCompute(*cmdBuffer);

	endCommandBuffer(vk, *cmdBuffer);

	submitCommandsAndWait(vk, device, queue, *cmdBuffer);

	return verifyResult();
}

//! Base store test implementation
class StoreTestInstance : public BaseTestInstance
{
public:
									StoreTestInstance						(Context&		context,
																			 const Texture&	texture,
																			 const VkFormat	format,
																			 const bool		declareImageFormatInShader,
																			 const bool		singleLayerBind);

protected:
	tcu::TestStatus					verifyResult							(void);

	// Add empty implementations for functions that might be not needed
	void							commandBeforeCompute					(const VkCommandBuffer) {}
	void							commandBetweenShaderInvocations			(const VkCommandBuffer) {}
	void							commandAfterCompute						(const VkCommandBuffer) {}

	de::MovePtr<Buffer>				m_imageBuffer;
	const VkDeviceSize				m_imageSizeBytes;
};

StoreTestInstance::StoreTestInstance (Context& context, const Texture& texture, const VkFormat format, const bool declareImageFormatInShader, const bool singleLayerBind)
	: BaseTestInstance		(context, texture, format, declareImageFormatInShader, singleLayerBind)
	, m_imageSizeBytes		(getImageSizeBytes(texture.size(), format))
{
	const DeviceInterface&	vk			= m_context.getDeviceInterface();
	const VkDevice			device		= m_context.getDevice();
	Allocator&				allocator	= m_context.getDefaultAllocator();

	// A helper buffer with enough space to hold the whole image. Usage flags accommodate all derived test instances.

	m_imageBuffer = de::MovePtr<Buffer>(new Buffer(
		vk, device, allocator,
		makeBufferCreateInfo(m_imageSizeBytes, VK_BUFFER_USAGE_STORAGE_TEXEL_BUFFER_BIT | VK_BUFFER_USAGE_TRANSFER_DST_BIT),
		MemoryRequirement::HostVisible));
}

tcu::TestStatus StoreTestInstance::verifyResult	(void)
{
	const DeviceInterface&	vk		= m_context.getDeviceInterface();
	const VkDevice			device	= m_context.getDevice();

	const tcu::IVec3 imageSize = m_texture.size();
	const tcu::TextureLevel reference = generateReferenceImage(imageSize, m_format);

	const Allocation& alloc = m_imageBuffer->getAllocation();
	invalidateAlloc(vk, device, alloc);
	const tcu::ConstPixelBufferAccess result(mapVkFormat(m_format), imageSize, alloc.getHostPtr());

	if (comparePixelBuffers(m_context.getTestContext().getLog(), m_texture, m_format, reference.getAccess(), result))
		return tcu::TestStatus::pass("Passed");
	else
		return tcu::TestStatus::fail("Image comparison failed");
}

//! Store test for images
class ImageStoreTestInstance : public StoreTestInstance
{
public:
										ImageStoreTestInstance					(Context&				context,
																				 const Texture&			texture,
																				 const VkFormat			format,
																				 const bool				declareImageFormatInShader,
																				 const bool				singleLayerBind);

protected:
	VkDescriptorSetLayout				prepareDescriptors						(void);
	void								commandBeforeCompute					(const VkCommandBuffer	cmdBuffer);
	void								commandBetweenShaderInvocations			(const VkCommandBuffer	cmdBuffer);
	void								commandAfterCompute						(const VkCommandBuffer	cmdBuffer);

	void								commandBindDescriptorsForLayer			(const VkCommandBuffer	cmdBuffer,
																				 const VkPipelineLayout pipelineLayout,
																				 const int				layerNdx);

	de::MovePtr<Image>					m_image;
	de::MovePtr<Buffer>					m_constantsBuffer;
	const VkDeviceSize					m_constantsBufferChunkSizeBytes;
	Move<VkDescriptorSetLayout>			m_descriptorSetLayout;
	Move<VkDescriptorPool>				m_descriptorPool;
	std::vector<SharedVkDescriptorSet>	m_allDescriptorSets;
	std::vector<SharedVkImageView>		m_allImageViews;
};

ImageStoreTestInstance::ImageStoreTestInstance (Context&		context,
												const Texture&	texture,
												const VkFormat	format,
												const bool		declareImageFormatInShader,
												const bool		singleLayerBind)
	: StoreTestInstance					(context, texture, format, declareImageFormatInShader, singleLayerBind)
	, m_constantsBufferChunkSizeBytes	(getOptimalUniformBufferChunkSize(context.getInstanceInterface(), context.getPhysicalDevice(), sizeof(deUint32)))
	, m_allDescriptorSets				(texture.numLayers())
	, m_allImageViews					(texture.numLayers())
{
	const DeviceInterface&	vk					= m_context.getDeviceInterface();
	const VkDevice			device				= m_context.getDevice();
	Allocator&				allocator			= m_context.getDefaultAllocator();

	m_image = de::MovePtr<Image>(new Image(
		vk, device, allocator,
		makeImageCreateInfo(m_texture, m_format, VK_IMAGE_USAGE_STORAGE_BIT | VK_IMAGE_USAGE_TRANSFER_SRC_BIT, 0u),
		MemoryRequirement::Any));

	// This buffer will be used to pass constants to the shader

	const int numLayers = m_texture.numLayers();
	const VkDeviceSize constantsBufferSizeBytes = numLayers * m_constantsBufferChunkSizeBytes;
	m_constantsBuffer = de::MovePtr<Buffer>(new Buffer(
		vk, device, allocator,
		makeBufferCreateInfo(constantsBufferSizeBytes, VK_BUFFER_USAGE_UNIFORM_BUFFER_BIT),
		MemoryRequirement::HostVisible));

	{
		const Allocation& alloc = m_constantsBuffer->getAllocation();
		deUint8* const basePtr = static_cast<deUint8*>(alloc.getHostPtr());

		deMemset(alloc.getHostPtr(), 0, static_cast<size_t>(constantsBufferSizeBytes));

		for (int layerNdx = 0; layerNdx < numLayers; ++layerNdx)
		{
			deUint32* valuePtr = reinterpret_cast<deUint32*>(basePtr + layerNdx * m_constantsBufferChunkSizeBytes);
			*valuePtr = static_cast<deUint32>(layerNdx);
		}

		flushAlloc(vk, device, alloc);
	}
}

VkDescriptorSetLayout ImageStoreTestInstance::prepareDescriptors (void)
{
	const DeviceInterface&	vk		= m_context.getDeviceInterface();
	const VkDevice			device	= m_context.getDevice();

	const int numLayers = m_texture.numLayers();
	m_descriptorSetLayout = DescriptorSetLayoutBuilder()
		.addSingleBinding(VK_DESCRIPTOR_TYPE_STORAGE_IMAGE, VK_SHADER_STAGE_COMPUTE_BIT)
		.addSingleBinding(VK_DESCRIPTOR_TYPE_UNIFORM_BUFFER, VK_SHADER_STAGE_COMPUTE_BIT)
		.build(vk, device);

	m_descriptorPool = DescriptorPoolBuilder()
		.addType(VK_DESCRIPTOR_TYPE_STORAGE_IMAGE, numLayers)
		.addType(VK_DESCRIPTOR_TYPE_UNIFORM_BUFFER, numLayers)
		.build(vk, device, VK_DESCRIPTOR_POOL_CREATE_FREE_DESCRIPTOR_SET_BIT, numLayers);

	if (m_singleLayerBind)
	{
		for (int layerNdx = 0; layerNdx < numLayers; ++layerNdx)
		{
			m_allDescriptorSets[layerNdx]	= makeVkSharedPtr(makeDescriptorSet(vk, device, *m_descriptorPool, *m_descriptorSetLayout));
			m_allImageViews[layerNdx]		= makeVkSharedPtr(makeImageView(
												vk, device, m_image->get(), mapImageViewType(getImageTypeForSingleLayer(m_texture.type())), m_format,
												makeImageSubresourceRange(VK_IMAGE_ASPECT_COLOR_BIT, 0u, 1u, layerNdx, 1u)));
		}
	}
	else // bind all layers at once
	{
		m_allDescriptorSets[0] = makeVkSharedPtr(makeDescriptorSet(vk, device, *m_descriptorPool, *m_descriptorSetLayout));
		m_allImageViews[0] = makeVkSharedPtr(makeImageView(
								vk, device, m_image->get(), mapImageViewType(m_texture.type()), m_format,
								makeImageSubresourceRange(VK_IMAGE_ASPECT_COLOR_BIT, 0u, 1u, 0u, numLayers)));
	}

	return *m_descriptorSetLayout;  // not passing the ownership
}

void ImageStoreTestInstance::commandBindDescriptorsForLayer (const VkCommandBuffer cmdBuffer, const VkPipelineLayout pipelineLayout, const int layerNdx)
{
	const DeviceInterface&	vk		= m_context.getDeviceInterface();
	const VkDevice			device	= m_context.getDevice();

	const VkDescriptorSet descriptorSet = **m_allDescriptorSets[layerNdx];
	const VkImageView imageView = **m_allImageViews[layerNdx];

	const VkDescriptorImageInfo descriptorImageInfo = makeDescriptorImageInfo(DE_NULL, imageView, VK_IMAGE_LAYOUT_GENERAL);

	// Set the next chunk of the constants buffer. Each chunk begins with layer index that we've set before.
	const VkDescriptorBufferInfo descriptorConstantsBufferInfo = makeDescriptorBufferInfo(
		m_constantsBuffer->get(), layerNdx*m_constantsBufferChunkSizeBytes, m_constantsBufferChunkSizeBytes);

	DescriptorSetUpdateBuilder()
		.writeSingle(descriptorSet, DescriptorSetUpdateBuilder::Location::binding(0u), VK_DESCRIPTOR_TYPE_STORAGE_IMAGE, &descriptorImageInfo)
		.writeSingle(descriptorSet, DescriptorSetUpdateBuilder::Location::binding(1u), VK_DESCRIPTOR_TYPE_UNIFORM_BUFFER, &descriptorConstantsBufferInfo)
		.update(vk, device);
	vk.cmdBindDescriptorSets(cmdBuffer, VK_PIPELINE_BIND_POINT_COMPUTE, pipelineLayout, 0u, 1u, &descriptorSet, 0u, DE_NULL);
}

void ImageStoreTestInstance::commandBeforeCompute (const VkCommandBuffer cmdBuffer)
{
	const DeviceInterface& vk = m_context.getDeviceInterface();

	const VkImageSubresourceRange fullImageSubresourceRange = makeImageSubresourceRange(VK_IMAGE_ASPECT_COLOR_BIT, 0u, 1u, 0u, m_texture.numLayers());
	const VkImageMemoryBarrier setImageLayoutBarrier = makeImageMemoryBarrier(
		0u, 0u,
		VK_IMAGE_LAYOUT_UNDEFINED, VK_IMAGE_LAYOUT_GENERAL,
		m_image->get(), fullImageSubresourceRange);

	const VkDeviceSize constantsBufferSize = m_texture.numLayers() * m_constantsBufferChunkSizeBytes;
	const VkBufferMemoryBarrier writeConstantsBarrier = makeBufferMemoryBarrier(
		VK_ACCESS_HOST_WRITE_BIT, VK_ACCESS_SHADER_READ_BIT,
		m_constantsBuffer->get(), 0ull, constantsBufferSize);

	vk.cmdPipelineBarrier(cmdBuffer, VK_PIPELINE_STAGE_HOST_BIT, VK_PIPELINE_STAGE_COMPUTE_SHADER_BIT, (VkDependencyFlags)0, 0, (const VkMemoryBarrier*)DE_NULL, 1, &writeConstantsBarrier, 1, &setImageLayoutBarrier);
}

void ImageStoreTestInstance::commandBetweenShaderInvocations (const VkCommandBuffer cmdBuffer)
{
	commandImageWriteBarrierBetweenShaderInvocations(m_context, cmdBuffer, m_image->get(), m_texture);
}

void ImageStoreTestInstance::commandAfterCompute (const VkCommandBuffer cmdBuffer)
{
	commandCopyImageToBuffer(m_context, cmdBuffer, m_image->get(), m_imageBuffer->get(), m_imageSizeBytes, m_texture);
}

//! Store test for buffers
class BufferStoreTestInstance : public StoreTestInstance
{
public:
									BufferStoreTestInstance					(Context&				context,
																			 const Texture&			texture,
																			 const VkFormat			format,
																			 const bool				declareImageFormatInShader);

protected:
	VkDescriptorSetLayout			prepareDescriptors						(void);
	void							commandAfterCompute						(const VkCommandBuffer	cmdBuffer);

	void							commandBindDescriptorsForLayer			(const VkCommandBuffer	cmdBuffer,
																			 const VkPipelineLayout pipelineLayout,
																			 const int				layerNdx);

	Move<VkDescriptorSetLayout>		m_descriptorSetLayout;
	Move<VkDescriptorPool>			m_descriptorPool;
	Move<VkDescriptorSet>			m_descriptorSet;
	Move<VkBufferView>				m_bufferView;
};

BufferStoreTestInstance::BufferStoreTestInstance (Context&			context,
												  const Texture&	texture,
												  const VkFormat	format,
												  const bool		declareImageFormatInShader)
	: StoreTestInstance(context, texture, format, declareImageFormatInShader, false)
{
}

VkDescriptorSetLayout BufferStoreTestInstance::prepareDescriptors (void)
{
	const DeviceInterface&	vk		= m_context.getDeviceInterface();
	const VkDevice			device	= m_context.getDevice();

	m_descriptorSetLayout = DescriptorSetLayoutBuilder()
		.addSingleBinding(VK_DESCRIPTOR_TYPE_STORAGE_TEXEL_BUFFER, VK_SHADER_STAGE_COMPUTE_BIT)
		.build(vk, device);

	m_descriptorPool = DescriptorPoolBuilder()
		.addType(VK_DESCRIPTOR_TYPE_STORAGE_TEXEL_BUFFER)
		.build(vk, device, VK_DESCRIPTOR_POOL_CREATE_FREE_DESCRIPTOR_SET_BIT, 1u);

	m_descriptorSet = makeDescriptorSet(vk, device, *m_descriptorPool, *m_descriptorSetLayout);
	m_bufferView = makeBufferView(vk, device, m_imageBuffer->get(), m_format, 0ull, m_imageSizeBytes);

	return *m_descriptorSetLayout;  // not passing the ownership
}

void BufferStoreTestInstance::commandBindDescriptorsForLayer (const VkCommandBuffer cmdBuffer, const VkPipelineLayout pipelineLayout, const int layerNdx)
{
	DE_ASSERT(layerNdx == 0);
	DE_UNREF(layerNdx);

	const VkDevice			device	= m_context.getDevice();
	const DeviceInterface&	vk		= m_context.getDeviceInterface();

	DescriptorSetUpdateBuilder()
		.writeSingle(*m_descriptorSet, DescriptorSetUpdateBuilder::Location::binding(0u), VK_DESCRIPTOR_TYPE_STORAGE_TEXEL_BUFFER, &m_bufferView.get())
		.update(vk, device);
	vk.cmdBindDescriptorSets(cmdBuffer, VK_PIPELINE_BIND_POINT_COMPUTE, pipelineLayout, 0u, 1u, &m_descriptorSet.get(), 0u, DE_NULL);
}

void BufferStoreTestInstance::commandAfterCompute (const VkCommandBuffer cmdBuffer)
{
	commandBufferWriteBarrierBeforeHostRead(m_context, cmdBuffer, m_imageBuffer->get(), m_imageSizeBytes);
}

class LoadStoreTest : public TestCase
{
public:
	enum TestFlags
	{
		FLAG_SINGLE_LAYER_BIND				= 1 << 0,	//!< Run the shader multiple times, each time binding a different layer.
		FLAG_RESTRICT_IMAGES				= 1 << 1,	//!< If given, images in the shader will be qualified with "restrict".
		FLAG_DECLARE_IMAGE_FORMAT_IN_SHADER	= 1 << 2,	//!< Declare the format of the images in the shader code
	};

							LoadStoreTest			(tcu::TestContext&		testCtx,
													 const std::string&		name,
													 const std::string&		description,
													 const Texture&			texture,
													 const VkFormat			format,
													 const VkFormat			imageFormat,
													 const deUint32			flags = FLAG_DECLARE_IMAGE_FORMAT_IN_SHADER);

	virtual void			checkSupport			(Context&				context) const;
	void					initPrograms			(SourceCollections&		programCollection) const;
	TestInstance*			createInstance			(Context&				context) const;

private:
	const Texture			m_texture;
	const VkFormat			m_format;						//!< Format as accessed in the shader
	const VkFormat			m_imageFormat;					//!< Storage format
	const bool				m_declareImageFormatInShader;	//!< Whether the shader will specify the format layout qualifier of the images
	const bool				m_singleLayerBind;
	const bool				m_restrictImages;
};

LoadStoreTest::LoadStoreTest (tcu::TestContext&		testCtx,
							  const std::string&	name,
							  const std::string&	description,
							  const Texture&		texture,
							  const VkFormat		format,
							  const VkFormat		imageFormat,
							  const deUint32		flags)
	: TestCase						(testCtx, name, description)
	, m_texture						(texture)
	, m_format						(format)
	, m_imageFormat					(imageFormat)
	, m_declareImageFormatInShader	((flags & FLAG_DECLARE_IMAGE_FORMAT_IN_SHADER) != 0)
	, m_singleLayerBind				((flags & FLAG_SINGLE_LAYER_BIND) != 0)
	, m_restrictImages				((flags & FLAG_RESTRICT_IMAGES) != 0)
{
	if (m_singleLayerBind)
		DE_ASSERT(m_texture.numLayers() > 1);

	DE_ASSERT(formatsAreCompatible(m_format, m_imageFormat));
}

void LoadStoreTest::checkSupport (Context& context) const
{
<<<<<<< HEAD
	const VkFormatProperties formatProperties (getPhysicalDeviceFormatProperties(context.getInstanceInterface(), context.getPhysicalDevice(), m_format));
=======
	const VkPhysicalDeviceFeatures	features			(context.getDeviceFeatures());
	const vk::VkFormatProperties	formatProperties	(vk::getPhysicalDeviceFormatProperties(context.getInstanceInterface(),
																							   context.getPhysicalDevice(),
																							   m_format));
	const vk::VkFormatProperties imageFormatProperties  (vk::getPhysicalDeviceFormatProperties(context.getInstanceInterface(),
																							   context.getPhysicalDevice(),
																							   m_imageFormat));
>>>>>>> ae0e2b01

	if (!m_declareImageFormatInShader)
		context.requireDeviceCoreFeature(DEVICE_CORE_FEATURE_SHADER_STORAGE_IMAGE_READ_WITHOUT_FORMAT);

	if (m_texture.type() == IMAGE_TYPE_CUBE_ARRAY)
		context.requireDeviceCoreFeature(DEVICE_CORE_FEATURE_IMAGE_CUBE_ARRAY);

	if ((m_texture.type() != IMAGE_TYPE_BUFFER) && !(formatProperties.optimalTilingFeatures & VK_FORMAT_FEATURE_STORAGE_IMAGE_BIT))
		TCU_THROW(NotSupportedError, "Format not supported for storage images");

	if (m_texture.type() == IMAGE_TYPE_BUFFER && !(formatProperties.bufferFeatures & VK_FORMAT_FEATURE_STORAGE_TEXEL_BUFFER_BIT))
		TCU_THROW(NotSupportedError, "Format not supported for storage texel buffers");

	if ((m_texture.type() != IMAGE_TYPE_BUFFER) && !(imageFormatProperties.optimalTilingFeatures))
		TCU_THROW(NotSupportedError, "Underlying format not supported at all for images");

	if ((m_texture.type() == IMAGE_TYPE_BUFFER) && !(imageFormatProperties.bufferFeatures))
		TCU_THROW(NotSupportedError, "Underlying format not supported at all for buffers");
}

void LoadStoreTest::initPrograms (SourceCollections& programCollection) const
{
	const int			dimension			= (m_singleLayerBind ? m_texture.layerDimension() : m_texture.dimension());
	const ImageType		usedImageType		= (m_singleLayerBind ? getImageTypeForSingleLayer(m_texture.type()) : m_texture.type());
	const std::string	formatQualifierStr	= getShaderImageFormatQualifier(mapVkFormat(m_format));
	const std::string	imageTypeStr		= getShaderImageType(mapVkFormat(m_format), usedImageType);
	const std::string	maybeRestrictStr	= (m_restrictImages ? "restrict " : "");
	const std::string	xMax				= de::toString(m_texture.size().x() - 1);

	for (deUint32 variant = 0; variant <= 1; variant++)
	{
		std::ostringstream src;
		src << glu::getGLSLVersionDeclaration(glu::GLSL_VERSION_440) << "\n"
			<< "\n";
		if (variant != 0)
		{
			src << "#extension GL_EXT_shader_image_load_formatted : require\n";
		}
		src << "layout (local_size_x = 1, local_size_y = 1, local_size_z = 1) in;\n";
		if (variant == 0)
			src << "layout (binding = 0, " << formatQualifierStr << ") " << maybeRestrictStr << "readonly uniform " << imageTypeStr << " u_image0;\n";
		else
			src << "layout (binding = 0) " << maybeRestrictStr << "readonly uniform " << imageTypeStr << " u_image0;\n";
		src << "layout (binding = 1, " << formatQualifierStr << ") " << maybeRestrictStr << "writeonly uniform " << imageTypeStr << " u_image1;\n"
			<< "\n"
			<< "void main (void)\n"
			<< "{\n"
			<< (dimension == 1 ?
				"    int pos = int(gl_GlobalInvocationID.x);\n"
				"    imageStore(u_image1, pos, imageLoad(u_image0, " + xMax + "-pos));\n"
				: dimension == 2 ?
				"    ivec2 pos = ivec2(gl_GlobalInvocationID.xy);\n"
				"    imageStore(u_image1, pos, imageLoad(u_image0, ivec2(" + xMax + "-pos.x, pos.y)));\n"
				: dimension == 3 ?
				"    ivec3 pos = ivec3(gl_GlobalInvocationID);\n"
				"    imageStore(u_image1, pos, imageLoad(u_image0, ivec3(" + xMax + "-pos.x, pos.y, pos.z)));\n"
				: "")
			<< "}\n";

		programCollection.glslSources.add(variant == 0 ? "comp" : "comp_fmt_unknown") << glu::ComputeSource(src.str());
	}
}

//! Load/store test base implementation
class LoadStoreTestInstance : public BaseTestInstance
{
public:
									LoadStoreTestInstance				(Context&			context,
																		 const Texture&		texture,
																		 const VkFormat		format,
																		 const VkFormat		imageFormat,
																		 const bool			declareImageFormatInShader,
																		 const bool			singleLayerBind);

protected:
	virtual Buffer*					getResultBuffer						(void) const = 0;	//!< Get the buffer that contains the result image

	tcu::TestStatus					verifyResult						(void);

	// Add empty implementations for functions that might be not needed
	void							commandBeforeCompute				(const VkCommandBuffer) {}
	void							commandBetweenShaderInvocations		(const VkCommandBuffer) {}
	void							commandAfterCompute					(const VkCommandBuffer) {}

	de::MovePtr<Buffer>				m_imageBuffer;		//!< Source data and helper buffer
	const VkDeviceSize				m_imageSizeBytes;
	const VkFormat					m_imageFormat;		//!< Image format (for storage, may be different than texture format)
	tcu::TextureLevel				m_referenceImage;	//!< Used as input data and later to verify result image
};

LoadStoreTestInstance::LoadStoreTestInstance (Context&			context,
											  const Texture&	texture,
											  const VkFormat	format,
											  const VkFormat	imageFormat,
											  const bool		declareImageFormatInShader,
											  const bool		singleLayerBind)
	: BaseTestInstance		(context, texture, format, declareImageFormatInShader, singleLayerBind)
	, m_imageSizeBytes		(getImageSizeBytes(texture.size(), format))
	, m_imageFormat			(imageFormat)
	, m_referenceImage		(generateReferenceImage(texture.size(), imageFormat, format))
{
	const DeviceInterface&	vk			= m_context.getDeviceInterface();
	const VkDevice			device		= m_context.getDevice();
	Allocator&				allocator	= m_context.getDefaultAllocator();

	// A helper buffer with enough space to hold the whole image.

	m_imageBuffer = de::MovePtr<Buffer>(new Buffer(
		vk, device, allocator,
		makeBufferCreateInfo(m_imageSizeBytes, VK_BUFFER_USAGE_STORAGE_TEXEL_BUFFER_BIT | VK_BUFFER_USAGE_TRANSFER_DST_BIT | VK_BUFFER_USAGE_TRANSFER_SRC_BIT),
		MemoryRequirement::HostVisible));

	// Copy reference data to buffer for subsequent upload to image.

	const Allocation& alloc = m_imageBuffer->getAllocation();
	deMemcpy(alloc.getHostPtr(), m_referenceImage.getAccess().getDataPtr(), static_cast<size_t>(m_imageSizeBytes));
	flushAlloc(vk, device, alloc);
}

tcu::TestStatus LoadStoreTestInstance::verifyResult	(void)
{
	const DeviceInterface&	vk		= m_context.getDeviceInterface();
	const VkDevice			device	= m_context.getDevice();

	// Apply the same transformation as done in the shader
	const tcu::PixelBufferAccess reference = m_referenceImage.getAccess();
	flipHorizontally(reference);

	const Allocation& alloc = getResultBuffer()->getAllocation();
	invalidateAlloc(vk, device, alloc);
	const tcu::ConstPixelBufferAccess result(mapVkFormat(m_imageFormat), m_texture.size(), alloc.getHostPtr());

	if (comparePixelBuffers(m_context.getTestContext().getLog(), m_texture, m_imageFormat, reference, result))
		return tcu::TestStatus::pass("Passed");
	else
		return tcu::TestStatus::fail("Image comparison failed");
}

//! Load/store test for images
class ImageLoadStoreTestInstance : public LoadStoreTestInstance
{
public:
										ImageLoadStoreTestInstance			(Context&				context,
																			 const Texture&			texture,
																			 const VkFormat			format,
																			 const VkFormat			imageFormat,
																			 const bool				declareImageFormatInShader,
																			 const bool				singleLayerBind);

protected:
	VkDescriptorSetLayout				prepareDescriptors					(void);
	void								commandBeforeCompute				(const VkCommandBuffer	cmdBuffer);
	void								commandBetweenShaderInvocations		(const VkCommandBuffer	cmdBuffer);
	void								commandAfterCompute					(const VkCommandBuffer	cmdBuffer);

	void								commandBindDescriptorsForLayer		(const VkCommandBuffer	cmdBuffer,
																			 const VkPipelineLayout pipelineLayout,
																			 const int				layerNdx);

	Buffer*								getResultBuffer						(void) const { return m_imageBuffer.get(); }

	de::MovePtr<Image>					m_imageSrc;
	de::MovePtr<Image>					m_imageDst;
	Move<VkDescriptorSetLayout>			m_descriptorSetLayout;
	Move<VkDescriptorPool>				m_descriptorPool;
	std::vector<SharedVkDescriptorSet>	m_allDescriptorSets;
	std::vector<SharedVkImageView>		m_allSrcImageViews;
	std::vector<SharedVkImageView>		m_allDstImageViews;
};

ImageLoadStoreTestInstance::ImageLoadStoreTestInstance (Context&		context,
														const Texture&	texture,
														const VkFormat	format,
														const VkFormat	imageFormat,
														const bool		declareImageFormatInShader,
														const bool		singleLayerBind)
	: LoadStoreTestInstance	(context, texture, format, imageFormat, declareImageFormatInShader, singleLayerBind)
	, m_allDescriptorSets	(texture.numLayers())
	, m_allSrcImageViews	(texture.numLayers())
	, m_allDstImageViews	(texture.numLayers())
{
	const DeviceInterface&		vk					= m_context.getDeviceInterface();
	const VkDevice				device				= m_context.getDevice();
	Allocator&					allocator			= m_context.getDefaultAllocator();
	const VkImageCreateFlags	imageFlags			= (m_format == m_imageFormat ? 0u : (VkImageCreateFlags)VK_IMAGE_CREATE_MUTABLE_FORMAT_BIT);

	m_imageSrc = de::MovePtr<Image>(new Image(
		vk, device, allocator,
		makeImageCreateInfo(m_texture, m_imageFormat, VK_IMAGE_USAGE_STORAGE_BIT | VK_IMAGE_USAGE_TRANSFER_DST_BIT, imageFlags),
		MemoryRequirement::Any));

	m_imageDst = de::MovePtr<Image>(new Image(
		vk, device, allocator,
		makeImageCreateInfo(m_texture, m_imageFormat, VK_IMAGE_USAGE_STORAGE_BIT | VK_IMAGE_USAGE_TRANSFER_SRC_BIT, imageFlags),
		MemoryRequirement::Any));
}

VkDescriptorSetLayout ImageLoadStoreTestInstance::prepareDescriptors (void)
{
	const VkDevice			device	= m_context.getDevice();
	const DeviceInterface&	vk		= m_context.getDeviceInterface();

	const int numLayers = m_texture.numLayers();
	m_descriptorSetLayout = DescriptorSetLayoutBuilder()
		.addSingleBinding(VK_DESCRIPTOR_TYPE_STORAGE_IMAGE, VK_SHADER_STAGE_COMPUTE_BIT)
		.addSingleBinding(VK_DESCRIPTOR_TYPE_STORAGE_IMAGE, VK_SHADER_STAGE_COMPUTE_BIT)
		.build(vk, device);

	m_descriptorPool = DescriptorPoolBuilder()
		.addType(VK_DESCRIPTOR_TYPE_STORAGE_IMAGE, numLayers)
		.addType(VK_DESCRIPTOR_TYPE_STORAGE_IMAGE, numLayers)
		.build(vk, device, VK_DESCRIPTOR_POOL_CREATE_FREE_DESCRIPTOR_SET_BIT, numLayers);

	if (m_singleLayerBind)
	{
		for (int layerNdx = 0; layerNdx < numLayers; ++layerNdx)
		{
			const VkImageViewType viewType = mapImageViewType(getImageTypeForSingleLayer(m_texture.type()));
			const VkImageSubresourceRange subresourceRange = makeImageSubresourceRange(VK_IMAGE_ASPECT_COLOR_BIT, 0u, 1u, layerNdx, 1u);

			m_allDescriptorSets[layerNdx] = makeVkSharedPtr(makeDescriptorSet(vk, device, *m_descriptorPool, *m_descriptorSetLayout));
			m_allSrcImageViews[layerNdx]  = makeVkSharedPtr(makeImageView(vk, device, m_imageSrc->get(), viewType, m_format, subresourceRange));
			m_allDstImageViews[layerNdx]  = makeVkSharedPtr(makeImageView(vk, device, m_imageDst->get(), viewType, m_format, subresourceRange));
		}
	}
	else // bind all layers at once
	{
		const VkImageViewType viewType = mapImageViewType(m_texture.type());
		const VkImageSubresourceRange subresourceRange = makeImageSubresourceRange(VK_IMAGE_ASPECT_COLOR_BIT, 0u, 1u, 0u, numLayers);

		m_allDescriptorSets[0] = makeVkSharedPtr(makeDescriptorSet(vk, device, *m_descriptorPool, *m_descriptorSetLayout));
		m_allSrcImageViews[0]  = makeVkSharedPtr(makeImageView(vk, device, m_imageSrc->get(), viewType, m_format, subresourceRange));
		m_allDstImageViews[0]  = makeVkSharedPtr(makeImageView(vk, device, m_imageDst->get(), viewType, m_format, subresourceRange));
	}

	return *m_descriptorSetLayout;  // not passing the ownership
}

void ImageLoadStoreTestInstance::commandBindDescriptorsForLayer (const VkCommandBuffer cmdBuffer, const VkPipelineLayout pipelineLayout, const int layerNdx)
{
	const VkDevice			device	= m_context.getDevice();
	const DeviceInterface&	vk		= m_context.getDeviceInterface();

	const VkDescriptorSet descriptorSet = **m_allDescriptorSets[layerNdx];
	const VkImageView	  srcImageView	= **m_allSrcImageViews[layerNdx];
	const VkImageView	  dstImageView	= **m_allDstImageViews[layerNdx];

	const VkDescriptorImageInfo descriptorSrcImageInfo = makeDescriptorImageInfo(DE_NULL, srcImageView, VK_IMAGE_LAYOUT_GENERAL);
	const VkDescriptorImageInfo descriptorDstImageInfo = makeDescriptorImageInfo(DE_NULL, dstImageView, VK_IMAGE_LAYOUT_GENERAL);

	DescriptorSetUpdateBuilder()
		.writeSingle(descriptorSet, DescriptorSetUpdateBuilder::Location::binding(0u), VK_DESCRIPTOR_TYPE_STORAGE_IMAGE, &descriptorSrcImageInfo)
		.writeSingle(descriptorSet, DescriptorSetUpdateBuilder::Location::binding(1u), VK_DESCRIPTOR_TYPE_STORAGE_IMAGE, &descriptorDstImageInfo)
		.update(vk, device);
	vk.cmdBindDescriptorSets(cmdBuffer, VK_PIPELINE_BIND_POINT_COMPUTE, pipelineLayout, 0u, 1u, &descriptorSet, 0u, DE_NULL);
}

void ImageLoadStoreTestInstance::commandBeforeCompute (const VkCommandBuffer cmdBuffer)
{
	const DeviceInterface& vk = m_context.getDeviceInterface();

	const VkImageSubresourceRange fullImageSubresourceRange = makeImageSubresourceRange(VK_IMAGE_ASPECT_COLOR_BIT, 0u, 1u, 0u, m_texture.numLayers());
	{
		const VkImageMemoryBarrier preCopyImageBarriers[] =
		{
			makeImageMemoryBarrier(
				0u, VK_ACCESS_TRANSFER_WRITE_BIT,
				VK_IMAGE_LAYOUT_UNDEFINED, VK_IMAGE_LAYOUT_TRANSFER_DST_OPTIMAL,
				m_imageSrc->get(), fullImageSubresourceRange),
			makeImageMemoryBarrier(
				0u, VK_ACCESS_SHADER_WRITE_BIT,
				VK_IMAGE_LAYOUT_UNDEFINED, VK_IMAGE_LAYOUT_GENERAL,
				m_imageDst->get(), fullImageSubresourceRange)
		};

		const VkBufferMemoryBarrier barrierFlushHostWriteBeforeCopy = makeBufferMemoryBarrier(
			VK_ACCESS_HOST_WRITE_BIT, VK_ACCESS_TRANSFER_READ_BIT,
			m_imageBuffer->get(), 0ull, m_imageSizeBytes);

		vk.cmdPipelineBarrier(cmdBuffer, VK_PIPELINE_STAGE_HOST_BIT, VK_PIPELINE_STAGE_COMPUTE_SHADER_BIT | VK_PIPELINE_STAGE_TRANSFER_BIT,
			(VkDependencyFlags)0, 0, (const VkMemoryBarrier*)DE_NULL, 1, &barrierFlushHostWriteBeforeCopy, DE_LENGTH_OF_ARRAY(preCopyImageBarriers), preCopyImageBarriers);
	}
	{
		const VkImageMemoryBarrier barrierAfterCopy = makeImageMemoryBarrier(
			VK_ACCESS_TRANSFER_WRITE_BIT, VK_ACCESS_SHADER_READ_BIT,
			VK_IMAGE_LAYOUT_TRANSFER_DST_OPTIMAL, VK_IMAGE_LAYOUT_GENERAL,
			m_imageSrc->get(), fullImageSubresourceRange);

		const VkBufferImageCopy copyRegion = makeBufferImageCopy(m_texture);

		vk.cmdCopyBufferToImage(cmdBuffer, m_imageBuffer->get(), m_imageSrc->get(), VK_IMAGE_LAYOUT_TRANSFER_DST_OPTIMAL, 1u, &copyRegion);
		vk.cmdPipelineBarrier(cmdBuffer, VK_PIPELINE_STAGE_TRANSFER_BIT, VK_PIPELINE_STAGE_COMPUTE_SHADER_BIT, (VkDependencyFlags)0, 0, (const VkMemoryBarrier*)DE_NULL, 0, (const VkBufferMemoryBarrier*)DE_NULL, 1, &barrierAfterCopy);
	}
}

void ImageLoadStoreTestInstance::commandBetweenShaderInvocations (const VkCommandBuffer cmdBuffer)
{
	commandImageWriteBarrierBetweenShaderInvocations(m_context, cmdBuffer, m_imageDst->get(), m_texture);
}

void ImageLoadStoreTestInstance::commandAfterCompute (const VkCommandBuffer cmdBuffer)
{
	commandCopyImageToBuffer(m_context, cmdBuffer, m_imageDst->get(), m_imageBuffer->get(), m_imageSizeBytes, m_texture);
}

//! Load/store test for buffers
class BufferLoadStoreTestInstance : public LoadStoreTestInstance
{
public:
									BufferLoadStoreTestInstance		(Context&				context,
																	 const Texture&			texture,
																	 const VkFormat			format,
																	 const VkFormat			imageFormat,
																	 const bool				declareImageFormatInShader);

protected:
	VkDescriptorSetLayout			prepareDescriptors				(void);
	void							commandAfterCompute				(const VkCommandBuffer	cmdBuffer);

	void							commandBindDescriptorsForLayer	(const VkCommandBuffer	cmdBuffer,
																	 const VkPipelineLayout pipelineLayout,
																	 const int				layerNdx);

	Buffer*							getResultBuffer					(void) const { return m_imageBufferDst.get(); }

	de::MovePtr<Buffer>				m_imageBufferDst;
	Move<VkDescriptorSetLayout>		m_descriptorSetLayout;
	Move<VkDescriptorPool>			m_descriptorPool;
	Move<VkDescriptorSet>			m_descriptorSet;
	Move<VkBufferView>				m_bufferViewSrc;
	Move<VkBufferView>				m_bufferViewDst;
};

BufferLoadStoreTestInstance::BufferLoadStoreTestInstance (Context&			context,
														  const Texture&	texture,
														  const VkFormat	format,
														  const VkFormat	imageFormat,
														  const bool		declareImageFormatInShader)
	: LoadStoreTestInstance(context, texture, format, imageFormat, declareImageFormatInShader, false)
{
	const DeviceInterface&	vk			= m_context.getDeviceInterface();
	const VkDevice			device		= m_context.getDevice();
	Allocator&				allocator	= m_context.getDefaultAllocator();

	// Create a destination buffer.

	m_imageBufferDst = de::MovePtr<Buffer>(new Buffer(
		vk, device, allocator,
		makeBufferCreateInfo(m_imageSizeBytes, VK_BUFFER_USAGE_STORAGE_TEXEL_BUFFER_BIT),
		MemoryRequirement::HostVisible));
}

VkDescriptorSetLayout BufferLoadStoreTestInstance::prepareDescriptors (void)
{
	const DeviceInterface&	vk		= m_context.getDeviceInterface();
	const VkDevice			device	= m_context.getDevice();

	m_descriptorSetLayout = DescriptorSetLayoutBuilder()
		.addSingleBinding(VK_DESCRIPTOR_TYPE_STORAGE_TEXEL_BUFFER, VK_SHADER_STAGE_COMPUTE_BIT)
		.addSingleBinding(VK_DESCRIPTOR_TYPE_STORAGE_TEXEL_BUFFER, VK_SHADER_STAGE_COMPUTE_BIT)
		.build(vk, device);

	m_descriptorPool = DescriptorPoolBuilder()
		.addType(VK_DESCRIPTOR_TYPE_STORAGE_TEXEL_BUFFER)
		.addType(VK_DESCRIPTOR_TYPE_STORAGE_TEXEL_BUFFER)
		.build(vk, device, VK_DESCRIPTOR_POOL_CREATE_FREE_DESCRIPTOR_SET_BIT, 1u);

	m_descriptorSet = makeDescriptorSet(vk, device, *m_descriptorPool, *m_descriptorSetLayout);
	m_bufferViewSrc = makeBufferView(vk, device, m_imageBuffer->get(), m_format, 0ull, m_imageSizeBytes);
	m_bufferViewDst = makeBufferView(vk, device, m_imageBufferDst->get(), m_format, 0ull, m_imageSizeBytes);

	return *m_descriptorSetLayout;  // not passing the ownership
}

void BufferLoadStoreTestInstance::commandBindDescriptorsForLayer (const VkCommandBuffer cmdBuffer, const VkPipelineLayout pipelineLayout, const int layerNdx)
{
	DE_ASSERT(layerNdx == 0);
	DE_UNREF(layerNdx);

	const VkDevice			device	= m_context.getDevice();
	const DeviceInterface&	vk		= m_context.getDeviceInterface();

	DescriptorSetUpdateBuilder()
		.writeSingle(*m_descriptorSet, DescriptorSetUpdateBuilder::Location::binding(0u), VK_DESCRIPTOR_TYPE_STORAGE_TEXEL_BUFFER, &m_bufferViewSrc.get())
		.writeSingle(*m_descriptorSet, DescriptorSetUpdateBuilder::Location::binding(1u), VK_DESCRIPTOR_TYPE_STORAGE_TEXEL_BUFFER, &m_bufferViewDst.get())
		.update(vk, device);
	vk.cmdBindDescriptorSets(cmdBuffer, VK_PIPELINE_BIND_POINT_COMPUTE, pipelineLayout, 0u, 1u, &m_descriptorSet.get(), 0u, DE_NULL);
}

void BufferLoadStoreTestInstance::commandAfterCompute (const VkCommandBuffer cmdBuffer)
{
	commandBufferWriteBarrierBeforeHostRead(m_context, cmdBuffer, m_imageBufferDst->get(), m_imageSizeBytes);
}

TestInstance* StoreTest::createInstance (Context& context) const
{
	if (m_texture.type() == IMAGE_TYPE_BUFFER)
		return new BufferStoreTestInstance(context, m_texture, m_format, m_declareImageFormatInShader);
	else
		return new ImageStoreTestInstance(context, m_texture, m_format, m_declareImageFormatInShader, m_singleLayerBind);
}

TestInstance* LoadStoreTest::createInstance (Context& context) const
{
	if (m_texture.type() == IMAGE_TYPE_BUFFER)
		return new BufferLoadStoreTestInstance(context, m_texture, m_format, m_imageFormat, m_declareImageFormatInShader);
	else
		return new ImageLoadStoreTestInstance(context, m_texture, m_format, m_imageFormat, m_declareImageFormatInShader, m_singleLayerBind);
}

static const Texture s_textures[] =
{
	Texture(IMAGE_TYPE_1D,			tcu::IVec3(64,	1,	1),	1),
	Texture(IMAGE_TYPE_1D_ARRAY,	tcu::IVec3(64,	1,	1),	8),
	Texture(IMAGE_TYPE_2D,			tcu::IVec3(64,	64,	1),	1),
	Texture(IMAGE_TYPE_2D_ARRAY,	tcu::IVec3(64,	64,	1),	8),
	Texture(IMAGE_TYPE_3D,			tcu::IVec3(64,	64,	8),	1),
	Texture(IMAGE_TYPE_CUBE,		tcu::IVec3(64,	64,	1),	6),
	Texture(IMAGE_TYPE_CUBE_ARRAY,	tcu::IVec3(64,	64,	1),	2*6),
	Texture(IMAGE_TYPE_BUFFER,		tcu::IVec3(64,	1,	1),	1),
};

const Texture& getTestTexture (const ImageType imageType)
{
	for (int textureNdx = 0; textureNdx < DE_LENGTH_OF_ARRAY(s_textures); ++textureNdx)
		if (s_textures[textureNdx].type() == imageType)
			return s_textures[textureNdx];

	DE_FATAL("Internal error");
	return s_textures[0];
}

static const VkFormat s_formats[] =
{
	// Mandatory support
	VK_FORMAT_R32G32B32A32_SFLOAT,
	VK_FORMAT_R16G16B16A16_SFLOAT,
	VK_FORMAT_R32_SFLOAT,

	VK_FORMAT_R32G32B32A32_UINT,
	VK_FORMAT_R16G16B16A16_UINT,
	VK_FORMAT_R8G8B8A8_UINT,
	VK_FORMAT_R32_UINT,

	VK_FORMAT_R32G32B32A32_SINT,
	VK_FORMAT_R16G16B16A16_SINT,
	VK_FORMAT_R8G8B8A8_SINT,
	VK_FORMAT_R32_SINT,

	VK_FORMAT_R8G8B8A8_UNORM,

	VK_FORMAT_R8G8B8A8_SNORM,

	// Requires StorageImageExtendedFormats capability
	VK_FORMAT_B10G11R11_UFLOAT_PACK32,

	VK_FORMAT_R32G32_SFLOAT,
	VK_FORMAT_R16G16_SFLOAT,
	VK_FORMAT_R16_SFLOAT,

	VK_FORMAT_A2B10G10R10_UINT_PACK32,
	VK_FORMAT_R32G32_UINT,
	VK_FORMAT_R16G16_UINT,
	VK_FORMAT_R16_UINT,
	VK_FORMAT_R8G8_UINT,
	VK_FORMAT_R8_UINT,

	VK_FORMAT_R32G32_SINT,
	VK_FORMAT_R16G16_SINT,
	VK_FORMAT_R16_SINT,
	VK_FORMAT_R8G8_SINT,
	VK_FORMAT_R8_SINT,

	VK_FORMAT_A2B10G10R10_UNORM_PACK32,
	VK_FORMAT_R16G16B16A16_UNORM,
	VK_FORMAT_R16G16B16A16_SNORM,
	VK_FORMAT_R16G16_UNORM,
	VK_FORMAT_R16_UNORM,
	VK_FORMAT_R8G8_UNORM,
	VK_FORMAT_R8_UNORM,

	VK_FORMAT_R16G16_SNORM,
	VK_FORMAT_R16_SNORM,
	VK_FORMAT_R8G8_SNORM,
	VK_FORMAT_R8_SNORM
};

} // anonymous ns

tcu::TestCaseGroup* createImageStoreTests (tcu::TestContext& testCtx)
{
	de::MovePtr<tcu::TestCaseGroup> testGroup(new tcu::TestCaseGroup(testCtx, "store", "Plain imageStore() cases"));
	de::MovePtr<tcu::TestCaseGroup> testGroupWithFormat(new tcu::TestCaseGroup(testCtx, "with_format", "Declare a format layout qualifier for write images"));
	de::MovePtr<tcu::TestCaseGroup> testGroupWithoutFormat(new tcu::TestCaseGroup(testCtx, "without_format", "Do not declare a format layout qualifier for write images"));

	for (int textureNdx = 0; textureNdx < DE_LENGTH_OF_ARRAY(s_textures); ++textureNdx)
	{
		const Texture& texture = s_textures[textureNdx];
		de::MovePtr<tcu::TestCaseGroup> groupWithFormatByImageViewType (new tcu::TestCaseGroup(testCtx, getImageTypeName(texture.type()).c_str(), ""));
		de::MovePtr<tcu::TestCaseGroup> groupWithoutFormatByImageViewType (new tcu::TestCaseGroup(testCtx, getImageTypeName(texture.type()).c_str(), ""));
		const bool isLayered = (texture.numLayers() > 1);

		for (int formatNdx = 0; formatNdx < DE_LENGTH_OF_ARRAY(s_formats); ++formatNdx)
		{
			groupWithFormatByImageViewType->addChild(new StoreTest(testCtx, getFormatShortString(s_formats[formatNdx]), "", texture, s_formats[formatNdx]));
			groupWithoutFormatByImageViewType->addChild(new StoreTest(testCtx, getFormatShortString(s_formats[formatNdx]), "", texture, s_formats[formatNdx], 0));

			if (isLayered)
				groupWithFormatByImageViewType->addChild(new StoreTest(testCtx, getFormatShortString(s_formats[formatNdx]) + "_single_layer", "",
														 texture, s_formats[formatNdx],
														 StoreTest::FLAG_SINGLE_LAYER_BIND | StoreTest::FLAG_DECLARE_IMAGE_FORMAT_IN_SHADER));
		}

		testGroupWithFormat->addChild(groupWithFormatByImageViewType.release());
		testGroupWithoutFormat->addChild(groupWithoutFormatByImageViewType.release());
	}

	testGroup->addChild(testGroupWithFormat.release());
	testGroup->addChild(testGroupWithoutFormat.release());

	return testGroup.release();
}

tcu::TestCaseGroup* createImageLoadStoreTests (tcu::TestContext& testCtx)
{
	de::MovePtr<tcu::TestCaseGroup> testGroup(new tcu::TestCaseGroup(testCtx, "load_store", "Cases with imageLoad() followed by imageStore()"));
	de::MovePtr<tcu::TestCaseGroup> testGroupWithFormat(new tcu::TestCaseGroup(testCtx, "with_format", "Declare a format layout qualifier for read images"));
	de::MovePtr<tcu::TestCaseGroup> testGroupWithoutFormat(new tcu::TestCaseGroup(testCtx, "without_format", "Do not declare a format layout qualifier for read images"));

	for (int textureNdx = 0; textureNdx < DE_LENGTH_OF_ARRAY(s_textures); ++textureNdx)
	{
		const Texture& texture = s_textures[textureNdx];
		de::MovePtr<tcu::TestCaseGroup> groupWithFormatByImageViewType (new tcu::TestCaseGroup(testCtx, getImageTypeName(texture.type()).c_str(), ""));
		de::MovePtr<tcu::TestCaseGroup> groupWithoutFormatByImageViewType (new tcu::TestCaseGroup(testCtx, getImageTypeName(texture.type()).c_str(), ""));
		const bool isLayered = (texture.numLayers() > 1);

		for (int formatNdx = 0; formatNdx < DE_LENGTH_OF_ARRAY(s_formats); ++formatNdx)
		{
			groupWithFormatByImageViewType->addChild(new LoadStoreTest(testCtx, getFormatShortString(s_formats[formatNdx]), "", texture, s_formats[formatNdx], s_formats[formatNdx]));
			groupWithoutFormatByImageViewType->addChild(new LoadStoreTest(testCtx, getFormatShortString(s_formats[formatNdx]), "", texture, s_formats[formatNdx], s_formats[formatNdx], 0));

			if (isLayered)
				groupWithFormatByImageViewType->addChild(new LoadStoreTest(testCtx, getFormatShortString(s_formats[formatNdx]) + "_single_layer", "",
														 texture, s_formats[formatNdx], s_formats[formatNdx],
														 LoadStoreTest::FLAG_SINGLE_LAYER_BIND | LoadStoreTest::FLAG_DECLARE_IMAGE_FORMAT_IN_SHADER));
		}

		testGroupWithFormat->addChild(groupWithFormatByImageViewType.release());
		testGroupWithoutFormat->addChild(groupWithoutFormatByImageViewType.release());
	}

	testGroup->addChild(testGroupWithFormat.release());
	testGroup->addChild(testGroupWithoutFormat.release());

	return testGroup.release();
}

tcu::TestCaseGroup* createImageFormatReinterpretTests (tcu::TestContext& testCtx)
{
	de::MovePtr<tcu::TestCaseGroup> testGroup(new tcu::TestCaseGroup(testCtx, "format_reinterpret",	"Cases with differing texture and image formats"));

	for (int textureNdx = 0; textureNdx < DE_LENGTH_OF_ARRAY(s_textures); ++textureNdx)
	{
		const Texture& texture = s_textures[textureNdx];
		de::MovePtr<tcu::TestCaseGroup> groupByImageViewType (new tcu::TestCaseGroup(testCtx, getImageTypeName(texture.type()).c_str(), ""));

		for (int imageFormatNdx = 0; imageFormatNdx < DE_LENGTH_OF_ARRAY(s_formats); ++imageFormatNdx)
		for (int formatNdx = 0; formatNdx < DE_LENGTH_OF_ARRAY(s_formats); ++formatNdx)
		{
			const std::string caseName = getFormatShortString(s_formats[imageFormatNdx]) + "_" + getFormatShortString(s_formats[formatNdx]);
			if (imageFormatNdx != formatNdx && formatsAreCompatible(s_formats[imageFormatNdx], s_formats[formatNdx]))
				groupByImageViewType->addChild(new LoadStoreTest(testCtx, caseName, "", texture, s_formats[formatNdx], s_formats[imageFormatNdx]));
		}
		testGroup->addChild(groupByImageViewType.release());
	}

	return testGroup.release();
}

de::MovePtr<TestCase> createImageQualifierRestrictCase (tcu::TestContext& testCtx, const ImageType imageType, const std::string& name)
{
	const VkFormat format = VK_FORMAT_R32G32B32A32_UINT;
	const Texture& texture = getTestTexture(imageType);
	return de::MovePtr<TestCase>(new LoadStoreTest(testCtx, name, "", texture, format, format, LoadStoreTest::FLAG_RESTRICT_IMAGES | LoadStoreTest::FLAG_DECLARE_IMAGE_FORMAT_IN_SHADER));
}

} // image
} // vkt<|MERGE_RESOLUTION|>--- conflicted
+++ resolved
@@ -932,17 +932,12 @@
 
 void LoadStoreTest::checkSupport (Context& context) const
 {
-<<<<<<< HEAD
-	const VkFormatProperties formatProperties (getPhysicalDeviceFormatProperties(context.getInstanceInterface(), context.getPhysicalDevice(), m_format));
-=======
-	const VkPhysicalDeviceFeatures	features			(context.getDeviceFeatures());
 	const vk::VkFormatProperties	formatProperties	(vk::getPhysicalDeviceFormatProperties(context.getInstanceInterface(),
 																							   context.getPhysicalDevice(),
 																							   m_format));
 	const vk::VkFormatProperties imageFormatProperties  (vk::getPhysicalDeviceFormatProperties(context.getInstanceInterface(),
 																							   context.getPhysicalDevice(),
 																							   m_imageFormat));
->>>>>>> ae0e2b01
 
 	if (!m_declareImageFormatInShader)
 		context.requireDeviceCoreFeature(DEVICE_CORE_FEATURE_SHADER_STORAGE_IMAGE_READ_WITHOUT_FORMAT);
