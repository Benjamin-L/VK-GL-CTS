/*------------------------------------------------------------------------
 * Vulkan Conformance Tests
 * ------------------------
 *
 * Copyright (c) 2016 The Khronos Group Inc.
 * Copyright (c) 2016 The Android Open Source Project
 *
 * Licensed under the Apache License, Version 2.0 (the "License");
 * you may not use this file except in compliance with the License.
 * You may obtain a copy of the License at
 *
 *      http://www.apache.org/licenses/LICENSE-2.0
 *
 * Unless required by applicable law or agreed to in writing, software
 * distributed under the License is distributed on an "AS IS" BASIS,
 * WITHOUT WARRANTIES OR CONDITIONS OF ANY KIND, either express or implied.
 * See the License for the specific language governing permissions and
 * limitations under the License.
 *
 *//*!
 * \file
 * \brief Image load/store Tests
 *//*--------------------------------------------------------------------*/

#include "vktImageLoadStoreTests.hpp"
#include "vktTestCaseUtil.hpp"
#include "vktImageTestsUtil.hpp"
#include "vktImageLoadStoreUtil.hpp"
#include "vktImageTexture.hpp"

#include "vkDefs.hpp"
#include "vkRef.hpp"
#include "vkRefUtil.hpp"
#include "vkPlatform.hpp"
#include "vkPrograms.hpp"
#include "vkMemUtil.hpp"
#include "vkBarrierUtil.hpp"
#include "vkBuilderUtil.hpp"
#include "vkQueryUtil.hpp"
#include "vkImageUtil.hpp"
#include "vkCmdUtil.hpp"
#include "vkObjUtil.hpp"

#include "deMath.h"
#include "deUniquePtr.hpp"
#include "deSharedPtr.hpp"
#include "deStringUtil.hpp"

#include "tcuImageCompare.hpp"
#include "tcuTexture.hpp"
#include "tcuTextureUtil.hpp"
#include "tcuFloat.hpp"
#include "tcuStringTemplate.hpp"

#include <string>
#include <vector>
#include <map>

using namespace vk;

namespace vkt
{
namespace image
{
namespace
{

// Check for three-component (non-packed) format, i.e. pixel size is a multiple of 3.
bool formatHasThreeComponents(VkFormat format)
{
	const tcu::TextureFormat texFormat = mapVkFormat(format);
	return (getPixelSize(texFormat) % 3) == 0;
}

VkFormat getSingleComponentFormat(VkFormat format)
{
	tcu::TextureFormat texFormat = mapVkFormat(format);
	texFormat = tcu::TextureFormat(tcu::TextureFormat::R, texFormat.type);
	return mapTextureFormat(texFormat);
}

inline VkBufferImageCopy makeBufferImageCopy (const Texture& texture)
{
	return image::makeBufferImageCopy(makeExtent3D(texture.layerSize()), texture.numLayers());
}

tcu::ConstPixelBufferAccess getLayerOrSlice (const Texture& texture, const tcu::ConstPixelBufferAccess access, const int layer)
{
	switch (texture.type())
	{
		case IMAGE_TYPE_1D:
		case IMAGE_TYPE_2D:
		case IMAGE_TYPE_BUFFER:
			// Not layered
			DE_ASSERT(layer == 0);
			return access;

		case IMAGE_TYPE_1D_ARRAY:
			return tcu::getSubregion(access, 0, layer, access.getWidth(), 1);

		case IMAGE_TYPE_2D_ARRAY:
		case IMAGE_TYPE_CUBE:
		case IMAGE_TYPE_CUBE_ARRAY:
		case IMAGE_TYPE_3D:			// 3d texture is treated as if depth was the layers
			return tcu::getSubregion(access, 0, 0, layer, access.getWidth(), access.getHeight(), 1);

		default:
			DE_FATAL("Internal test error");
			return tcu::ConstPixelBufferAccess();
	}
}

//! \return the size in bytes of a given level of a mipmap image, including array layers.
vk::VkDeviceSize getMipmapLevelImageSizeBytes (const Texture& texture, const vk::VkFormat format, const deUint32 mipmapLevel)
{
	tcu::IVec3 size = texture.size(mipmapLevel);
	return tcu::getPixelSize(vk::mapVkFormat(format)) * size.x() * size.y() * size.z();
}

//! \return the size in bytes of the whole mipmap image, including all mipmap levels and array layers
vk::VkDeviceSize getMipmapImageTotalSizeBytes (const Texture& texture, const vk::VkFormat format)
{
	vk::VkDeviceSize	size			= 0u;
	deInt32				levelCount		= 0u;

	do
	{
		size += getMipmapLevelImageSizeBytes(texture, format, levelCount);
		levelCount++;
	} while (levelCount < texture.numMipmapLevels());
	return size;
}

//! \return true if all layers match in both pixel buffers
bool comparePixelBuffers (tcu::TestLog&						log,
						  const Texture&					texture,
						  const VkFormat					format,
						  const tcu::ConstPixelBufferAccess	reference,
						  const tcu::ConstPixelBufferAccess	result,
						  const deUint32					mipmapLevel = 0u)
{
	DE_ASSERT(reference.getFormat() == result.getFormat());
	DE_ASSERT(reference.getSize() == result.getSize());

	const bool is3d = (texture.type() == IMAGE_TYPE_3D);
	const int numLayersOrSlices = (is3d ? texture.size(mipmapLevel).z() : texture.numLayers());
	const int numCubeFaces = 6;

	int passedLayers = 0;
	for (int layerNdx = 0; layerNdx < numLayersOrSlices; ++layerNdx)
	{
		const std::string comparisonName = "Comparison" + de::toString(layerNdx);
		const std::string comparisonDesc = "Image Comparison, " +
			(isCube(texture) ? "face " + de::toString(layerNdx % numCubeFaces) + ", cube " + de::toString(layerNdx / numCubeFaces) :
			is3d			 ? "slice " + de::toString(layerNdx) : "layer " + de::toString(layerNdx) + " , level " + de::toString(mipmapLevel));

		const tcu::ConstPixelBufferAccess refLayer = getLayerOrSlice(texture, reference, layerNdx);
		const tcu::ConstPixelBufferAccess resultLayer = getLayerOrSlice(texture, result, layerNdx);

		bool ok = false;

		switch (tcu::getTextureChannelClass(mapVkFormat(format).type))
		{
			case tcu::TEXTURECHANNELCLASS_UNSIGNED_INTEGER:
			case tcu::TEXTURECHANNELCLASS_SIGNED_INTEGER:
			{
				ok = tcu::intThresholdCompare(log, comparisonName.c_str(), comparisonDesc.c_str(), refLayer, resultLayer, tcu::UVec4(0), tcu::COMPARE_LOG_RESULT);
				break;
			}

			case tcu::TEXTURECHANNELCLASS_UNSIGNED_FIXED_POINT:
			{
				// Allow error of minimum representable difference
				const tcu::Vec4 threshold (1.0f / ((tcu::UVec4(1u) << tcu::getTextureFormatMantissaBitDepth(mapVkFormat(format)).cast<deUint32>()) - 1u).cast<float>());

				ok = tcu::floatThresholdCompare(log, comparisonName.c_str(), comparisonDesc.c_str(), refLayer, resultLayer, threshold, tcu::COMPARE_LOG_RESULT);
				break;
			}

			case tcu::TEXTURECHANNELCLASS_SIGNED_FIXED_POINT:
			{
				// Allow error of minimum representable difference
				const tcu::Vec4 threshold (1.0f / ((tcu::UVec4(1u) << (tcu::getTextureFormatMantissaBitDepth(mapVkFormat(format)).cast<deUint32>() - 1u)) - 1u).cast<float>());

				ok = tcu::floatThresholdCompare(log, comparisonName.c_str(), comparisonDesc.c_str(), refLayer, resultLayer, threshold, tcu::COMPARE_LOG_RESULT);
				break;
			}

			case tcu::TEXTURECHANNELCLASS_FLOATING_POINT:
			{
				// Convert target format ulps to float ulps and allow 1 ulp difference
				const tcu::UVec4 threshold (tcu::UVec4(1u) << (tcu::UVec4(23) - tcu::getTextureFormatMantissaBitDepth(mapVkFormat(format)).cast<deUint32>()));

				ok = tcu::floatUlpThresholdCompare(log, comparisonName.c_str(), comparisonDesc.c_str(), refLayer, resultLayer, threshold, tcu::COMPARE_LOG_RESULT);
				break;
			}

			default:
				DE_FATAL("Unknown channel class");
		}

		if (ok)
			++passedLayers;
	}

	return passedLayers == numLayersOrSlices;
}

//!< Zero out invalid pixels in the image (denormalized, infinite, NaN values)
void replaceBadFloatReinterpretValues (const tcu::PixelBufferAccess access)
{
	DE_ASSERT(tcu::getTextureChannelClass(access.getFormat().type) == tcu::TEXTURECHANNELCLASS_FLOATING_POINT);

	for (int z = 0; z < access.getDepth(); ++z)
	for (int y = 0; y < access.getHeight(); ++y)
	for (int x = 0; x < access.getWidth(); ++x)
	{
		const tcu::Vec4 color(access.getPixel(x, y, z));
		tcu::Vec4 newColor = color;

		for (int i = 0; i < 4; ++i)
		{
			if (access.getFormat().type == tcu::TextureFormat::HALF_FLOAT)
			{
				const tcu::Float16 f(color[i]);
				if (f.isDenorm() || f.isInf() || f.isNaN())
					newColor[i] = 0.0f;
			}
			else
			{
				const tcu::Float32 f(color[i]);
				if (f.isDenorm() || f.isInf() || f.isNaN())
					newColor[i] = 0.0f;
			}
		}

		if (newColor != color)
			access.setPixel(newColor, x, y, z);
	}
}

//!< replace invalid pixels in the image (-128)
void replaceSnormReinterpretValues (const tcu::PixelBufferAccess access)
{
	DE_ASSERT(tcu::getTextureChannelClass(access.getFormat().type) == tcu::TEXTURECHANNELCLASS_SIGNED_FIXED_POINT);

	for (int z = 0; z < access.getDepth(); ++z)
	for (int y = 0; y < access.getHeight(); ++y)
	for (int x = 0; x < access.getWidth(); ++x)
	{
		const tcu::IVec4 color(access.getPixelInt(x, y, z));
		tcu::IVec4 newColor = color;

		for (int i = 0; i < 4; ++i)
		{
			const deInt32 oldColor(color[i]);
			if (oldColor == -128) newColor[i] = -127;
		}

		if (newColor != color)
		access.setPixel(newColor, x, y, z);
	}
}

tcu::TextureLevel generateReferenceImage (const tcu::IVec3& imageSize, const VkFormat imageFormat, const VkFormat readFormat)
{
	// Generate a reference image data using the storage format

	tcu::TextureLevel reference(mapVkFormat(imageFormat), imageSize.x(), imageSize.y(), imageSize.z());
	const tcu::PixelBufferAccess access = reference.getAccess();

	const float storeColorScale = computeStoreColorScale(imageFormat, imageSize);
	const float storeColorBias = computeStoreColorBias(imageFormat);

	const bool intFormat = isIntegerFormat(imageFormat);
	const bool storeNegativeValues = isSignedFormat(imageFormat) && (storeColorBias == 0);
	const int xMax = imageSize.x() - 1;
	const int yMax = imageSize.y() - 1;

	for (int z = 0; z < imageSize.z(); ++z)
	for (int y = 0; y < imageSize.y(); ++y)
	for (int x = 0; x < imageSize.x(); ++x)
	{
		tcu::IVec4 color(x^y^z, (xMax - x)^y^z, x^(yMax - y)^z, (xMax - x)^(yMax - y)^z);

		if (storeNegativeValues)
			color -= tcu::IVec4(deRoundFloatToInt32((float)de::max(xMax, yMax) / 2.0f));

		if (intFormat)
			access.setPixel(color, x, y, z);
		else
			access.setPixel(color.asFloat()*storeColorScale + storeColorBias, x, y, z);
	}

	// If the image is to be accessed as a float texture, get rid of invalid values

	if (isFloatFormat(readFormat) && imageFormat != readFormat)
		replaceBadFloatReinterpretValues(tcu::PixelBufferAccess(mapVkFormat(readFormat), imageSize, access.getDataPtr()));
	if (isSnormFormat(readFormat) && imageFormat != readFormat)
		replaceSnormReinterpretValues(tcu::PixelBufferAccess(mapVkFormat(readFormat), imageSize, access.getDataPtr()));

	return reference;
}

inline tcu::TextureLevel generateReferenceImage (const tcu::IVec3& imageSize, const VkFormat imageFormat)
{
	return generateReferenceImage(imageSize, imageFormat, imageFormat);
}

void flipHorizontally (const tcu::PixelBufferAccess access)
{
	const int xMax = access.getWidth() - 1;
	const int halfWidth = access.getWidth() / 2;

	if (isIntegerFormat(mapTextureFormat(access.getFormat())))
		for (int z = 0; z < access.getDepth(); z++)
		for (int y = 0; y < access.getHeight(); y++)
		for (int x = 0; x < halfWidth; x++)
		{
			const tcu::UVec4 temp = access.getPixelUint(xMax - x, y, z);
			access.setPixel(access.getPixelUint(x, y, z), xMax - x, y, z);
			access.setPixel(temp, x, y, z);
		}
	else
		for (int z = 0; z < access.getDepth(); z++)
		for (int y = 0; y < access.getHeight(); y++)
		for (int x = 0; x < halfWidth; x++)
		{
			const tcu::Vec4 temp = access.getPixel(xMax - x, y, z);
			access.setPixel(access.getPixel(x, y, z), xMax - x, y, z);
			access.setPixel(temp, x, y, z);
		}
}

inline bool formatsAreCompatible (const VkFormat format0, const VkFormat format1)
{
	return format0 == format1 || mapVkFormat(format0).getPixelSize() == mapVkFormat(format1).getPixelSize();
}

void commandImageWriteBarrierBetweenShaderInvocations (Context& context, const VkCommandBuffer cmdBuffer, const VkImage image, const Texture& texture)
{
	const DeviceInterface& vk = context.getDeviceInterface();

	const VkImageSubresourceRange fullImageSubresourceRange = makeImageSubresourceRange(VK_IMAGE_ASPECT_COLOR_BIT, 0u, texture.numMipmapLevels(), 0u, texture.numLayers());
	const VkImageMemoryBarrier shaderWriteBarrier = makeImageMemoryBarrier(
		VK_ACCESS_SHADER_WRITE_BIT, 0u,
		VK_IMAGE_LAYOUT_GENERAL, VK_IMAGE_LAYOUT_GENERAL,
		image, fullImageSubresourceRange);

	vk.cmdPipelineBarrier(cmdBuffer, VK_PIPELINE_STAGE_COMPUTE_SHADER_BIT, VK_PIPELINE_STAGE_COMPUTE_SHADER_BIT, (VkDependencyFlags)0, 0, (const VkMemoryBarrier*)DE_NULL, 0, (const VkBufferMemoryBarrier*)DE_NULL, 1, &shaderWriteBarrier);
}

void commandBufferWriteBarrierBeforeHostRead (Context& context, const VkCommandBuffer cmdBuffer, const VkBuffer buffer, const VkDeviceSize bufferSizeBytes)
{
	const DeviceInterface& vk = context.getDeviceInterface();

	const VkBufferMemoryBarrier shaderWriteBarrier = makeBufferMemoryBarrier(
		VK_ACCESS_SHADER_WRITE_BIT, VK_ACCESS_HOST_READ_BIT,
		buffer, 0ull, bufferSizeBytes);

	vk.cmdPipelineBarrier(cmdBuffer, VK_PIPELINE_STAGE_COMPUTE_SHADER_BIT, VK_PIPELINE_STAGE_HOST_BIT, (VkDependencyFlags)0, 0, (const VkMemoryBarrier*)DE_NULL, 1, &shaderWriteBarrier, 0, (const VkImageMemoryBarrier*)DE_NULL);
}

//! Copy all layers of an image to a buffer.
void commandCopyImageToBuffer (Context&					context,
							   const VkCommandBuffer	cmdBuffer,
							   const VkImage			image,
							   const VkBuffer			buffer,
							   const VkDeviceSize		bufferSizeBytes,
							   const Texture&			texture)
{
	const DeviceInterface& vk = context.getDeviceInterface();

	const VkImageSubresourceRange fullImageSubresourceRange = makeImageSubresourceRange(VK_IMAGE_ASPECT_COLOR_BIT, 0u, 1u, 0u, texture.numLayers());
	const VkImageMemoryBarrier prepareForTransferBarrier = makeImageMemoryBarrier(
		VK_ACCESS_SHADER_WRITE_BIT, VK_ACCESS_TRANSFER_READ_BIT,
		VK_IMAGE_LAYOUT_GENERAL, VK_IMAGE_LAYOUT_TRANSFER_SRC_OPTIMAL,
		image, fullImageSubresourceRange);

	const VkBufferImageCopy copyRegion = makeBufferImageCopy(texture);

	const VkBufferMemoryBarrier copyBarrier = makeBufferMemoryBarrier(
		VK_ACCESS_TRANSFER_WRITE_BIT, VK_ACCESS_HOST_READ_BIT,
		buffer, 0ull, bufferSizeBytes);

	vk.cmdPipelineBarrier(cmdBuffer, VK_PIPELINE_STAGE_COMPUTE_SHADER_BIT, VK_PIPELINE_STAGE_TRANSFER_BIT, (VkDependencyFlags)0, 0, (const VkMemoryBarrier*)DE_NULL, 0, (const VkBufferMemoryBarrier*)DE_NULL, 1, &prepareForTransferBarrier);
	vk.cmdCopyImageToBuffer(cmdBuffer, image, VK_IMAGE_LAYOUT_TRANSFER_SRC_OPTIMAL, buffer, 1u, &copyRegion);
	vk.cmdPipelineBarrier(cmdBuffer, VK_PIPELINE_STAGE_TRANSFER_BIT, VK_PIPELINE_STAGE_HOST_BIT, (VkDependencyFlags)0, 0, (const VkMemoryBarrier*)DE_NULL, 1, &copyBarrier, 0, (const VkImageMemoryBarrier*)DE_NULL);
}

//! Copy all layers of a mipmap image to a buffer.
void commandCopyMipmapImageToBuffer (Context&				context,
									 const VkCommandBuffer	cmdBuffer,
									 const VkImage			image,
									 const VkFormat			imageFormat,
									 const VkBuffer			buffer,
									 const VkDeviceSize		bufferSizeBytes,
									 const Texture&			texture)
{
	const DeviceInterface& vk = context.getDeviceInterface();

	const VkImageSubresourceRange fullImageSubresourceRange = makeImageSubresourceRange(VK_IMAGE_ASPECT_COLOR_BIT, 0u, texture.numMipmapLevels(), 0u, texture.numLayers());
	const VkImageMemoryBarrier prepareForTransferBarrier = makeImageMemoryBarrier(
		VK_ACCESS_SHADER_WRITE_BIT, VK_ACCESS_TRANSFER_READ_BIT,
		VK_IMAGE_LAYOUT_GENERAL, VK_IMAGE_LAYOUT_TRANSFER_SRC_OPTIMAL,
		image, fullImageSubresourceRange);

	std::vector<VkBufferImageCopy> copyRegions;
	VkDeviceSize bufferOffset = 0u;
	for (deInt32 levelNdx = 0; levelNdx < texture.numMipmapLevels(); levelNdx++)
	{
		const VkBufferImageCopy copyParams =
		{
			bufferOffset,																				//	VkDeviceSize				bufferOffset;
			0u,																							//	deUint32					bufferRowLength;
			0u,																							//	deUint32					bufferImageHeight;
			makeImageSubresourceLayers(VK_IMAGE_ASPECT_COLOR_BIT, levelNdx, 0u, texture.numLayers()),	//	VkImageSubresourceLayers	imageSubresource;
			makeOffset3D(0, 0, 0),																		//	VkOffset3D					imageOffset;
			makeExtent3D(texture.layerSize(levelNdx)),													//	VkExtent3D					imageExtent;
		};
		copyRegions.push_back(copyParams);
		bufferOffset += getMipmapLevelImageSizeBytes(texture, imageFormat, levelNdx);
	}

	const VkBufferMemoryBarrier copyBarrier = makeBufferMemoryBarrier(
		VK_ACCESS_TRANSFER_WRITE_BIT, VK_ACCESS_HOST_READ_BIT,
		buffer, 0ull, bufferSizeBytes);

	vk.cmdPipelineBarrier(cmdBuffer, VK_PIPELINE_STAGE_COMPUTE_SHADER_BIT, VK_PIPELINE_STAGE_TRANSFER_BIT, (VkDependencyFlags)0, 0, (const VkMemoryBarrier*)DE_NULL, 0, (const VkBufferMemoryBarrier*)DE_NULL, 1, &prepareForTransferBarrier);
	vk.cmdCopyImageToBuffer(cmdBuffer, image, VK_IMAGE_LAYOUT_TRANSFER_SRC_OPTIMAL, buffer, (deUint32) copyRegions.size(), copyRegions.data());
	vk.cmdPipelineBarrier(cmdBuffer, VK_PIPELINE_STAGE_TRANSFER_BIT, VK_PIPELINE_STAGE_HOST_BIT, (VkDependencyFlags)0, 0, (const VkMemoryBarrier*)DE_NULL, 1, &copyBarrier, 0, (const VkImageMemoryBarrier*)DE_NULL);
}

class StoreTest : public TestCase
{
public:
	enum TestFlags
	{
		FLAG_SINGLE_LAYER_BIND				= 0x1,	//!< Run the shader multiple times, each time binding a different layer.
		FLAG_DECLARE_IMAGE_FORMAT_IN_SHADER	= 0x2,	//!< Declare the format of the images in the shader code
		FLAG_MINALIGN						= 0x4,	//!< Use bufferview offset that matches the advertised minimum alignment
	};

							StoreTest			(tcu::TestContext&	testCtx,
												 const std::string&	name,
												 const std::string&	description,
												 const Texture&		texture,
												 const VkFormat		format,
												 const deUint32		flags = FLAG_DECLARE_IMAGE_FORMAT_IN_SHADER);

	virtual void			checkSupport		(Context&			context) const;
	void					initPrograms		(SourceCollections&	programCollection) const;
	TestInstance*			createInstance		(Context&			context) const;

private:
	const Texture			m_texture;
	const VkFormat			m_format;
	const bool				m_declareImageFormatInShader;
	const bool				m_singleLayerBind;
	const bool				m_minalign;
};

StoreTest::StoreTest (tcu::TestContext&		testCtx,
					  const std::string&	name,
					  const std::string&	description,
					  const Texture&		texture,
					  const VkFormat		format,
					  const deUint32		flags)
	: TestCase						(testCtx, name, description)
	, m_texture						(texture)
	, m_format						(format)
	, m_declareImageFormatInShader	((flags & FLAG_DECLARE_IMAGE_FORMAT_IN_SHADER) != 0)
	, m_singleLayerBind				((flags & FLAG_SINGLE_LAYER_BIND) != 0)
	, m_minalign					((flags & FLAG_MINALIGN) != 0)
{
	if (m_singleLayerBind)
		DE_ASSERT(m_texture.numLayers() > 1);
}

void StoreTest::checkSupport (Context& context) const
{
<<<<<<< HEAD
	const VkFormatProperties3 formatProperties (context.getFormatProperties(m_format));
=======
	const VkFormatProperties3KHR formatProperties (context.getFormatProperties(m_format));
>>>>>>> b86a0cdc

	if (!m_declareImageFormatInShader && !(formatProperties.optimalTilingFeatures & VK_FORMAT_FEATURE_2_STORAGE_WRITE_WITHOUT_FORMAT_BIT_KHR))
		TCU_THROW(NotSupportedError, "Format not supported for unformatted stores via storage images");

	if (m_texture.type() == IMAGE_TYPE_CUBE_ARRAY)
		context.requireDeviceCoreFeature(DEVICE_CORE_FEATURE_IMAGE_CUBE_ARRAY);

	if ((m_texture.type() != IMAGE_TYPE_BUFFER) && !(formatProperties.optimalTilingFeatures & VK_FORMAT_FEATURE_STORAGE_IMAGE_BIT))
		TCU_THROW(NotSupportedError, "Format not supported for storage images");

	if (m_texture.type() == IMAGE_TYPE_BUFFER && !(formatProperties.bufferFeatures & VK_FORMAT_FEATURE_STORAGE_TEXEL_BUFFER_BIT))
		TCU_THROW(NotSupportedError, "Format not supported for storage texel buffers");
}

void StoreTest::initPrograms (SourceCollections& programCollection) const
{
	const float storeColorScale = computeStoreColorScale(m_format, m_texture.size());
	const float storeColorBias = computeStoreColorBias(m_format);
	DE_ASSERT(colorScaleAndBiasAreValid(m_format, storeColorScale, storeColorBias));

	const deUint32 xMax = m_texture.size().x() - 1;
	const deUint32 yMax = m_texture.size().y() - 1;
	const std::string signednessPrefix = isUintFormat(m_format) ? "u" : isIntFormat(m_format) ? "i" : "";
	const bool storeNegativeValues = isSignedFormat(m_format) && (storeColorBias == 0);
	bool useClamp = false;
	std::string colorBaseExpr = signednessPrefix + "vec4("
		+ "gx^gy^gz, "
		+ "(" + de::toString(xMax) + "-gx)^gy^gz, "
		+ "gx^(" + de::toString(yMax) + "-gy)^gz, "
		+ "(" + de::toString(xMax) + "-gx)^(" + de::toString(yMax) + "-gy)^gz)";

	// Large integer values may not be represented with formats with low bit depths
	if (isIntegerFormat(m_format))
	{
		const deInt64 minStoreValue = storeNegativeValues ? 0 - deRoundFloatToInt64((float)de::max(xMax, yMax) / 2.0f) : 0;
		const deInt64 maxStoreValue = storeNegativeValues ? deRoundFloatToInt64((float)de::max(xMax, yMax) / 2.0f) : de::max(xMax, yMax);

		useClamp = !isRepresentableIntegerValue(tcu::Vector<deInt64, 4>(minStoreValue), mapVkFormat(m_format)) ||
				   !isRepresentableIntegerValue(tcu::Vector<deInt64, 4>(maxStoreValue), mapVkFormat(m_format));
	}

	// Clamp if integer value cannot be represented with the current format
	if (useClamp)
	{
		const tcu::IVec4 bitDepths = tcu::getTextureFormatBitDepth(mapVkFormat(m_format));
		tcu::IVec4 minRepresentableValue;
		tcu::IVec4 maxRepresentableValue;

		switch (tcu::getTextureChannelClass(mapVkFormat(m_format).type))
		{
			case tcu::TEXTURECHANNELCLASS_UNSIGNED_INTEGER:
			{
				minRepresentableValue = tcu::IVec4(0);
				maxRepresentableValue = (tcu::IVec4(1) << bitDepths) - tcu::IVec4(1);
				break;
			}

			case tcu::TEXTURECHANNELCLASS_SIGNED_INTEGER:
			{
				minRepresentableValue = -(tcu::IVec4(1) << bitDepths - tcu::IVec4(1));
				maxRepresentableValue = (tcu::IVec4(1) << (bitDepths - tcu::IVec4(1))) - tcu::IVec4(1);
				break;
			}

			default:
				DE_ASSERT(isIntegerFormat(m_format));
		}

		colorBaseExpr = "clamp(" + colorBaseExpr + ", "
						+ signednessPrefix + "vec4" + de::toString(minRepresentableValue) + ", "
						+ signednessPrefix + "vec4" + de::toString(maxRepresentableValue) + ")";
	}

	std::string colorExpr = colorBaseExpr + (storeColorScale == 1.0f ? "" : "*" + de::toString(storeColorScale))
							+ (storeColorBias == 0.0f ? "" : " + float(" + de::toString(storeColorBias) + ")");

	if (storeNegativeValues)
		colorExpr += "-" + de::toString(deRoundFloatToInt32((float)deMax32(xMax, yMax) / 2.0f));

	const int dimension = (m_singleLayerBind ? m_texture.layerDimension() : m_texture.dimension());
	const std::string texelCoordStr = (dimension == 1 ? "gx" : dimension == 2 ? "ivec2(gx, gy)" : dimension == 3 ? "ivec3(gx, gy, gz)" : "");

	const ImageType usedImageType = (m_singleLayerBind ? getImageTypeForSingleLayer(m_texture.type()) : m_texture.type());
	const std::string imageTypeStr = getShaderImageType(mapVkFormat(m_format), usedImageType);

	std::ostringstream src;
	src << glu::getGLSLVersionDeclaration(glu::GLSL_VERSION_440) << "\n"
		<< "\n"
		<< "layout (local_size_x = 1, local_size_y = 1, local_size_z = 1) in;\n";
	if (m_declareImageFormatInShader)
	{
		const std::string formatQualifierStr = getShaderImageFormatQualifier(mapVkFormat(m_format));
		src << "layout (binding = 0, " << formatQualifierStr << ") writeonly uniform " << imageTypeStr << " u_image;\n";
	}
	else
		src << "layout (binding = 0) writeonly uniform " << imageTypeStr << " u_image;\n";

	if (m_singleLayerBind)
		src << "layout (binding = 1) readonly uniform Constants {\n"
			<< "    int u_layerNdx;\n"
			<< "};\n";

	src << "\n"
		<< "void main (void)\n"
		<< "{\n"
		<< "    int gx = int(gl_GlobalInvocationID.x);\n"
		<< "    int gy = int(gl_GlobalInvocationID.y);\n"
		<< "    int gz = " << (m_singleLayerBind ? "u_layerNdx" : "int(gl_GlobalInvocationID.z)") << ";\n"
		<< "    imageStore(u_image, " << texelCoordStr << ", " << colorExpr << ");\n"
		<< "}\n";

	programCollection.glslSources.add("comp") << glu::ComputeSource(src.str());
}

//! Generic test iteration algorithm for image tests
class BaseTestInstance : public TestInstance
{
public:
									BaseTestInstance						(Context&		context,
																			 const Texture&	texture,
																			 const VkFormat	format,
																			 const bool		declareImageFormatInShader,
																			 const bool		singleLayerBind,
																			 const bool		minalign,
																			 const bool		bufferLoadUniform);

	tcu::TestStatus					iterate									(void);

	virtual							~BaseTestInstance						(void) {}

protected:
	virtual VkDescriptorSetLayout	prepareDescriptors						(void) = 0;
	virtual tcu::TestStatus			verifyResult							(void) = 0;

	virtual void					commandBeforeCompute					(const VkCommandBuffer	cmdBuffer) = 0;
	virtual void					commandBetweenShaderInvocations			(const VkCommandBuffer	cmdBuffer) = 0;
	virtual void					commandAfterCompute						(const VkCommandBuffer	cmdBuffer) = 0;

	virtual void					commandBindDescriptorsForLayer			(const VkCommandBuffer	cmdBuffer,
																			 const VkPipelineLayout pipelineLayout,
																			 const int				layerNdx) = 0;
	virtual deUint32				getViewOffset							(Context&		context,
																			 const VkFormat	format,
																			 bool			uniform);

	const Texture					m_texture;
	const VkFormat					m_format;
	const bool						m_declareImageFormatInShader;
	const bool						m_singleLayerBind;
	const bool						m_minalign;
	const bool						m_bufferLoadUniform;
	const deUint32					m_srcViewOffset;
	const deUint32					m_dstViewOffset;
};

BaseTestInstance::BaseTestInstance (Context& context, const Texture& texture, const VkFormat format, const bool declareImageFormatInShader, const bool singleLayerBind, const bool minalign, const bool bufferLoadUniform)
	: TestInstance					(context)
	, m_texture						(texture)
	, m_format						(format)
	, m_declareImageFormatInShader	(declareImageFormatInShader)
	, m_singleLayerBind				(singleLayerBind)
	, m_minalign					(minalign)
	, m_bufferLoadUniform			(bufferLoadUniform)
	, m_srcViewOffset				(getViewOffset(context, format, m_bufferLoadUniform))
	, m_dstViewOffset				(getViewOffset(context, formatHasThreeComponents(format) ? getSingleComponentFormat(format) : format, false))
{
}

tcu::TestStatus BaseTestInstance::iterate (void)
{
	const DeviceInterface&			vk					= m_context.getDeviceInterface();
	const VkDevice					device				= m_context.getDevice();
	const VkQueue					queue				= m_context.getUniversalQueue();
	const deUint32					queueFamilyIndex	= m_context.getUniversalQueueFamilyIndex();

	const Unique<VkShaderModule> shaderModule(createShaderModule(vk, device, m_context.getBinaryCollection().get("comp"), 0));

	const VkDescriptorSetLayout descriptorSetLayout = prepareDescriptors();
	const Unique<VkPipelineLayout> pipelineLayout(makePipelineLayout(vk, device, descriptorSetLayout));
	const Unique<VkPipeline> pipeline(makeComputePipeline(vk, device, *pipelineLayout, *shaderModule));

	const Unique<VkCommandPool> cmdPool(createCommandPool(vk, device, VK_COMMAND_POOL_CREATE_TRANSIENT_BIT, queueFamilyIndex));
	const Unique<VkCommandBuffer> cmdBuffer(allocateCommandBuffer(vk, device, *cmdPool, VK_COMMAND_BUFFER_LEVEL_PRIMARY));

	beginCommandBuffer(vk, *cmdBuffer);

	vk.cmdBindPipeline(*cmdBuffer, VK_PIPELINE_BIND_POINT_COMPUTE, *pipeline);
	commandBeforeCompute(*cmdBuffer);

	const tcu::IVec3 workSize = (m_singleLayerBind ? m_texture.layerSize() : m_texture.size());
	const int loopNumLayers = (m_singleLayerBind ? m_texture.numLayers() : 1);
	for (int layerNdx = 0; layerNdx < loopNumLayers; ++layerNdx)
	{
		commandBindDescriptorsForLayer(*cmdBuffer, *pipelineLayout, layerNdx);

		if (layerNdx > 0)
			commandBetweenShaderInvocations(*cmdBuffer);

		vk.cmdDispatch(*cmdBuffer, workSize.x(), workSize.y(), workSize.z());
	}

	commandAfterCompute(*cmdBuffer);

	endCommandBuffer(vk, *cmdBuffer);

	submitCommandsAndWait(vk, device, queue, *cmdBuffer);

	return verifyResult();
}

//! Base store test implementation
class StoreTestInstance : public BaseTestInstance
{
public:
									StoreTestInstance						(Context&		context,
																			 const Texture&	texture,
																			 const VkFormat	format,
																			 const bool		declareImageFormatInShader,
																			 const bool		singleLayerBind,
																			 const bool		minalign);

protected:
	virtual tcu::TestStatus			verifyResult							(void);

	// Add empty implementations for functions that might be not needed
	void							commandBeforeCompute					(const VkCommandBuffer) {}
	void							commandBetweenShaderInvocations			(const VkCommandBuffer) {}
	void							commandAfterCompute						(const VkCommandBuffer) {}

	de::MovePtr<Buffer>				m_imageBuffer;
	const VkDeviceSize				m_imageSizeBytes;
};

deUint32 BaseTestInstance::getViewOffset(Context&			context,
										 const VkFormat		format,
										 bool				uniform)
{
	if (m_minalign)
	{
		if (!context.getTexelBufferAlignmentFeaturesEXT().texelBufferAlignment)
			return (deUint32)context.getDeviceProperties().limits.minTexelBufferOffsetAlignment;

		VkPhysicalDeviceTexelBufferAlignmentPropertiesEXT alignmentProperties;
		deMemset(&alignmentProperties, 0, sizeof(alignmentProperties));
		alignmentProperties.sType = VK_STRUCTURE_TYPE_PHYSICAL_DEVICE_TEXEL_BUFFER_ALIGNMENT_PROPERTIES_EXT;

		VkPhysicalDeviceProperties2 properties2;
		deMemset(&properties2, 0, sizeof(properties2));
		properties2.sType = VK_STRUCTURE_TYPE_PHYSICAL_DEVICE_PROPERTIES_2;
		properties2.pNext = &alignmentProperties;

		context.getInstanceInterface().getPhysicalDeviceProperties2(context.getPhysicalDevice(), &properties2);

		VkBool32 singleTexelAlignment = uniform ? alignmentProperties.uniformTexelBufferOffsetSingleTexelAlignment :
												  alignmentProperties.storageTexelBufferOffsetSingleTexelAlignment;
		VkDeviceSize align = uniform ? alignmentProperties.uniformTexelBufferOffsetAlignmentBytes :
									   alignmentProperties.storageTexelBufferOffsetAlignmentBytes;

		VkDeviceSize texelSize = formatHasThreeComponents(format) ? tcu::getChannelSize(vk::mapVkFormat(format).type) : tcu::getPixelSize(vk::mapVkFormat(format));

		if (singleTexelAlignment)
			align = de::min(align, texelSize);

		return (deUint32)align;
	}

	return 0;
}

StoreTestInstance::StoreTestInstance (Context& context, const Texture& texture, const VkFormat format, const bool declareImageFormatInShader, const bool singleLayerBind, const bool minalign)
	: BaseTestInstance		(context, texture, format, declareImageFormatInShader, singleLayerBind, minalign, false)
	, m_imageSizeBytes		(getImageSizeBytes(texture.size(), format))
{
	const DeviceInterface&	vk			= m_context.getDeviceInterface();
	const VkDevice			device		= m_context.getDevice();
	Allocator&				allocator	= m_context.getDefaultAllocator();

	// A helper buffer with enough space to hold the whole image. Usage flags accommodate all derived test instances.

	m_imageBuffer = de::MovePtr<Buffer>(new Buffer(
		vk, device, allocator,
		makeBufferCreateInfo(m_imageSizeBytes + m_dstViewOffset, VK_BUFFER_USAGE_STORAGE_TEXEL_BUFFER_BIT | VK_BUFFER_USAGE_TRANSFER_DST_BIT),
		MemoryRequirement::HostVisible));
}

tcu::TestStatus StoreTestInstance::verifyResult	(void)
{
	const DeviceInterface&	vk		= m_context.getDeviceInterface();
	const VkDevice			device	= m_context.getDevice();

	const tcu::IVec3 imageSize = m_texture.size();
	const tcu::TextureLevel reference = generateReferenceImage(imageSize, m_format);

	const Allocation& alloc = m_imageBuffer->getAllocation();
	invalidateAlloc(vk, device, alloc);
	const tcu::ConstPixelBufferAccess result(mapVkFormat(m_format), imageSize, (const char *)alloc.getHostPtr() + m_dstViewOffset);

	if (comparePixelBuffers(m_context.getTestContext().getLog(), m_texture, m_format, reference.getAccess(), result))
		return tcu::TestStatus::pass("Passed");
	else
		return tcu::TestStatus::fail("Image comparison failed");
}

//! Store test for images
class ImageStoreTestInstance : public StoreTestInstance
{
public:
										ImageStoreTestInstance					(Context&				context,
																				 const Texture&			texture,
																				 const VkFormat			format,
																				 const bool				declareImageFormatInShader,
																				 const bool				singleLayerBind,
																				 const bool				minalign);

protected:
	VkDescriptorSetLayout				prepareDescriptors						(void);
	void								commandBeforeCompute					(const VkCommandBuffer	cmdBuffer);
	void								commandBetweenShaderInvocations			(const VkCommandBuffer	cmdBuffer);
	void								commandAfterCompute						(const VkCommandBuffer	cmdBuffer);

	void								commandBindDescriptorsForLayer			(const VkCommandBuffer	cmdBuffer,
																				 const VkPipelineLayout pipelineLayout,
																				 const int				layerNdx);

	de::MovePtr<Image>					m_image;
	de::MovePtr<Buffer>					m_constantsBuffer;
	const VkDeviceSize					m_constantsBufferChunkSizeBytes;
	Move<VkDescriptorSetLayout>			m_descriptorSetLayout;
	Move<VkDescriptorPool>				m_descriptorPool;
	std::vector<SharedVkDescriptorSet>	m_allDescriptorSets;
	std::vector<SharedVkImageView>		m_allImageViews;
};

ImageStoreTestInstance::ImageStoreTestInstance (Context&		context,
												const Texture&	texture,
												const VkFormat	format,
												const bool		declareImageFormatInShader,
												const bool		singleLayerBind,
												const bool		minalign)
	: StoreTestInstance					(context, texture, format, declareImageFormatInShader, singleLayerBind, minalign)
	, m_constantsBufferChunkSizeBytes	(getOptimalUniformBufferChunkSize(context.getInstanceInterface(), context.getPhysicalDevice(), sizeof(deUint32)))
	, m_allDescriptorSets				(texture.numLayers())
	, m_allImageViews					(texture.numLayers())
{
	const DeviceInterface&	vk			= m_context.getDeviceInterface();
	const VkDevice			device		= m_context.getDevice();
	Allocator&				allocator	= m_context.getDefaultAllocator();

	m_image = de::MovePtr<Image>(new Image(
		vk, device, allocator,
		makeImageCreateInfo(m_texture, m_format, VK_IMAGE_USAGE_STORAGE_BIT | VK_IMAGE_USAGE_TRANSFER_SRC_BIT, 0u),
		MemoryRequirement::Any));

	// This buffer will be used to pass constants to the shader

	const int numLayers = m_texture.numLayers();
	const VkDeviceSize constantsBufferSizeBytes = numLayers * m_constantsBufferChunkSizeBytes;
	m_constantsBuffer = de::MovePtr<Buffer>(new Buffer(
		vk, device, allocator,
		makeBufferCreateInfo(constantsBufferSizeBytes, VK_BUFFER_USAGE_UNIFORM_BUFFER_BIT),
		MemoryRequirement::HostVisible));

	{
		const Allocation& alloc = m_constantsBuffer->getAllocation();
		deUint8* const basePtr = static_cast<deUint8*>(alloc.getHostPtr());

		deMemset(alloc.getHostPtr(), 0, static_cast<size_t>(constantsBufferSizeBytes));

		for (int layerNdx = 0; layerNdx < numLayers; ++layerNdx)
		{
			deUint32* valuePtr = reinterpret_cast<deUint32*>(basePtr + layerNdx * m_constantsBufferChunkSizeBytes);
			*valuePtr = static_cast<deUint32>(layerNdx);
		}

		flushAlloc(vk, device, alloc);
	}
}

VkDescriptorSetLayout ImageStoreTestInstance::prepareDescriptors (void)
{
	const DeviceInterface&	vk		= m_context.getDeviceInterface();
	const VkDevice			device	= m_context.getDevice();

	const int numLayers = m_texture.numLayers();
	m_descriptorSetLayout = DescriptorSetLayoutBuilder()
		.addSingleBinding(VK_DESCRIPTOR_TYPE_STORAGE_IMAGE, VK_SHADER_STAGE_COMPUTE_BIT)
		.addSingleBinding(VK_DESCRIPTOR_TYPE_UNIFORM_BUFFER, VK_SHADER_STAGE_COMPUTE_BIT)
		.build(vk, device);

	m_descriptorPool = DescriptorPoolBuilder()
		.addType(VK_DESCRIPTOR_TYPE_STORAGE_IMAGE, numLayers)
		.addType(VK_DESCRIPTOR_TYPE_UNIFORM_BUFFER, numLayers)
		.build(vk, device, VK_DESCRIPTOR_POOL_CREATE_FREE_DESCRIPTOR_SET_BIT, numLayers);

	if (m_singleLayerBind)
	{
		for (int layerNdx = 0; layerNdx < numLayers; ++layerNdx)
		{
			m_allDescriptorSets[layerNdx]	= makeVkSharedPtr(makeDescriptorSet(vk, device, *m_descriptorPool, *m_descriptorSetLayout));
			m_allImageViews[layerNdx]		= makeVkSharedPtr(makeImageView(
												vk, device, m_image->get(), mapImageViewType(getImageTypeForSingleLayer(m_texture.type())), m_format,
												makeImageSubresourceRange(VK_IMAGE_ASPECT_COLOR_BIT, 0u, 1u, layerNdx, 1u)));
		}
	}
	else // bind all layers at once
	{
		m_allDescriptorSets[0] = makeVkSharedPtr(makeDescriptorSet(vk, device, *m_descriptorPool, *m_descriptorSetLayout));
		m_allImageViews[0] = makeVkSharedPtr(makeImageView(
								vk, device, m_image->get(), mapImageViewType(m_texture.type()), m_format,
								makeImageSubresourceRange(VK_IMAGE_ASPECT_COLOR_BIT, 0u, 1u, 0u, numLayers)));
	}

	return *m_descriptorSetLayout;  // not passing the ownership
}

void ImageStoreTestInstance::commandBindDescriptorsForLayer (const VkCommandBuffer cmdBuffer, const VkPipelineLayout pipelineLayout, const int layerNdx)
{
	const DeviceInterface&	vk		= m_context.getDeviceInterface();
	const VkDevice			device	= m_context.getDevice();

	const VkDescriptorSet descriptorSet = **m_allDescriptorSets[layerNdx];
	const VkImageView imageView = **m_allImageViews[layerNdx];

	const VkDescriptorImageInfo descriptorImageInfo = makeDescriptorImageInfo(DE_NULL, imageView, VK_IMAGE_LAYOUT_GENERAL);

	// Set the next chunk of the constants buffer. Each chunk begins with layer index that we've set before.
	const VkDescriptorBufferInfo descriptorConstantsBufferInfo = makeDescriptorBufferInfo(
		m_constantsBuffer->get(), layerNdx*m_constantsBufferChunkSizeBytes, m_constantsBufferChunkSizeBytes);

	DescriptorSetUpdateBuilder()
		.writeSingle(descriptorSet, DescriptorSetUpdateBuilder::Location::binding(0u), VK_DESCRIPTOR_TYPE_STORAGE_IMAGE, &descriptorImageInfo)
		.writeSingle(descriptorSet, DescriptorSetUpdateBuilder::Location::binding(1u), VK_DESCRIPTOR_TYPE_UNIFORM_BUFFER, &descriptorConstantsBufferInfo)
		.update(vk, device);
	vk.cmdBindDescriptorSets(cmdBuffer, VK_PIPELINE_BIND_POINT_COMPUTE, pipelineLayout, 0u, 1u, &descriptorSet, 0u, DE_NULL);
}

void ImageStoreTestInstance::commandBeforeCompute (const VkCommandBuffer cmdBuffer)
{
	const DeviceInterface& vk = m_context.getDeviceInterface();

	const VkImageSubresourceRange fullImageSubresourceRange = makeImageSubresourceRange(VK_IMAGE_ASPECT_COLOR_BIT, 0u, 1u, 0u, m_texture.numLayers());
	const VkImageMemoryBarrier setImageLayoutBarrier = makeImageMemoryBarrier(
		0u, VK_ACCESS_SHADER_WRITE_BIT,
		VK_IMAGE_LAYOUT_UNDEFINED, VK_IMAGE_LAYOUT_GENERAL,
		m_image->get(), fullImageSubresourceRange);

	const VkDeviceSize constantsBufferSize = m_texture.numLayers() * m_constantsBufferChunkSizeBytes;
	const VkBufferMemoryBarrier writeConstantsBarrier = makeBufferMemoryBarrier(
		VK_ACCESS_HOST_WRITE_BIT, VK_ACCESS_SHADER_READ_BIT,
		m_constantsBuffer->get(), 0ull, constantsBufferSize);

	vk.cmdPipelineBarrier(cmdBuffer, VK_PIPELINE_STAGE_HOST_BIT, VK_PIPELINE_STAGE_COMPUTE_SHADER_BIT, (VkDependencyFlags)0, 0, (const VkMemoryBarrier*)DE_NULL, 1, &writeConstantsBarrier, 1, &setImageLayoutBarrier);
}

void ImageStoreTestInstance::commandBetweenShaderInvocations (const VkCommandBuffer cmdBuffer)
{
	commandImageWriteBarrierBetweenShaderInvocations(m_context, cmdBuffer, m_image->get(), m_texture);
}

void ImageStoreTestInstance::commandAfterCompute (const VkCommandBuffer cmdBuffer)
{
	commandCopyImageToBuffer(m_context, cmdBuffer, m_image->get(), m_imageBuffer->get(), m_imageSizeBytes, m_texture);
}

//! Store test for buffers
class BufferStoreTestInstance : public StoreTestInstance
{
public:
									BufferStoreTestInstance					(Context&				context,
																			 const Texture&			texture,
																			 const VkFormat			format,
																			 const bool				declareImageFormatInShader,
																			 const bool				minalign);

protected:
	VkDescriptorSetLayout			prepareDescriptors						(void);
	void							commandAfterCompute						(const VkCommandBuffer	cmdBuffer);

	void							commandBindDescriptorsForLayer			(const VkCommandBuffer	cmdBuffer,
																			 const VkPipelineLayout pipelineLayout,
																			 const int				layerNdx);

	Move<VkDescriptorSetLayout>		m_descriptorSetLayout;
	Move<VkDescriptorPool>			m_descriptorPool;
	Move<VkDescriptorSet>			m_descriptorSet;
	Move<VkBufferView>				m_bufferView;
};

BufferStoreTestInstance::BufferStoreTestInstance (Context&			context,
												  const Texture&	texture,
												  const VkFormat	format,
												  const bool		declareImageFormatInShader,
												  const bool		minalign)
	: StoreTestInstance(context, texture, format, declareImageFormatInShader, false, minalign)
{
}

VkDescriptorSetLayout BufferStoreTestInstance::prepareDescriptors (void)
{
	const DeviceInterface&	vk		= m_context.getDeviceInterface();
	const VkDevice			device	= m_context.getDevice();

	m_descriptorSetLayout = DescriptorSetLayoutBuilder()
		.addSingleBinding(VK_DESCRIPTOR_TYPE_STORAGE_TEXEL_BUFFER, VK_SHADER_STAGE_COMPUTE_BIT)
		.build(vk, device);

	m_descriptorPool = DescriptorPoolBuilder()
		.addType(VK_DESCRIPTOR_TYPE_STORAGE_TEXEL_BUFFER)
		.build(vk, device, VK_DESCRIPTOR_POOL_CREATE_FREE_DESCRIPTOR_SET_BIT, 1u);

	m_descriptorSet = makeDescriptorSet(vk, device, *m_descriptorPool, *m_descriptorSetLayout);
	m_bufferView = makeBufferView(vk, device, m_imageBuffer->get(), m_format, m_dstViewOffset, m_imageSizeBytes);

	return *m_descriptorSetLayout;  // not passing the ownership
}

void BufferStoreTestInstance::commandBindDescriptorsForLayer (const VkCommandBuffer cmdBuffer, const VkPipelineLayout pipelineLayout, const int layerNdx)
{
	DE_ASSERT(layerNdx == 0);
	DE_UNREF(layerNdx);

	const VkDevice			device	= m_context.getDevice();
	const DeviceInterface&	vk		= m_context.getDeviceInterface();

	DescriptorSetUpdateBuilder()
		.writeSingle(*m_descriptorSet, DescriptorSetUpdateBuilder::Location::binding(0u), VK_DESCRIPTOR_TYPE_STORAGE_TEXEL_BUFFER, &m_bufferView.get())
		.update(vk, device);
	vk.cmdBindDescriptorSets(cmdBuffer, VK_PIPELINE_BIND_POINT_COMPUTE, pipelineLayout, 0u, 1u, &m_descriptorSet.get(), 0u, DE_NULL);
}

void BufferStoreTestInstance::commandAfterCompute (const VkCommandBuffer cmdBuffer)
{
	commandBufferWriteBarrierBeforeHostRead(m_context, cmdBuffer, m_imageBuffer->get(), m_imageSizeBytes + m_dstViewOffset);
}

class LoadStoreTest : public TestCase
{
public:
	enum TestFlags
	{
		FLAG_SINGLE_LAYER_BIND				= 1 << 0,	//!< Run the shader multiple times, each time binding a different layer.
		FLAG_RESTRICT_IMAGES				= 1 << 1,	//!< If given, images in the shader will be qualified with "restrict".
		FLAG_DECLARE_IMAGE_FORMAT_IN_SHADER	= 1 << 2,	//!< Declare the format of the images in the shader code
		FLAG_MINALIGN						= 1 << 3,	//!< Use bufferview offset that matches the advertised minimum alignment
		FLAG_UNIFORM_TEXEL_BUFFER			= 1 << 4,	//!< Load from a uniform texel buffer rather than a storage texel buffer
	};

							LoadStoreTest			(tcu::TestContext&		testCtx,
													 const std::string&		name,
													 const std::string&		description,
													 const Texture&			texture,
													 const VkFormat			format,
													 const VkFormat			imageFormat,
													 const deUint32			flags = FLAG_DECLARE_IMAGE_FORMAT_IN_SHADER,
													 const deBool			imageLoadStoreLodAMD = DE_FALSE);

	virtual void			checkSupport			(Context&				context) const;
	void					initPrograms			(SourceCollections&		programCollection) const;
	TestInstance*			createInstance			(Context&				context) const;

private:
	const Texture			m_texture;
	const VkFormat			m_format;						//!< Format as accessed in the shader
	const VkFormat			m_imageFormat;					//!< Storage format
	const bool				m_declareImageFormatInShader;	//!< Whether the shader will specify the format layout qualifier of the images
	const bool				m_singleLayerBind;
	const bool				m_restrictImages;
	const bool				m_minalign;
	bool					m_bufferLoadUniform;
	const deBool			m_imageLoadStoreLodAMD;
};

LoadStoreTest::LoadStoreTest (tcu::TestContext&		testCtx,
							  const std::string&	name,
							  const std::string&	description,
							  const Texture&		texture,
							  const VkFormat		format,
							  const VkFormat		imageFormat,
							  const deUint32		flags,
							  const deBool			imageLoadStoreLodAMD)
	: TestCase						(testCtx, name, description)
	, m_texture						(texture)
	, m_format						(format)
	, m_imageFormat					(imageFormat)
	, m_declareImageFormatInShader	((flags & FLAG_DECLARE_IMAGE_FORMAT_IN_SHADER) != 0)
	, m_singleLayerBind				((flags & FLAG_SINGLE_LAYER_BIND) != 0)
	, m_restrictImages				((flags & FLAG_RESTRICT_IMAGES) != 0)
	, m_minalign					((flags & FLAG_MINALIGN) != 0)
	, m_bufferLoadUniform			((flags & FLAG_UNIFORM_TEXEL_BUFFER) != 0)
	, m_imageLoadStoreLodAMD		(imageLoadStoreLodAMD)
{
	if (m_singleLayerBind)
		DE_ASSERT(m_texture.numLayers() > 1);

	DE_ASSERT(formatsAreCompatible(m_format, m_imageFormat));
}

void LoadStoreTest::checkSupport (Context& context) const
{
<<<<<<< HEAD
	const VkFormatProperties3 formatProperties (context.getFormatProperties(m_format));
	const VkFormatProperties3 imageFormatProperties (context.getFormatProperties(m_imageFormat));
=======
	const VkFormatProperties3KHR formatProperties (context.getFormatProperties(m_format));
	const VkFormatProperties3KHR imageFormatProperties (context.getFormatProperties(m_imageFormat));
>>>>>>> b86a0cdc

	if (m_imageLoadStoreLodAMD)
		context.requireDeviceFunctionality("VK_AMD_shader_image_load_store_lod");

	if (!m_bufferLoadUniform && !m_declareImageFormatInShader && !(formatProperties.optimalTilingFeatures & VK_FORMAT_FEATURE_2_STORAGE_READ_WITHOUT_FORMAT_BIT_KHR))
		TCU_THROW(NotSupportedError, "Format not supported for unformatted loads via storage images");

	if (m_texture.type() == IMAGE_TYPE_CUBE_ARRAY)
		context.requireDeviceCoreFeature(DEVICE_CORE_FEATURE_IMAGE_CUBE_ARRAY);

	if ((m_texture.type() != IMAGE_TYPE_BUFFER) && !(formatProperties.optimalTilingFeatures & VK_FORMAT_FEATURE_STORAGE_IMAGE_BIT))
		TCU_THROW(NotSupportedError, "Format not supported for storage images");

	if (m_texture.type() == IMAGE_TYPE_BUFFER && !(formatProperties.bufferFeatures & VK_FORMAT_FEATURE_STORAGE_TEXEL_BUFFER_BIT))
		TCU_THROW(NotSupportedError, "Format not supported for storage texel buffers");

	if ((m_texture.type() != IMAGE_TYPE_BUFFER) && !(imageFormatProperties.optimalTilingFeatures))
		TCU_THROW(NotSupportedError, "Underlying format not supported at all for images");

	if ((m_texture.type() == IMAGE_TYPE_BUFFER) && !(imageFormatProperties.bufferFeatures))
		TCU_THROW(NotSupportedError, "Underlying format not supported at all for buffers");

	if (formatHasThreeComponents(m_format))
	{
		// When the source buffer is three-component, the destination buffer is single-component.
		VkFormat dstFormat = getSingleComponentFormat(m_format);
<<<<<<< HEAD
		const VkFormatProperties3 dstFormatProperties (context.getFormatProperties(dstFormat));
=======
		const VkFormatProperties3KHR dstFormatProperties (context.getFormatProperties(dstFormat));
>>>>>>> b86a0cdc

		if (m_texture.type() == IMAGE_TYPE_BUFFER && !(dstFormatProperties.bufferFeatures & VK_FORMAT_FEATURE_STORAGE_TEXEL_BUFFER_BIT))
			TCU_THROW(NotSupportedError, "Format not supported for storage texel buffers");
	}
	else
		if (m_texture.type() == IMAGE_TYPE_BUFFER && !(formatProperties.bufferFeatures & VK_FORMAT_FEATURE_STORAGE_TEXEL_BUFFER_BIT))
			TCU_THROW(NotSupportedError, "Format not supported for storage texel buffers");

	if (m_bufferLoadUniform && m_texture.type() == IMAGE_TYPE_BUFFER && !(formatProperties.bufferFeatures & VK_FORMAT_FEATURE_UNIFORM_TEXEL_BUFFER_BIT))
		TCU_THROW(NotSupportedError, "Format not supported for uniform texel buffers");
}

void LoadStoreTest::initPrograms (SourceCollections& programCollection) const
{
	const tcu::TextureFormat	texFormat			= mapVkFormat(m_format);
	const int					dimension			= (m_singleLayerBind ? m_texture.layerDimension() : m_texture.dimension());
	const ImageType				usedImageType		= (m_singleLayerBind ? getImageTypeForSingleLayer(m_texture.type()) : m_texture.type());
	const std::string			formatQualifierStr	= getShaderImageFormatQualifier(texFormat);
	const std::string			uniformTypeStr		= getFormatPrefix(texFormat) + "textureBuffer";
	const std::string			imageTypeStr		= getShaderImageType(texFormat, usedImageType);
	const std::string			maybeRestrictStr	= (m_restrictImages ? "restrict " : "");
	const std::string			xMax				= de::toString(m_texture.size().x() - 1);

	std::ostringstream src;
	src << glu::getGLSLVersionDeclaration(glu::GLSL_VERSION_450) << "\n"
		<< "\n";
	if (!m_declareImageFormatInShader)
	{
		src << "#extension GL_EXT_shader_image_load_formatted : require\n";
	}

	if (m_imageLoadStoreLodAMD)
	{
		src << "#extension GL_AMD_shader_image_load_store_lod : require\n";
	}

	src << "layout (local_size_x = 1, local_size_y = 1, local_size_z = 1) in;\n";
	if (m_bufferLoadUniform)
		src << "layout (binding = 0) uniform " << uniformTypeStr << " u_image0;\n";
	else if (m_declareImageFormatInShader)
		src << "layout (binding = 0, " << formatQualifierStr << ") " << maybeRestrictStr << "readonly uniform " << imageTypeStr << " u_image0;\n";
	else
		src << "layout (binding = 0) " << maybeRestrictStr << "readonly uniform " << imageTypeStr << " u_image0;\n";

	if (formatHasThreeComponents(m_format))
		src << "layout (binding = 1) " << maybeRestrictStr << "writeonly uniform " << imageTypeStr << " u_image1;\n";
	else
		src << "layout (binding = 1, " << formatQualifierStr << ") " << maybeRestrictStr << "writeonly uniform " << imageTypeStr << " u_image1;\n";

	src << "\n"
		<< "void main (void)\n"
		<< "{\n";
	switch (dimension)
	{
	default: DE_ASSERT(0); // fallthrough
	case 1:
		if (m_bufferLoadUniform)
		{
			// for three-component formats, the dst buffer is single-component and the shader
			// expands the store into 3 component-wise stores.
			std::string type = getFormatPrefix(texFormat) + "vec4";
			src << "    int pos = int(gl_GlobalInvocationID.x);\n"
				   "    " << type << " t = texelFetch(u_image0, " + xMax + "-pos);\n";
			if (formatHasThreeComponents(m_format))
			{
				src << "    imageStore(u_image1, 3*pos+0, " << type << "(t.x));\n";
				src << "    imageStore(u_image1, 3*pos+1, " << type << "(t.y));\n";
				src << "    imageStore(u_image1, 3*pos+2, " << type << "(t.z));\n";
			}
			else
				src << "    imageStore(u_image1, pos, t);\n";
		}
		else if (m_imageLoadStoreLodAMD)
		{
			src <<
				"    int pos = int(gl_GlobalInvocationID.x);\n";

			for (deInt32 levelNdx = 0; levelNdx < m_texture.numMipmapLevels(); levelNdx++)
			{
				std::string xMaxSize = de::toString(deMax32(((m_texture.layerSize().x() >> levelNdx) - 1), 1u));
				src << "    imageStoreLodAMD(u_image1, pos, " + de::toString(levelNdx) + ", imageLoadLodAMD(u_image0, " + xMaxSize + "-pos, " + de::toString(levelNdx) + "));\n";
			}
		}
		else
		{
			src <<
				"    int pos = int(gl_GlobalInvocationID.x);\n"
				"    imageStore(u_image1, pos, imageLoad(u_image0, " + xMax + "-pos));\n";
		}
		break;
	case 2:
		if (m_imageLoadStoreLodAMD)
		{
			src << "    ivec2 pos = ivec2(gl_GlobalInvocationID.xy);\n";

			for (deInt32 levelNdx = 0; levelNdx < m_texture.numMipmapLevels(); levelNdx++)
			{
				std::string xMaxSize = de::toString(deMax32(((m_texture.layerSize().x() >> levelNdx) - 1), 1u));
				src << "    imageStoreLodAMD(u_image1, pos, " + de::toString(levelNdx) + ", imageLoadLodAMD(u_image0, ivec2(" + xMaxSize + "-pos.x, pos.y), " + de::toString(levelNdx) + "));\n";
			}

		}
		else
		{
			src <<
				"    ivec2 pos = ivec2(gl_GlobalInvocationID.xy);\n"
				"    imageStore(u_image1, pos, imageLoad(u_image0, ivec2(" + xMax + "-pos.x, pos.y)));\n";
		}
		break;
	case 3:
		if (m_imageLoadStoreLodAMD)
		{
			src << "    ivec3 pos = ivec3(gl_GlobalInvocationID);\n";

			for (deInt32 levelNdx = 0; levelNdx < m_texture.numMipmapLevels(); levelNdx++)
			{
				std::string xMaxSize = de::toString(deMax32(((m_texture.layerSize().x() >> levelNdx) - 1), 1u));
				src << "    imageStoreLodAMD(u_image1, pos, " + de::toString(levelNdx) + ", imageLoadLodAMD(u_image0, ivec3(" + xMaxSize + "-pos.x, pos.y, pos.z), " + de::toString(levelNdx) + "));\n";
			}
		}
		else
		{
			src <<
				"    ivec3 pos = ivec3(gl_GlobalInvocationID);\n"
				"    imageStore(u_image1, pos, imageLoad(u_image0, ivec3(" + xMax + "-pos.x, pos.y, pos.z)));\n";
		}
		break;
	}
	src << "}\n";

	programCollection.glslSources.add("comp") << glu::ComputeSource(src.str());
}

//! Load/store test base implementation
class LoadStoreTestInstance : public BaseTestInstance
{
public:
									LoadStoreTestInstance				(Context&			context,
																		 const Texture&		texture,
																		 const VkFormat		format,
																		 const VkFormat		imageFormat,
																		 const bool			declareImageFormatInShader,
																		 const bool			singleLayerBind,
																		 const bool			minalign,
																		 const bool			bufferLoadUniform);

protected:
	virtual Buffer*					getResultBuffer						(void) const = 0;	//!< Get the buffer that contains the result image

	tcu::TestStatus					verifyResult						(void);

	// Add empty implementations for functions that might be not needed
	void							commandBeforeCompute				(const VkCommandBuffer) {}
	void							commandBetweenShaderInvocations		(const VkCommandBuffer) {}
	void							commandAfterCompute					(const VkCommandBuffer) {}

	de::MovePtr<Buffer>				m_imageBuffer;		//!< Source data and helper buffer
	const VkDeviceSize				m_imageSizeBytes;
	const VkFormat					m_imageFormat;		//!< Image format (for storage, may be different than texture format)
	tcu::TextureLevel				m_referenceImage;	//!< Used as input data and later to verify result image

	bool							m_bufferLoadUniform;
	VkDescriptorType				m_bufferLoadDescriptorType;
	VkBufferUsageFlagBits			m_bufferLoadUsageBit;
};

LoadStoreTestInstance::LoadStoreTestInstance (Context&			context,
											  const Texture&	texture,
											  const VkFormat	format,
											  const VkFormat	imageFormat,
											  const bool		declareImageFormatInShader,
											  const bool		singleLayerBind,
											  const bool		minalign,
											  const bool		bufferLoadUniform)
	: BaseTestInstance		(context, texture, format, declareImageFormatInShader, singleLayerBind, minalign, bufferLoadUniform)
	, m_imageSizeBytes		(getImageSizeBytes(texture.size(), format))
	, m_imageFormat			(imageFormat)
	, m_referenceImage		(generateReferenceImage(texture.size(), imageFormat, format))
	, m_bufferLoadUniform	(bufferLoadUniform)
{
	const DeviceInterface&	vk			= m_context.getDeviceInterface();
	const VkDevice			device		= m_context.getDevice();
	Allocator&				allocator	= m_context.getDefaultAllocator();

	m_bufferLoadDescriptorType = m_bufferLoadUniform ? VK_DESCRIPTOR_TYPE_UNIFORM_TEXEL_BUFFER : VK_DESCRIPTOR_TYPE_STORAGE_TEXEL_BUFFER;
	m_bufferLoadUsageBit = m_bufferLoadUniform ? VK_BUFFER_USAGE_UNIFORM_TEXEL_BUFFER_BIT : VK_BUFFER_USAGE_STORAGE_TEXEL_BUFFER_BIT;

	// A helper buffer with enough space to hold the whole image.

	m_imageBuffer = de::MovePtr<Buffer>(new Buffer(
		vk, device, allocator,
		makeBufferCreateInfo(m_imageSizeBytes + m_srcViewOffset, m_bufferLoadUsageBit | VK_BUFFER_USAGE_TRANSFER_DST_BIT | VK_BUFFER_USAGE_TRANSFER_SRC_BIT),
		MemoryRequirement::HostVisible));

	// Copy reference data to buffer for subsequent upload to image.

	const Allocation& alloc = m_imageBuffer->getAllocation();
	deMemcpy((char *)alloc.getHostPtr() + m_srcViewOffset, m_referenceImage.getAccess().getDataPtr(), static_cast<size_t>(m_imageSizeBytes));
	flushAlloc(vk, device, alloc);
}

tcu::TestStatus LoadStoreTestInstance::verifyResult	(void)
{
	const DeviceInterface&	vk		= m_context.getDeviceInterface();
	const VkDevice			device	= m_context.getDevice();

	// Apply the same transformation as done in the shader
	const tcu::PixelBufferAccess reference = m_referenceImage.getAccess();
	flipHorizontally(reference);

	const Allocation& alloc = getResultBuffer()->getAllocation();
	invalidateAlloc(vk, device, alloc);
	const tcu::ConstPixelBufferAccess result(mapVkFormat(m_imageFormat), m_texture.size(), (const char *)alloc.getHostPtr() + m_dstViewOffset);

	if (comparePixelBuffers(m_context.getTestContext().getLog(), m_texture, m_imageFormat, reference, result))
		return tcu::TestStatus::pass("Passed");
	else
		return tcu::TestStatus::fail("Image comparison failed");
}

//! Load/store test for images
class ImageLoadStoreTestInstance : public LoadStoreTestInstance
{
public:
										ImageLoadStoreTestInstance			(Context&				context,
																			 const Texture&			texture,
																			 const VkFormat			format,
																			 const VkFormat			imageFormat,
																			 const bool				declareImageFormatInShader,
																			 const bool				singleLayerBind,
																			 const bool				minalign,
																			 const bool				bufferLoadUniform);

protected:
	VkDescriptorSetLayout				prepareDescriptors					(void);
	void								commandBeforeCompute				(const VkCommandBuffer	cmdBuffer);
	void								commandBetweenShaderInvocations		(const VkCommandBuffer	cmdBuffer);
	void								commandAfterCompute					(const VkCommandBuffer	cmdBuffer);

	void								commandBindDescriptorsForLayer		(const VkCommandBuffer	cmdBuffer,
																			 const VkPipelineLayout pipelineLayout,
																			 const int				layerNdx);

	Buffer*								getResultBuffer						(void) const { return m_imageBuffer.get(); }

	de::MovePtr<Image>					m_imageSrc;
	de::MovePtr<Image>					m_imageDst;
	Move<VkDescriptorSetLayout>			m_descriptorSetLayout;
	Move<VkDescriptorPool>				m_descriptorPool;
	std::vector<SharedVkDescriptorSet>	m_allDescriptorSets;
	std::vector<SharedVkImageView>		m_allSrcImageViews;
	std::vector<SharedVkImageView>		m_allDstImageViews;
};

ImageLoadStoreTestInstance::ImageLoadStoreTestInstance (Context&		context,
														const Texture&	texture,
														const VkFormat	format,
														const VkFormat	imageFormat,
														const bool		declareImageFormatInShader,
														const bool		singleLayerBind,
														const bool		minalign,
														const bool		bufferLoadUniform)
	: LoadStoreTestInstance	(context, texture, format, imageFormat, declareImageFormatInShader, singleLayerBind, minalign, bufferLoadUniform)
	, m_allDescriptorSets	(texture.numLayers())
	, m_allSrcImageViews	(texture.numLayers())
	, m_allDstImageViews	(texture.numLayers())
{
	const DeviceInterface&		vk					= m_context.getDeviceInterface();
	const VkDevice				device				= m_context.getDevice();
	Allocator&					allocator			= m_context.getDefaultAllocator();
	const VkImageCreateFlags	imageFlags			= (m_format == m_imageFormat ? 0u : (VkImageCreateFlags)VK_IMAGE_CREATE_MUTABLE_FORMAT_BIT);

	m_imageSrc = de::MovePtr<Image>(new Image(
		vk, device, allocator,
		makeImageCreateInfo(m_texture, m_imageFormat, VK_IMAGE_USAGE_STORAGE_BIT | VK_IMAGE_USAGE_TRANSFER_DST_BIT, imageFlags),
		MemoryRequirement::Any));

	m_imageDst = de::MovePtr<Image>(new Image(
		vk, device, allocator,
		makeImageCreateInfo(m_texture, m_imageFormat, VK_IMAGE_USAGE_STORAGE_BIT | VK_IMAGE_USAGE_TRANSFER_SRC_BIT, imageFlags),
		MemoryRequirement::Any));
}

VkDescriptorSetLayout ImageLoadStoreTestInstance::prepareDescriptors (void)
{
	const VkDevice			device	= m_context.getDevice();
	const DeviceInterface&	vk		= m_context.getDeviceInterface();

	const int numLayers = m_texture.numLayers();
	m_descriptorSetLayout = DescriptorSetLayoutBuilder()
		.addSingleBinding(VK_DESCRIPTOR_TYPE_STORAGE_IMAGE, VK_SHADER_STAGE_COMPUTE_BIT)
		.addSingleBinding(VK_DESCRIPTOR_TYPE_STORAGE_IMAGE, VK_SHADER_STAGE_COMPUTE_BIT)
		.build(vk, device);

	m_descriptorPool = DescriptorPoolBuilder()
		.addType(VK_DESCRIPTOR_TYPE_STORAGE_IMAGE, numLayers)
		.addType(VK_DESCRIPTOR_TYPE_STORAGE_IMAGE, numLayers)
		.build(vk, device, VK_DESCRIPTOR_POOL_CREATE_FREE_DESCRIPTOR_SET_BIT, numLayers);

	if (m_singleLayerBind)
	{
		for (int layerNdx = 0; layerNdx < numLayers; ++layerNdx)
		{
			const VkImageViewType viewType = mapImageViewType(getImageTypeForSingleLayer(m_texture.type()));
			const VkImageSubresourceRange subresourceRange = makeImageSubresourceRange(VK_IMAGE_ASPECT_COLOR_BIT, 0u, 1u, layerNdx, 1u);

			m_allDescriptorSets[layerNdx] = makeVkSharedPtr(makeDescriptorSet(vk, device, *m_descriptorPool, *m_descriptorSetLayout));
			m_allSrcImageViews[layerNdx]  = makeVkSharedPtr(makeImageView(vk, device, m_imageSrc->get(), viewType, m_format, subresourceRange));
			m_allDstImageViews[layerNdx]  = makeVkSharedPtr(makeImageView(vk, device, m_imageDst->get(), viewType, m_format, subresourceRange));
		}
	}
	else // bind all layers at once
	{
		const VkImageViewType viewType = mapImageViewType(m_texture.type());
		const VkImageSubresourceRange subresourceRange = makeImageSubresourceRange(VK_IMAGE_ASPECT_COLOR_BIT, 0u, 1u, 0u, numLayers);

		m_allDescriptorSets[0] = makeVkSharedPtr(makeDescriptorSet(vk, device, *m_descriptorPool, *m_descriptorSetLayout));
		m_allSrcImageViews[0]  = makeVkSharedPtr(makeImageView(vk, device, m_imageSrc->get(), viewType, m_format, subresourceRange));
		m_allDstImageViews[0]  = makeVkSharedPtr(makeImageView(vk, device, m_imageDst->get(), viewType, m_format, subresourceRange));
	}

	return *m_descriptorSetLayout;  // not passing the ownership
}

void ImageLoadStoreTestInstance::commandBindDescriptorsForLayer (const VkCommandBuffer cmdBuffer, const VkPipelineLayout pipelineLayout, const int layerNdx)
{
	const VkDevice			device	= m_context.getDevice();
	const DeviceInterface&	vk		= m_context.getDeviceInterface();

	const VkDescriptorSet descriptorSet = **m_allDescriptorSets[layerNdx];
	const VkImageView	  srcImageView	= **m_allSrcImageViews[layerNdx];
	const VkImageView	  dstImageView	= **m_allDstImageViews[layerNdx];

	const VkDescriptorImageInfo descriptorSrcImageInfo = makeDescriptorImageInfo(DE_NULL, srcImageView, VK_IMAGE_LAYOUT_GENERAL);
	const VkDescriptorImageInfo descriptorDstImageInfo = makeDescriptorImageInfo(DE_NULL, dstImageView, VK_IMAGE_LAYOUT_GENERAL);

	DescriptorSetUpdateBuilder()
		.writeSingle(descriptorSet, DescriptorSetUpdateBuilder::Location::binding(0u), VK_DESCRIPTOR_TYPE_STORAGE_IMAGE, &descriptorSrcImageInfo)
		.writeSingle(descriptorSet, DescriptorSetUpdateBuilder::Location::binding(1u), VK_DESCRIPTOR_TYPE_STORAGE_IMAGE, &descriptorDstImageInfo)
		.update(vk, device);
	vk.cmdBindDescriptorSets(cmdBuffer, VK_PIPELINE_BIND_POINT_COMPUTE, pipelineLayout, 0u, 1u, &descriptorSet, 0u, DE_NULL);
}

void ImageLoadStoreTestInstance::commandBeforeCompute (const VkCommandBuffer cmdBuffer)
{
	const DeviceInterface& vk = m_context.getDeviceInterface();

	const VkImageSubresourceRange fullImageSubresourceRange = makeImageSubresourceRange(VK_IMAGE_ASPECT_COLOR_BIT, 0u, 1u, 0u, m_texture.numLayers());
	{
		const VkImageMemoryBarrier preCopyImageBarriers[] =
		{
			makeImageMemoryBarrier(
				0u, VK_ACCESS_TRANSFER_WRITE_BIT,
				VK_IMAGE_LAYOUT_UNDEFINED, VK_IMAGE_LAYOUT_TRANSFER_DST_OPTIMAL,
				m_imageSrc->get(), fullImageSubresourceRange),
			makeImageMemoryBarrier(
				0u, VK_ACCESS_SHADER_WRITE_BIT,
				VK_IMAGE_LAYOUT_UNDEFINED, VK_IMAGE_LAYOUT_GENERAL,
				m_imageDst->get(), fullImageSubresourceRange)
		};

		const VkBufferMemoryBarrier barrierFlushHostWriteBeforeCopy = makeBufferMemoryBarrier(
			VK_ACCESS_HOST_WRITE_BIT, VK_ACCESS_TRANSFER_READ_BIT,
			m_imageBuffer->get(), 0ull, m_imageSizeBytes + m_srcViewOffset);

		vk.cmdPipelineBarrier(cmdBuffer, VK_PIPELINE_STAGE_HOST_BIT, VK_PIPELINE_STAGE_COMPUTE_SHADER_BIT | VK_PIPELINE_STAGE_TRANSFER_BIT,
			(VkDependencyFlags)0, 0, (const VkMemoryBarrier*)DE_NULL, 1, &barrierFlushHostWriteBeforeCopy, DE_LENGTH_OF_ARRAY(preCopyImageBarriers), preCopyImageBarriers);
	}
	{
		const VkImageMemoryBarrier barrierAfterCopy = makeImageMemoryBarrier(
			VK_ACCESS_TRANSFER_WRITE_BIT, VK_ACCESS_SHADER_READ_BIT,
			VK_IMAGE_LAYOUT_TRANSFER_DST_OPTIMAL, VK_IMAGE_LAYOUT_GENERAL,
			m_imageSrc->get(), fullImageSubresourceRange);

		const VkBufferImageCopy copyRegion = makeBufferImageCopy(m_texture);

		vk.cmdCopyBufferToImage(cmdBuffer, m_imageBuffer->get(), m_imageSrc->get(), VK_IMAGE_LAYOUT_TRANSFER_DST_OPTIMAL, 1u, &copyRegion);
		vk.cmdPipelineBarrier(cmdBuffer, VK_PIPELINE_STAGE_TRANSFER_BIT, VK_PIPELINE_STAGE_COMPUTE_SHADER_BIT, (VkDependencyFlags)0, 0, (const VkMemoryBarrier*)DE_NULL, 0, (const VkBufferMemoryBarrier*)DE_NULL, 1, &barrierAfterCopy);
	}
}

void ImageLoadStoreTestInstance::commandBetweenShaderInvocations (const VkCommandBuffer cmdBuffer)
{
	commandImageWriteBarrierBetweenShaderInvocations(m_context, cmdBuffer, m_imageDst->get(), m_texture);
}

void ImageLoadStoreTestInstance::commandAfterCompute (const VkCommandBuffer cmdBuffer)
{
	commandCopyImageToBuffer(m_context, cmdBuffer, m_imageDst->get(), m_imageBuffer->get(), m_imageSizeBytes, m_texture);
}

//! Load/store Lod AMD test for images
class ImageLoadStoreLodAMDTestInstance : public BaseTestInstance
{
public:
										ImageLoadStoreLodAMDTestInstance	(Context&				context,
																			 const Texture&			texture,
																			 const VkFormat			format,
																			 const VkFormat			imageFormat,
																			 const bool				declareImageFormatInShader,
																			 const bool				singleLayerBind,
																			 const bool				minalign,
																			 const bool				bufferLoadUniform);

protected:
	VkDescriptorSetLayout				prepareDescriptors					(void);
	void								commandBeforeCompute				(const VkCommandBuffer	cmdBuffer);
	void								commandBetweenShaderInvocations		(const VkCommandBuffer	cmdBuffer);
	void								commandAfterCompute					(const VkCommandBuffer	cmdBuffer);

	void								commandBindDescriptorsForLayer		(const VkCommandBuffer	cmdBuffer,
																			 const VkPipelineLayout pipelineLayout,
																			 const int				layerNdx);

	Buffer*								getResultBuffer						(void) const { return m_imageBuffer.get(); }
	tcu::TestStatus						verifyResult						(void);

	de::MovePtr<Buffer>					m_imageBuffer;		//!< Source data and helper buffer
	const VkDeviceSize					m_imageSizeBytes;
	const VkFormat						m_imageFormat;		//!< Image format (for storage, may be different than texture format)
	std::vector<tcu::TextureLevel>		m_referenceImages;	//!< Used as input data and later to verify result image

	bool								m_bufferLoadUniform;
	VkDescriptorType					m_bufferLoadDescriptorType;
	VkBufferUsageFlagBits				m_bufferLoadUsageBit;

	de::MovePtr<Image>					m_imageSrc;
	de::MovePtr<Image>					m_imageDst;
	Move<VkDescriptorSetLayout>			m_descriptorSetLayout;
	Move<VkDescriptorPool>				m_descriptorPool;
	std::vector<SharedVkDescriptorSet>	m_allDescriptorSets;
	std::vector<SharedVkImageView>		m_allSrcImageViews;
	std::vector<SharedVkImageView>		m_allDstImageViews;

};

ImageLoadStoreLodAMDTestInstance::ImageLoadStoreLodAMDTestInstance (Context&		context,
																	const Texture&	texture,
																	const VkFormat	format,
																	const VkFormat	imageFormat,
																	const bool		declareImageFormatInShader,
																	const bool		singleLayerBind,
																	const bool		minalign,
																	const bool		bufferLoadUniform)
	: BaseTestInstance			(context, texture, format, declareImageFormatInShader, singleLayerBind, minalign, bufferLoadUniform)
	, m_imageSizeBytes			(getMipmapImageTotalSizeBytes(texture, format))
	, m_imageFormat				(imageFormat)
	, m_bufferLoadUniform		(bufferLoadUniform)
	, m_allDescriptorSets		(texture.numLayers())
	, m_allSrcImageViews		(texture.numLayers())
	, m_allDstImageViews		(texture.numLayers())
{
	const DeviceInterface&		vk					= m_context.getDeviceInterface();
	const VkDevice				device				= m_context.getDevice();
	Allocator&					allocator			= m_context.getDefaultAllocator();
	const VkImageCreateFlags	imageFlags			= (m_format == m_imageFormat ? 0u : (VkImageCreateFlags)VK_IMAGE_CREATE_MUTABLE_FORMAT_BIT);

	const VkSampleCountFlagBits samples = static_cast<VkSampleCountFlagBits>(m_texture.numSamples());	// integer and bit mask are aligned, so we can cast like this

	for (deInt32 levelNdx = 0; levelNdx < m_texture.numMipmapLevels(); levelNdx++)
	{
		tcu::TextureLevel referenceImage = generateReferenceImage(texture.size(levelNdx), imageFormat, format);
		m_referenceImages.push_back(referenceImage);
	}

	m_bufferLoadDescriptorType = m_bufferLoadUniform ? VK_DESCRIPTOR_TYPE_UNIFORM_TEXEL_BUFFER : VK_DESCRIPTOR_TYPE_STORAGE_TEXEL_BUFFER;
	m_bufferLoadUsageBit = m_bufferLoadUniform ? VK_BUFFER_USAGE_UNIFORM_TEXEL_BUFFER_BIT : VK_BUFFER_USAGE_STORAGE_TEXEL_BUFFER_BIT;

	// A helper buffer with enough space to hold the whole image.
	m_imageBuffer = de::MovePtr<Buffer>(new Buffer(
												   vk, device, allocator,
												   makeBufferCreateInfo(m_imageSizeBytes + m_srcViewOffset, m_bufferLoadUsageBit | VK_BUFFER_USAGE_TRANSFER_DST_BIT | VK_BUFFER_USAGE_TRANSFER_SRC_BIT),
												   MemoryRequirement::HostVisible));

	// Copy reference data to buffer for subsequent upload to image.
	{
		const Allocation& alloc = m_imageBuffer->getAllocation();
		VkDeviceSize bufferOffset = 0u;
		for (deInt32 levelNdx = 0; levelNdx < m_texture.numMipmapLevels(); levelNdx++)
		{
			deMemcpy((char *)alloc.getHostPtr() + m_srcViewOffset + bufferOffset, m_referenceImages[levelNdx].getAccess().getDataPtr(), static_cast<size_t>(getMipmapLevelImageSizeBytes(m_texture, m_imageFormat, levelNdx)));
			bufferOffset += getMipmapLevelImageSizeBytes(m_texture, m_imageFormat, levelNdx);
		}
		flushAlloc(vk, device, alloc);
	}

	{
		const VkImageCreateInfo imageParamsSrc =
		{
			VK_STRUCTURE_TYPE_IMAGE_CREATE_INFO,																// VkStructureType			sType;
			DE_NULL,																							// const void*				pNext;
			(isCube(m_texture) ? (VkImageCreateFlags)VK_IMAGE_CREATE_CUBE_COMPATIBLE_BIT : 0u) | imageFlags,	// VkImageCreateFlags		flags;
			mapImageType(m_texture.type()),																		// VkImageType				imageType;
			m_imageFormat,																						// VkFormat					format;
			makeExtent3D(m_texture.layerSize()),																// VkExtent3D				extent;
			(deUint32)m_texture.numMipmapLevels(),																// deUint32					mipLevels;
			(deUint32)m_texture.numLayers(),																	// deUint32					arrayLayers;
			samples,																							// VkSampleCountFlagBits	samples;
			VK_IMAGE_TILING_OPTIMAL,																			// VkImageTiling			tiling;
			VK_IMAGE_USAGE_STORAGE_BIT | VK_IMAGE_USAGE_TRANSFER_DST_BIT,										// VkImageUsageFlags		usage;
			VK_SHARING_MODE_EXCLUSIVE,																			// VkSharingMode			sharingMode;
			0u,																									// deUint32					queueFamilyIndexCount;
			DE_NULL,																							// const deUint32*			pQueueFamilyIndices;
			VK_IMAGE_LAYOUT_UNDEFINED,																			// VkImageLayout			initialLayout;
		};

		m_imageSrc = de::MovePtr<Image>(new Image(
												  vk, device, allocator,
												  imageParamsSrc,
												  MemoryRequirement::Any));
	}

	{
		const VkImageCreateInfo imageParamsDst =
		{
			VK_STRUCTURE_TYPE_IMAGE_CREATE_INFO,																// VkStructureType			sType;
			DE_NULL,																							// const void*				pNext;
			(isCube(m_texture) ? (VkImageCreateFlags)VK_IMAGE_CREATE_CUBE_COMPATIBLE_BIT : 0u) | imageFlags,	// VkImageCreateFlags		flags;
			mapImageType(m_texture.type()),																		// VkImageType				imageType;
			m_imageFormat,																						// VkFormat					format;
			makeExtent3D(m_texture.layerSize()),																// VkExtent3D				extent;
			(deUint32)m_texture.numMipmapLevels(),																// deUint32					mipLevels;
			(deUint32)m_texture.numLayers(),																	// deUint32					arrayLayers;
			samples,																							// VkSampleCountFlagBits	samples;
			VK_IMAGE_TILING_OPTIMAL,																			// VkImageTiling			tiling;
			VK_IMAGE_USAGE_STORAGE_BIT | VK_IMAGE_USAGE_TRANSFER_SRC_BIT,										// VkImageUsageFlags		usage;
			VK_SHARING_MODE_EXCLUSIVE,																			// VkSharingMode			sharingMode;
			0u,																									// deUint32					queueFamilyIndexCount;
			DE_NULL,																							// const deUint32*			pQueueFamilyIndices;
			VK_IMAGE_LAYOUT_UNDEFINED,																			// VkImageLayout			initialLayout;
		};

		m_imageDst = de::MovePtr<Image>(new Image(
												  vk, device, allocator,
												  imageParamsDst,
												  MemoryRequirement::Any));
	}
}

tcu::TestStatus ImageLoadStoreLodAMDTestInstance::verifyResult	(void)
{
	const DeviceInterface&	vk		= m_context.getDeviceInterface();
	const VkDevice			device	= m_context.getDevice();

	const Allocation& alloc = getResultBuffer()->getAllocation();
	invalidateAlloc(vk, device, alloc);

    VkDeviceSize bufferOffset = 0;
	for (deInt32 levelNdx = 0; levelNdx < m_texture.numMipmapLevels(); levelNdx++)
	{
		// Apply the same transformation as done in the shader
		const tcu::PixelBufferAccess reference = m_referenceImages[levelNdx].getAccess();
		flipHorizontally(reference);

		const tcu::ConstPixelBufferAccess result(mapVkFormat(m_imageFormat), m_texture.size(levelNdx), (const char *)alloc.getHostPtr() + m_dstViewOffset + bufferOffset);

		if (!comparePixelBuffers(m_context.getTestContext().getLog(), m_texture, m_imageFormat, reference, result, levelNdx))
		{
			std::ostringstream errorMessage;
			errorMessage << "Image Level " << levelNdx << " comparison failed";
			return tcu::TestStatus::fail(errorMessage.str());
		}
		bufferOffset += getMipmapLevelImageSizeBytes(m_texture, m_imageFormat, levelNdx);
	}

	return tcu::TestStatus::pass("Passed");
}

VkDescriptorSetLayout ImageLoadStoreLodAMDTestInstance::prepareDescriptors (void)
{
	const VkDevice			device	= m_context.getDevice();
	const DeviceInterface&	vk		= m_context.getDeviceInterface();

	const int numLayers = m_texture.numLayers();
	m_descriptorSetLayout = DescriptorSetLayoutBuilder()
		.addSingleBinding(VK_DESCRIPTOR_TYPE_STORAGE_IMAGE, VK_SHADER_STAGE_COMPUTE_BIT)
		.addSingleBinding(VK_DESCRIPTOR_TYPE_STORAGE_IMAGE, VK_SHADER_STAGE_COMPUTE_BIT)
		.build(vk, device);

	m_descriptorPool = DescriptorPoolBuilder()
		.addType(VK_DESCRIPTOR_TYPE_STORAGE_IMAGE, numLayers)
		.addType(VK_DESCRIPTOR_TYPE_STORAGE_IMAGE, numLayers)
		.build(vk, device, VK_DESCRIPTOR_POOL_CREATE_FREE_DESCRIPTOR_SET_BIT, numLayers);

	if (m_singleLayerBind)
	{
		for (int layerNdx = 0; layerNdx < numLayers; ++layerNdx)
		{
			const VkImageViewType viewType = mapImageViewType(getImageTypeForSingleLayer(m_texture.type()));
			const VkImageSubresourceRange subresourceRange = makeImageSubresourceRange(VK_IMAGE_ASPECT_COLOR_BIT, 0u, m_texture.numMipmapLevels(), layerNdx, 1u);

			m_allDescriptorSets[layerNdx] = makeVkSharedPtr(makeDescriptorSet(vk, device, *m_descriptorPool, *m_descriptorSetLayout));
			m_allSrcImageViews[layerNdx]  = makeVkSharedPtr(makeImageView(vk, device, m_imageSrc->get(), viewType, m_format, subresourceRange));
			m_allDstImageViews[layerNdx]  = makeVkSharedPtr(makeImageView(vk, device, m_imageDst->get(), viewType, m_format, subresourceRange));
		}
	}
	else // bind all layers at once
	{
		const VkImageViewType viewType = mapImageViewType(m_texture.type());
		const VkImageSubresourceRange subresourceRange = makeImageSubresourceRange(VK_IMAGE_ASPECT_COLOR_BIT, 0u, m_texture.numMipmapLevels(), 0u, numLayers);

		m_allDescriptorSets[0] = makeVkSharedPtr(makeDescriptorSet(vk, device, *m_descriptorPool, *m_descriptorSetLayout));
		m_allSrcImageViews[0]  = makeVkSharedPtr(makeImageView(vk, device, m_imageSrc->get(), viewType, m_format, subresourceRange));
		m_allDstImageViews[0]  = makeVkSharedPtr(makeImageView(vk, device, m_imageDst->get(), viewType, m_format, subresourceRange));
	}

	return *m_descriptorSetLayout;  // not passing the ownership
}

void ImageLoadStoreLodAMDTestInstance::commandBindDescriptorsForLayer (const VkCommandBuffer cmdBuffer, const VkPipelineLayout pipelineLayout, const int layerNdx)
{
	const VkDevice			device	= m_context.getDevice();
	const DeviceInterface&	vk		= m_context.getDeviceInterface();

	const VkDescriptorSet descriptorSet = **m_allDescriptorSets[layerNdx];
	const VkImageView	  srcImageView	= **m_allSrcImageViews[layerNdx];
	const VkImageView	  dstImageView	= **m_allDstImageViews[layerNdx];

	const VkDescriptorImageInfo descriptorSrcImageInfo = makeDescriptorImageInfo(DE_NULL, srcImageView, VK_IMAGE_LAYOUT_GENERAL);
	const VkDescriptorImageInfo descriptorDstImageInfo = makeDescriptorImageInfo(DE_NULL, dstImageView, VK_IMAGE_LAYOUT_GENERAL);

	DescriptorSetUpdateBuilder()
		.writeSingle(descriptorSet, DescriptorSetUpdateBuilder::Location::binding(0u), VK_DESCRIPTOR_TYPE_STORAGE_IMAGE, &descriptorSrcImageInfo)
		.writeSingle(descriptorSet, DescriptorSetUpdateBuilder::Location::binding(1u), VK_DESCRIPTOR_TYPE_STORAGE_IMAGE, &descriptorDstImageInfo)
		.update(vk, device);
	vk.cmdBindDescriptorSets(cmdBuffer, VK_PIPELINE_BIND_POINT_COMPUTE, pipelineLayout, 0u, 1u, &descriptorSet, 0u, DE_NULL);
}

void ImageLoadStoreLodAMDTestInstance::commandBeforeCompute (const VkCommandBuffer cmdBuffer)
{
	const DeviceInterface& vk = m_context.getDeviceInterface();
	const VkImageSubresourceRange fullImageSubresourceRange = makeImageSubresourceRange(VK_IMAGE_ASPECT_COLOR_BIT, 0u, m_texture.numMipmapLevels(), 0u, m_texture.numLayers());
	{
		const VkImageMemoryBarrier preCopyImageBarriers[] =
		{
			makeImageMemoryBarrier(
				0u, VK_ACCESS_TRANSFER_WRITE_BIT,
				VK_IMAGE_LAYOUT_UNDEFINED, VK_IMAGE_LAYOUT_TRANSFER_DST_OPTIMAL,
				m_imageSrc->get(), fullImageSubresourceRange),
			makeImageMemoryBarrier(
				0u, VK_ACCESS_SHADER_WRITE_BIT,
				VK_IMAGE_LAYOUT_UNDEFINED, VK_IMAGE_LAYOUT_GENERAL,
				m_imageDst->get(), fullImageSubresourceRange)
		};

		const VkBufferMemoryBarrier barrierFlushHostWriteBeforeCopy = makeBufferMemoryBarrier(
			VK_ACCESS_HOST_WRITE_BIT, VK_ACCESS_TRANSFER_READ_BIT,
			m_imageBuffer->get(), 0ull, m_imageSizeBytes + m_srcViewOffset);

		vk.cmdPipelineBarrier(cmdBuffer, VK_PIPELINE_STAGE_HOST_BIT, VK_PIPELINE_STAGE_COMPUTE_SHADER_BIT | VK_PIPELINE_STAGE_TRANSFER_BIT,
			(VkDependencyFlags)0, 0, (const VkMemoryBarrier*)DE_NULL, 1, &barrierFlushHostWriteBeforeCopy, DE_LENGTH_OF_ARRAY(preCopyImageBarriers), preCopyImageBarriers);
	}
	{
		const VkImageMemoryBarrier barrierAfterCopy = makeImageMemoryBarrier(
			VK_ACCESS_TRANSFER_WRITE_BIT, VK_ACCESS_SHADER_READ_BIT,
			VK_IMAGE_LAYOUT_TRANSFER_DST_OPTIMAL, VK_IMAGE_LAYOUT_GENERAL,
			m_imageSrc->get(), fullImageSubresourceRange);

		std::vector<VkBufferImageCopy> copyRegions;
		VkDeviceSize bufferOffset = 0u;
		for (deInt32 levelNdx = 0; levelNdx < m_texture.numMipmapLevels(); levelNdx++)
		{
			const VkBufferImageCopy copyParams =
			{
				bufferOffset,																					//	VkDeviceSize				bufferOffset;
				0u,																								//	deUint32					bufferRowLength;
				0u,																								//	deUint32					bufferImageHeight;
				makeImageSubresourceLayers(VK_IMAGE_ASPECT_COLOR_BIT, levelNdx, 0u, m_texture.numLayers()),		//	VkImageSubresourceLayers	imageSubresource;
				makeOffset3D(0, 0, 0),																			//	VkOffset3D					imageOffset;
				makeExtent3D(m_texture.layerSize(levelNdx)),													//	VkExtent3D					imageExtent;
			};
			copyRegions.push_back(copyParams);
			bufferOffset += getMipmapLevelImageSizeBytes(m_texture, m_imageFormat, levelNdx);
		}

		vk.cmdCopyBufferToImage(cmdBuffer, m_imageBuffer->get(), m_imageSrc->get(), VK_IMAGE_LAYOUT_TRANSFER_DST_OPTIMAL, (deUint32) copyRegions.size(), copyRegions.data());
		vk.cmdPipelineBarrier(cmdBuffer, VK_PIPELINE_STAGE_TRANSFER_BIT, VK_PIPELINE_STAGE_COMPUTE_SHADER_BIT, (VkDependencyFlags)0, 0, (const VkMemoryBarrier*)DE_NULL, 0, (const VkBufferMemoryBarrier*)DE_NULL, 1, &barrierAfterCopy);
	}
}

void ImageLoadStoreLodAMDTestInstance::commandBetweenShaderInvocations (const VkCommandBuffer cmdBuffer)
{
	commandImageWriteBarrierBetweenShaderInvocations(m_context, cmdBuffer, m_imageDst->get(), m_texture);
}

void ImageLoadStoreLodAMDTestInstance::commandAfterCompute (const VkCommandBuffer cmdBuffer)
{
	commandCopyMipmapImageToBuffer(m_context, cmdBuffer, m_imageDst->get(), m_imageFormat, m_imageBuffer->get(), m_imageSizeBytes, m_texture);
}

//! Load/store test for buffers
class BufferLoadStoreTestInstance : public LoadStoreTestInstance
{
public:
									BufferLoadStoreTestInstance		(Context&				context,
																	 const Texture&			texture,
																	 const VkFormat			format,
																	 const VkFormat			imageFormat,
																	 const bool				declareImageFormatInShader,
																	 const bool				minalign,
																	 const bool				bufferLoadUniform);

protected:
	VkDescriptorSetLayout			prepareDescriptors				(void);
	void							commandAfterCompute				(const VkCommandBuffer	cmdBuffer);

	void							commandBindDescriptorsForLayer	(const VkCommandBuffer	cmdBuffer,
																	 const VkPipelineLayout pipelineLayout,
																	 const int				layerNdx);

	Buffer*							getResultBuffer					(void) const { return m_imageBufferDst.get(); }

	de::MovePtr<Buffer>				m_imageBufferDst;
	Move<VkDescriptorSetLayout>		m_descriptorSetLayout;
	Move<VkDescriptorPool>			m_descriptorPool;
	Move<VkDescriptorSet>			m_descriptorSet;
	Move<VkBufferView>				m_bufferViewSrc;
	Move<VkBufferView>				m_bufferViewDst;
};

BufferLoadStoreTestInstance::BufferLoadStoreTestInstance (Context&			context,
														  const Texture&	texture,
														  const VkFormat	format,
														  const VkFormat	imageFormat,
														  const bool		declareImageFormatInShader,
														  const bool		minalign,
														  const bool		bufferLoadUniform)
	: LoadStoreTestInstance(context, texture, format, imageFormat, declareImageFormatInShader, false, minalign, bufferLoadUniform)
{
	const DeviceInterface&	vk			= m_context.getDeviceInterface();
	const VkDevice			device		= m_context.getDevice();
	Allocator&				allocator	= m_context.getDefaultAllocator();

	// Create a destination buffer.

	m_imageBufferDst = de::MovePtr<Buffer>(new Buffer(
		vk, device, allocator,
		makeBufferCreateInfo(m_imageSizeBytes + m_dstViewOffset, VK_BUFFER_USAGE_STORAGE_TEXEL_BUFFER_BIT),
		MemoryRequirement::HostVisible));
}

VkDescriptorSetLayout BufferLoadStoreTestInstance::prepareDescriptors (void)
{
	const DeviceInterface&	vk		= m_context.getDeviceInterface();
	const VkDevice			device	= m_context.getDevice();

	m_descriptorSetLayout = DescriptorSetLayoutBuilder()
		.addSingleBinding(m_bufferLoadDescriptorType, VK_SHADER_STAGE_COMPUTE_BIT)
		.addSingleBinding(VK_DESCRIPTOR_TYPE_STORAGE_TEXEL_BUFFER, VK_SHADER_STAGE_COMPUTE_BIT)
		.build(vk, device);

	m_descriptorPool = DescriptorPoolBuilder()
		.addType(m_bufferLoadDescriptorType)
		.addType(VK_DESCRIPTOR_TYPE_STORAGE_TEXEL_BUFFER)
		.build(vk, device, VK_DESCRIPTOR_POOL_CREATE_FREE_DESCRIPTOR_SET_BIT, 1u);

	VkFormat dstFormat = formatHasThreeComponents(m_format) ? getSingleComponentFormat(m_format) : m_format;

	m_descriptorSet = makeDescriptorSet(vk, device, *m_descriptorPool, *m_descriptorSetLayout);
	m_bufferViewSrc = makeBufferView(vk, device, m_imageBuffer->get(), m_format, m_srcViewOffset, m_imageSizeBytes);
	m_bufferViewDst = makeBufferView(vk, device, m_imageBufferDst->get(), dstFormat, m_dstViewOffset, m_imageSizeBytes);

	return *m_descriptorSetLayout;  // not passing the ownership
}

void BufferLoadStoreTestInstance::commandBindDescriptorsForLayer (const VkCommandBuffer cmdBuffer, const VkPipelineLayout pipelineLayout, const int layerNdx)
{
	DE_ASSERT(layerNdx == 0);
	DE_UNREF(layerNdx);

	const VkDevice			device	= m_context.getDevice();
	const DeviceInterface&	vk		= m_context.getDeviceInterface();

	DescriptorSetUpdateBuilder()
		.writeSingle(*m_descriptorSet, DescriptorSetUpdateBuilder::Location::binding(0u), m_bufferLoadDescriptorType, &m_bufferViewSrc.get())
		.writeSingle(*m_descriptorSet, DescriptorSetUpdateBuilder::Location::binding(1u), VK_DESCRIPTOR_TYPE_STORAGE_TEXEL_BUFFER, &m_bufferViewDst.get())
		.update(vk, device);
	vk.cmdBindDescriptorSets(cmdBuffer, VK_PIPELINE_BIND_POINT_COMPUTE, pipelineLayout, 0u, 1u, &m_descriptorSet.get(), 0u, DE_NULL);
}

void BufferLoadStoreTestInstance::commandAfterCompute (const VkCommandBuffer cmdBuffer)
{
	commandBufferWriteBarrierBeforeHostRead(m_context, cmdBuffer, m_imageBufferDst->get(), m_imageSizeBytes + m_dstViewOffset);
}

TestInstance* StoreTest::createInstance (Context& context) const
{
	if (m_texture.type() == IMAGE_TYPE_BUFFER)
		return new BufferStoreTestInstance(context, m_texture, m_format, m_declareImageFormatInShader, m_minalign);
	else
		return new ImageStoreTestInstance(context, m_texture, m_format, m_declareImageFormatInShader, m_singleLayerBind, m_minalign);
}

TestInstance* LoadStoreTest::createInstance (Context& context) const
{
	if (m_imageLoadStoreLodAMD)
		return new ImageLoadStoreLodAMDTestInstance(context, m_texture, m_format, m_imageFormat, m_declareImageFormatInShader, m_singleLayerBind, m_minalign, m_bufferLoadUniform);

	if (m_texture.type() == IMAGE_TYPE_BUFFER)
		return new BufferLoadStoreTestInstance(context, m_texture, m_format, m_imageFormat, m_declareImageFormatInShader, m_minalign, m_bufferLoadUniform);
	else
		return new ImageLoadStoreTestInstance(context, m_texture, m_format, m_imageFormat, m_declareImageFormatInShader, m_singleLayerBind, m_minalign, m_bufferLoadUniform);
}

class ImageExtendOperandTestInstance : public BaseTestInstance
{
public:
									ImageExtendOperandTestInstance			(Context&				context,
																			 const Texture&			texture,
																			 const VkFormat			readFormat,
																			 const VkFormat			writeFormat,
																			 bool					relaxedPrecision);

	virtual							~ImageExtendOperandTestInstance			(void) {}

protected:

	VkDescriptorSetLayout			prepareDescriptors						(void);
	void							commandBeforeCompute					(const VkCommandBuffer	cmdBuffer);
	void							commandBetweenShaderInvocations			(const VkCommandBuffer	cmdBuffer);
	void							commandAfterCompute						(const VkCommandBuffer	cmdBuffer);

	void							commandBindDescriptorsForLayer			(const VkCommandBuffer	cmdBuffer,
																			 const VkPipelineLayout pipelineLayout,
																			 const int				layerNdx);

	tcu::TestStatus					verifyResult							(void);

protected:

	bool							m_isSigned;
	tcu::TextureLevel				m_inputImageData;

	de::MovePtr<Image>				m_imageSrc;				// source image
	SharedVkImageView				m_imageSrcView;
	VkDeviceSize					m_imageSrcSize;

	de::MovePtr<Image>				m_imageDst;				// dest image
	SharedVkImageView				m_imageDstView;
	VkFormat						m_imageDstFormat;
	VkDeviceSize					m_imageDstSize;

	de::MovePtr<Buffer>				m_buffer;				// result buffer

	Move<VkDescriptorSetLayout>		m_descriptorSetLayout;
	Move<VkDescriptorPool>			m_descriptorPool;
	SharedVkDescriptorSet			m_descriptorSet;

	bool							m_relaxedPrecision;
};

ImageExtendOperandTestInstance::ImageExtendOperandTestInstance (Context& context,
																const Texture& texture,
																const VkFormat readFormat,
																const VkFormat writeFormat,
																bool relaxedPrecision)
	: BaseTestInstance		(context, texture, readFormat, true, true, false, false)
	, m_imageDstFormat		(writeFormat)
	, m_relaxedPrecision	(relaxedPrecision)
{
	const DeviceInterface&		vk				= m_context.getDeviceInterface();
	const VkDevice				device			= m_context.getDevice();
	Allocator&					allocator		= m_context.getDefaultAllocator();
	const deInt32				width			= texture.size().x();
	const deInt32				height			= texture.size().y();
	const tcu::TextureFormat	textureFormat	= mapVkFormat(m_format);

	// Generate reference image
	m_isSigned = (getTextureChannelClass(textureFormat.type) == tcu::TEXTURECHANNELCLASS_SIGNED_INTEGER);
	m_inputImageData.setStorage(textureFormat, width, height, 1);

	const tcu::PixelBufferAccess	access		= m_inputImageData.getAccess();
	const int						valueStart	= (m_isSigned ? (-width / 2) : 0);

	for (int x = 0; x < width; ++x)
	for (int y = 0; y < height; ++y)
	{
		const tcu::IVec4 color(valueStart + x, valueStart + y, valueStart, valueStart);
		access.setPixel(color, x, y);
	}

	// Create source image
	m_imageSrc = de::MovePtr<Image>(new Image(
		vk, device, allocator,
		makeImageCreateInfo(m_texture, m_format, VK_IMAGE_USAGE_STORAGE_BIT | VK_IMAGE_USAGE_TRANSFER_DST_BIT, 0u),
		MemoryRequirement::Any));

	// Create destination image
	m_imageDst = de::MovePtr<Image>(new Image(
		vk, device, allocator,
		makeImageCreateInfo(m_texture, m_imageDstFormat, VK_IMAGE_USAGE_STORAGE_BIT | VK_IMAGE_USAGE_TRANSFER_SRC_BIT, 0u),
		MemoryRequirement::Any));

	// Compute image and buffer sizes
	m_imageSrcSize					= width * height * tcu::getPixelSize(textureFormat);
	m_imageDstSize					= width * height * tcu::getPixelSize(mapVkFormat(m_imageDstFormat));
	VkDeviceSize bufferSizeBytes	= de::max(m_imageSrcSize, m_imageDstSize);

	// Create helper buffer able to store input data and image write result
	m_buffer = de::MovePtr<Buffer>(new Buffer(
		vk, device, allocator,
		makeBufferCreateInfo(bufferSizeBytes, VK_BUFFER_USAGE_STORAGE_TEXEL_BUFFER_BIT | VK_BUFFER_USAGE_TRANSFER_SRC_BIT | VK_BUFFER_USAGE_TRANSFER_DST_BIT),
		MemoryRequirement::HostVisible));

	const Allocation& alloc = m_buffer->getAllocation();
	deMemcpy(alloc.getHostPtr(), m_inputImageData.getAccess().getDataPtr(), static_cast<size_t>(m_imageSrcSize));
	flushAlloc(vk, device, alloc);
}

VkDescriptorSetLayout ImageExtendOperandTestInstance::prepareDescriptors (void)
{
	const DeviceInterface&	vk		= m_context.getDeviceInterface();
	const VkDevice			device	= m_context.getDevice();

	m_descriptorSetLayout = DescriptorSetLayoutBuilder()
		.addSingleBinding(VK_DESCRIPTOR_TYPE_STORAGE_IMAGE, VK_SHADER_STAGE_COMPUTE_BIT)
		.addSingleBinding(VK_DESCRIPTOR_TYPE_STORAGE_IMAGE, VK_SHADER_STAGE_COMPUTE_BIT)
		.build(vk, device);

	m_descriptorPool = DescriptorPoolBuilder()
		.addType(VK_DESCRIPTOR_TYPE_STORAGE_IMAGE, 1)
		.addType(VK_DESCRIPTOR_TYPE_STORAGE_IMAGE, 1)
		.build(vk, device, VK_DESCRIPTOR_POOL_CREATE_FREE_DESCRIPTOR_SET_BIT, 1);

	const VkImageViewType viewType = mapImageViewType(m_texture.type());
	const VkImageSubresourceRange subresourceRange = makeImageSubresourceRange(VK_IMAGE_ASPECT_COLOR_BIT, 0u, 1u, 0u, 1u);

	m_descriptorSet	= makeVkSharedPtr(makeDescriptorSet(vk, device, *m_descriptorPool, *m_descriptorSetLayout));
	m_imageSrcView	= makeVkSharedPtr(makeImageView(vk, device, m_imageSrc->get(), viewType, m_format, subresourceRange));
	m_imageDstView	= makeVkSharedPtr(makeImageView(vk, device, m_imageDst->get(), viewType, m_imageDstFormat, subresourceRange));

	return *m_descriptorSetLayout;  // not passing the ownership
}

void ImageExtendOperandTestInstance::commandBindDescriptorsForLayer (const VkCommandBuffer cmdBuffer, const VkPipelineLayout pipelineLayout, const int layerNdx)
{
	DE_UNREF(layerNdx);

	const DeviceInterface&	vk				= m_context.getDeviceInterface();
	const VkDevice			device			= m_context.getDevice();
	const VkDescriptorSet	descriptorSet	= **m_descriptorSet;

	const VkDescriptorImageInfo descriptorSrcImageInfo = makeDescriptorImageInfo(DE_NULL, **m_imageSrcView, VK_IMAGE_LAYOUT_GENERAL);
	const VkDescriptorImageInfo descriptorDstImageInfo = makeDescriptorImageInfo(DE_NULL, **m_imageDstView, VK_IMAGE_LAYOUT_GENERAL);

	typedef DescriptorSetUpdateBuilder::Location DSUBL;
	DescriptorSetUpdateBuilder()
		.writeSingle(descriptorSet, DSUBL::binding(0u), VK_DESCRIPTOR_TYPE_STORAGE_IMAGE, &descriptorSrcImageInfo)
		.writeSingle(descriptorSet, DSUBL::binding(1u), VK_DESCRIPTOR_TYPE_STORAGE_IMAGE, &descriptorDstImageInfo)
		.update(vk, device);
	vk.cmdBindDescriptorSets(cmdBuffer, VK_PIPELINE_BIND_POINT_COMPUTE, pipelineLayout, 0u, 1u, &descriptorSet, 0u, DE_NULL);
}

void ImageExtendOperandTestInstance::commandBeforeCompute (const VkCommandBuffer cmdBuffer)
{
	const DeviceInterface& vk = m_context.getDeviceInterface();

	const VkImageSubresourceRange fullImageSubresourceRange = makeImageSubresourceRange(VK_IMAGE_ASPECT_COLOR_BIT, 0u, 1u, 0u, m_texture.numLayers());
	{
		const VkImageMemoryBarrier preCopyImageBarriers[] =
		{
			makeImageMemoryBarrier(
				0u, VK_ACCESS_TRANSFER_WRITE_BIT,
				VK_IMAGE_LAYOUT_UNDEFINED, VK_IMAGE_LAYOUT_TRANSFER_DST_OPTIMAL,
				m_imageSrc->get(), fullImageSubresourceRange),
			makeImageMemoryBarrier(
				0u, VK_ACCESS_SHADER_WRITE_BIT,
				VK_IMAGE_LAYOUT_UNDEFINED, VK_IMAGE_LAYOUT_GENERAL,
				m_imageDst->get(), fullImageSubresourceRange)
		};

		const VkBufferMemoryBarrier barrierFlushHostWriteBeforeCopy = makeBufferMemoryBarrier(
			VK_ACCESS_HOST_WRITE_BIT, VK_ACCESS_TRANSFER_READ_BIT,
			m_buffer->get(), 0ull, m_imageSrcSize);

		vk.cmdPipelineBarrier(cmdBuffer, VK_PIPELINE_STAGE_HOST_BIT, VK_PIPELINE_STAGE_COMPUTE_SHADER_BIT | VK_PIPELINE_STAGE_TRANSFER_BIT,
			(VkDependencyFlags)0, 0, (const VkMemoryBarrier*)DE_NULL, 1, &barrierFlushHostWriteBeforeCopy, DE_LENGTH_OF_ARRAY(preCopyImageBarriers), preCopyImageBarriers);
	}
	{
		const VkImageMemoryBarrier barrierAfterCopy = makeImageMemoryBarrier(
			VK_ACCESS_TRANSFER_WRITE_BIT, VK_ACCESS_SHADER_READ_BIT,
			VK_IMAGE_LAYOUT_TRANSFER_DST_OPTIMAL, VK_IMAGE_LAYOUT_GENERAL,
			m_imageSrc->get(), fullImageSubresourceRange);

		const VkBufferImageCopy copyRegion = makeBufferImageCopy(m_texture);

		vk.cmdCopyBufferToImage(cmdBuffer, m_buffer->get(), m_imageSrc->get(), VK_IMAGE_LAYOUT_TRANSFER_DST_OPTIMAL, 1u, &copyRegion);
		vk.cmdPipelineBarrier(cmdBuffer, VK_PIPELINE_STAGE_TRANSFER_BIT, VK_PIPELINE_STAGE_COMPUTE_SHADER_BIT, (VkDependencyFlags)0, 0, (const VkMemoryBarrier*)DE_NULL, 0, (const VkBufferMemoryBarrier*)DE_NULL, 1, &barrierAfterCopy);
	}
}

void ImageExtendOperandTestInstance::commandBetweenShaderInvocations (const VkCommandBuffer cmdBuffer)
{
	commandImageWriteBarrierBetweenShaderInvocations(m_context, cmdBuffer, m_imageDst->get(), m_texture);
}

void ImageExtendOperandTestInstance::commandAfterCompute (const VkCommandBuffer cmdBuffer)
{
	commandCopyImageToBuffer(m_context, cmdBuffer, m_imageDst->get(), m_buffer->get(), m_imageDstSize, m_texture);
}

// Clears the high bits of every pixel in the pixel buffer, leaving only the lowest 16 bits of each component.
void clearHighBits (const tcu::PixelBufferAccess& pixels, int width, int height)
{
	for (int y = 0; y < height; ++y)
	for (int x = 0; x < width; ++x)
	{
		auto color = pixels.getPixelUint(x, y);
		for (int c = 0; c < decltype(color)::SIZE; ++c)
			color[c] &= 0xFFFFull;
		pixels.setPixel(color, x, y);
	}
}

tcu::TestStatus ImageExtendOperandTestInstance::verifyResult (void)
{
	const DeviceInterface&			vk			= m_context.getDeviceInterface();
	const VkDevice					device		= m_context.getDevice();
	const tcu::IVec3				imageSize	= m_texture.size();
	const tcu::PixelBufferAccess	inputAccess	= m_inputImageData.getAccess();
	const deInt32					width		= inputAccess.getWidth();
	const deInt32					height		= inputAccess.getHeight();
	tcu::TextureLevel				refImage	(mapVkFormat(m_imageDstFormat), width, height);
	tcu::PixelBufferAccess			refAccess	= refImage.getAccess();

	for (int x = 0; x < width; ++x)
	for (int y = 0; y < height; ++y)
	{
		tcu::IVec4 color = inputAccess.getPixelInt(x, y);
		refAccess.setPixel(color, x, y);
	}

	const Allocation& alloc = m_buffer->getAllocation();
	invalidateAlloc(vk, device, alloc);
	const tcu::PixelBufferAccess result(mapVkFormat(m_imageDstFormat), imageSize, alloc.getHostPtr());

	if (m_relaxedPrecision)
	{
		// Preserve the lowest 16 bits of the reference and result pixels only.
		clearHighBits(refAccess, width, height);
		clearHighBits(result, width, height);
	}

	if (tcu::intThresholdCompare (m_context.getTestContext().getLog(), "Comparison", "Comparison", refAccess, result, tcu::UVec4(0), tcu::COMPARE_LOG_RESULT, true/*use64Bits*/))
		return tcu::TestStatus::pass("Passed");
	else
		return tcu::TestStatus::fail("Image comparison failed");
}

enum class ExtendTestType
{
<<<<<<< HEAD
	READ				= 0,
	WRITE,
	WRITE_NONTEMPORAL,
=======
	READ  = 0,
	WRITE = 1,
>>>>>>> b86a0cdc
};

enum class ExtendOperand
{
	SIGN_EXTEND = 0,
	ZERO_EXTEND = 1
};

class ImageExtendOperandTest : public TestCase
{
public:
							ImageExtendOperandTest	(tcu::TestContext&					testCtx,
													 const std::string&					name,
													 const Texture						texture,
													 const VkFormat						readFormat,
													 const VkFormat						writeFormat,
													 const bool							signedInt,
													 const bool							relaxedPrecision,
													 ExtendTestType						extendTestType);

	void					checkSupport			(Context&				context) const;
	void					initPrograms			(SourceCollections&		programCollection) const;
	TestInstance*			createInstance			(Context&				context) const;

private:
<<<<<<< HEAD
	bool					isWriteTest				() const { return (m_extendTestType == ExtendTestType::WRITE) ||
																	  (m_extendTestType == ExtendTestType::WRITE_NONTEMPORAL); }
=======
	bool					isWriteTest				() const { return (m_extendTestType == ExtendTestType::WRITE); }
>>>>>>> b86a0cdc

	const Texture			m_texture;
	VkFormat				m_readFormat;
	VkFormat				m_writeFormat;
	bool					m_operandForce;			// Use an operand that doesn't match SampledType?
	bool					m_relaxedPrecision;
	ExtendTestType			m_extendTestType;
};

ImageExtendOperandTest::ImageExtendOperandTest (tcu::TestContext&				testCtx,
												const std::string&				name,
												const Texture					texture,
												const VkFormat					readFormat,
												const VkFormat					writeFormat,
												const bool						operandForce,
												const bool						relaxedPrecision,
												ExtendTestType					extendTestType)
	: TestCase						(testCtx, name, "")
	, m_texture						(texture)
	, m_readFormat					(readFormat)
	, m_writeFormat					(writeFormat)
	, m_operandForce				(operandForce)
	, m_relaxedPrecision			(relaxedPrecision)
	, m_extendTestType				(extendTestType)
{
}

void checkFormatProperties (Context& context, VkFormat format)
<<<<<<< HEAD
{
	const VkFormatProperties3 formatProperties (context.getFormatProperties(format));

	if (!(formatProperties.optimalTilingFeatures & VK_FORMAT_FEATURE_STORAGE_IMAGE_BIT))
		TCU_THROW(NotSupportedError, "Format not supported for storage images");
}

void check64BitSupportIfNeeded (Context& context, VkFormat readFormat, VkFormat writeFormat)
{
=======
{
	const VkFormatProperties3KHR formatProperties (context.getFormatProperties(format));

	if (!(formatProperties.optimalTilingFeatures & VK_FORMAT_FEATURE_STORAGE_IMAGE_BIT))
		TCU_THROW(NotSupportedError, "Format not supported for storage images");
}

void check64BitSupportIfNeeded (Context& context, VkFormat readFormat, VkFormat writeFormat)
{
>>>>>>> b86a0cdc
	if (is64BitIntegerFormat(readFormat) || is64BitIntegerFormat(writeFormat))
	{
		const auto& features = context.getDeviceFeatures();
		if (!features.shaderInt64)
			TCU_THROW(NotSupportedError, "64-bit integers not supported in shaders");
	}
}

void ImageExtendOperandTest::checkSupport (Context& context) const
{
	if (!context.requireDeviceFunctionality("VK_KHR_spirv_1_4"))
		TCU_THROW(NotSupportedError, "VK_KHR_spirv_1_4 not supported");

<<<<<<< HEAD
	if ((m_extendTestType == ExtendTestType::WRITE_NONTEMPORAL) &&
		(context.getUsedApiVersion() < VK_API_VERSION_1_3))
		TCU_THROW(NotSupportedError, "Vulkan 1.3 or higher is required for this test to run");

	check64BitSupportIfNeeded(context, m_readFormat, m_writeFormat);

=======
	check64BitSupportIfNeeded(context, m_readFormat, m_writeFormat);

>>>>>>> b86a0cdc
	checkFormatProperties(context, m_readFormat);
	checkFormatProperties(context, m_writeFormat);
}

void ImageExtendOperandTest::initPrograms (SourceCollections& programCollection) const
{
	tcu::StringTemplate shaderTemplate(
		"OpCapability Shader\n"
		"OpCapability StorageImageExtendedFormats\n"

		"${capability}"
		"${extension}"

		"%std450 = OpExtInstImport \"GLSL.std.450\"\n"
		"OpMemoryModel Logical GLSL450\n"
		"OpEntryPoint GLCompute %main \"main\" %id %src_image_ptr %dst_image_ptr\n"
		"OpExecutionMode %main LocalSize 1 1 1\n"

		// decorations
		"OpDecorate %id BuiltIn GlobalInvocationId\n"

		"OpDecorate %src_image_ptr DescriptorSet 0\n"
		"OpDecorate %src_image_ptr Binding 0\n"
		"OpDecorate %src_image_ptr NonWritable\n"

		"${relaxed_precision}"

		"OpDecorate %dst_image_ptr DescriptorSet 0\n"
		"OpDecorate %dst_image_ptr Binding 1\n"
		"OpDecorate %dst_image_ptr NonReadable\n"

		// types
		"%type_void                          = OpTypeVoid\n"
		"%type_i32                           = OpTypeInt 32 1\n"
		"%type_u32                           = OpTypeInt 32 0\n"
		"%type_vec2_i32                      = OpTypeVector %type_i32 2\n"
		"%type_vec2_u32                      = OpTypeVector %type_u32 2\n"
		"%type_vec3_i32                      = OpTypeVector %type_i32 3\n"
		"%type_vec3_u32                      = OpTypeVector %type_u32 3\n"
		"%type_vec4_i32                      = OpTypeVector %type_i32 4\n"
		"%type_vec4_u32                      = OpTypeVector %type_u32 4\n"
		"${extra_types}"

		"%type_fun_void                      = OpTypeFunction %type_void\n"

		"${image_types}"

		"%type_ptr_in_vec3_u32               = OpTypePointer Input %type_vec3_u32\n"
		"%type_ptr_in_u32                    = OpTypePointer Input %type_u32\n"

		"${image_uniforms}"

		// variables
		"%id                                 = OpVariable %type_ptr_in_vec3_u32 Input\n"

		"${image_variables}"

		// main function
		"%main                               = OpFunction %type_void None %type_fun_void\n"
		"%label                              = OpLabel\n"

		"${image_load}"

		"%idvec                              = OpLoad %type_vec3_u32 %id\n"
		"%id_xy                              = OpVectorShuffle %type_vec2_u32 %idvec %idvec 0 1\n"
		"%coord                              = OpBitcast %type_vec2_i32 %id_xy\n"
		"%value                              = OpImageRead ${sampled_type_vec4} %src_image %coord ${read_extend_operand}\n"
		"                                      OpImageWrite %dst_image %coord %value ${write_extend_operand}\n"
		"                                      OpReturn\n"
		"                                      OpFunctionEnd\n");

	const auto	testedFormat	= mapVkFormat(isWriteTest() ? m_writeFormat : m_readFormat);
	const bool	isSigned		= (getTextureChannelClass(testedFormat.type) == tcu::TEXTURECHANNELCLASS_SIGNED_INTEGER);

	const auto isRead64		= is64BitIntegerFormat(m_readFormat);
	const auto isWrite64	= is64BitIntegerFormat(m_writeFormat);
	DE_ASSERT(isRead64 == isWrite64);
<<<<<<< HEAD

	const bool using64Bits				= (isRead64 || isWrite64);

	// Additional capabilities when needed.
	std::string capability;
	std::string extension;
	std::string extraTypes;

=======

	const bool using64Bits				= (isRead64 || isWrite64);

	// Additional capabilities when needed.
	std::string capability;
	std::string extension;
	std::string extraTypes;

>>>>>>> b86a0cdc
	if (using64Bits)
	{
			extension  += "OpExtension \"SPV_EXT_shader_image_int64\"\n";
			capability +=
				"OpCapability Int64\n"
				"OpCapability Int64ImageEXT\n"
				;
			extraTypes +=
				"%type_i64                           = OpTypeInt 64 1\n"
				"%type_u64                           = OpTypeInt 64 0\n"
				"%type_vec3_i64                      = OpTypeVector %type_i64 3\n"
				"%type_vec3_u64                      = OpTypeVector %type_u64 3\n"
				"%type_vec4_i64                      = OpTypeVector %type_i64 4\n"
				"%type_vec4_u64                      = OpTypeVector %type_u64 4\n"
				;
	}

	std::string relaxed = "";
	if (m_relaxedPrecision)
		relaxed += "OpDecorate %src_image_ptr RelaxedPrecision\n";

	// Sampled type depends on the format sign and mismatch force flag.
	const bool			signedSampleType	= ((isSigned && !m_operandForce) || (!isSigned && m_operandForce));
	const std::string	bits				= (using64Bits ? "64" : "32");
	const std::string	sampledTypePostfix	= (signedSampleType ? "i" : "u") + bits;
	const std::string	extendOperandStr	= (isSigned ? "SignExtend" : "ZeroExtend");

	std::map<std::string, std::string> specializations
	{
		{ "image_type_id",			"%type_image" },
		{ "image_uni_ptr_type_id",	"%type_ptr_uniform_const_image" },
		{ "image_var_id",			"%src_image_ptr" },
		{ "image_id",				"%src_image" },
		{ "capability",				capability },
		{ "extension",				extension },
		{ "extra_types",			extraTypes },
		{ "relaxed_precision",		relaxed },
		{ "image_format",			getSpirvFormat(m_readFormat) },
		{ "sampled_type",			(std::string("%type_") + sampledTypePostfix) },
		{ "sampled_type_vec4",		(std::string("%type_vec4_") + sampledTypePostfix) },
		{ "read_extend_operand",	(!isWriteTest() ? extendOperandStr : "") },
		{ "write_extend_operand",	(isWriteTest()  ? extendOperandStr : "") },
	};

	SpirvVersion	spirvVersion	= SPIRV_VERSION_1_4;
	bool			allowSpirv14	= true;
	if (m_extendTestType == ExtendTestType::WRITE_NONTEMPORAL)
	{
		spirvVersion	= SPIRV_VERSION_1_6;
		allowSpirv14	= false;
		specializations["write_extend_operand"] = "Nontemporal";
	}

	// Addidtional parametrization is needed for a case when source and destination textures have same format
	tcu::StringTemplate imageTypeTemplate(
		"${image_type_id}                     = OpTypeImage ${sampled_type} 2D 0 0 0 2 ${image_format}\n");
	tcu::StringTemplate imageUniformTypeTemplate(
		"${image_uni_ptr_type_id}   = OpTypePointer UniformConstant ${image_type_id}\n");
	tcu::StringTemplate imageVariablesTemplate(
		"${image_var_id}                      = OpVariable ${image_uni_ptr_type_id} UniformConstant\n");
	tcu::StringTemplate imageLoadTemplate(
		"${image_id}                          = OpLoad ${image_type_id} ${image_var_id}\n");

	std::string imageTypes;
	std::string imageUniformTypes;
	std::string imageVariables;
	std::string imageLoad;

	// If input image format is the same as output there is less spir-v definitions
	if (m_readFormat == m_writeFormat)
	{
		imageTypes			= imageTypeTemplate.specialize(specializations);
		imageUniformTypes	= imageUniformTypeTemplate.specialize(specializations);
		imageVariables		= imageVariablesTemplate.specialize(specializations);
		imageLoad			= imageLoadTemplate.specialize(specializations);

		specializations["image_var_id"]				= "%dst_image_ptr";
		specializations["image_id"]					= "%dst_image";
		imageVariables		+= imageVariablesTemplate.specialize(specializations);
		imageLoad			+= imageLoadTemplate.specialize(specializations);
	}
	else
	{
		specializations["image_type_id"]			= "%type_src_image";
		specializations["image_uni_ptr_type_id"]	= "%type_ptr_uniform_const_src_image";
		imageTypes			= imageTypeTemplate.specialize(specializations);
		imageUniformTypes	= imageUniformTypeTemplate.specialize(specializations);
		imageVariables		= imageVariablesTemplate.specialize(specializations);
		imageLoad			= imageLoadTemplate.specialize(specializations);

		specializations["image_format"]				= getSpirvFormat(m_writeFormat);
		specializations["image_type_id"]			= "%type_dst_image";
		specializations["image_uni_ptr_type_id"]	= "%type_ptr_uniform_const_dst_image";
		specializations["image_var_id"]				= "%dst_image_ptr";
		specializations["image_id"]					= "%dst_image";
		imageTypes			+= imageTypeTemplate.specialize(specializations);
		imageUniformTypes	+= imageUniformTypeTemplate.specialize(specializations);
		imageVariables		+= imageVariablesTemplate.specialize(specializations);
		imageLoad			+= imageLoadTemplate.specialize(specializations);
	}

	specializations["image_types"]		= imageTypes;
	specializations["image_uniforms"]	= imageUniformTypes;
	specializations["image_variables"]	= imageVariables;
	specializations["image_load"]		= imageLoad;

	// Specialize whole shader and add it to program collection
	programCollection.spirvAsmSources.add("comp") << shaderTemplate.specialize(specializations)
		<< vk::SpirVAsmBuildOptions(programCollection.usedVulkanVersion, spirvVersion, allowSpirv14);
}

TestInstance* ImageExtendOperandTest::createInstance(Context& context) const
{
	return new ImageExtendOperandTestInstance(context, m_texture, m_readFormat, m_writeFormat, m_relaxedPrecision);
}

static const Texture s_textures[] =
{
	Texture(IMAGE_TYPE_1D,			tcu::IVec3(64,	1,	1),	1),
	Texture(IMAGE_TYPE_1D_ARRAY,	tcu::IVec3(64,	1,	1),	8),
	Texture(IMAGE_TYPE_2D,			tcu::IVec3(64,	64,	1),	1),
	Texture(IMAGE_TYPE_2D_ARRAY,	tcu::IVec3(64,	64,	1),	8),
	Texture(IMAGE_TYPE_3D,			tcu::IVec3(64,	64,	8),	1),
	Texture(IMAGE_TYPE_CUBE,		tcu::IVec3(64,	64,	1),	6),
	Texture(IMAGE_TYPE_CUBE_ARRAY,	tcu::IVec3(64,	64,	1),	2*6),
	Texture(IMAGE_TYPE_BUFFER,		tcu::IVec3(64,	1,	1),	1),
};

const Texture& getTestTexture (const ImageType imageType)
{
	for (int textureNdx = 0; textureNdx < DE_LENGTH_OF_ARRAY(s_textures); ++textureNdx)
		if (s_textures[textureNdx].type() == imageType)
			return s_textures[textureNdx];

	DE_FATAL("Internal error");
	return s_textures[0];
}

static const VkFormat s_formats[] =
{
	VK_FORMAT_R32G32B32A32_SFLOAT,
	VK_FORMAT_R16G16B16A16_SFLOAT,
	VK_FORMAT_R32_SFLOAT,

	VK_FORMAT_R32G32B32A32_UINT,
	VK_FORMAT_R16G16B16A16_UINT,
	VK_FORMAT_R8G8B8A8_UINT,
	VK_FORMAT_R32_UINT,

	VK_FORMAT_R32G32B32A32_SINT,
	VK_FORMAT_R16G16B16A16_SINT,
	VK_FORMAT_R8G8B8A8_SINT,
	VK_FORMAT_R32_SINT,

	VK_FORMAT_R8G8B8A8_UNORM,

	VK_FORMAT_B8G8R8A8_UNORM,
	VK_FORMAT_B8G8R8A8_UINT,

	VK_FORMAT_R8G8B8A8_SNORM,

	VK_FORMAT_B10G11R11_UFLOAT_PACK32,

	VK_FORMAT_R32G32_SFLOAT,
	VK_FORMAT_R16G16_SFLOAT,
	VK_FORMAT_R16_SFLOAT,

	VK_FORMAT_A2B10G10R10_UINT_PACK32,
	VK_FORMAT_R32G32_UINT,
	VK_FORMAT_R16G16_UINT,
	VK_FORMAT_R16_UINT,
	VK_FORMAT_R8G8_UINT,
	VK_FORMAT_R8_UINT,

	VK_FORMAT_R32G32_SINT,
	VK_FORMAT_R16G16_SINT,
	VK_FORMAT_R16_SINT,
	VK_FORMAT_R8G8_SINT,
	VK_FORMAT_R8_SINT,

	VK_FORMAT_A2B10G10R10_UNORM_PACK32,
	VK_FORMAT_R16G16B16A16_UNORM,
	VK_FORMAT_R16G16B16A16_SNORM,
	VK_FORMAT_R16G16_UNORM,
	VK_FORMAT_R16_UNORM,
	VK_FORMAT_R8G8_UNORM,
	VK_FORMAT_R8_UNORM,

	VK_FORMAT_R16G16_SNORM,
	VK_FORMAT_R16_SNORM,
	VK_FORMAT_R8G8_SNORM,
	VK_FORMAT_R8_SNORM
};

static const VkFormat s_formatsThreeComponent[] =
{
	VK_FORMAT_R8G8B8_UINT,
	VK_FORMAT_R8G8B8_SINT,
	VK_FORMAT_R8G8B8_UNORM,
	VK_FORMAT_R8G8B8_SNORM,
	VK_FORMAT_R16G16B16_UINT,
	VK_FORMAT_R16G16B16_SINT,
	VK_FORMAT_R16G16B16_UNORM,
	VK_FORMAT_R16G16B16_SNORM,
	VK_FORMAT_R16G16B16_SFLOAT,
	VK_FORMAT_R32G32B32_UINT,
	VK_FORMAT_R32G32B32_SINT,
	VK_FORMAT_R32G32B32_SFLOAT,
};

} // anonymous ns

tcu::TestCaseGroup* createImageStoreTests (tcu::TestContext& testCtx)
{
	de::MovePtr<tcu::TestCaseGroup> testGroup(new tcu::TestCaseGroup(testCtx, "store", "Plain imageStore() cases"));
	de::MovePtr<tcu::TestCaseGroup> testGroupWithFormat(new tcu::TestCaseGroup(testCtx, "with_format", "Declare a format layout qualifier for write images"));
	de::MovePtr<tcu::TestCaseGroup> testGroupWithoutFormat(new tcu::TestCaseGroup(testCtx, "without_format", "Do not declare a format layout qualifier for write images"));

	for (int textureNdx = 0; textureNdx < DE_LENGTH_OF_ARRAY(s_textures); ++textureNdx)
	{
		const Texture& texture = s_textures[textureNdx];
		de::MovePtr<tcu::TestCaseGroup> groupWithFormatByImageViewType (new tcu::TestCaseGroup(testCtx, getImageTypeName(texture.type()).c_str(), ""));
		de::MovePtr<tcu::TestCaseGroup> groupWithoutFormatByImageViewType (new tcu::TestCaseGroup(testCtx, getImageTypeName(texture.type()).c_str(), ""));
		const bool isLayered = (texture.numLayers() > 1);

		for (int formatNdx = 0; formatNdx < DE_LENGTH_OF_ARRAY(s_formats); ++formatNdx)
		{
			const bool hasSpirvFmt = hasSpirvFormat(s_formats[formatNdx]);

			if (hasSpirvFmt)
				groupWithFormatByImageViewType->addChild(new StoreTest(testCtx, getFormatShortString(s_formats[formatNdx]), "", texture, s_formats[formatNdx]));
			groupWithoutFormatByImageViewType->addChild(new StoreTest(testCtx, getFormatShortString(s_formats[formatNdx]), "", texture, s_formats[formatNdx], 0));

			if (isLayered && hasSpirvFmt)
				groupWithFormatByImageViewType->addChild(new StoreTest(testCtx, getFormatShortString(s_formats[formatNdx]) + "_single_layer", "",
														 texture, s_formats[formatNdx],
														 StoreTest::FLAG_SINGLE_LAYER_BIND | StoreTest::FLAG_DECLARE_IMAGE_FORMAT_IN_SHADER));

			if (texture.type() == IMAGE_TYPE_BUFFER)
			{
				if (hasSpirvFmt)
					groupWithFormatByImageViewType->addChild(new StoreTest(testCtx, getFormatShortString(s_formats[formatNdx]) + "_minalign", "", texture, s_formats[formatNdx], StoreTest::FLAG_MINALIGN | StoreTest::FLAG_DECLARE_IMAGE_FORMAT_IN_SHADER));
				groupWithoutFormatByImageViewType->addChild(new StoreTest(testCtx, getFormatShortString(s_formats[formatNdx]) + "_minalign", "", texture, s_formats[formatNdx], StoreTest::FLAG_MINALIGN));
			}
		}

		testGroupWithFormat->addChild(groupWithFormatByImageViewType.release());
		testGroupWithoutFormat->addChild(groupWithoutFormatByImageViewType.release());
	}

	testGroup->addChild(testGroupWithFormat.release());
	testGroup->addChild(testGroupWithoutFormat.release());

	return testGroup.release();
}

tcu::TestCaseGroup* createImageLoadStoreTests (tcu::TestContext& testCtx)
{
	de::MovePtr<tcu::TestCaseGroup> testGroup(new tcu::TestCaseGroup(testCtx, "load_store", "Cases with imageLoad() followed by imageStore()"));
	de::MovePtr<tcu::TestCaseGroup> testGroupWithFormat(new tcu::TestCaseGroup(testCtx, "with_format", "Declare a format layout qualifier for read images"));
	de::MovePtr<tcu::TestCaseGroup> testGroupWithoutFormat(new tcu::TestCaseGroup(testCtx, "without_format", "Do not declare a format layout qualifier for read images"));

	for (int textureNdx = 0; textureNdx < DE_LENGTH_OF_ARRAY(s_textures); ++textureNdx)
	{
		const Texture& texture = s_textures[textureNdx];
		de::MovePtr<tcu::TestCaseGroup> groupWithFormatByImageViewType (new tcu::TestCaseGroup(testCtx, getImageTypeName(texture.type()).c_str(), ""));
		de::MovePtr<tcu::TestCaseGroup> groupWithoutFormatByImageViewType (new tcu::TestCaseGroup(testCtx, getImageTypeName(texture.type()).c_str(), ""));
		const bool isLayered = (texture.numLayers() > 1);

		for (int formatNdx = 0; formatNdx < DE_LENGTH_OF_ARRAY(s_formats); ++formatNdx)
		{
			// These tests always require a SPIR-V format for the write image, even if the read
			// image is being used without a format.
			if (!hasSpirvFormat(s_formats[formatNdx]))
				continue;

			groupWithFormatByImageViewType->addChild(new LoadStoreTest(testCtx, getFormatShortString(s_formats[formatNdx]), "", texture, s_formats[formatNdx], s_formats[formatNdx]));
			groupWithoutFormatByImageViewType->addChild(new LoadStoreTest(testCtx, getFormatShortString(s_formats[formatNdx]), "", texture, s_formats[formatNdx], s_formats[formatNdx], 0));

			if (isLayered)
				groupWithFormatByImageViewType->addChild(new LoadStoreTest(testCtx, getFormatShortString(s_formats[formatNdx]) + "_single_layer", "",
														 texture, s_formats[formatNdx], s_formats[formatNdx],
														 LoadStoreTest::FLAG_SINGLE_LAYER_BIND | LoadStoreTest::FLAG_DECLARE_IMAGE_FORMAT_IN_SHADER));
			if (texture.type() == IMAGE_TYPE_BUFFER)
			{
				groupWithFormatByImageViewType->addChild(new LoadStoreTest(testCtx, getFormatShortString(s_formats[formatNdx]) + "_minalign", "", texture, s_formats[formatNdx], s_formats[formatNdx], LoadStoreTest::FLAG_MINALIGN | LoadStoreTest::FLAG_DECLARE_IMAGE_FORMAT_IN_SHADER));
				groupWithFormatByImageViewType->addChild(new LoadStoreTest(testCtx, getFormatShortString(s_formats[formatNdx]) + "_minalign_uniform", "", texture, s_formats[formatNdx], s_formats[formatNdx], LoadStoreTest::FLAG_MINALIGN | LoadStoreTest::FLAG_DECLARE_IMAGE_FORMAT_IN_SHADER | LoadStoreTest::FLAG_UNIFORM_TEXEL_BUFFER));
				groupWithoutFormatByImageViewType->addChild(new LoadStoreTest(testCtx, getFormatShortString(s_formats[formatNdx]) + "_minalign", "", texture, s_formats[formatNdx], s_formats[formatNdx], LoadStoreTest::FLAG_MINALIGN));
				groupWithoutFormatByImageViewType->addChild(new LoadStoreTest(testCtx, getFormatShortString(s_formats[formatNdx]) + "_minalign_uniform", "", texture, s_formats[formatNdx], s_formats[formatNdx], LoadStoreTest::FLAG_MINALIGN | LoadStoreTest::FLAG_UNIFORM_TEXEL_BUFFER));
			}
		}

		if (texture.type() == IMAGE_TYPE_BUFFER)
		{
			for (int formatNdx = 0; formatNdx < DE_LENGTH_OF_ARRAY(s_formatsThreeComponent); ++formatNdx)
			{
				groupWithoutFormatByImageViewType->addChild(new LoadStoreTest(testCtx, getFormatShortString(s_formatsThreeComponent[formatNdx]) + "_uniform", "", texture, s_formatsThreeComponent[formatNdx], s_formatsThreeComponent[formatNdx], LoadStoreTest::FLAG_UNIFORM_TEXEL_BUFFER));
				groupWithoutFormatByImageViewType->addChild(new LoadStoreTest(testCtx, getFormatShortString(s_formatsThreeComponent[formatNdx]) + "_minalign_uniform", "", texture, s_formatsThreeComponent[formatNdx], s_formatsThreeComponent[formatNdx], LoadStoreTest::FLAG_MINALIGN | LoadStoreTest::FLAG_UNIFORM_TEXEL_BUFFER));
			}
		}

		testGroupWithFormat->addChild(groupWithFormatByImageViewType.release());
		testGroupWithoutFormat->addChild(groupWithoutFormatByImageViewType.release());
	}

	testGroup->addChild(testGroupWithFormat.release());
	testGroup->addChild(testGroupWithoutFormat.release());

	return testGroup.release();
}

tcu::TestCaseGroup* createImageLoadStoreLodAMDTests (tcu::TestContext& testCtx)
{
	static const Texture textures[] =
	{
		Texture(IMAGE_TYPE_1D_ARRAY,	tcu::IVec3(64,	1,	1),	8, 1, 6),
		Texture(IMAGE_TYPE_1D,			tcu::IVec3(64,	1,	1),	1, 1, 6),
		Texture(IMAGE_TYPE_2D,			tcu::IVec3(64,	64,	1),	1, 1, 6),
		Texture(IMAGE_TYPE_2D_ARRAY,	tcu::IVec3(64,	64,	1),	8, 1, 6),
		Texture(IMAGE_TYPE_3D,			tcu::IVec3(64,	64,	8),	1, 1, 6),
		Texture(IMAGE_TYPE_CUBE,		tcu::IVec3(64,	64,	1),	6, 1, 6),
		Texture(IMAGE_TYPE_CUBE_ARRAY,	tcu::IVec3(64,	64,	1),	2*6, 1, 6),
	};

	de::MovePtr<tcu::TestCaseGroup> testGroup(new tcu::TestCaseGroup(testCtx, "load_store_lod", "Cases with imageLoad() followed by imageStore()"));
	de::MovePtr<tcu::TestCaseGroup> testGroupWithFormat(new tcu::TestCaseGroup(testCtx, "with_format", "Declare a format layout qualifier for read images"));
	de::MovePtr<tcu::TestCaseGroup> testGroupWithoutFormat(new tcu::TestCaseGroup(testCtx, "without_format", "Do not declare a format layout qualifier for read images"));

	for (int textureNdx = 0; textureNdx < DE_LENGTH_OF_ARRAY(textures); ++textureNdx)
	{
		const Texture& texture = textures[textureNdx];
		de::MovePtr<tcu::TestCaseGroup> groupWithFormatByImageViewType (new tcu::TestCaseGroup(testCtx, getImageTypeName(texture.type()).c_str(), ""));
		de::MovePtr<tcu::TestCaseGroup> groupWithoutFormatByImageViewType (new tcu::TestCaseGroup(testCtx, getImageTypeName(texture.type()).c_str(), ""));
		const bool isLayered = (texture.numLayers() > 1);

		if (texture.type() == IMAGE_TYPE_BUFFER)
			continue;

		for (int formatNdx = 0; formatNdx < DE_LENGTH_OF_ARRAY(s_formats); ++formatNdx)
		{
			// These tests always require a SPIR-V format for the write image, even if the read
			// image is being used without a format.
			if (!hasSpirvFormat(s_formats[formatNdx]))
				continue;

			groupWithFormatByImageViewType->addChild(new LoadStoreTest(testCtx, getFormatShortString(s_formats[formatNdx]), "", texture, s_formats[formatNdx], s_formats[formatNdx], LoadStoreTest::FLAG_DECLARE_IMAGE_FORMAT_IN_SHADER, DE_TRUE));
			groupWithoutFormatByImageViewType->addChild(new LoadStoreTest(testCtx, getFormatShortString(s_formats[formatNdx]), "", texture, s_formats[formatNdx], s_formats[formatNdx], 0, DE_TRUE));

			if (isLayered)
				groupWithFormatByImageViewType->addChild(new LoadStoreTest(testCtx, getFormatShortString(s_formats[formatNdx]) + "_single_layer", "",
														 texture, s_formats[formatNdx], s_formats[formatNdx],
														 LoadStoreTest::FLAG_SINGLE_LAYER_BIND | LoadStoreTest::FLAG_DECLARE_IMAGE_FORMAT_IN_SHADER, DE_TRUE));
		}

		testGroupWithFormat->addChild(groupWithFormatByImageViewType.release());
		testGroupWithoutFormat->addChild(groupWithoutFormatByImageViewType.release());
	}

	testGroup->addChild(testGroupWithFormat.release());
	testGroup->addChild(testGroupWithoutFormat.release());

	return testGroup.release();
}

tcu::TestCaseGroup* createImageFormatReinterpretTests (tcu::TestContext& testCtx)
{
	de::MovePtr<tcu::TestCaseGroup> testGroup(new tcu::TestCaseGroup(testCtx, "format_reinterpret",	"Cases with differing texture and image formats"));

	for (int textureNdx = 0; textureNdx < DE_LENGTH_OF_ARRAY(s_textures); ++textureNdx)
	{
		const Texture& texture = s_textures[textureNdx];
		de::MovePtr<tcu::TestCaseGroup> groupByImageViewType (new tcu::TestCaseGroup(testCtx, getImageTypeName(texture.type()).c_str(), ""));

		for (int imageFormatNdx = 0; imageFormatNdx < DE_LENGTH_OF_ARRAY(s_formats); ++imageFormatNdx)
		for (int formatNdx = 0; formatNdx < DE_LENGTH_OF_ARRAY(s_formats); ++formatNdx)
		{
			if (!hasSpirvFormat(s_formats[formatNdx]))
				continue;

			const std::string caseName = getFormatShortString(s_formats[imageFormatNdx]) + "_" + getFormatShortString(s_formats[formatNdx]);
			if (imageFormatNdx != formatNdx && formatsAreCompatible(s_formats[imageFormatNdx], s_formats[formatNdx]))
				groupByImageViewType->addChild(new LoadStoreTest(testCtx, caseName, "", texture, s_formats[formatNdx], s_formats[imageFormatNdx]));
		}
		testGroup->addChild(groupByImageViewType.release());
	}

	return testGroup.release();
}

de::MovePtr<TestCase> createImageQualifierRestrictCase (tcu::TestContext& testCtx, const ImageType imageType, const std::string& name)
{
	const VkFormat format = VK_FORMAT_R32G32B32A32_UINT;
	const Texture& texture = getTestTexture(imageType);
	return de::MovePtr<TestCase>(new LoadStoreTest(testCtx, name, "", texture, format, format, LoadStoreTest::FLAG_RESTRICT_IMAGES | LoadStoreTest::FLAG_DECLARE_IMAGE_FORMAT_IN_SHADER));
}

namespace
{

bool relaxedOK(VkFormat format)
{
	tcu::IVec4 bitDepth = tcu::getTextureFormatBitDepth(mapVkFormat(format));
	int maxBitDepth = deMax32(deMax32(bitDepth[0], bitDepth[1]), deMax32(bitDepth[2], bitDepth[3]));
	return maxBitDepth <= 16;
}

// Get a format used for reading or writing in extension operand tests. These formats allow representing the shader sampled type to
// verify results from read or write operations.
VkFormat getShaderExtensionOperandFormat (bool isSigned, bool is64Bit)
{
	const VkFormat formats[] =
	{
		VK_FORMAT_R32G32B32A32_UINT,
		VK_FORMAT_R32G32B32A32_SINT,
		VK_FORMAT_R64_UINT,
		VK_FORMAT_R64_SINT,
	};
	return formats[2u * (is64Bit ? 1u : 0u) + (isSigned ? 1u : 0u)];
}

// INT or UINT format?
bool isIntegralFormat (VkFormat format)
{
	return (isIntFormat(format) || isUintFormat(format));
}

// Return the list of formats used for the extension operand tests (SignExten/ZeroExtend).
std::vector<VkFormat> getExtensionOperandFormatList (void)
{
	std::vector<VkFormat> formatList;

	for (auto format : s_formats)
	{
		if (isIntegralFormat(format))
			formatList.push_back(format);
	}

	formatList.push_back(VK_FORMAT_R64_SINT);
	formatList.push_back(VK_FORMAT_R64_UINT);

	return formatList;
}

} // anonymous

tcu::TestCaseGroup* createImageExtendOperandsTests(tcu::TestContext& testCtx)
{
	using GroupPtr = de::MovePtr<tcu::TestCaseGroup>;

	GroupPtr testGroup(new tcu::TestCaseGroup(testCtx, "extend_operands_spirv1p4", "Cases with SignExtend and ZeroExtend"));

	const struct
	{
		ExtendTestType	testType;
		const char*		name;
	} testTypes[] =
	{
<<<<<<< HEAD
		{ ExtendTestType::READ,					"read"	},
		{ ExtendTestType::WRITE,				"write"	},
=======
		{ ExtendTestType::READ,		"read"	},
		{ ExtendTestType::WRITE,	"write"	},
>>>>>>> b86a0cdc
	};

	const auto texture		= Texture(IMAGE_TYPE_2D, tcu::IVec3(8, 8, 1), 1);
	const auto formatList	= getExtensionOperandFormatList();
<<<<<<< HEAD

	for (const auto format : formatList)
	{
		const auto isInt		= isIntFormat(format);
		const auto isUint		= isUintFormat(format);
		const auto use64Bits	= is64BitIntegerFormat(format);

		DE_ASSERT(isInt || isUint);

		GroupPtr formatGroup (new tcu::TestCaseGroup(testCtx, getFormatShortString(format).c_str(), ""));

=======

	for (const auto format : formatList)
	{
		const auto isInt		= isIntFormat(format);
		const auto isUint		= isUintFormat(format);
		const auto use64Bits	= is64BitIntegerFormat(format);

		DE_ASSERT(isInt || isUint);

		GroupPtr formatGroup (new tcu::TestCaseGroup(testCtx, getFormatShortString(format).c_str(), ""));

>>>>>>> b86a0cdc
		for (const auto& testType : testTypes)
		{
			GroupPtr testTypeGroup (new tcu::TestCaseGroup(testCtx, testType.name, ""));

			for (int match = 0; match < 2; ++match)
			{
				const bool	mismatched		= (match == 1);
				const char*	matchGroupName	= (mismatched ? "mismatched_sign" : "matched_sign");

				// SPIR-V does not allow this kind of sampled type override.
				if (mismatched && isUint)
					continue;

				GroupPtr matchGroup (new tcu::TestCaseGroup(testCtx, matchGroupName, ""));

				for (int prec = 0; prec < 2; prec++)
				{
					const bool relaxedPrecision = (prec != 0);

					const char* precisionName	= (relaxedPrecision ? "relaxed_precision" : "normal_precision");
					const auto  signedOther		= ((isInt && !mismatched) || (isUint && mismatched));
					const auto	otherFormat		= getShaderExtensionOperandFormat(signedOther, use64Bits);
					const auto  readFormat		= (testType.testType == ExtendTestType::READ ?  format : otherFormat);
					const auto  writeFormat		= (testType.testType == ExtendTestType::WRITE ? format : otherFormat);
<<<<<<< HEAD

					if (relaxedPrecision && !relaxedOK(readFormat))
						continue;

					if (!hasSpirvFormat(readFormat) || !hasSpirvFormat(writeFormat))
						continue;

					matchGroup->addChild(new ImageExtendOperandTest(testCtx, precisionName, texture, readFormat, writeFormat, mismatched, relaxedPrecision, testType.testType));
				}

				testTypeGroup->addChild(matchGroup.release());
			}

=======

					if (relaxedPrecision && !relaxedOK(readFormat))
						continue;

					if (!hasSpirvFormat(readFormat) || !hasSpirvFormat(writeFormat))
						continue;

					matchGroup->addChild(new ImageExtendOperandTest(testCtx, precisionName, texture, readFormat, writeFormat, mismatched, relaxedPrecision, testType.testType));
				}

				testTypeGroup->addChild(matchGroup.release());
			}

>>>>>>> b86a0cdc
			formatGroup->addChild(testTypeGroup.release());
		}

		testGroup->addChild(formatGroup.release());
<<<<<<< HEAD
	}

	return testGroup.release();
}

tcu::TestCaseGroup* createImageNontemporalOperandTests(tcu::TestContext& testCtx)
{
	de::MovePtr<tcu::TestCaseGroup> testGroup(new tcu::TestCaseGroup(testCtx, "nontemporal_operand", "Cases with Nontemporal image operand for SPOIR-V 1.6"));

	const auto texture = Texture(IMAGE_TYPE_2D, tcu::IVec3(8, 8, 1), 1);

	// using just integer formats for tests so that ImageExtendOperandTest could be reused
	const auto formatList = getExtensionOperandFormatList();

	for (const auto format : formatList)
	{
		const std::string	caseName	= getFormatShortString(format);
		const auto			readFormat	= format;
		const auto			writeFormat	= getShaderExtensionOperandFormat(false, is64BitIntegerFormat(format));

		if (!hasSpirvFormat(readFormat) || !hasSpirvFormat(writeFormat))
			continue;

		// note: just testing OpImageWrite as OpImageRead is tested with addComputeImageSamplerTest
		testGroup->addChild(new ImageExtendOperandTest(testCtx, caseName, texture,
			readFormat, writeFormat, false, false, ExtendTestType::WRITE_NONTEMPORAL));
=======
>>>>>>> b86a0cdc
	}

	return testGroup.release();
}

} // image
} // vkt<|MERGE_RESOLUTION|>--- conflicted
+++ resolved
@@ -479,11 +479,7 @@
 
 void StoreTest::checkSupport (Context& context) const
 {
-<<<<<<< HEAD
 	const VkFormatProperties3 formatProperties (context.getFormatProperties(m_format));
-=======
-	const VkFormatProperties3KHR formatProperties (context.getFormatProperties(m_format));
->>>>>>> b86a0cdc
 
 	if (!m_declareImageFormatInShader && !(formatProperties.optimalTilingFeatures & VK_FORMAT_FEATURE_2_STORAGE_WRITE_WITHOUT_FORMAT_BIT_KHR))
 		TCU_THROW(NotSupportedError, "Format not supported for unformatted stores via storage images");
@@ -1083,13 +1079,8 @@
 
 void LoadStoreTest::checkSupport (Context& context) const
 {
-<<<<<<< HEAD
 	const VkFormatProperties3 formatProperties (context.getFormatProperties(m_format));
 	const VkFormatProperties3 imageFormatProperties (context.getFormatProperties(m_imageFormat));
-=======
-	const VkFormatProperties3KHR formatProperties (context.getFormatProperties(m_format));
-	const VkFormatProperties3KHR imageFormatProperties (context.getFormatProperties(m_imageFormat));
->>>>>>> b86a0cdc
 
 	if (m_imageLoadStoreLodAMD)
 		context.requireDeviceFunctionality("VK_AMD_shader_image_load_store_lod");
@@ -1116,11 +1107,7 @@
 	{
 		// When the source buffer is three-component, the destination buffer is single-component.
 		VkFormat dstFormat = getSingleComponentFormat(m_format);
-<<<<<<< HEAD
 		const VkFormatProperties3 dstFormatProperties (context.getFormatProperties(dstFormat));
-=======
-		const VkFormatProperties3KHR dstFormatProperties (context.getFormatProperties(dstFormat));
->>>>>>> b86a0cdc
 
 		if (m_texture.type() == IMAGE_TYPE_BUFFER && !(dstFormatProperties.bufferFeatures & VK_FORMAT_FEATURE_STORAGE_TEXEL_BUFFER_BIT))
 			TCU_THROW(NotSupportedError, "Format not supported for storage texel buffers");
@@ -1370,9 +1357,9 @@
 	de::MovePtr<Image>					m_imageDst;
 	Move<VkDescriptorSetLayout>			m_descriptorSetLayout;
 	Move<VkDescriptorPool>				m_descriptorPool;
-	std::vector<SharedVkDescriptorSet>	m_allDescriptorSets;
-	std::vector<SharedVkImageView>		m_allSrcImageViews;
-	std::vector<SharedVkImageView>		m_allDstImageViews;
+	std::vector<SharedVkDescriptorSet> m_allDescriptorSets;
+	std::vector<SharedVkImageView>     m_allSrcImageViews;
+	std::vector<SharedVkImageView>     m_allDstImageViews;
 };
 
 ImageLoadStoreTestInstance::ImageLoadStoreTestInstance (Context&		context,
@@ -2172,14 +2159,9 @@
 
 enum class ExtendTestType
 {
-<<<<<<< HEAD
 	READ				= 0,
 	WRITE,
 	WRITE_NONTEMPORAL,
-=======
-	READ  = 0,
-	WRITE = 1,
->>>>>>> b86a0cdc
 };
 
 enum class ExtendOperand
@@ -2205,12 +2187,8 @@
 	TestInstance*			createInstance			(Context&				context) const;
 
 private:
-<<<<<<< HEAD
 	bool					isWriteTest				() const { return (m_extendTestType == ExtendTestType::WRITE) ||
 																	  (m_extendTestType == ExtendTestType::WRITE_NONTEMPORAL); }
-=======
-	bool					isWriteTest				() const { return (m_extendTestType == ExtendTestType::WRITE); }
->>>>>>> b86a0cdc
 
 	const Texture			m_texture;
 	VkFormat				m_readFormat;
@@ -2239,7 +2217,6 @@
 }
 
 void checkFormatProperties (Context& context, VkFormat format)
-<<<<<<< HEAD
 {
 	const VkFormatProperties3 formatProperties (context.getFormatProperties(format));
 
@@ -2249,17 +2226,6 @@
 
 void check64BitSupportIfNeeded (Context& context, VkFormat readFormat, VkFormat writeFormat)
 {
-=======
-{
-	const VkFormatProperties3KHR formatProperties (context.getFormatProperties(format));
-
-	if (!(formatProperties.optimalTilingFeatures & VK_FORMAT_FEATURE_STORAGE_IMAGE_BIT))
-		TCU_THROW(NotSupportedError, "Format not supported for storage images");
-}
-
-void check64BitSupportIfNeeded (Context& context, VkFormat readFormat, VkFormat writeFormat)
-{
->>>>>>> b86a0cdc
 	if (is64BitIntegerFormat(readFormat) || is64BitIntegerFormat(writeFormat))
 	{
 		const auto& features = context.getDeviceFeatures();
@@ -2273,17 +2239,12 @@
 	if (!context.requireDeviceFunctionality("VK_KHR_spirv_1_4"))
 		TCU_THROW(NotSupportedError, "VK_KHR_spirv_1_4 not supported");
 
-<<<<<<< HEAD
 	if ((m_extendTestType == ExtendTestType::WRITE_NONTEMPORAL) &&
 		(context.getUsedApiVersion() < VK_API_VERSION_1_3))
 		TCU_THROW(NotSupportedError, "Vulkan 1.3 or higher is required for this test to run");
 
 	check64BitSupportIfNeeded(context, m_readFormat, m_writeFormat);
 
-=======
-	check64BitSupportIfNeeded(context, m_readFormat, m_writeFormat);
-
->>>>>>> b86a0cdc
 	checkFormatProperties(context, m_readFormat);
 	checkFormatProperties(context, m_writeFormat);
 }
@@ -2361,7 +2322,6 @@
 	const auto isRead64		= is64BitIntegerFormat(m_readFormat);
 	const auto isWrite64	= is64BitIntegerFormat(m_writeFormat);
 	DE_ASSERT(isRead64 == isWrite64);
-<<<<<<< HEAD
 
 	const bool using64Bits				= (isRead64 || isWrite64);
 
@@ -2370,16 +2330,6 @@
 	std::string extension;
 	std::string extraTypes;
 
-=======
-
-	const bool using64Bits				= (isRead64 || isWrite64);
-
-	// Additional capabilities when needed.
-	std::string capability;
-	std::string extension;
-	std::string extraTypes;
-
->>>>>>> b86a0cdc
 	if (using64Bits)
 	{
 			extension  += "OpExtension \"SPV_EXT_shader_image_int64\"\n";
@@ -2837,18 +2787,12 @@
 		const char*		name;
 	} testTypes[] =
 	{
-<<<<<<< HEAD
 		{ ExtendTestType::READ,					"read"	},
 		{ ExtendTestType::WRITE,				"write"	},
-=======
-		{ ExtendTestType::READ,		"read"	},
-		{ ExtendTestType::WRITE,	"write"	},
->>>>>>> b86a0cdc
 	};
 
 	const auto texture		= Texture(IMAGE_TYPE_2D, tcu::IVec3(8, 8, 1), 1);
 	const auto formatList	= getExtensionOperandFormatList();
-<<<<<<< HEAD
 
 	for (const auto format : formatList)
 	{
@@ -2860,19 +2804,6 @@
 
 		GroupPtr formatGroup (new tcu::TestCaseGroup(testCtx, getFormatShortString(format).c_str(), ""));
 
-=======
-
-	for (const auto format : formatList)
-	{
-		const auto isInt		= isIntFormat(format);
-		const auto isUint		= isUintFormat(format);
-		const auto use64Bits	= is64BitIntegerFormat(format);
-
-		DE_ASSERT(isInt || isUint);
-
-		GroupPtr formatGroup (new tcu::TestCaseGroup(testCtx, getFormatShortString(format).c_str(), ""));
-
->>>>>>> b86a0cdc
 		for (const auto& testType : testTypes)
 		{
 			GroupPtr testTypeGroup (new tcu::TestCaseGroup(testCtx, testType.name, ""));
@@ -2897,7 +2828,6 @@
 					const auto	otherFormat		= getShaderExtensionOperandFormat(signedOther, use64Bits);
 					const auto  readFormat		= (testType.testType == ExtendTestType::READ ?  format : otherFormat);
 					const auto  writeFormat		= (testType.testType == ExtendTestType::WRITE ? format : otherFormat);
-<<<<<<< HEAD
 
 					if (relaxedPrecision && !relaxedOK(readFormat))
 						continue;
@@ -2911,26 +2841,10 @@
 				testTypeGroup->addChild(matchGroup.release());
 			}
 
-=======
-
-					if (relaxedPrecision && !relaxedOK(readFormat))
-						continue;
-
-					if (!hasSpirvFormat(readFormat) || !hasSpirvFormat(writeFormat))
-						continue;
-
-					matchGroup->addChild(new ImageExtendOperandTest(testCtx, precisionName, texture, readFormat, writeFormat, mismatched, relaxedPrecision, testType.testType));
-				}
-
-				testTypeGroup->addChild(matchGroup.release());
-			}
-
->>>>>>> b86a0cdc
 			formatGroup->addChild(testTypeGroup.release());
 		}
 
 		testGroup->addChild(formatGroup.release());
-<<<<<<< HEAD
 	}
 
 	return testGroup.release();
@@ -2957,8 +2871,6 @@
 		// note: just testing OpImageWrite as OpImageRead is tested with addComputeImageSamplerTest
 		testGroup->addChild(new ImageExtendOperandTest(testCtx, caseName, texture,
 			readFormat, writeFormat, false, false, ExtendTestType::WRITE_NONTEMPORAL));
-=======
->>>>>>> b86a0cdc
 	}
 
 	return testGroup.release();
