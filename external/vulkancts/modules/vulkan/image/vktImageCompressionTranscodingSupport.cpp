--- conflicted
+++ resolved
@@ -1036,11 +1036,7 @@
 			VK_STRUCTURE_TYPE_IMAGE_CREATE_INFO,								// VkStructureType			sType;
 			DE_NULL,															// const void*				pNext;
 			0u,																	// VkImageCreateFlags		flags;
-<<<<<<< HEAD
-			VK_IMAGE_TYPE_2D,													// VkImageType				imageType;
-=======
 			imageType,															// VkImageType				imageType;
->>>>>>> 055f40e9
 			m_parameters.formatForVerify,										// VkFormat					format;
 			extentCompressed,													// VkExtent3D				extent;
 			1u,																	// deUint32					mipLevels;
@@ -3197,24 +3193,6 @@
 
 							for (deUint32 formatUncompressedNdx = 0; formatUncompressedNdx < formatsUncompressedSets[formatBitnessGroup].count; ++formatUncompressedNdx)
 							{
-<<<<<<< HEAD
-								static_cast<Operation>(operationNdx),
-								static_cast<ShaderType>(shaderType),
-								mipmapTest ? getUnniceResolution(formatCompressed, 3u) : UVec3(64u, 64u, 1u),
-								IMAGE_TYPE_2D,
-								formatCompressed,
-								formatUncompressed,
-								(operationNdx == OPERATION_IMAGE_STORE) ? 3u : 2u,
-								compressedImageUsageFlags[operationNdx],
-								compressedImageViewUsageFlags[operationNdx],
-								uncompressedImageUsageFlags[operationNdx],
-								mipmapTest,
-								VK_FORMAT_R8G8B8A8_UNORM,
-								FormatIsASTC(formatCompressed)
-							};
-
-							compressedFormatGroup->addChild(new TexelViewCompatibleCase(testCtx, uncompressedFormatGroupName, "", parameters));
-=======
 								const VkFormat			formatUncompressed			= formatsUncompressedSets[formatBitnessGroup].formats[formatUncompressedNdx];
 								const std::string		uncompressedFormatGroupName	= getFormatShortString(formatUncompressed);
 
@@ -3240,7 +3218,6 @@
 							}
 
 							imageOperationGroup->addChild(compressedFormatGroup.release());
->>>>>>> 055f40e9
 						}
 					}
 
