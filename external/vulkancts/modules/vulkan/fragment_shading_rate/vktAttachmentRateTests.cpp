/*------------------------------------------------------------------------
 * Vulkan Conformance Tests
 * ------------------------
 *
 * Copyright (c) 2021 The Khronos Group Inc.
 *
 * Licensed under the Apache License, Version 2.0 (the "License");
 * you may not use this file except in compliance with the License.
 * You may obtain a copy of the License at
 *
 *	  http://www.apache.org/licenses/LICENSE-2.0
 *
 * Unless required by applicable law or agreed to in writing, software
 * distributed under the License is distributed on an "AS IS" BASIS,
 * WITHOUT WARRANTIES OR CONDITIONS OF ANY KIND, either express or implied.
 * See the License for the specific language governing permissions and
 * limitations under the License.
 *
 *//*!
 * \file
 * \brief Tests for VK_KHR_fragment_shading_rate
 *//*--------------------------------------------------------------------*/

#include "vktAttachmentRateTests.hpp"

#include "vkBufferWithMemory.hpp"
#include "vkImageWithMemory.hpp"
#include "vkQueryUtil.hpp"
#include "vkBarrierUtil.hpp"
#include "vkCmdUtil.hpp"
#include "vkTypeUtil.hpp"
#include "vkObjUtil.hpp"
#include "vkImageUtil.hpp"
#include "vkQueryUtil.hpp"
#include "vkPlatform.hpp"
#include "vkBuilderUtil.hpp"

#include "vktTestGroupUtil.hpp"
#include "vktTestCase.hpp"
#include "vktCustomInstancesDevices.hpp"

#include "deDefs.h"
#include "deMath.h"
#include "deSharedPtr.hpp"
#include "deString.h"
#include "deSTLUtil.hpp"

#include "tcuTestCase.hpp"
#include "tcuTestLog.hpp"
#include "tcuTextureUtil.hpp"
#include "tcuStringTemplate.hpp"

#include <string>
#include <vector>
#include <limits>
#include <map>

namespace vkt
{
namespace FragmentShadingRate
{
namespace
{

using namespace vk;

// flag used to test TM_SETUP_RATE_WITH_ATOMICS_IN_COMPUTE_SHADER;
// when it is 1 instead of using atomic operations to fill image
// plain store will be used as it is always supported
#define DEBUG_USE_STORE_INSTEAD_OF_ATOMICS 0

enum TestMode
{
	TM_SETUP_RATE_WITH_ATOMICS_IN_COMPUTE_SHADER = 0,
	TM_SETUP_RATE_WITH_FRAGMENT_SHADER,
	TM_SETUP_RATE_WITH_COPYING_FROM_OTHER_IMAGE,
	TM_SETUP_RATE_WITH_COPYING_FROM_EXCLUSIVE_IMAGE_USING_TRANSFER_QUEUE,
	TM_SETUP_RATE_WITH_COPYING_FROM_CONCURENT_IMAGE_USING_TRANSFER_QUEUE,
	TM_SETUP_RATE_WITH_LINEAR_TILED_IMAGE,

	TM_TWO_SUBPASS,
	TM_MEMORY_ACCESS,
	TM_MAINTENANCE_5
};

struct DepthStencilParams
{
	const VkFormat		format;
	const VkImageLayout	layout;

	DepthStencilParams (VkFormat format_, VkImageLayout layout_)
		: format(format_), layout(layout_)
	{
		DE_ASSERT(format != VK_FORMAT_UNDEFINED);
	}
};

using OptDSParams = tcu::Maybe<DepthStencilParams>;

struct TestParams
{
	TestMode		mode;

	VkFormat		srFormat;
	VkExtent2D		srRate;

	bool			useDynamicRendering;
	bool			useImagelessFramebuffer;
	bool			useNullShadingRateImage;
	OptDSParams		dsParams;

	bool useDepthStencil (void) const
	{
		return (hasDSParams() && dsParams->format != VK_FORMAT_UNDEFINED);
	}

	// Returns depth/stencil format, or VK_FORMAT_UNDEFINED if not present.
	VkFormat getDSFormat (void) const
	{
		return (hasDSParams() ? dsParams->format : VK_FORMAT_UNDEFINED);
	}

	// Returns depth/stencil layout, or VK_IMAGE_LAYOUT_UNDEFINED if not present.
	VkImageLayout getDSLayout (void) const
	{
		return (hasDSParams() ? dsParams->layout : VK_IMAGE_LAYOUT_UNDEFINED);
	}

private:
	inline bool hasDSParams (void) const
	{
		return static_cast<bool>(dsParams);
	}
};

constexpr VkImageUsageFlags kDSUsage = VK_IMAGE_USAGE_DEPTH_STENCIL_ATTACHMENT_BIT;

VkImageAspectFlags getFormatAspectFlags (const VkFormat format)
{
	if (format == VK_FORMAT_UNDEFINED)
		return 0u;

	const auto order = mapVkFormat(format).order;

	switch (order)
	{
		case tcu::TextureFormat::DS:	return (VK_IMAGE_ASPECT_DEPTH_BIT | VK_IMAGE_ASPECT_STENCIL_BIT);
		case tcu::TextureFormat::D:		return VK_IMAGE_ASPECT_DEPTH_BIT;
		case tcu::TextureFormat::S:		return VK_IMAGE_ASPECT_STENCIL_BIT;
		default:						return VK_IMAGE_ASPECT_COLOR_BIT;
	}

	DE_ASSERT(false);
	return 0u;
}

deUint32 calculateRate(deUint32 rateWidth, deUint32 rateHeight)
{
	return (deCtz32(rateWidth) << 2u) | deCtz32(rateHeight);
}


class DeviceHolder
{
public:
									DeviceHolder	(Move<VkDevice>				device,
													 de::MovePtr<DeviceDriver>	vk,
													 de::MovePtr<Allocator>		allocator);

private:
	Move<VkDevice>					m_device;
	de::MovePtr<DeviceDriver>		m_vk;
	de::MovePtr<Allocator>			m_allocator;
};

DeviceHolder::DeviceHolder (Move<VkDevice> device, de::MovePtr<DeviceDriver> vk, de::MovePtr<Allocator> allocator)
	: m_device		(device)
	, m_vk			(vk)
	, m_allocator	(allocator)
{}


class AttachmentRateInstance : public TestInstance
{
public:
							AttachmentRateInstance	(Context& context, const de::SharedPtr<TestParams> params);
	tcu::TestStatus			iterate					(void);

private:

	// Helper structure used by buildFramebuffer method.
	// It is used to build regular or imageless framebuffer.
	struct FBAttachmentInfo
	{
		VkFormat			format;
		VkImageUsageFlags	usage;
		deUint32			width;
		deUint32			height;
		VkImageView			view;
	};

private:

	de::MovePtr<ImageWithMemory>	buildImageWithMemory		(VkDevice						device,
																 const DeviceInterface&			vk,
																 vk::Allocator&					allocator,
																 VkFormat						format,
																 deUint32						width,
																 deUint32						height,
																 VkImageUsageFlags				usage,
																 VkImageTiling					tiling = VK_IMAGE_TILING_OPTIMAL,
																 std::vector<deUint32>			queueFamilies = std::vector<deUint32>());
	de::MovePtr<BufferWithMemory>	buildBufferWithMemory		(VkDevice						device,
																 const DeviceInterface&			vk,
																 vk::Allocator&					allocator,
																 deUint32						size,
																 VkBufferUsageFlags				usage);
	Move<VkImageView>				buildImageView				(VkDevice						device,
																 const DeviceInterface&			vk,
																 VkFormat						format,
																 VkImage						image);

	void							buildColorBufferObjects		(VkDevice						device,
																 const DeviceInterface&			vk,
																 vk::Allocator&					allocator,
																 deUint32						cbIindex,
																 VkImageUsageFlags				cbUsage);
	void							buildShadingRateObjects		(VkDevice						device,
																 const DeviceInterface&			vk,
																 vk::Allocator&					allocator,
																 deUint32						srIndex,
																 deUint32						width,
																 deUint32						height,
																 VkImageUsageFlags				srUsage,
																 VkImageTiling					srTiling = VK_IMAGE_TILING_OPTIMAL);
	void							buildCounterBufferObjects	(VkDevice						device,
																 const DeviceInterface&			vk,
																 vk::Allocator&					allocator);

	Move<VkRenderPass>				buildRenderPass				(VkDevice								device,
																 const DeviceInterface&					vk,
																 VkFormat								cbFormat,
																 VkFormat								dsFormat,
																 deUint32								sr1TileWidth = 0,
																 deUint32								sr1TileHeight = 0,
																 deUint32								sr2TileWidth = 0,
																 deUint32								sr2TileHeight = 0) const;
	Move<VkFramebuffer>				buildFramebuffer			(VkDevice								device,
																 const DeviceInterface&					vk,
																 VkRenderPass							renderPass,
																 const std::vector<FBAttachmentInfo>&	attachmentInfo) const;
	Move<VkPipelineLayout>			buildPipelineLayout			(VkDevice								device,
																 const DeviceInterface&					vk,
																 const VkDescriptorSetLayout*			setLayouts = DE_NULL) const;
	Move<VkPipeline>				buildGraphicsPipeline		(VkDevice								device,
																 const DeviceInterface&					vk,
																 deUint32								subpass,
																 VkRenderPass							renderPass,
																 VkFormat								cbFormat,
																 VkFormat								dsFormat,
																 VkPipelineLayout						layout,
																 VkShaderModule							vertShader,
																 VkShaderModule							fragShader,
																 bool									useShadingRate = VK_TRUE) const;
	Move<VkPipeline>				buildComputePipeline		(VkDevice								device,
																 const DeviceInterface&					vk,
																 VkShaderModule							compShader,
																 VkPipelineLayout						pipelineLayout) const;
	VkDescriptorSetAllocateInfo		makeDescriptorSetAllocInfo	(VkDescriptorPool						descriptorPool,
																 const VkDescriptorSetLayout*			pSetLayouts) const;

	void							startRendering				(const VkCommandBuffer					commandBuffer,
																 const VkRenderPass						renderPass,
																 const VkFramebuffer					framebuffer,
																 const VkRect2D&						renderArea,
																 const std::vector<FBAttachmentInfo>&	attachmentInfo,
																 const deUint32							srTileWidth = 0,
																 const deUint32							srTileHeight = 0) const;
	void							finishRendering				(const VkCommandBuffer					commandBuffer) const;

	bool							verifyUsingAtomicChecks		(deUint32						tileWidth,
																 deUint32						tileHeight,
																 deUint32						rateWidth,
																 deUint32						rateHeight,
																 deUint32*						outBufferPtr) const;

	bool							runComputeShaderMode		(void);
	bool							runFragmentShaderMode		(void);
	bool							runCopyMode					(void);
	bool							runCopyModeOnTransferQueue	(void);
	bool							runFillLinearTiledImage		(void);
	bool							runTwoSubpassMode			(void);

private:

	// A custom device is by tests from runCopyModeOnTransferQueue.
	// In this test the device is passed to various utils, that create
	// Vulkan objects later assigned to various members below. To guarantee
	// proper destruction order, below variable acts as an owner of this custom device
	// - however, it is not to be used (the device is not accessible directly from this object
	//   to avoid misusages of the framework device vs custom device).
	de::MovePtr<DeviceHolder>		m_customDeviceHolder;

	const de::SharedPtr<TestParams>	m_params;
	const deUint32					m_cbWidth;
	const deUint32					m_cbHeight;
	VkFormat						m_cbFormat;
	VkImageUsageFlags				m_cbUsage;
	VkImageUsageFlags				m_srUsage;

	// structures commonly used by most of tests
	const VkImageSubresourceLayers	m_defaultImageSubresourceLayers;
	const VkImageSubresourceRange	m_defaultImageSubresourceRange;
	const VkImageSubresourceRange	m_dsImageSubresourceRange;
	const VkBufferImageCopy			m_defaultBufferImageCopy;

	// objects commonly used by most of tests
	de::MovePtr<ImageWithMemory>	m_cbImage[2];
	Move<VkImageView>				m_cbImageView[2];
	de::MovePtr<BufferWithMemory>	m_cbReadBuffer[2];

	de::MovePtr<ImageWithMemory>	m_dsImage;
	Move<VkImageView>				m_dsImageView;

	de::MovePtr<ImageWithMemory>	m_srImage[2];
	Move<VkImageView>				m_srImageView[2];

	Move<VkDescriptorSetLayout>		m_counterBufferDescriptorSetLayout;
	Move<VkDescriptorPool>			m_counterBufferDescriptorPool;
	Move<VkDescriptorSet>			m_counterBufferDescriptorSet;
	de::MovePtr<BufferWithMemory>	m_counterBuffer;

	// properties commonly used by most of tests
	VkExtent2D						m_minTileSize;
	VkExtent2D						m_maxTileSize;
	deUint32						m_maxAspectRatio;
};

AttachmentRateInstance::AttachmentRateInstance(Context& context, const de::SharedPtr<TestParams> params)
	: vkt::TestInstance					(context)
	, m_params							(params)
	, m_cbWidth							(60)
	, m_cbHeight						(60)
	, m_cbFormat						(VK_FORMAT_R32G32B32A32_UINT)
	, m_cbUsage							(VK_IMAGE_USAGE_COLOR_ATTACHMENT_BIT | VK_IMAGE_USAGE_TRANSFER_SRC_BIT)
	, m_srUsage							(VK_IMAGE_USAGE_FRAGMENT_SHADING_RATE_ATTACHMENT_BIT_KHR | VK_IMAGE_USAGE_TRANSFER_DST_BIT)
	, m_defaultImageSubresourceLayers	(makeImageSubresourceLayers(VK_IMAGE_ASPECT_COLOR_BIT, 0u, 0u, 1u))
	, m_defaultImageSubresourceRange	(makeImageSubresourceRange(VK_IMAGE_ASPECT_COLOR_BIT, 0u, 1u, 0, 1u))
	, m_dsImageSubresourceRange			(makeImageSubresourceRange(getFormatAspectFlags(m_params->getDSFormat()), 0u, 1u, 0, 1u))
	, m_defaultBufferImageCopy			(makeBufferImageCopy({ m_cbWidth, m_cbHeight, 1u }, m_defaultImageSubresourceLayers))
{
	// prepare data needed to calculate tile sizes
	const auto& srProperties	= m_context.getFragmentShadingRateProperties();
	m_minTileSize				= srProperties.minFragmentShadingRateAttachmentTexelSize;
	m_maxTileSize				= srProperties.maxFragmentShadingRateAttachmentTexelSize;
	m_maxAspectRatio			= srProperties.maxFragmentShadingRateAttachmentTexelSizeAspectRatio;
}

de::MovePtr<ImageWithMemory> AttachmentRateInstance::buildImageWithMemory (VkDevice					device,
																		   const DeviceInterface&	vk,
																		   vk::Allocator&			allocator,
																		   VkFormat					format,
																		   deUint32					width,
																		   deUint32					height,
																		   VkImageUsageFlags		usage,
																		   VkImageTiling			tiling,
																		   std::vector<deUint32>	queueFamilies)
{
	VkImageCreateInfo imageCreateInfo
	{
		VK_STRUCTURE_TYPE_IMAGE_CREATE_INFO,		// VkStructureType			sType;
		DE_NULL,									// const void*				pNext;
		(VkImageCreateFlags)0u,						// VkImageCreateFlags		flags;
		VK_IMAGE_TYPE_2D,							// VkImageType				imageType;
		format,										// VkFormat					format;
		{
			width,									// deUint32					width;
			height,									// deUint32					height;
			1u										// deUint32					depth;
		},											// VkExtent3D				extent;
		1u,											// deUint32					mipLevels;
		1u,											// deUint32					arrayLayers;
		VK_SAMPLE_COUNT_1_BIT,						// VkSampleCountFlagBits	samples;
		tiling,										// VkImageTiling			tiling;
		usage,										// VkImageUsageFlags		usage;
		queueFamilies.empty() ?
			VK_SHARING_MODE_EXCLUSIVE :
			VK_SHARING_MODE_CONCURRENT,				// VkSharingMode			sharingMode;
		(deUint32)queueFamilies.size(),				// deUint32					queueFamilyIndexCount;
		queueFamilies.data(),						// const deUint32*			pQueueFamilyIndices;
		VK_IMAGE_LAYOUT_UNDEFINED					// VkImageLayout			initialLayout;
	};

	vk::MemoryRequirement	memoryRequirement	= (tiling == VK_IMAGE_TILING_LINEAR) ? MemoryRequirement::HostVisible : MemoryRequirement::Any;
	return de::MovePtr<ImageWithMemory>(new ImageWithMemory(vk, device, allocator, imageCreateInfo, memoryRequirement));
}

de::MovePtr<BufferWithMemory> AttachmentRateInstance::buildBufferWithMemory(VkDevice device, const DeviceInterface& vk, vk::Allocator& allocator, deUint32 size, VkBufferUsageFlags usage)
{
	const VkBufferCreateInfo	readBufferInfo	= makeBufferCreateInfo(size, usage);

	return de::MovePtr<BufferWithMemory>(new BufferWithMemory(vk, device, allocator, readBufferInfo, MemoryRequirement::HostVisible));
}

Move<VkImageView> AttachmentRateInstance::buildImageView (VkDevice device, const DeviceInterface& vk, VkFormat format, VkImage image)
{
	const auto aspect			= getFormatAspectFlags(format);
	const auto subresourceRange	= makeImageSubresourceRange(aspect, 0u, 1u, 0u, 1u);

	return makeImageView(vk, device, image, VK_IMAGE_VIEW_TYPE_2D, format, subresourceRange);
};

void AttachmentRateInstance::buildColorBufferObjects (VkDevice device, const DeviceInterface& vk, vk::Allocator& allocator, deUint32 cbIndex, VkImageUsageFlags cbUsage)
{
	DE_ASSERT(cbIndex < 2);

	m_cbImage[cbIndex]			= buildImageWithMemory(device, vk, allocator, m_cbFormat, m_cbWidth, m_cbHeight, cbUsage);
	m_cbImageView[cbIndex]		= buildImageView(device, vk, m_cbFormat, m_cbImage[cbIndex]->get());
	m_cbReadBuffer[cbIndex]		= buildBufferWithMemory(device, vk, allocator, m_cbWidth * m_cbHeight * deUint32(sizeof(int)) * 4u, VK_BUFFER_USAGE_TRANSFER_DST_BIT);

	if (m_params->useDepthStencil() && m_dsImage.get() == nullptr)
	{
		const auto dsFormat		= m_params->getDSFormat();
		m_dsImage				= buildImageWithMemory(device, vk, allocator, dsFormat, m_cbWidth, m_cbHeight, kDSUsage);
		m_dsImageView			= buildImageView(device, vk, dsFormat, m_dsImage->get());
	}
}

void AttachmentRateInstance::buildShadingRateObjects (VkDevice device, const DeviceInterface& vk, vk::Allocator& allocator, deUint32 srIndex, deUint32 width, deUint32 height, VkImageUsageFlags srUsage, VkImageTiling srTiling)
{
	DE_ASSERT(srIndex < 2);

	m_srImage[srIndex]		= buildImageWithMemory(device, vk, allocator, m_params->srFormat, width, height, srUsage, srTiling);
	m_srImageView[srIndex]	= buildImageView(device, vk, m_params->srFormat, m_srImage[srIndex]->get());
}

void AttachmentRateInstance::buildCounterBufferObjects (VkDevice device, const vk::DeviceInterface& vk, vk::Allocator& allocator)
{
	m_counterBufferDescriptorPool		= DescriptorPoolBuilder()
											.addType(VK_DESCRIPTOR_TYPE_STORAGE_BUFFER, 1u)
											.build(vk, device, VK_DESCRIPTOR_POOL_CREATE_FREE_DESCRIPTOR_SET_BIT, 1u);
	m_counterBufferDescriptorSetLayout	= DescriptorSetLayoutBuilder()
											.addSingleBinding(VK_DESCRIPTOR_TYPE_STORAGE_BUFFER, VK_SHADER_STAGE_FRAGMENT_BIT)
											.build(vk, device);

	const VkDescriptorSetAllocateInfo descriptorSetAllocInfo = makeDescriptorSetAllocInfo(*m_counterBufferDescriptorPool,
																						  &(*m_counterBufferDescriptorSetLayout));
	m_counterBufferDescriptorSet = allocateDescriptorSet(vk, device, &descriptorSetAllocInfo);

	// create ssbo buffer for atomic counter
	deUint32 ssboSize	= deUint32(sizeof(deUint32));
	m_counterBuffer		= buildBufferWithMemory(device, vk, allocator, ssboSize, VK_BUFFER_USAGE_STORAGE_BUFFER_BIT);

	const VkDescriptorBufferInfo descriptorInfo = makeDescriptorBufferInfo(**m_counterBuffer, 0, ssboSize);
	DescriptorSetUpdateBuilder()
		.writeSingle(*m_counterBufferDescriptorSet, DescriptorSetUpdateBuilder::Location::binding(0u), VK_DESCRIPTOR_TYPE_STORAGE_BUFFER, &descriptorInfo)
		.update(vk, device);

	// reset counter
	*((deUint32*)m_counterBuffer->getAllocation().getHostPtr()) = 0u;
	flushAlloc(vk, device, m_counterBuffer->getAllocation());
}

Move<VkRenderPass> AttachmentRateInstance::buildRenderPass (VkDevice device, const vk::DeviceInterface& vk,
															VkFormat cbFormat, VkFormat dsFormat,
															deUint32 sr0TileWidth, deUint32 sr0TileHeight,
															deUint32 sr1TileWidth, deUint32 sr1TileHeight) const
{
	if (m_params->useDynamicRendering)
		return Move<VkRenderPass>();

	const bool		useShadingRate0		= (sr0TileWidth * sr0TileHeight > 0);
	const bool		useShadingRate1		= (sr1TileWidth * sr1TileHeight > 0);

	deUint32		attachmentCount		= 1;
	const deUint32	subpassCount		= 1 + useShadingRate1;

	std::vector<VkAttachmentReference2> colorAttachmentReferences(subpassCount, {
		VK_STRUCTURE_TYPE_ATTACHMENT_REFERENCE_2,							// VkStructureType					sType;
		DE_NULL,															// const void*						pNext;
		0,																	// uint32_t							attachment;
		VK_IMAGE_LAYOUT_GENERAL,											// VkImageLayout					layout;
		0,																	// VkImageAspectFlags				aspectMask;
	});

	std::vector<VkAttachmentReference2> fragmentShadingRateAttachments(subpassCount, {
		VK_STRUCTURE_TYPE_ATTACHMENT_REFERENCE_2,							// VkStructureType					sType;
		DE_NULL,															// const void*						pNext;
		1,																	// uint32_t							attachment;
		VK_IMAGE_LAYOUT_FRAGMENT_SHADING_RATE_ATTACHMENT_OPTIMAL_KHR,		// VkImageLayout					layout;
		0,																	// VkImageAspectFlags				aspectMask;
	});

	std::vector<VkFragmentShadingRateAttachmentInfoKHR> shadingRateAttachmentInfos(subpassCount, {
		VK_STRUCTURE_TYPE_FRAGMENT_SHADING_RATE_ATTACHMENT_INFO_KHR,		// VkStructureType					sType;
		DE_NULL,															// const void*						pNext;
		&fragmentShadingRateAttachments[0],									// const VkAttachmentReference2*	pFragmentShadingRateAttachment;
		{ sr0TileWidth, sr0TileHeight },									// VkExtent2D						shadingRateAttachmentTexelSize;
	});

	std::vector<VkSubpassDescription2> subpassDescriptions(subpassCount, {
		VK_STRUCTURE_TYPE_SUBPASS_DESCRIPTION_2,							// VkStructureType					sType;
		DE_NULL,															// const void*						pNext;
		(vk::VkSubpassDescriptionFlags)0,									// VkSubpassDescriptionFlags		flags;
		vk::VK_PIPELINE_BIND_POINT_GRAPHICS,								// VkPipelineBindPoint				pipelineBindPoint;
		0u,																	// uint32_t							viewMask;
		0u,																	// uint32_t							inputAttachmentCount;
		DE_NULL,															// const VkAttachmentReference2*	pInputAttachments;
		1,																	// uint32_t							colorAttachmentCount;
		&colorAttachmentReferences[0],										// const VkAttachmentReference2*	pColorAttachments;
		DE_NULL,															// const VkAttachmentReference2*	pResolveAttachments;
		DE_NULL,															// const VkAttachmentReference2*	pDepthStencilAttachment;
		0u,																	// uint32_t							preserveAttachmentCount;
		DE_NULL,															// const uint32_t*					pPreserveAttachments;
	});

	std::vector<VkAttachmentDescription2> attachmentDescriptions(2 * subpassCount, {
		VK_STRUCTURE_TYPE_ATTACHMENT_DESCRIPTION_2,							// VkStructureType					sType;
		DE_NULL,															// const void*						pNext;
		(VkAttachmentDescriptionFlags)0u,									// VkAttachmentDescriptionFlags		flags;
		cbFormat,															// VkFormat							format;
		VK_SAMPLE_COUNT_1_BIT,												// VkSampleCountFlagBits			samples;
		VK_ATTACHMENT_LOAD_OP_CLEAR,										// VkAttachmentLoadOp				loadOp;
		VK_ATTACHMENT_STORE_OP_STORE,										// VkAttachmentStoreOp				storeOp;
		VK_ATTACHMENT_LOAD_OP_DONT_CARE,									// VkAttachmentLoadOp				stencilLoadOp;
		VK_ATTACHMENT_STORE_OP_DONT_CARE,									// VkAttachmentStoreOp				stencilStoreOp;
		VK_IMAGE_LAYOUT_GENERAL,											// VkImageLayout					initialLayout;
		VK_IMAGE_LAYOUT_GENERAL												// VkImageLayout					finalLayout;
	});

	if (useShadingRate0)
	{
		attachmentCount							= 2;
		subpassDescriptions[0].pNext			= &shadingRateAttachmentInfos[0];
		attachmentDescriptions[1].format		= m_params->srFormat;
		attachmentDescriptions[1].loadOp		= VK_ATTACHMENT_LOAD_OP_LOAD;
		attachmentDescriptions[1].storeOp		= VK_ATTACHMENT_STORE_OP_DONT_CARE;
		attachmentDescriptions[1].initialLayout = VK_IMAGE_LAYOUT_FRAGMENT_SHADING_RATE_ATTACHMENT_OPTIMAL_KHR;
	}

	if (useShadingRate1)
	{
		attachmentCount													= 4;
		colorAttachmentReferences[1].attachment							= 2;
		fragmentShadingRateAttachments[1].attachment					= 3;
		shadingRateAttachmentInfos[1].pFragmentShadingRateAttachment	= &fragmentShadingRateAttachments[1];
		shadingRateAttachmentInfos[1].shadingRateAttachmentTexelSize	= { sr1TileWidth, sr1TileHeight };
		subpassDescriptions[1].pNext									= &shadingRateAttachmentInfos[1];
		subpassDescriptions[1].pColorAttachments						= &colorAttachmentReferences[1];

		attachmentDescriptions[3].format		= m_params->srFormat;
		attachmentDescriptions[3].loadOp		= VK_ATTACHMENT_LOAD_OP_LOAD;
		attachmentDescriptions[3].storeOp		= VK_ATTACHMENT_STORE_OP_DONT_CARE;
		attachmentDescriptions[3].initialLayout = VK_IMAGE_LAYOUT_FRAGMENT_SHADING_RATE_ATTACHMENT_OPTIMAL_KHR;
	}

	std::vector<VkAttachmentReference2> dsAttachmentReferences;

	if (dsFormat != VK_FORMAT_UNDEFINED)
	{
		const auto dsLayout			= m_params->getDSLayout();
		const auto dsAspects		= getFormatAspectFlags(dsFormat);
		const auto hasDepth			= ((dsAspects & VK_IMAGE_ASPECT_DEPTH_BIT) != 0);
		const auto hasStencil		= ((dsAspects & VK_IMAGE_ASPECT_STENCIL_BIT) != 0);
		const auto depthLoadOp		= (hasDepth ? VK_ATTACHMENT_LOAD_OP_LOAD : VK_ATTACHMENT_LOAD_OP_DONT_CARE);
		const auto depthStoreOp		= (hasDepth ? VK_ATTACHMENT_STORE_OP_STORE : VK_ATTACHMENT_STORE_OP_DONT_CARE);
		const auto stencilLoadOp	= (hasStencil ? VK_ATTACHMENT_LOAD_OP_LOAD : VK_ATTACHMENT_LOAD_OP_DONT_CARE);
		const auto stencilStoreOp	= (hasStencil ? VK_ATTACHMENT_STORE_OP_STORE : VK_ATTACHMENT_STORE_OP_DONT_CARE);

		++attachmentCount;
		attachmentDescriptions.push_back(VkAttachmentDescription2{
			VK_STRUCTURE_TYPE_ATTACHMENT_DESCRIPTION_2,		// VkStructureType					sType;
			nullptr,										// const void*						pNext;
			0u,												// VkAttachmentDescriptionFlags		flags;
			dsFormat,										// VkFormat							format;
			VK_SAMPLE_COUNT_1_BIT,							// VkSampleCountFlagBits			samples;
			depthLoadOp,									// VkAttachmentLoadOp				loadOp;
			depthStoreOp,									// VkAttachmentStoreOp				storeOp;
			stencilLoadOp,									// VkAttachmentLoadOp				stencilLoadOp;
			stencilStoreOp,									// VkAttachmentStoreOp				stencilStoreOp;
			dsLayout,										// VkImageLayout					initialLayout;
			dsLayout,										// VkImageLayout					finalLayout;
		});

		dsAttachmentReferences.push_back(VkAttachmentReference2{
			VK_STRUCTURE_TYPE_ATTACHMENT_REFERENCE_2,	// VkStructureType					sType;
			nullptr,									// const void*						pNext;
			attachmentCount - 1u,						// uint32_t							attachment;
			dsLayout,									// VkImageLayout					layout;
			0u,											// VkImageAspectFlags				aspectMask;
		});

		for (auto& desc : subpassDescriptions)
			desc.pDepthStencilAttachment = &dsAttachmentReferences.back();
	}

	const VkRenderPassCreateInfo2 renderPassParams
	{
		VK_STRUCTURE_TYPE_RENDER_PASS_CREATE_INFO_2,						// VkStructureType					sType;
		nullptr,															// const void*						pNext;
		(vk::VkRenderPassCreateFlags)0,										// VkRenderPassCreateFlags			flags;
		attachmentCount,													// uint32_t							attachmentCount;
		attachmentDescriptions.data(),										// const VkAttachmentDescription2*	pAttachments;
		subpassCount,														// uint32_t							subpassCount;
		subpassDescriptions.data(),											// const VkSubpassDescription2*		pSubpasses;
		0u,																	// uint32_t							dependencyCount;
		nullptr,															// const VkSubpassDependency2*		pDependencies;
		0u,																	// uint32_t							correlatedViewMaskCount;
		nullptr,															// const uint32_t*					pCorrelatedViewMasks;
	};

	return createRenderPass2(vk, device, &renderPassParams);
}

Move<VkFramebuffer> AttachmentRateInstance::buildFramebuffer (VkDevice device, const vk::DeviceInterface& vk, VkRenderPass renderPass, const std::vector<FBAttachmentInfo>& attachmentInfo) const
{
	if (m_params->useDynamicRendering)
		return Move<VkFramebuffer>();

	VkFramebufferCreateInfo framebufferParams
	{
		vk::VK_STRUCTURE_TYPE_FRAMEBUFFER_CREATE_INFO,						// VkStructureType				sType;
		DE_NULL,															// const void*					pNext;
		(vk::VkFramebufferCreateFlags)0u,									// VkFramebufferCreateFlags		flags;
		renderPass,															// VkRenderPass					renderPass;
		(deUint32)attachmentInfo.size(),									// uint32_t						attachmentCount;
		DE_NULL,															// const VkImageView*			pAttachments;
		attachmentInfo[0].width,											// uint32_t						width;
		attachmentInfo[0].height,											// uint32_t						height;
		1u,																	// uint32_t						layers;
	};

	if (m_params->useImagelessFramebuffer)
	{
		std::vector<VkFramebufferAttachmentImageInfo> framebufferAttachmentImageInfo(attachmentInfo.size(),
			{
				VK_STRUCTURE_TYPE_FRAMEBUFFER_ATTACHMENT_IMAGE_INFO,		// VkStructureType		sType;
				DE_NULL,													// const void*			pNext;
				(VkImageCreateFlags)0u,										// VkImageCreateFlags	flags;
				0u,															// VkImageUsageFlags	usage;
				0u,															// deUint32				width;
				0u,															// deUint32				height;
				1u,															// deUint32				layerCount;
				1u,															// deUint32				viewFormatCount;
				DE_NULL														// const VkFormat*		pViewFormats;
			}
		);

		for (deUint32 i = 0; i < (deUint32)attachmentInfo.size(); ++i)
		{
			const auto&	src = attachmentInfo[i];
			auto&		dst = framebufferAttachmentImageInfo[i];

			dst.usage			= src.usage;
			dst.width			= src.width;
			dst.height			= src.height;
			dst.pViewFormats	= &src.format;
		}

		VkFramebufferAttachmentsCreateInfo framebufferAttachmentsCreateInfo
		{
			VK_STRUCTURE_TYPE_FRAMEBUFFER_ATTACHMENTS_CREATE_INFO,			// VkStructureType							sType;
			DE_NULL,														// const void*								pNext;
			(deUint32)framebufferAttachmentImageInfo.size(),				// deUint32									attachmentImageInfoCount;
			framebufferAttachmentImageInfo.data()							// const VkFramebufferAttachmentImageInfo*	pAttachmentImageInfos;
		};

		framebufferParams.pNext	= &framebufferAttachmentsCreateInfo;
		framebufferParams.flags	= VK_FRAMEBUFFER_CREATE_IMAGELESS_BIT;

		return createFramebuffer(vk, device, &framebufferParams);
	}

	// create array containing just attachment views
	std::vector<VkImageView> attachments(attachmentInfo.size(), 0);
	for (deUint32 i = 0; i < (deUint32)attachmentInfo.size(); ++i)
		attachments[i] = attachmentInfo[i].view;

	framebufferParams.pAttachments = attachments.data();

	return createFramebuffer(vk, device, &framebufferParams);
}

Move<VkPipelineLayout> AttachmentRateInstance::buildPipelineLayout (VkDevice device, const vk::DeviceInterface& vk, const VkDescriptorSetLayout* setLayouts) const
{
	const VkPipelineLayoutCreateInfo pipelineLayoutCreateInfo
	{
		VK_STRUCTURE_TYPE_PIPELINE_LAYOUT_CREATE_INFO,		// VkStructureType					sType;
		DE_NULL,											// const void*						pNext;
		(VkPipelineLayoutCreateFlags)0,						// VkPipelineLayoutCreateFlags		flags;
		(setLayouts != DE_NULL),							// uint32_t							setLayoutCount;
		setLayouts,											// const VkDescriptorSetLayout*		pSetLayouts;
		0u,													// uint32_t							pushConstantRangeCount;
		DE_NULL,											// const VkPushConstantRange*		pPushConstantRanges;
	};

	return createPipelineLayout(vk, device, &pipelineLayoutCreateInfo, NULL);
}

Move<VkPipeline> AttachmentRateInstance::buildGraphicsPipeline (VkDevice device, const vk::DeviceInterface& vk, deUint32 subpass, VkRenderPass renderPass,
																VkFormat cbFormat, VkFormat dsFormat, VkPipelineLayout pipelineLayout,
																VkShaderModule vertShader, VkShaderModule fragShader, bool useShadingRate) const
{
	const auto dsAspects		= getFormatAspectFlags(dsFormat);
	const auto hasDepth			= ((dsAspects & VK_IMAGE_ASPECT_DEPTH_BIT) != 0);
	const auto hasStencil		= ((dsAspects & VK_IMAGE_ASPECT_STENCIL_BIT) != 0);
	const auto depthCompareOp	= (hasDepth ? VK_COMPARE_OP_ALWAYS : VK_COMPARE_OP_LESS_OR_EQUAL);
	const auto stencilCompareOp	= (hasStencil ? VK_COMPARE_OP_ALWAYS : VK_COMPARE_OP_NEVER);

	std::vector<VkPipelineShaderStageCreateInfo> pipelineShaderStageParams(2,
	{
		VK_STRUCTURE_TYPE_PIPELINE_SHADER_STAGE_CREATE_INFO,			// VkStructureType								sType
		DE_NULL,														// const void*									pNext
		0u,																// VkPipelineShaderStageCreateFlags				flags
		VK_SHADER_STAGE_VERTEX_BIT,										// VkShaderStageFlagBits						stage
		vertShader,														// VkShaderModule								module
		"main",															// const char*									pName
		DE_NULL															// const VkSpecializationInfo*					pSpecializationInfo
	});

	pipelineShaderStageParams[1].stage	= VK_SHADER_STAGE_FRAGMENT_BIT;
	pipelineShaderStageParams[1].module	= fragShader;

	const VkPipelineVertexInputStateCreateInfo vertexInputStateCreateInfo
	{
		VK_STRUCTURE_TYPE_PIPELINE_VERTEX_INPUT_STATE_CREATE_INFO,		// VkStructureType								sType
		DE_NULL,														// const void*									pNext
		(VkPipelineVertexInputStateCreateFlags)0,						// VkPipelineVertexInputStateCreateFlags		flags
		0u,																// deUint32										vertexBindingDescriptionCount
		DE_NULL,														// const VkVertexInputBindingDescription*		pVertexBindingDescriptions
		0u,																// deUint32										vertexAttributeDescriptionCount
		DE_NULL															// const VkVertexInputAttributeDescription*		pVertexAttributeDescriptions
	};

	const VkPipelineInputAssemblyStateCreateInfo inputAssemblyStateCreateInfo
	{
		VK_STRUCTURE_TYPE_PIPELINE_INPUT_ASSEMBLY_STATE_CREATE_INFO,	// VkStructureType								sType
		DE_NULL,														// const void*									pNext
		0u,																// VkPipelineInputAssemblyStateCreateFlags		flags
		VK_PRIMITIVE_TOPOLOGY_TRIANGLE_STRIP,							// VkPrimitiveTopology							topology
		VK_FALSE														// VkBool32										primitiveRestartEnable
	};

	tcu::UVec2	size		(m_cbWidth, m_cbHeight);
	VkViewport	viewport	= makeViewport	(size);
	VkRect2D	scissor		= makeRect2D	(size);

	const VkPipelineViewportStateCreateInfo viewportStateCreateInfo
	{
		VK_STRUCTURE_TYPE_PIPELINE_VIEWPORT_STATE_CREATE_INFO,			// VkStructureType								sType
		DE_NULL,														// const void*									pNext
		(VkPipelineViewportStateCreateFlags)0,							// VkPipelineViewportStateCreateFlags			flags
		1u,																// deUint32										viewportCount
		&viewport,														// const VkViewport*							pViewports
		1u,																// deUint32										scissorCount
		&scissor														// const VkRect2D*								pScissors
	};

	const VkPipelineRasterizationStateCreateInfo rasterizationStateCreateInfo
	{
		VK_STRUCTURE_TYPE_PIPELINE_RASTERIZATION_STATE_CREATE_INFO,		// VkStructureType								sType
		DE_NULL,														// const void*									pNext
		0u,																// VkPipelineRasterizationStateCreateFlags		flags
		VK_FALSE,														// VkBool32										depthClampEnable
		VK_FALSE,														// VkBool32										rasterizerDiscardEnable
		VK_POLYGON_MODE_FILL,											// VkPolygonMode								polygonMode
		VK_CULL_MODE_NONE,												// VkCullModeFlags								cullMode
		VK_FRONT_FACE_COUNTER_CLOCKWISE,								// VkFrontFace									frontFace
		VK_FALSE,														// VkBool32										depthBiasEnable
		0.0f,															// float										depthBiasConstantFactor
		0.0f,															// float										depthBiasClamp
		0.0f,															// float										depthBiasSlopeFactor
		1.0f															// float										lineWidth
	};

	const VkPipelineMultisampleStateCreateInfo multisampleStateCreateInfo
	{
		VK_STRUCTURE_TYPE_PIPELINE_MULTISAMPLE_STATE_CREATE_INFO,		// VkStructureType								sType
		DE_NULL,														// const void*									pNext
		0u,																// VkPipelineMultisampleStateCreateFlags		flags
		VK_SAMPLE_COUNT_1_BIT,											// VkSampleCountFlagBits						rasterizationSamples
		VK_FALSE,														// VkBool32										sampleShadingEnable
		1.0f,															// float										minSampleShading
		DE_NULL,														// const VkSampleMask*							pSampleMask
		VK_FALSE,														// VkBool32										alphaToCoverageEnable
		VK_FALSE														// VkBool32										alphaToOneEnable
	};

	const VkStencilOpState stencilOpState
	{
		VK_STENCIL_OP_KEEP,												// VkStencilOp									failOp
		VK_STENCIL_OP_KEEP,												// VkStencilOp									passOp
		VK_STENCIL_OP_KEEP,												// VkStencilOp									depthFailOp
		stencilCompareOp,												// VkCompareOp									compareOp
		0,																// deUint32										compareMask
		0,																// deUint32										writeMask
		0																// deUint32										reference
	};

	const VkPipelineDepthStencilStateCreateInfo depthStencilStateCreateInfo
	{
		VK_STRUCTURE_TYPE_PIPELINE_DEPTH_STENCIL_STATE_CREATE_INFO,		// VkStructureType								sType
		DE_NULL,														// const void*									pNext
		0u,																// VkPipelineDepthStencilStateCreateFlags		flags
		hasDepth,														// VkBool32										depthTestEnable
		VK_FALSE,														// VkBool32										depthWriteEnable
		depthCompareOp,													// VkCompareOp									depthCompareOp
		VK_FALSE,														// VkBool32										depthBoundsTestEnable
		hasStencil,														// VkBool32										stencilTestEnable
		stencilOpState,													// VkStencilOpState								front
		stencilOpState,													// VkStencilOpState								back
		0.0f,															// float										minDepthBounds
		1.0f,															// float										maxDepthBounds
	};

	const VkPipelineColorBlendAttachmentState colorBlendAttachmentState
	{
		VK_FALSE,														// VkBool32										blendEnable
		VK_BLEND_FACTOR_ZERO,											// VkBlendFactor								srcColorBlendFactor
		VK_BLEND_FACTOR_ZERO,											// VkBlendFactor								dstColorBlendFactor
		VK_BLEND_OP_ADD,												// VkBlendOp									colorBlendOp
		VK_BLEND_FACTOR_ZERO,											// VkBlendFactor								srcAlphaBlendFactor
		VK_BLEND_FACTOR_ZERO,											// VkBlendFactor								dstAlphaBlendFactor
		VK_BLEND_OP_ADD,												// VkBlendOp									alphaBlendOp
		VK_COLOR_COMPONENT_R_BIT										// VkColorComponentFlags						colorWriteMask
		| VK_COLOR_COMPONENT_G_BIT
		| VK_COLOR_COMPONENT_B_BIT
		| VK_COLOR_COMPONENT_A_BIT
	};

	const VkPipelineColorBlendStateCreateInfo colorBlendStateCreateInfo
	{
		VK_STRUCTURE_TYPE_PIPELINE_COLOR_BLEND_STATE_CREATE_INFO,		// VkStructureType								sType
		DE_NULL,														// const void*									pNext
		0u,																// VkPipelineColorBlendStateCreateFlags			flags
		VK_FALSE,														// VkBool32										logicOpEnable
		VK_LOGIC_OP_CLEAR,												// VkLogicOp									logicOp
		1u,																// deUint32										attachmentCount
		&colorBlendAttachmentState,										// const VkPipelineColorBlendAttachmentState*	pAttachments
		{ 0.0f, 0.0f, 0.0f, 0.0f }										// float										blendConstants[4]
	};

	const VkPipelineDynamicStateCreateInfo dynamicStateCreateInfo
	{
		VK_STRUCTURE_TYPE_PIPELINE_DYNAMIC_STATE_CREATE_INFO,			// VkStructureType								sType
		DE_NULL,														// const void*									pNext
		0u,																// VkPipelineDynamicStateCreateFlags			flags
		0u,																// deUint32										dynamicStateCount
		DE_NULL															// const VkDynamicState*						pDynamicStates
	};

	VkPipelineFragmentShadingRateStateCreateInfoKHR shadingRateStateCreateInfo
	{
		VK_STRUCTURE_TYPE_PIPELINE_FRAGMENT_SHADING_RATE_STATE_CREATE_INFO_KHR,	// VkStructureType						sType;
		DE_NULL,																// const void*							pNext;
		{ 1, 1 },																// VkExtent2D							fragmentSize;
		{ VK_FRAGMENT_SHADING_RATE_COMBINER_OP_KEEP_KHR,
		  VK_FRAGMENT_SHADING_RATE_COMBINER_OP_REPLACE_KHR }					// VkFragmentShadingRateCombinerOpKHR	combinerOps[2];
	};

	void* pNext = useShadingRate ? &shadingRateStateCreateInfo : DE_NULL;
#ifndef CTS_USES_VULKANSC
	VkPipelineRenderingCreateInfoKHR renderingCreateInfo
	{
		VK_STRUCTURE_TYPE_PIPELINE_RENDERING_CREATE_INFO_KHR,
		pNext,
		0u,
		1u,
		&cbFormat,
		dsFormat,
		VK_FORMAT_UNDEFINED
	};

	if (m_params->useDynamicRendering)
		pNext = &renderingCreateInfo;
#else
	DE_UNREF(cbFormat);
#endif // CTS_USES_VULKANSC

	VkGraphicsPipelineCreateInfo pipelineCreateInfo
	{
		VK_STRUCTURE_TYPE_GRAPHICS_PIPELINE_CREATE_INFO,		// VkStructureType									sType
		pNext,													// const void*										pNext
		0u,														// VkPipelineCreateFlags							flags
		(deUint32)pipelineShaderStageParams.size(),				// deUint32											stageCount
		&pipelineShaderStageParams[0],							// const VkPipelineShaderStageCreateInfo*			pStages
		&vertexInputStateCreateInfo,							// const VkPipelineVertexInputStateCreateInfo*		pVertexInputState
		&inputAssemblyStateCreateInfo,							// const VkPipelineInputAssemblyStateCreateInfo*	pInputAssemblyState
		DE_NULL,												// const VkPipelineTessellationStateCreateInfo*		pTessellationState
		&viewportStateCreateInfo,								// const VkPipelineViewportStateCreateInfo*			pViewportState
		&rasterizationStateCreateInfo,							// const VkPipelineRasterizationStateCreateInfo*	pRasterizationState
		&multisampleStateCreateInfo,							// const VkPipelineMultisampleStateCreateInfo*		pMultisampleState
		&depthStencilStateCreateInfo,							// const VkPipelineDepthStencilStateCreateInfo*		pDepthStencilState
		&colorBlendStateCreateInfo,								// const VkPipelineColorBlendStateCreateInfo*		pColorBlendState
		&dynamicStateCreateInfo,								// const VkPipelineDynamicStateCreateInfo*			pDynamicState
		pipelineLayout,											// VkPipelineLayout									layout
		renderPass,												// VkRenderPass										renderPass
		subpass,												// deUint32											subpass
		DE_NULL,												// VkPipeline										basePipelineHandle
		0														// deInt32											basePipelineIndex;
	};

#ifndef CTS_USES_VULKANSC
	VkPipelineCreateFlags2CreateInfoKHR pipelineFlags2CreateInfo = initVulkanStructure(pNext);
	if (useShadingRate && m_params->useDynamicRendering)
	{
		if (m_params->mode == TM_MAINTENANCE_5)
		{
			pipelineFlags2CreateInfo.flags = VK_PIPELINE_CREATE_2_RENDERING_FRAGMENT_SHADING_RATE_ATTACHMENT_BIT_KHR;
			pipelineCreateInfo.pNext = &pipelineFlags2CreateInfo;
		}
		else
			pipelineCreateInfo.flags |= VK_PIPELINE_CREATE_RENDERING_FRAGMENT_SHADING_RATE_ATTACHMENT_BIT_KHR;
	}
#endif // CTS_USES_VULKANSC

	return createGraphicsPipeline(vk, device, DE_NULL, &pipelineCreateInfo);
}

Move<VkPipeline> AttachmentRateInstance::buildComputePipeline (VkDevice device, const vk::DeviceInterface& vk, VkShaderModule compShader, VkPipelineLayout pipelineLayout) const
{
	const VkPipelineShaderStageCreateInfo stageCreateInfo
	{
		VK_STRUCTURE_TYPE_PIPELINE_SHADER_STAGE_CREATE_INFO,	// VkStructureType						sType;
		DE_NULL,												// const void*							pNext;
		0u,														// VkPipelineShaderStageCreateFlags		flags;
		VK_SHADER_STAGE_COMPUTE_BIT,							// VkShaderStageFlagBits				stage;
		compShader,												// VkShaderModule						module;
		"main",													// const char*							pName;
		DE_NULL													// const VkSpecializationInfo*			pSpecializationInfo;
	};

	const VkComputePipelineCreateInfo createInfo
	{
		VK_STRUCTURE_TYPE_COMPUTE_PIPELINE_CREATE_INFO,			// VkStructureType						sType;
		DE_NULL,												// const void*							pNext;
		0u,														// VkPipelineCreateFlags				flags;
		stageCreateInfo,										// VkPipelineShaderStageCreateInfo		stage;
		pipelineLayout,											// VkPipelineLayout						layout;
		(VkPipeline)0,											// VkPipeline							basePipelineHandle;
		0u,														// int32_t								basePipelineIndex;
	};

	return createComputePipeline(vk, device, (vk::VkPipelineCache)0u, &createInfo);
}

VkDescriptorSetAllocateInfo AttachmentRateInstance::makeDescriptorSetAllocInfo(VkDescriptorPool descriptorPool, const VkDescriptorSetLayout* pSetLayouts) const
{
	return
	{
		VK_STRUCTURE_TYPE_DESCRIPTOR_SET_ALLOCATE_INFO,		// VkStructureType					sType;
		DE_NULL,											// const void*						pNext;
		descriptorPool,										// VkDescriptorPool					descriptorPool;
		1u,													// uint32_t							setLayoutCount;
		pSetLayouts,										// const VkDescriptorSetLayout*		pSetLayouts;
	};
}

void AttachmentRateInstance::startRendering(const VkCommandBuffer					commandBuffer,
											const VkRenderPass						renderPass,
											const VkFramebuffer						framebuffer,
											const VkRect2D&							renderArea,
											const std::vector<FBAttachmentInfo>&	attachmentInfo,
											const deUint32							srTileWidth,
											const deUint32							srTileHeight) const
{
	const DeviceInterface&		vk			(m_context.getDeviceInterface());
	std::vector<VkClearValue>	clearColor	(attachmentInfo.size(), makeClearValueColorU32(0, 0, 0, 0));

#ifndef CTS_USES_VULKANSC
	if (m_params->useDynamicRendering)
	{
		VkRenderingFragmentShadingRateAttachmentInfoKHR shadingRateAttachmentInfo
		{
			VK_STRUCTURE_TYPE_RENDERING_FRAGMENT_SHADING_RATE_ATTACHMENT_INFO_KHR,	// VkStructureType		sType;
			DE_NULL,																// const void*			pNext;
			DE_NULL,																// VkImageView			imageView;
			VK_IMAGE_LAYOUT_FRAGMENT_SHADING_RATE_ATTACHMENT_OPTIMAL_KHR,			// VkImageLayout		imageLayout;
			{ 0, 0 }																// VkExtent2D			shadingRateAttachmentTexelSize;
		};

		VkRenderingAttachmentInfoKHR colorAttachment
		{
			vk::VK_STRUCTURE_TYPE_RENDERING_ATTACHMENT_INFO_KHR,	// VkStructureType						sType;
			DE_NULL,												// const void*							pNext;
			attachmentInfo[0].view,									// VkImageView							imageView;
			VK_IMAGE_LAYOUT_GENERAL,								// VkImageLayout						imageLayout;
			VK_RESOLVE_MODE_NONE,									// VkResolveModeFlagBits				resolveMode;
			DE_NULL,												// VkImageView							resolveImageView;
			VK_IMAGE_LAYOUT_UNDEFINED,								// VkImageLayout						resolveImageLayout;
			VK_ATTACHMENT_LOAD_OP_CLEAR,							// VkAttachmentLoadOp					loadOp;
			VK_ATTACHMENT_STORE_OP_STORE,							// VkAttachmentStoreOp					storeOp;
			clearColor[0]											// VkClearValue							clearValue;
		};

		VkRenderingInfoKHR renderingInfo
		{
			vk::VK_STRUCTURE_TYPE_RENDERING_INFO_KHR,
			DE_NULL,
			0,														// VkRenderingFlagsKHR					flags;
			renderArea,												// VkRect2D								renderArea;
			1u,														// deUint32								layerCount;
			0u,														// deUint32								viewMask;
			1u,														// deUint32								colorAttachmentCount;
			&colorAttachment,										// const VkRenderingAttachmentInfoKHR*	pColorAttachments;
			DE_NULL,												// const VkRenderingAttachmentInfoKHR*	pDepthAttachment;
			DE_NULL,												// const VkRenderingAttachmentInfoKHR*	pStencilAttachment;
		};

		// when shading rate is used it is defined as a second entry in attachmentInfo
		if ((attachmentInfo.size() == 2) &&
			(attachmentInfo[1].usage & VK_IMAGE_USAGE_FRAGMENT_SHADING_RATE_ATTACHMENT_BIT_KHR))
		{
			if (!m_params->useNullShadingRateImage)
			{
				shadingRateAttachmentInfo.imageView = attachmentInfo[1].view;
			}

			shadingRateAttachmentInfo.shadingRateAttachmentTexelSize	= { srTileWidth, srTileHeight };
			renderingInfo.pNext											= &shadingRateAttachmentInfo;
		}

		vk.cmdBeginRendering(commandBuffer, &renderingInfo);

		return;
	}
#else
	DE_UNREF(srTileWidth);
	DE_UNREF(srTileHeight);
#endif // CTS_USES_VULKANSC

	std::vector<VkImageView>			attachments(attachmentInfo.size(), 0);
	VkRenderPassAttachmentBeginInfo		renderPassAttachmentBeginInfo;
	void*								pNext(DE_NULL);

	if (m_params->useImagelessFramebuffer)
	{
		// create array containing attachment views
		for (deUint32 i = 0; i < (deUint32)attachmentInfo.size(); ++i)
			attachments[i] = attachmentInfo[i].view;

		renderPassAttachmentBeginInfo =
		{
			VK_STRUCTURE_TYPE_RENDER_PASS_ATTACHMENT_BEGIN_INFO,		// VkStructureType		sType;
			DE_NULL,													// const void*			pNext;
			(deUint32)attachments.size(),								// deUint32				attachmentCount;
			attachments.data()											// const VkImageView*	pAttachments;
		};

		pNext = &renderPassAttachmentBeginInfo;
	}

	beginRenderPass(vk, commandBuffer, renderPass, framebuffer, renderArea,
					(deUint32)clearColor.size(), clearColor.data(), VK_SUBPASS_CONTENTS_INLINE, pNext);
}

void AttachmentRateInstance::finishRendering(const VkCommandBuffer commandBuffer) const
{
	const DeviceInterface& vk = m_context.getDeviceInterface();

#ifndef CTS_USES_VULKANSC
	if (m_params->useDynamicRendering)
		endRendering(vk, commandBuffer);
	else
#endif // CTS_USES_VULKANSC
		endRenderPass(vk, commandBuffer);
}

tcu::TestStatus AttachmentRateInstance::iterate(void)
{
	// instead of creating many classes that derive from large common class
	// each test mode is defined in separate run* method, those methods
	// then use same helper methods defined in this class

	typedef bool (AttachmentRateInstance::*MethodPtr)();
	const std::map<TestMode, MethodPtr> modeFuncMap
	{
		{ TM_SETUP_RATE_WITH_ATOMICS_IN_COMPUTE_SHADER,							&AttachmentRateInstance::runComputeShaderMode },
		{ TM_SETUP_RATE_WITH_FRAGMENT_SHADER,									&AttachmentRateInstance::runFragmentShaderMode },
		{ TM_SETUP_RATE_WITH_COPYING_FROM_OTHER_IMAGE,							&AttachmentRateInstance::runCopyMode },
		{ TM_SETUP_RATE_WITH_COPYING_FROM_EXCLUSIVE_IMAGE_USING_TRANSFER_QUEUE,	&AttachmentRateInstance::runCopyModeOnTransferQueue },
		{ TM_SETUP_RATE_WITH_COPYING_FROM_CONCURENT_IMAGE_USING_TRANSFER_QUEUE,	&AttachmentRateInstance::runCopyModeOnTransferQueue },
		{ TM_SETUP_RATE_WITH_LINEAR_TILED_IMAGE,								&AttachmentRateInstance::runFillLinearTiledImage },
		{ TM_TWO_SUBPASS,														&AttachmentRateInstance::runTwoSubpassMode },
		{ TM_MEMORY_ACCESS,														&AttachmentRateInstance::runFragmentShaderMode },
		{ TM_MAINTENANCE_5,														&AttachmentRateInstance::runFragmentShaderMode },
	};

	if ((this->*modeFuncMap.at(m_params->mode))())
		return tcu::TestStatus::pass("Pass");

	return tcu::TestStatus::fail("Fail");
}

bool AttachmentRateInstance::verifyUsingAtomicChecks(deUint32 tileWidth, deUint32 tileHeight,
													 deUint32 rateWidth, deUint32 rateHeight,
													 deUint32* outBufferPtr) const
{
	tcu::TestLog&			log					(m_context.getTestContext().getLog());
	tcu::TextureLevel		errorMaskStorage	(tcu::TextureFormat(tcu::TextureFormat::RGB, tcu::TextureFormat::UNORM_INT8), m_cbWidth, m_cbHeight, 1u);
	tcu::PixelBufferAccess	errorMaskAccess		(errorMaskStorage.getAccess());

	deUint32		wrongFragments						= 0;
	const deUint32	fragmentsWithSameAtomicValueCount	= rateWidth * rateHeight;

	// map that uses atomic value as a kay and maps it to all fragments sharing same atomic
	std::map<deUint32, std::vector<tcu::UVec2> > fragmentsWithSameAtomicValueMap;

	// this method asumes that top and left edge of triangle are parallel to axes
	// and we can store just single coordinate for those edges
	deUint32 triangleLeftEdgeX	= 0;
	deUint32 triangleTopEdgeY	= 0;

	// this method assumes that greatest angle in the triangle points to the top-left corner of FB;
	// these vectors will then store fragments on the right and bottom edges of triangle respectively;
	// for the right edge vector, the index represents y coordinate and value is x;
	// for the bottom edge vector, the index represents x coordinate and value is y
	std::vector<deUint32> fragmentsOnTheRightTriangleEdgeVect(m_cbHeight, 0);
	std::vector<deUint32> fragmentsOnTheBottomTriangleEdgeVect(m_cbWidth, 0);

	tcu::clear(errorMaskAccess, tcu::Vec4(0.0f, 0.0f, 0.0f, 1.0));

	// loop over all fragments and validate the output
	for (deUint32 cbFragmentY = 0; cbFragmentY < m_cbHeight; ++cbFragmentY)
	for (deUint32 cbFragmentX = 0; cbFragmentX < m_cbWidth;  ++cbFragmentX)
	{
		deUint32* fragmentColor = &outBufferPtr[4 * (cbFragmentY * m_cbWidth + cbFragmentX)];

		// fragment not covered by primitive, skip it
		if (fragmentColor[2] == 0)
			continue;

		// first fragment we hit will define top and left triangle edges
		if ((triangleTopEdgeY + triangleLeftEdgeX) == 0)
		{
			triangleLeftEdgeX	= cbFragmentX;
			triangleTopEdgeY	= cbFragmentY;
		}

		// constantly overwrite coordinate on right edge so that we are left with the farthest one
		fragmentsOnTheRightTriangleEdgeVect[cbFragmentY] = cbFragmentX;

		// constantly overwrite coordinate on bottom edge so that we are left with the farthest one
		fragmentsOnTheBottomTriangleEdgeVect[cbFragmentX] = cbFragmentY;

		// make sure that fragment g and a components are 0
		if ((fragmentColor[1] != 0) || (fragmentColor[3] != 0))
		{
			++wrongFragments;
			continue;
		}

		deUint32 rate			= fragmentColor[0];
		deUint32 fragmentRateX	= 1 << ((rate / 4) & 3);
		deUint32 fragmentRateY	= 1 << (rate & 3);

		// check if proper rate was used for fragment
		if ((fragmentRateX != rateWidth) ||
			(fragmentRateY != rateHeight))
		{
			++wrongFragments;
			errorMaskAccess.setPixel(tcu::Vec4(1.0f, 0.5f, 0.0f, 1.0f), cbFragmentX, cbFragmentY, 0u);
			continue;
		}

		// mark correct fragments using few green shades so rates are visible
		deUint32 atomicValue = fragmentColor[2];
		errorMaskAccess.setPixel(tcu::Vec4(0.0f, 1.0f - float(atomicValue % 7) * 0.1f, 0.0f, 1.0f), cbFragmentX, cbFragmentY, 0u);

		// find proper set in map and add value to it after doing verification with existing items
		auto fragmentsSetMapIt = fragmentsWithSameAtomicValueMap.find(atomicValue);
		if (fragmentsSetMapIt == fragmentsWithSameAtomicValueMap.end())
		{
			fragmentsWithSameAtomicValueMap[atomicValue] = { tcu::UVec2(cbFragmentX, cbFragmentY) };
			fragmentsWithSameAtomicValueMap[atomicValue].reserve(fragmentsWithSameAtomicValueCount);
		}
		else
		{
			// make sure that fragments added to set are near the top-left fragment
			auto& fragmentsSet = fragmentsSetMapIt->second;
			if (((cbFragmentX - fragmentsSet[0].x()) > rateWidth) ||
				((cbFragmentY - fragmentsSet[0].y()) > rateHeight))
			{
				++wrongFragments;
				errorMaskAccess.setPixel(tcu::Vec4(1.0f, 0.0f, 0.0f, 1.0f), cbFragmentX, cbFragmentY, 0u);
			}

			fragmentsWithSameAtomicValueMap[atomicValue].emplace_back(cbFragmentX, cbFragmentY);
		}
	}

	// check if there are no valid fragmenst at all
	if ((triangleTopEdgeY + triangleLeftEdgeX) == 0)
	{
		log << tcu::TestLog::Message
			<< "No valid fragments."
			<< tcu::TestLog::EndMessage;
		return false;
	}

	// if checks failed skip checking other tile sizes
	if (wrongFragments)
	{
		log << tcu::TestLog::Message
			<< "Failed " << wrongFragments << " fragments for tileWidth: " << tileWidth << ", tileHeight: " << tileHeight
			<< tcu::TestLog::EndMessage
			<< tcu::TestLog::Image("ErrorMask", "Error mask", errorMaskAccess);
		return false;
	}

	// do additional checks
	tcu::Vec4 fragmentColor(0.0f, 1.0f, 0.0f, 1.0f);

	tcu::clear(errorMaskAccess, tcu::Vec4(0.0f, 0.0f, 0.0f, 1.0));

	// make sure that there is same number of fragments that share same atomic value
	for (auto& fragmentsSetMapIt : fragmentsWithSameAtomicValueMap)
	{
		// mark correct fragments using few green shades so rates are visible
		fragmentColor = tcu::Vec4(0.0f, 1.0f - float(fragmentsSetMapIt.first % 7) * 0.1f, 0.0f, 1.0f);

		const auto& fragmentSet = fragmentsSetMapIt.second;;
		if (fragmentSet.size() != fragmentsWithSameAtomicValueCount)
		{
			const auto&	topLeftFragment		= fragmentSet[0];
			deUint32	triangleRightEdgeX	= fragmentsOnTheRightTriangleEdgeVect[topLeftFragment.y()];
			deUint32	triangleBottomEdgeY	= fragmentsOnTheBottomTriangleEdgeVect[topLeftFragment.x()];

			// we can only count this as an error if set is fully inside of triangle, sets on
			// edges may not have same number of fragments as sets fully located in the triangle
			if ((topLeftFragment.y() > (triangleTopEdgeY)) &&
				(topLeftFragment.x() > (triangleLeftEdgeX)) &&
				(topLeftFragment.x() < (triangleRightEdgeX - rateWidth)) &&
				(topLeftFragment.y() < (triangleBottomEdgeY - rateHeight)))
			{
				wrongFragments += (deUint32)fragmentSet.size();
				fragmentColor	= tcu::Vec4(1.0f, 0.0f, 0.0f, 1.0f);
			}
		}

		// mark all fragmens from set with proper color
		for (auto& fragment : fragmentSet)
			errorMaskAccess.setPixel(fragmentColor, fragment.x(), fragment.y(), 0u);
	}

	if (wrongFragments)
	{
		log << tcu::TestLog::Message
			<< "Wrong number of fragments with same atomic value (" << wrongFragments << ") for tileWidth: " << tileWidth << ", tileHeight: " << tileHeight
			<< tcu::TestLog::EndMessage
			<< tcu::TestLog::Image("ErrorMask", "Error mask", errorMaskAccess);
		return false;
	}

	return true;
}

bool AttachmentRateInstance::runComputeShaderMode(void)
{
	// clear the shading rate attachment, then using a compute shader, set the shading rate attachment
	// values to the desired rate using various atomic operations, then use it to draw a basic triangle
	// and do basic checks

	const DeviceInterface&	vk					= m_context.getDeviceInterface();
	VkDevice				device				= m_context.getDevice();
	deUint32				queueFamilyIndex	= m_context.getUniversalQueueFamilyIndex();
	VkMemoryBarrier			memoryBarrier		{ VK_STRUCTURE_TYPE_MEMORY_BARRIER, DE_NULL, 0u, 0u };

	Move<VkShaderModule>	compShader			= createShaderModule(vk, device, m_context.getBinaryCollection().get("comp"), 0);
	Move<VkShaderModule>	vertShader			= createShaderModule(vk, device, m_context.getBinaryCollection().get("vert"), 0);
	Move<VkShaderModule>	fragShader			= createShaderModule(vk, device, m_context.getBinaryCollection().get("frag"), 0);

	Move<VkCommandPool>		cmdPool				= createCommandPool(vk, device, VK_COMMAND_POOL_CREATE_RESET_COMMAND_BUFFER_BIT, queueFamilyIndex);
	Move<VkCommandBuffer>	cmdBuffer			= allocateCommandBuffer(vk, device, *cmdPool, VK_COMMAND_BUFFER_LEVEL_PRIMARY);

	// setup descriptor set with storage image for compute pipeline
	Move<VkDescriptorSetLayout>			computeDescriptorSetLayout		= DescriptorSetLayoutBuilder()
																			.addSingleBinding(VK_DESCRIPTOR_TYPE_STORAGE_IMAGE, VK_SHADER_STAGE_COMPUTE_BIT)
																			.build(vk, device);
	Move<VkDescriptorPool>				computeDescriptorPool			= DescriptorPoolBuilder()
																			.addType(VK_DESCRIPTOR_TYPE_STORAGE_IMAGE, 1u)
																			.build(vk, device, VK_DESCRIPTOR_POOL_CREATE_FREE_DESCRIPTOR_SET_BIT, 1u);
	const VkDescriptorSetAllocateInfo	computeDescriptorSetAllocInfo	= makeDescriptorSetAllocInfo(*computeDescriptorPool, &(*computeDescriptorSetLayout));
	Move<VkDescriptorSet>				computeDescriptorSet			= allocateDescriptorSet(vk, device, &computeDescriptorSetAllocInfo);

	m_srUsage |= VK_IMAGE_USAGE_STORAGE_BIT;

	buildCounterBufferObjects(device, vk, m_context.getDefaultAllocator());
	buildColorBufferObjects(device, vk, m_context.getDefaultAllocator(), 0, m_cbUsage);

	// iterate over all possible tile sizes
	for (deUint32 tileWidth  = m_minTileSize.width;  tileWidth  <= m_maxTileSize.width;  tileWidth  *= 2)
	for (deUint32 tileHeight = m_minTileSize.height; tileHeight <= m_maxTileSize.height; tileHeight *= 2)
	{
		// skip tile sizes that have unsuported aspect ratio
		deUint32 aspectRatio = (tileHeight > tileWidth) ? (tileHeight / tileWidth) : (tileWidth / tileHeight);
		if (aspectRatio > m_maxAspectRatio)
			continue;

		// calculate size of shading rate attachment
		deUint32 srWidth  = (m_cbWidth  + tileWidth  - 1) / tileWidth;
		deUint32 srHeight = (m_cbHeight + tileHeight - 1) / tileHeight;

		buildShadingRateObjects(device, vk, m_context.getDefaultAllocator(), 0, srWidth, srHeight, m_srUsage);

		const VkDescriptorImageInfo  computeDescriptorInfo  = makeDescriptorImageInfo(DE_NULL, *m_srImageView[0], VK_IMAGE_LAYOUT_GENERAL);
		DescriptorSetUpdateBuilder()
			.writeSingle(*computeDescriptorSet,  DescriptorSetUpdateBuilder::Location::binding(0u), VK_DESCRIPTOR_TYPE_STORAGE_IMAGE,  &computeDescriptorInfo)
			.update(vk, device);

		const auto				dsFormat				= m_params->getDSFormat();
		Move<VkPipelineLayout>	computePipelineLayout	= buildPipelineLayout(device, vk, &(*computeDescriptorSetLayout));
		Move<VkPipelineLayout>	graphicsPipelineLayout	= buildPipelineLayout(device, vk, &(*m_counterBufferDescriptorSetLayout));
		Move<VkPipeline>		computePipeline			= buildComputePipeline(device, vk, *compShader, *computePipelineLayout);
		Move<VkRenderPass>		renderPass				= buildRenderPass(device, vk, m_cbFormat, dsFormat, tileWidth, tileHeight);
		Move<VkPipeline>		graphicsPipeline		= buildGraphicsPipeline(device, vk, 0, *renderPass, m_cbFormat, dsFormat, *graphicsPipelineLayout, *vertShader, *fragShader);

		std::vector<FBAttachmentInfo> attachmentInfo
		{
			{ m_cbFormat,			m_cbUsage, m_cbWidth, m_cbHeight, *m_cbImageView[0] },
			{ m_params->srFormat,	m_srUsage, srWidth,   srHeight,   *m_srImageView[0] },
		};
		// This would need an additional attachment with m_dsImageView and a barrier to transition the DS layout.
		// See runFragmentShaderMode for more details.
		DE_ASSERT(!m_params->useDepthStencil());

		Move<VkFramebuffer> framebuffer = buildFramebuffer(device, vk, *renderPass, attachmentInfo);

		beginCommandBuffer(vk, *cmdBuffer, 0u);

		// wait till sr image layout is changed
		VkPipelineStageFlags srcStageMask = VK_PIPELINE_STAGE_TOP_OF_PIPE_BIT;
		VkPipelineStageFlags dstStageMask = VK_PIPELINE_STAGE_COMPUTE_SHADER_BIT;
		VkImageMemoryBarrier srImageBarrierGeneral =
			makeImageMemoryBarrier(
				VK_ACCESS_NONE_KHR,
				VK_ACCESS_NONE_KHR,
				VK_IMAGE_LAYOUT_UNDEFINED,
				VK_IMAGE_LAYOUT_GENERAL,
				**m_srImage[0],
				m_defaultImageSubresourceRange);
		vk.cmdPipelineBarrier(*cmdBuffer, srcStageMask, dstStageMask, 0, 0, DE_NULL, 0, DE_NULL, 1, &srImageBarrierGeneral);

		// fill sr image using compute shader
		vk.cmdBindPipeline(*cmdBuffer, VK_PIPELINE_BIND_POINT_COMPUTE, *computePipeline);
		vk.cmdBindDescriptorSets(*cmdBuffer, VK_PIPELINE_BIND_POINT_COMPUTE, *computePipelineLayout, 0, 1, &(*computeDescriptorSet), 0, DE_NULL);
		vk.cmdDispatch(*cmdBuffer, srWidth, srHeight, 1);

		// wait till sr image is ready and change sr images layout
		srcStageMask = VK_PIPELINE_STAGE_COMPUTE_SHADER_BIT;
		dstStageMask = VK_PIPELINE_STAGE_FRAGMENT_SHADING_RATE_ATTACHMENT_BIT_KHR;
		memoryBarrier.srcAccessMask = VK_ACCESS_SHADER_WRITE_BIT;
		memoryBarrier.dstAccessMask = VK_ACCESS_FRAGMENT_SHADING_RATE_ATTACHMENT_READ_BIT_KHR;
		VkImageMemoryBarrier srImageBarrierShadingRate =
			makeImageMemoryBarrier(
				VK_ACCESS_SHADER_WRITE_BIT,
				VK_ACCESS_FRAGMENT_SHADING_RATE_ATTACHMENT_READ_BIT_KHR,
				VK_IMAGE_LAYOUT_GENERAL,
				VK_IMAGE_LAYOUT_FRAGMENT_SHADING_RATE_ATTACHMENT_OPTIMAL_KHR,
				**m_srImage[0],
				m_defaultImageSubresourceRange);
		vk.cmdPipelineBarrier(*cmdBuffer, srcStageMask, dstStageMask, 0, 1, &memoryBarrier, 0, DE_NULL, 1, &srImageBarrierShadingRate);

		// wait till cb image layout is changed
		srcStageMask = VK_PIPELINE_STAGE_TOP_OF_PIPE_BIT;
		dstStageMask = VK_PIPELINE_STAGE_COLOR_ATTACHMENT_OUTPUT_BIT;
		VkImageMemoryBarrier cbImageBarrier =
			makeImageMemoryBarrier(
				VK_ACCESS_NONE_KHR,
				VK_ACCESS_COLOR_ATTACHMENT_WRITE_BIT,
				VK_IMAGE_LAYOUT_UNDEFINED,
				VK_IMAGE_LAYOUT_GENERAL,
				**m_cbImage[0],
				m_defaultImageSubresourceRange);
		vk.cmdPipelineBarrier(*cmdBuffer, srcStageMask, dstStageMask, 0, 0, DE_NULL, 0, DE_NULL, 1, &cbImageBarrier);

		startRendering(*cmdBuffer, *renderPass, *framebuffer, makeRect2D(m_cbWidth, m_cbHeight), attachmentInfo, tileWidth, tileHeight);

		// draw single triangle to cb
		vk.cmdBindDescriptorSets(*cmdBuffer, VK_PIPELINE_BIND_POINT_GRAPHICS, *graphicsPipelineLayout, 0, 1, &(*m_counterBufferDescriptorSet), 0, DE_NULL);
		vk.cmdBindPipeline(*cmdBuffer, VK_PIPELINE_BIND_POINT_GRAPHICS, *graphicsPipeline);
		vk.cmdDraw(*cmdBuffer, 3u, 1, 0u, 0u);

		finishRendering(*cmdBuffer);

		// wait till color attachment is fully written
		srcStageMask = VK_PIPELINE_STAGE_COLOR_ATTACHMENT_OUTPUT_BIT;
		dstStageMask = VK_PIPELINE_STAGE_TRANSFER_BIT;
		memoryBarrier.srcAccessMask = VK_ACCESS_COLOR_ATTACHMENT_WRITE_BIT;
		memoryBarrier.dstAccessMask = VK_ACCESS_TRANSFER_READ_BIT;
		vk.cmdPipelineBarrier(*cmdBuffer, srcStageMask, dstStageMask, 0, 1, &memoryBarrier, 0, DE_NULL, 0, DE_NULL);

		// read back color buffer image
		vk.cmdCopyImageToBuffer(*cmdBuffer, **m_cbImage[0], VK_IMAGE_LAYOUT_GENERAL, **m_cbReadBuffer[0], 1u, &m_defaultBufferImageCopy);

		endCommandBuffer(vk, *cmdBuffer);

		// submit commands and wait
		const VkQueue queue = m_context.getUniversalQueue();
		submitCommandsAndWait(vk, device, queue, cmdBuffer.get());

		invalidateAlloc(vk, device, m_cbReadBuffer[0]->getAllocation());
		if (!verifyUsingAtomicChecks(tileWidth, tileHeight,
									 m_params->srRate.width, m_params->srRate.height,
									 (deUint32*)m_cbReadBuffer[0]->getAllocation().getHostPtr()))
			return false;

	}  // iterate over all possible tile sizes

	return true;
}

bool AttachmentRateInstance::runFragmentShaderMode(void)
{
	// Set up the image as a color attachment, and render rate to it,
	// then use it to draw a basic triangle and do basic checks

	const DeviceInterface&	vk					= m_context.getDeviceInterface();
	VkDevice				device				= m_context.getDevice();
	deUint32				queueFamilyIndex	= m_context.getUniversalQueueFamilyIndex();
	VkMemoryBarrier			memoryBarrier		{ VK_STRUCTURE_TYPE_MEMORY_BARRIER, DE_NULL, 0u, 0u };
	const bool				useMemoryAccess		= (m_params->mode == TM_MEMORY_ACCESS);

	Move<VkShaderModule>	vertSetupShader		= createShaderModule(vk, device, m_context.getBinaryCollection().get("vert_setup"), 0);
	Move<VkShaderModule>	fragSetupShader		= createShaderModule(vk, device, m_context.getBinaryCollection().get("frag_setup"), 0);
	Move<VkShaderModule>	vertShader			= createShaderModule(vk, device, m_context.getBinaryCollection().get("vert"), 0);
	Move<VkShaderModule>	fragShader			= createShaderModule(vk, device, m_context.getBinaryCollection().get("frag"), 0);

	Move<VkCommandPool>		cmdPool				= createCommandPool(vk, device, VK_COMMAND_POOL_CREATE_RESET_COMMAND_BUFFER_BIT, queueFamilyIndex);
	Move<VkCommandBuffer>	cmdBuffer			= allocateCommandBuffer(vk, device, *cmdPool, VK_COMMAND_BUFFER_LEVEL_PRIMARY);

	m_srUsage |= VK_IMAGE_USAGE_COLOR_ATTACHMENT_BIT;

	buildCounterBufferObjects(device, vk, m_context.getDefaultAllocator());
	buildColorBufferObjects(device, vk, m_context.getDefaultAllocator(), 0, m_cbUsage);

	// iterate over all possible tile sizes
	for (deUint32 tileWidth  = m_minTileSize.width;  tileWidth  <= m_maxTileSize.width;  tileWidth  *= 2)
	for (deUint32 tileHeight = m_minTileSize.height; tileHeight <= m_maxTileSize.height; tileHeight *= 2)
	{
		// skip tile sizes that have unsuported aspect ratio
		deUint32 aspectRatio = (tileHeight > tileWidth) ? (tileHeight / tileWidth) : (tileWidth / tileHeight);
		if (aspectRatio > m_maxAspectRatio)
			continue;

		// calculate size of shading rate attachment
		deUint32 srWidth  = (m_cbWidth  + tileWidth  - 1) / tileWidth;
		deUint32 srHeight = (m_cbHeight + tileHeight - 1) / tileHeight;

		buildShadingRateObjects(device, vk, m_context.getDefaultAllocator(), 0, srWidth, srHeight, m_srUsage);

		const auto				dsFormat			= m_params->getDSFormat();
		Move<VkPipelineLayout>	setupPipelineLayout	= buildPipelineLayout(device, vk);
		Move<VkPipelineLayout>	ratePipelineLayout	= buildPipelineLayout(device, vk, &(*m_counterBufferDescriptorSetLayout));
		Move<VkRenderPass>		setupRenderPass		= buildRenderPass(device, vk, m_params->srFormat, VK_FORMAT_UNDEFINED);
		Move<VkRenderPass>		rateRenderPass		= buildRenderPass(device, vk, m_cbFormat, dsFormat, tileWidth, tileHeight);
		Move<VkPipeline>		setupPipeline		= buildGraphicsPipeline(device, vk, 0, *setupRenderPass, m_params->srFormat, VK_FORMAT_UNDEFINED, *setupPipelineLayout, *vertSetupShader, *fragSetupShader, DE_FALSE);
		Move<VkPipeline>		ratePipeline		= buildGraphicsPipeline(device, vk, 0, *rateRenderPass, m_cbFormat, dsFormat, *ratePipelineLayout, *vertShader, *fragShader);

		std::vector<FBAttachmentInfo> setupAttachmentInfo
		{
			{ m_params->srFormat, m_srUsage, srWidth, srHeight, *m_srImageView[0] }
		};
		std::vector<FBAttachmentInfo> rateAttachmentInfo
		{
			{ m_cbFormat,			m_cbUsage, m_cbWidth, m_cbHeight, *m_cbImageView[0] },
			{ m_params->srFormat,	m_srUsage, srWidth,   srHeight,   *m_srImageView[0] },
		};
		if (m_params->useDepthStencil())
			rateAttachmentInfo.push_back(FBAttachmentInfo{ dsFormat, kDSUsage, m_cbWidth, m_cbHeight, *m_dsImageView });

		Move<VkFramebuffer> setupFramebuffer	= buildFramebuffer(device, vk, *setupRenderPass, setupAttachmentInfo);
		Move<VkFramebuffer> rateFramebuffer		= buildFramebuffer(device, vk, *rateRenderPass, rateAttachmentInfo);

		beginCommandBuffer(vk, *cmdBuffer, 0u);

		// wait till sr image layout is changed
		VkPipelineStageFlags srcStageMask = VK_PIPELINE_STAGE_TOP_OF_PIPE_BIT;
		VkPipelineStageFlags dstStageMask = VK_PIPELINE_STAGE_COLOR_ATTACHMENT_OUTPUT_BIT;
		VkImageMemoryBarrier srImageBarrierGeneral =
			makeImageMemoryBarrier(
				VK_ACCESS_NONE_KHR,
				useMemoryAccess ? VK_ACCESS_MEMORY_WRITE_BIT : VK_ACCESS_COLOR_ATTACHMENT_WRITE_BIT,
				VK_IMAGE_LAYOUT_UNDEFINED,
				VK_IMAGE_LAYOUT_GENERAL,
				**m_srImage[0],
				m_defaultImageSubresourceRange);
		vk.cmdPipelineBarrier(*cmdBuffer, srcStageMask, dstStageMask, 0, 0, DE_NULL, 0, DE_NULL, 1, &srImageBarrierGeneral);

		if (m_params->useDepthStencil())
		{
			const VkPipelineStageFlags srcStage = VK_PIPELINE_STAGE_TOP_OF_PIPE_BIT;
			const VkPipelineStageFlags dstStage = (VK_PIPELINE_STAGE_EARLY_FRAGMENT_TESTS_BIT | VK_PIPELINE_STAGE_LATE_FRAGMENT_TESTS_BIT);
			VkImageMemoryBarrier depthImageReadOnlyBarrier =
				makeImageMemoryBarrier(
					VK_ACCESS_NONE_KHR,
					VK_ACCESS_DEPTH_STENCIL_ATTACHMENT_READ_BIT,
					VK_IMAGE_LAYOUT_UNDEFINED,
					m_params->getDSLayout(),
					**m_dsImage,
					m_dsImageSubresourceRange);
			vk.cmdPipelineBarrier(*cmdBuffer, srcStage, dstStage, 0, 0, nullptr, 0, nullptr, 1, &depthImageReadOnlyBarrier);
		}

		// render rate to sr image
		startRendering(*cmdBuffer, *setupRenderPass, *setupFramebuffer, makeRect2D(srWidth, srHeight), setupAttachmentInfo);

		// draw single triangle to cb
		vk.cmdBindPipeline(*cmdBuffer, VK_PIPELINE_BIND_POINT_GRAPHICS, *setupPipeline);
		vk.cmdDraw(*cmdBuffer, 3u, 1, 0u, 0u);

		finishRendering(*cmdBuffer);

		// wait till sr image is ready and change sr images layout
		srcStageMask = VK_PIPELINE_STAGE_COLOR_ATTACHMENT_OUTPUT_BIT;
		dstStageMask = VK_PIPELINE_STAGE_FRAGMENT_SHADING_RATE_ATTACHMENT_BIT_KHR;
		VkImageMemoryBarrier srImageBarrierShadingRate =
			makeImageMemoryBarrier(
				useMemoryAccess ? VK_ACCESS_MEMORY_WRITE_BIT : VK_ACCESS_COLOR_ATTACHMENT_WRITE_BIT,
				useMemoryAccess ? VK_ACCESS_MEMORY_READ_BIT : VK_ACCESS_FRAGMENT_SHADING_RATE_ATTACHMENT_READ_BIT_KHR,
				VK_IMAGE_LAYOUT_GENERAL,
				VK_IMAGE_LAYOUT_FRAGMENT_SHADING_RATE_ATTACHMENT_OPTIMAL_KHR,
				**m_srImage[0],
				m_defaultImageSubresourceRange);
		vk.cmdPipelineBarrier(*cmdBuffer, srcStageMask, dstStageMask, 0, 0, DE_NULL, 0, DE_NULL, 1, &srImageBarrierShadingRate);

		// wait till cb image layout is changed
		srcStageMask = VK_PIPELINE_STAGE_TOP_OF_PIPE_BIT;
		dstStageMask = VK_PIPELINE_STAGE_COLOR_ATTACHMENT_OUTPUT_BIT;
		VkImageMemoryBarrier cbImageBarrier =
			makeImageMemoryBarrier(
				VK_ACCESS_NONE_KHR,
				useMemoryAccess ? VK_ACCESS_MEMORY_WRITE_BIT : VK_ACCESS_COLOR_ATTACHMENT_WRITE_BIT,
				VK_IMAGE_LAYOUT_UNDEFINED,
				VK_IMAGE_LAYOUT_GENERAL,
				**m_cbImage[0],
				m_defaultImageSubresourceRange);
		vk.cmdPipelineBarrier(*cmdBuffer, srcStageMask, dstStageMask, 0, 0, DE_NULL, 0, DE_NULL, 1, &cbImageBarrier);

		startRendering(*cmdBuffer, *rateRenderPass, *rateFramebuffer, makeRect2D(m_cbWidth, m_cbHeight), rateAttachmentInfo, tileWidth, tileHeight);

		// draw single triangle to cb
		vk.cmdBindDescriptorSets(*cmdBuffer, VK_PIPELINE_BIND_POINT_GRAPHICS, *ratePipelineLayout, 0, 1, &(*m_counterBufferDescriptorSet), 0, DE_NULL);
		vk.cmdBindPipeline(*cmdBuffer, VK_PIPELINE_BIND_POINT_GRAPHICS, *ratePipeline);
		vk.cmdDraw(*cmdBuffer, 3u, 1, 0u, 0u);

		finishRendering(*cmdBuffer);

		// wait till color attachment is fully written
		srcStageMask = VK_PIPELINE_STAGE_COLOR_ATTACHMENT_OUTPUT_BIT;
		dstStageMask = VK_PIPELINE_STAGE_TRANSFER_BIT;
		memoryBarrier.srcAccessMask = useMemoryAccess ? VK_ACCESS_MEMORY_WRITE_BIT : VK_ACCESS_COLOR_ATTACHMENT_WRITE_BIT;
		memoryBarrier.dstAccessMask = useMemoryAccess ? VK_ACCESS_MEMORY_READ_BIT : VK_ACCESS_TRANSFER_READ_BIT;
		vk.cmdPipelineBarrier(*cmdBuffer, srcStageMask, dstStageMask, 0, 1, &memoryBarrier, 0, DE_NULL, 0, DE_NULL);

		// read back color buffer image
		vk.cmdCopyImageToBuffer(*cmdBuffer, **m_cbImage[0], VK_IMAGE_LAYOUT_GENERAL, **m_cbReadBuffer[0], 1u, &m_defaultBufferImageCopy);

		endCommandBuffer(vk, *cmdBuffer);

		// submit commands and wait
		const VkQueue queue = m_context.getUniversalQueue();
		submitCommandsAndWait(vk, device, queue, cmdBuffer.get());

		invalidateAlloc(vk, device, m_cbReadBuffer[0]->getAllocation());
		if (!verifyUsingAtomicChecks(tileWidth, tileHeight,
									 m_params->srRate.width, m_params->srRate.height,
									 (deUint32*)m_cbReadBuffer[0]->getAllocation().getHostPtr()))
			return false;

	} // iterate over all possible tile sizes

	return true;
}

bool AttachmentRateInstance::runCopyMode (void)
{
	// Clear a separate image of the same format to that rate, copy it to
	// the shading rate image, then use it to draw a basic triangle and do basic checks

	const DeviceInterface&	vk					= m_context.getDeviceInterface();
	VkDevice				device				= m_context.getDevice();
	deUint32				queueFamilyIndex	= m_context.getUniversalQueueFamilyIndex();
	VkMemoryBarrier			memoryBarrier		{ VK_STRUCTURE_TYPE_MEMORY_BARRIER, DE_NULL, 0u, 0u };

	Move<VkShaderModule>	vertShader			= createShaderModule(vk, device, m_context.getBinaryCollection().get("vert"), 0);
	Move<VkShaderModule>	fragShader			= createShaderModule(vk, device, m_context.getBinaryCollection().get("frag"), 0);

	Move<VkCommandPool>		cmdPool				= createCommandPool(vk, device, VK_COMMAND_POOL_CREATE_RESET_COMMAND_BUFFER_BIT, queueFamilyIndex);
	Move<VkCommandBuffer>	cmdBuffer			= allocateCommandBuffer(vk, device, *cmdPool, VK_COMMAND_BUFFER_LEVEL_PRIMARY);

	buildCounterBufferObjects(device, vk, m_context.getDefaultAllocator());
	buildColorBufferObjects(device, vk, m_context.getDefaultAllocator(), 0, m_cbUsage);

	// iterate over all possible tile sizes
	for (deUint32 tileWidth  = m_minTileSize.width;  tileWidth  <= m_maxTileSize.width;  tileWidth  *= 2)
	for (deUint32 tileHeight = m_minTileSize.height; tileHeight <= m_maxTileSize.height; tileHeight *= 2)
	{
		// skip tile sizes that have unsuported aspect ratio
		deUint32 aspectRatio = (tileHeight > tileWidth) ? (tileHeight / tileWidth) : (tileWidth / tileHeight);
		if (aspectRatio > m_maxAspectRatio)
			continue;

		// calculate size of shading rate attachment
		deUint32 srWidth  = (m_cbWidth  + tileWidth  - 1) / tileWidth;
		deUint32 srHeight = (m_cbHeight + tileHeight - 1) / tileHeight;

		buildShadingRateObjects(device, vk, m_context.getDefaultAllocator(), 0, srWidth, srHeight, m_srUsage);

		// create image that will be source for shading rate image
		de::MovePtr<ImageWithMemory> srSrcImage = buildImageWithMemory(device, vk, m_context.getDefaultAllocator(), m_params->srFormat, srWidth, srHeight, VK_IMAGE_USAGE_TRANSFER_DST_BIT | VK_IMAGE_USAGE_TRANSFER_SRC_BIT);

		const auto				dsFormat				= m_params->getDSFormat();
		Move<VkPipelineLayout>	graphicsPipelineLayout	= buildPipelineLayout(device, vk, &(*m_counterBufferDescriptorSetLayout));
		Move<VkRenderPass>		renderPass				= buildRenderPass(device, vk, m_cbFormat, dsFormat, tileWidth, tileHeight);
		Move<VkPipeline>		graphicsPipeline		= buildGraphicsPipeline(device, vk, 0, *renderPass, m_cbFormat, dsFormat, *graphicsPipelineLayout, *vertShader, *fragShader);

		std::vector<FBAttachmentInfo> attachmentInfo
		{
			{ m_cbFormat,			m_cbUsage, m_cbWidth, m_cbHeight, *m_cbImageView[0] },
			{ m_params->srFormat,	m_srUsage, srWidth,   srHeight,   *m_srImageView[0] },
		};
		// This would need an additional attachment with m_dsImageView and a barrier to transition the DS layout.
		// See runFragmentShaderMode for more details.
		DE_ASSERT(!m_params->useDepthStencil());

		Move<VkFramebuffer> framebuffer = buildFramebuffer(device, vk, *renderPass, attachmentInfo);

		beginCommandBuffer(vk, *cmdBuffer, 0u);

		// wait till sr images layout are changed
		VkPipelineStageFlags srcStageMask = VK_PIPELINE_STAGE_TOP_OF_PIPE_BIT;
		VkPipelineStageFlags dstStageMask = VK_PIPELINE_STAGE_TRANSFER_BIT;
		std::vector<VkImageMemoryBarrier> srImageBarrierGeneral(2,
			makeImageMemoryBarrier(
				VK_ACCESS_NONE_KHR,
				(VK_ACCESS_TRANSFER_WRITE_BIT | VK_ACCESS_TRANSFER_READ_BIT),
				VK_IMAGE_LAYOUT_UNDEFINED,
				VK_IMAGE_LAYOUT_GENERAL,
				**m_srImage[0],
				m_defaultImageSubresourceRange));
		srImageBarrierGeneral[1].image = **srSrcImage;
		vk.cmdPipelineBarrier(*cmdBuffer, srcStageMask, dstStageMask, 0, 0, DE_NULL, 0, DE_NULL, 2, srImageBarrierGeneral.data());

		// clear source sr image with proper rate
		VkClearColorValue clearValue = { { 0, 0, 0, 0 } };
		clearValue.uint32[0] = calculateRate(m_params->srRate.width, m_params->srRate.height);
		vk.cmdClearColorImage(*cmdBuffer, **srSrcImage, VK_IMAGE_LAYOUT_GENERAL, &clearValue, 1, &m_defaultImageSubresourceRange);

		// wait till sr source image is ready
		srcStageMask = VK_PIPELINE_STAGE_TRANSFER_BIT;
		dstStageMask = VK_PIPELINE_STAGE_TRANSFER_BIT;
		memoryBarrier.srcAccessMask = VK_ACCESS_TRANSFER_WRITE_BIT;
		memoryBarrier.dstAccessMask = VK_ACCESS_TRANSFER_READ_BIT;
		vk.cmdPipelineBarrier(*cmdBuffer, srcStageMask, dstStageMask, 0, 1, &memoryBarrier, 0, DE_NULL, 0, DE_NULL);

		// copy sr source image to sr image used during rendering
		VkImageCopy imageCopyRegion
		{
			m_defaultImageSubresourceLayers,	// VkImageSubresourceLayers	srcSubresource;
			{0, 0, 0},							// VkOffset3D				srcOffset;
			m_defaultImageSubresourceLayers,	// VkImageSubresourceLayers	dstSubresource;
			{0, 0, 0},							// VkOffset3D				dstOffset;
			{ srWidth, srHeight, 1u }			// VkExtent3D				extent;
		};
		vk.cmdCopyImage(*cmdBuffer, **srSrcImage, VK_IMAGE_LAYOUT_GENERAL, **m_srImage[0], VK_IMAGE_LAYOUT_GENERAL, 1, &imageCopyRegion);

		// wait till sr image is ready and change sr images layout
		srcStageMask = VK_PIPELINE_STAGE_TRANSFER_BIT;
		dstStageMask = VK_PIPELINE_STAGE_FRAGMENT_SHADING_RATE_ATTACHMENT_BIT_KHR;
		memoryBarrier.srcAccessMask = VK_ACCESS_TRANSFER_WRITE_BIT;
		memoryBarrier.dstAccessMask = VK_ACCESS_FRAGMENT_SHADING_RATE_ATTACHMENT_READ_BIT_KHR;
		VkImageMemoryBarrier srImageBarrierShadingRate =
			makeImageMemoryBarrier(
				VK_ACCESS_TRANSFER_WRITE_BIT,
				VK_ACCESS_FRAGMENT_SHADING_RATE_ATTACHMENT_READ_BIT_KHR,
				VK_IMAGE_LAYOUT_GENERAL,
				VK_IMAGE_LAYOUT_FRAGMENT_SHADING_RATE_ATTACHMENT_OPTIMAL_KHR,
				**m_srImage[0],
				m_defaultImageSubresourceRange);
		vk.cmdPipelineBarrier(*cmdBuffer, srcStageMask, dstStageMask, 0, 1, &memoryBarrier, 0, DE_NULL, 1, &srImageBarrierShadingRate);

		// wait till cb image layout is changed
		srcStageMask = VK_PIPELINE_STAGE_TOP_OF_PIPE_BIT;
		dstStageMask = VK_PIPELINE_STAGE_COLOR_ATTACHMENT_OUTPUT_BIT;
		VkImageMemoryBarrier cbImageBarrier =
			makeImageMemoryBarrier(
				VK_ACCESS_NONE_KHR,
				VK_ACCESS_COLOR_ATTACHMENT_WRITE_BIT,
				VK_IMAGE_LAYOUT_UNDEFINED,
				VK_IMAGE_LAYOUT_GENERAL,
				**m_cbImage[0],
				m_defaultImageSubresourceRange);
		vk.cmdPipelineBarrier(*cmdBuffer, srcStageMask, dstStageMask, 0, 0, DE_NULL, 0, DE_NULL, 1, &cbImageBarrier);

		startRendering(*cmdBuffer, *renderPass, *framebuffer, makeRect2D(m_cbWidth, m_cbHeight), attachmentInfo, tileWidth, tileHeight);

		// draw single triangle to cb
		vk.cmdBindDescriptorSets(*cmdBuffer, VK_PIPELINE_BIND_POINT_GRAPHICS, *graphicsPipelineLayout, 0, 1, &(*m_counterBufferDescriptorSet), 0, DE_NULL);
		vk.cmdBindPipeline(*cmdBuffer, VK_PIPELINE_BIND_POINT_GRAPHICS, *graphicsPipeline);
		vk.cmdDraw(*cmdBuffer, 3u, 1, 0u, 0u);

		finishRendering(*cmdBuffer);

		// wait till color attachment is fully written
		srcStageMask = VK_PIPELINE_STAGE_COLOR_ATTACHMENT_OUTPUT_BIT;
		dstStageMask = VK_PIPELINE_STAGE_TRANSFER_BIT;
		memoryBarrier.srcAccessMask = VK_ACCESS_COLOR_ATTACHMENT_WRITE_BIT;
		memoryBarrier.dstAccessMask = VK_ACCESS_TRANSFER_READ_BIT;
		vk.cmdPipelineBarrier(*cmdBuffer, srcStageMask, dstStageMask, 0, 1, &memoryBarrier, 0, DE_NULL, 0, DE_NULL);

		// read back color buffer image
		vk.cmdCopyImageToBuffer(*cmdBuffer, **m_cbImage[0], VK_IMAGE_LAYOUT_GENERAL, **m_cbReadBuffer[0], 1u, &m_defaultBufferImageCopy);

		endCommandBuffer(vk, *cmdBuffer);

		// submit commands and wait
		const VkQueue queue = m_context.getUniversalQueue();
		submitCommandsAndWait(vk, device, queue, cmdBuffer.get());

		invalidateAlloc(vk, device, m_cbReadBuffer[0]->getAllocation());
		if (!verifyUsingAtomicChecks(tileWidth, tileHeight,
									 m_params->srRate.width, m_params->srRate.height,
									 (deUint32*)m_cbReadBuffer[0]->getAllocation().getHostPtr()))
			return false;

	} // iterate over all possible tile sizes

	return true;
}

bool AttachmentRateInstance::runCopyModeOnTransferQueue(void)
{
	// Clear a separate image of the same format to that rate, copy it to
	// the shading rate image on separate transfer queue and then use copied
	// image to draw a basic triangle and do basic checks

	const PlatformInterface&				vkp							= m_context.getPlatformInterface();
	const InstanceInterface&				vki							= m_context.getInstanceInterface();
	VkPhysicalDevice						pd							= m_context.getPhysicalDevice();
	deUint32								transferQueueFamilyIndex	= std::numeric_limits<deUint32>::max();
	deUint32								graphicsQueueFamilyIndex	= std::numeric_limits<deUint32>::max();
	VkMemoryBarrier							memoryBarrier				{ VK_STRUCTURE_TYPE_MEMORY_BARRIER, DE_NULL, 0u, 0u };
	std::vector<VkQueueFamilyProperties>	queueFamilyProperties		= getPhysicalDeviceQueueFamilyProperties(vki, pd);

	// find graphics and transfer queue families
	for (deUint32 queueNdx = 0; queueNdx < queueFamilyProperties.size(); queueNdx++)
	{
		VkQueueFlags queueFlags = queueFamilyProperties[queueNdx].queueFlags;
		if ((graphicsQueueFamilyIndex == std::numeric_limits<deUint32>::max()) && (queueFlags & VK_QUEUE_GRAPHICS_BIT))
			graphicsQueueFamilyIndex = queueNdx;
		else if ((queueNdx != graphicsQueueFamilyIndex) && (queueFlags & VK_QUEUE_TRANSFER_BIT))
			transferQueueFamilyIndex = queueNdx;
	}
	if (transferQueueFamilyIndex == std::numeric_limits<deUint32>::max())
		TCU_THROW(NotSupportedError, "No separate transfer queue");

	// using queueFamilies vector to determine if sr image uses exclusiv or concurrent sharing
	std::vector<deUint32> queueFamilies;
	if (m_params->mode == TM_SETUP_RATE_WITH_COPYING_FROM_CONCURENT_IMAGE_USING_TRANSFER_QUEUE)
		queueFamilies = { graphicsQueueFamilyIndex, transferQueueFamilyIndex };

	// create custom device
	VkDevice			device;
	DeviceInterface*	driver;
	Allocator*			allocator;

	{
		const float queuePriorities = 1.0f;
		std::vector<VkDeviceQueueCreateInfo> queueInfo(2,
			{
				VK_STRUCTURE_TYPE_DEVICE_QUEUE_CREATE_INFO,		// VkStructureType					sType;
				DE_NULL,										// const void*						pNext;
				(VkDeviceQueueCreateFlags)0u,					// VkDeviceQueueCreateFlags			flags;
				transferQueueFamilyIndex,						// uint32_t							queueFamilyIndex;
				1u,												// uint32_t							queueCount;
				&queuePriorities								// const float*						pQueuePriorities;
			});
		queueInfo[1].queueFamilyIndex = graphicsQueueFamilyIndex;

		VkPhysicalDeviceFeatures deviceFeatures;
		vki.getPhysicalDeviceFeatures(pd, &deviceFeatures);

		VkPhysicalDeviceFragmentShadingRateFeaturesKHR	fsrFeatures				{ VK_STRUCTURE_TYPE_PHYSICAL_DEVICE_FRAGMENT_SHADING_RATE_FEATURES_KHR, DE_NULL, DE_FALSE, DE_FALSE, DE_TRUE };
#ifndef CTS_USES_VULKANSC
		VkPhysicalDeviceDynamicRenderingFeaturesKHR		drFeatures				{ VK_STRUCTURE_TYPE_PHYSICAL_DEVICE_DYNAMIC_RENDERING_FEATURES_KHR, DE_NULL, DE_TRUE };
#endif // CTS_USES_VULKANSC
		VkPhysicalDeviceImagelessFramebufferFeatures	ifbFeatures				{ VK_STRUCTURE_TYPE_PHYSICAL_DEVICE_IMAGELESS_FRAMEBUFFER_FEATURES, DE_NULL, DE_TRUE };
		VkPhysicalDeviceFeatures2						createPhysicalFeature	{ VK_STRUCTURE_TYPE_PHYSICAL_DEVICE_FEATURES_2, &fsrFeatures, deviceFeatures };

		void* pNext = DE_NULL;
		std::vector<const char*> enabledExtensions = { "VK_KHR_fragment_shading_rate" };
#ifndef CTS_USES_VULKANSC
		if (m_params->useDynamicRendering)
		{
			pNext = &drFeatures;
		}
#endif // CTS_USES_VULKANSC
		if (m_params->useImagelessFramebuffer)
		{
			enabledExtensions.push_back("VK_KHR_imageless_framebuffer");
			ifbFeatures.pNext = pNext;
			pNext = &ifbFeatures;
		}
		fsrFeatures.pNext = pNext;

		std::vector<const char*> enabledLayers = getValidationLayers(vki, pd);
		VkDeviceCreateInfo deviceInfo
		{
			VK_STRUCTURE_TYPE_DEVICE_CREATE_INFO,				// VkStructureType					sType;
			&createPhysicalFeature,								// const void*						pNext;
			(VkDeviceCreateFlags)0u,							// VkDeviceCreateFlags				flags;
			2u,													// uint32_t							queueCreateInfoCount;
			queueInfo.data(),									// const VkDeviceQueueCreateInfo*	pQueueCreateInfos;
			static_cast<deUint32>(enabledLayers.size()),		// uint32_t							enabledLayerCount;
			de::dataOrNull(enabledLayers),						// const char* const*				ppEnabledLayerNames;
			static_cast<deUint32>(enabledExtensions.size()),	// uint32_t							enabledExtensionCount;
			enabledExtensions.data(),							// const char* const*				ppEnabledExtensionNames;
			DE_NULL												// const VkPhysicalDeviceFeatures*	pEnabledFeatures;
		};

		vk::Move<VkDevice>			customDevice	= createDevice(vkp, m_context.getInstance(), vki, pd, &deviceInfo);
		de::MovePtr<DeviceDriver>	customDriver	= de::MovePtr<DeviceDriver>(new DeviceDriver(vkp, m_context.getInstance(), *customDevice));
		de::MovePtr<Allocator>		customAllocator	= de::MovePtr<Allocator>(new SimpleAllocator(*customDriver, *customDevice, getPhysicalDeviceMemoryProperties(vki, pd)));

		device						= *customDevice;
		driver						= &*customDriver;
		allocator					= &*customAllocator;

		m_customDeviceHolder		= de::MovePtr <DeviceHolder>(new DeviceHolder(customDevice, customDriver, customAllocator));
	}

	DeviceInterface& vk = *driver;

	VkQueue transferQueue;
	vk.getDeviceQueue(device, transferQueueFamilyIndex, 0u, &transferQueue);
	VkQueue graphicsQueue;
	vk.getDeviceQueue(device, graphicsQueueFamilyIndex, 0u, &graphicsQueue);

	// create transfer and graphics command buffers
	Move<VkCommandPool>		transferCmdPool		= createCommandPool(vk, device, VK_COMMAND_POOL_CREATE_RESET_COMMAND_BUFFER_BIT, transferQueueFamilyIndex);
	Move<VkCommandBuffer>	transferCmdBuffer	= allocateCommandBuffer(vk, device, *transferCmdPool, VK_COMMAND_BUFFER_LEVEL_PRIMARY);
	Move<VkCommandPool>		graphicsCmdPool		= createCommandPool(vk, device, VK_COMMAND_POOL_CREATE_RESET_COMMAND_BUFFER_BIT, graphicsQueueFamilyIndex);
	Move<VkCommandBuffer>	graphicsCmdBuffer	= allocateCommandBuffer(vk, device, *graphicsCmdPool, VK_COMMAND_BUFFER_LEVEL_PRIMARY);

	Move<VkShaderModule>	vertShader			= createShaderModule(vk, device, m_context.getBinaryCollection().get("vert"), 0);
	Move<VkShaderModule>	fragShader			= createShaderModule(vk, device, m_context.getBinaryCollection().get("frag"), 0);

	buildColorBufferObjects(device, vk, *allocator, 0, m_cbUsage);
	buildCounterBufferObjects(device, vk, *allocator);

	// iterate over all possible tile sizes
	for (deUint32 tileWidth  = m_minTileSize.width;  tileWidth  <= m_maxTileSize.width;  tileWidth  *= 2)
	for (deUint32 tileHeight = m_minTileSize.height; tileHeight <= m_maxTileSize.height; tileHeight *= 2)
	{
		// skip tile sizes that have unsuported aspect ratio
		deUint32 aspectRatio = (tileHeight > tileWidth) ? (tileHeight / tileWidth) : (tileWidth / tileHeight);
		if (aspectRatio > m_maxAspectRatio)
			continue;

		// calculate size of shading rate attachment
		deUint32 srWidth  = (m_cbWidth  + tileWidth  - 1) / tileWidth;
		deUint32 srHeight = (m_cbHeight + tileHeight - 1) / tileHeight;

		// create image that will be source for shading rate image
		de::MovePtr<ImageWithMemory> srSrcImage = buildImageWithMemory(device, vk, *allocator, m_params->srFormat, srWidth, srHeight,
																	   VK_IMAGE_USAGE_TRANSFER_DST_BIT | VK_IMAGE_USAGE_TRANSFER_SRC_BIT);

		// create buffer that will contain shading rate source data
		tcu::TextureFormat				srTextureFormat		= mapVkFormat(m_params->srFormat);
		deUint32						srWriteBufferSize	= srWidth * srHeight * getNumUsedChannels(srTextureFormat.order) * getChannelSize(srTextureFormat.type);
		de::MovePtr<BufferWithMemory>	srSrcBuffer			= buildBufferWithMemory(device, vk, *allocator, srWriteBufferSize, VK_BUFFER_USAGE_TRANSFER_SRC_BIT);

		// fill buffer with tested shading rate
		deUint8*	srWriteBufferHostPtr	= (deUint8*)srSrcBuffer->getAllocation().getHostPtr();
		deUint8		value					= (deUint8)calculateRate(m_params->srRate.width, m_params->srRate.height);
		deMemset(srWriteBufferHostPtr, value, (size_t)srWriteBufferSize);
		flushAlloc(vk, device, srSrcBuffer->getAllocation());

		// create shading rate iamge
		m_srImage[0]		= buildImageWithMemory(device, vk, *allocator, m_params->srFormat, srWidth, srHeight,
												   VK_IMAGE_USAGE_FRAGMENT_SHADING_RATE_ATTACHMENT_BIT_KHR | VK_IMAGE_USAGE_TRANSFER_DST_BIT,
												   VK_IMAGE_TILING_OPTIMAL, queueFamilies);
		m_srImageView[0]	= buildImageView(device, vk, m_params->srFormat, m_srImage[0]->get());

		const auto				dsFormat				= m_params->getDSFormat();
		Move<VkPipelineLayout>	graphicsPipelineLayout	= buildPipelineLayout(device, vk, &(*m_counterBufferDescriptorSetLayout));
		Move<VkRenderPass>		renderPass				= buildRenderPass(device, vk, m_cbFormat, dsFormat, tileWidth, tileHeight);
		Move<VkPipeline>		graphicsPipeline		= buildGraphicsPipeline(device, vk, 0, *renderPass, m_cbFormat, dsFormat, *graphicsPipelineLayout, *vertShader, *fragShader);

		std::vector<FBAttachmentInfo> attachmentInfo
		{
			{ m_cbFormat,			m_cbUsage, m_cbWidth, m_cbHeight, *m_cbImageView[0] },
			{ m_params->srFormat,	m_srUsage, srWidth,   srHeight,   *m_srImageView[0] },
		};
		// This would need an additional attachment with m_dsImageView and a barrier to transition the DS layout.
		// See runFragmentShaderMode for more details.
		DE_ASSERT(!m_params->useDepthStencil());

		Move<VkFramebuffer> framebuffer = buildFramebuffer(device, vk, *renderPass, attachmentInfo);

		beginCommandBuffer(vk, *transferCmdBuffer, 0u);

		// wait till sr data is ready in buffer and change sr image layouts to general
		VkPipelineStageFlags srcStageMask = VK_PIPELINE_STAGE_TOP_OF_PIPE_BIT;
		VkPipelineStageFlags dstStageMask = VK_PIPELINE_STAGE_TRANSFER_BIT;
		std::vector<VkImageMemoryBarrier> srImageBarrierGeneral(2,
			makeImageMemoryBarrier(
				VK_ACCESS_NONE_KHR,
				(VK_ACCESS_TRANSFER_READ_BIT | VK_ACCESS_TRANSFER_WRITE_BIT),
				VK_IMAGE_LAYOUT_UNDEFINED,
				VK_IMAGE_LAYOUT_GENERAL,
				**m_srImage[0],
				m_defaultImageSubresourceRange));
		srImageBarrierGeneral[1].image = **srSrcImage;
		vk.cmdPipelineBarrier(*transferCmdBuffer, srcStageMask, dstStageMask, 0, 0, nullptr, 0, DE_NULL, 2, srImageBarrierGeneral.data());

		// copy sr data to images
		const VkBufferImageCopy srCopyBuffer = makeBufferImageCopy({ srWidth, srHeight, 1u }, m_defaultImageSubresourceLayers);
		vk.cmdCopyBufferToImage(*transferCmdBuffer, **srSrcBuffer, **srSrcImage, VK_IMAGE_LAYOUT_GENERAL, 1, &srCopyBuffer);

		// wait till sr source image is ready
		srcStageMask = VK_PIPELINE_STAGE_TRANSFER_BIT;
		dstStageMask = VK_PIPELINE_STAGE_TRANSFER_BIT;
		memoryBarrier.srcAccessMask = VK_ACCESS_TRANSFER_WRITE_BIT;
		memoryBarrier.dstAccessMask = VK_ACCESS_TRANSFER_READ_BIT;
		vk.cmdPipelineBarrier(*transferCmdBuffer, srcStageMask, dstStageMask, 0, 1, &memoryBarrier, 0, DE_NULL, 0, DE_NULL);

		// copy sr source image to sr image used during rendering
		VkImageCopy imageCopyRegion
		{
			m_defaultImageSubresourceLayers,	// VkImageSubresourceLayers	srcSubresource;
			{0, 0, 0},							// VkOffset3D				srcOffset;
			m_defaultImageSubresourceLayers,	// VkImageSubresourceLayers	dstSubresource;
			{0, 0, 0},							// VkOffset3D				dstOffset;
			{ srWidth, srHeight, 1u }			// VkExtent3D				extent;
		};
		vk.cmdCopyImage(*transferCmdBuffer, **srSrcImage, VK_IMAGE_LAYOUT_GENERAL, **m_srImage[0], VK_IMAGE_LAYOUT_GENERAL, 1, &imageCopyRegion);

		// release exclusive ownership from the transfer queue family
		srcStageMask = VK_PIPELINE_STAGE_TRANSFER_BIT;
		dstStageMask = VK_PIPELINE_STAGE_TOP_OF_PIPE_BIT;
		VkImageMemoryBarrier srImageBarrierOwnershipTransfer =
			makeImageMemoryBarrier(
				VK_ACCESS_TRANSFER_WRITE_BIT,
				VK_ACCESS_NONE_KHR,
				VK_IMAGE_LAYOUT_GENERAL,
				VK_IMAGE_LAYOUT_GENERAL,
				**m_srImage[0], m_defaultImageSubresourceRange);
		if (m_params->mode == TM_SETUP_RATE_WITH_COPYING_FROM_EXCLUSIVE_IMAGE_USING_TRANSFER_QUEUE)
		{
			srImageBarrierOwnershipTransfer.srcQueueFamilyIndex = transferQueueFamilyIndex;
			srImageBarrierOwnershipTransfer.dstQueueFamilyIndex = graphicsQueueFamilyIndex;
		}
		vk.cmdPipelineBarrier(*transferCmdBuffer, srcStageMask, dstStageMask, 0, 0, DE_NULL, 0, DE_NULL, 1, &srImageBarrierOwnershipTransfer);

		endCommandBuffer(vk, *transferCmdBuffer);

		beginCommandBuffer(vk, *graphicsCmdBuffer, 0u);

		// acquire exclusive ownership for the graphics queue family - while changing sr images layout
		vk.cmdPipelineBarrier(*graphicsCmdBuffer, srcStageMask, dstStageMask, 0, 0, DE_NULL, 0, DE_NULL, 1, &srImageBarrierOwnershipTransfer);

		// wait till sr image layout is changed
		srcStageMask = VK_PIPELINE_STAGE_TOP_OF_PIPE_BIT;
		dstStageMask = VK_PIPELINE_STAGE_FRAGMENT_SHADING_RATE_ATTACHMENT_BIT_KHR;
		VkImageMemoryBarrier srImageBarrierShadingRate =
			makeImageMemoryBarrier(
				VK_ACCESS_NONE_KHR,
				VK_ACCESS_FRAGMENT_SHADING_RATE_ATTACHMENT_READ_BIT_KHR,
				VK_IMAGE_LAYOUT_GENERAL,
				VK_IMAGE_LAYOUT_FRAGMENT_SHADING_RATE_ATTACHMENT_OPTIMAL_KHR,
				**m_srImage[0],
				m_defaultImageSubresourceRange);
		vk.cmdPipelineBarrier(*graphicsCmdBuffer, srcStageMask, dstStageMask, 0, 0, DE_NULL, 0, DE_NULL, 1, &srImageBarrierShadingRate);

		// wait till cb image layout is changed
		srcStageMask = VK_PIPELINE_STAGE_TOP_OF_PIPE_BIT;
		dstStageMask = VK_PIPELINE_STAGE_COLOR_ATTACHMENT_OUTPUT_BIT;
		VkImageMemoryBarrier cbImageBarrier =
			makeImageMemoryBarrier(
				VK_ACCESS_NONE_KHR,
				VK_ACCESS_COLOR_ATTACHMENT_WRITE_BIT,
				VK_IMAGE_LAYOUT_UNDEFINED,
				VK_IMAGE_LAYOUT_GENERAL,
				**m_cbImage[0],
				m_defaultImageSubresourceRange);
		vk.cmdPipelineBarrier(*graphicsCmdBuffer, srcStageMask, dstStageMask, 0, 0, DE_NULL, 0, DE_NULL, 1, &cbImageBarrier);

		startRendering(*graphicsCmdBuffer, *renderPass, *framebuffer, makeRect2D(m_cbWidth, m_cbHeight), attachmentInfo, tileWidth, tileHeight);

		// draw single triangle to cb
		vk.cmdBindDescriptorSets(*graphicsCmdBuffer, VK_PIPELINE_BIND_POINT_GRAPHICS, *graphicsPipelineLayout, 0, 1, &(*m_counterBufferDescriptorSet), 0, DE_NULL);
		vk.cmdBindPipeline(*graphicsCmdBuffer, VK_PIPELINE_BIND_POINT_GRAPHICS, *graphicsPipeline);
		vk.cmdDraw(*graphicsCmdBuffer, 3u, 1, 0u, 0u);

		finishRendering(*graphicsCmdBuffer);

		// wait till color attachment is fully written
		srcStageMask = VK_PIPELINE_STAGE_COLOR_ATTACHMENT_OUTPUT_BIT;
		dstStageMask = VK_PIPELINE_STAGE_TRANSFER_BIT;
		memoryBarrier.srcAccessMask = VK_ACCESS_COLOR_ATTACHMENT_WRITE_BIT;
		memoryBarrier.dstAccessMask = VK_ACCESS_TRANSFER_READ_BIT;
		vk.cmdPipelineBarrier(*graphicsCmdBuffer, srcStageMask, dstStageMask, 0, 1, &memoryBarrier, 0, DE_NULL, 0, DE_NULL);

		// read back color buffer image
		vk.cmdCopyImageToBuffer(*graphicsCmdBuffer, **m_cbImage[0], VK_IMAGE_LAYOUT_GENERAL, **m_cbReadBuffer[0], 1u, &m_defaultBufferImageCopy);

		endCommandBuffer(vk, *graphicsCmdBuffer);

		// create synchronization objects
		Move<VkSemaphore>	semaphore		= createSemaphore(vk, device);
		Move<VkFence>		transferFence	= createFence(vk, device);
		Move<VkFence>		graphicsFence	= createFence(vk, device);

		const VkSubmitInfo transferSubmitInfo
		{
			VK_STRUCTURE_TYPE_SUBMIT_INFO,						// VkStructureType				sType;
			DE_NULL,											// const void*					pNext;
			0u,													// deUint32						waitSemaphoreCount;
			DE_NULL,											// const VkSemaphore*			pWaitSemaphores;
			DE_NULL,											// const VkPipelineStageFlags*	pWaitDstStageMask;
			1u,													// deUint32						commandBufferCount;
			&*transferCmdBuffer,								// const VkCommandBuffer*		pCommandBuffers;
			1u,													// deUint32						signalSemaphoreCount;
			&*semaphore,										// const VkSemaphore*			pSignalSemaphores;
		};
		const VkPipelineStageFlags waitDstStageMask = VK_PIPELINE_STAGE_BOTTOM_OF_PIPE_BIT;
		const VkSubmitInfo graphicsSubmitInfo
		{
			VK_STRUCTURE_TYPE_SUBMIT_INFO,						// VkStructureType				sType;
			DE_NULL,											// const void*					pNext;
			1u,													// deUint32						waitSemaphoreCount;
			&*semaphore,										// const VkSemaphore*			pWaitSemaphores;
			&waitDstStageMask,									// const VkPipelineStageFlags*	pWaitDstStageMask;
			1u,													// deUint32						commandBufferCount;
			&*graphicsCmdBuffer,								// const VkCommandBuffer*		pCommandBuffers;
			0u,													// deUint32						signalSemaphoreCount;
			DE_NULL,											// const VkSemaphore*			pSignalSemaphores;
		};

		// submit commands to both queues
		VK_CHECK(vk.queueSubmit(transferQueue, 1u, &transferSubmitInfo, *transferFence));
		VK_CHECK(vk.queueSubmit(graphicsQueue, 1u, &graphicsSubmitInfo, *graphicsFence));

		VkFence fences[] = { *graphicsFence, *transferFence };
		VK_CHECK(vk.waitForFences(device, 2u, fences, DE_TRUE, ~0ull));

		invalidateAlloc(vk, device, m_cbReadBuffer[0]->getAllocation());
		if (!verifyUsingAtomicChecks(tileWidth, tileHeight,
									 m_params->srRate.width, m_params->srRate.height,
									 (deUint32*)m_cbReadBuffer[0]->getAllocation().getHostPtr()))
			return false;

	} // iterate over all possible tile sizes

	return true;
}

bool AttachmentRateInstance::runFillLinearTiledImage(void)
{
	// Create a linear tiled fragment shading rate attachment image and set
	// its data on the host, then draw a basic triangle and do basic checks

	const DeviceInterface&	vk					= m_context.getDeviceInterface();
	VkDevice				device				= m_context.getDevice();
	deUint32				queueFamilyIndex	= m_context.getUniversalQueueFamilyIndex();
	VkImageSubresource		imageSubresource	= makeImageSubresource(VK_IMAGE_ASPECT_COLOR_BIT, 0u, 0u);
	VkMemoryBarrier			memoryBarrier		{ VK_STRUCTURE_TYPE_MEMORY_BARRIER, DE_NULL, 0u, 0u };
	VkSubresourceLayout		srImageLayout;

	Move<VkShaderModule>	vertShader			= createShaderModule(vk, device, m_context.getBinaryCollection().get("vert"), 0);
	Move<VkShaderModule>	fragShader			= createShaderModule(vk, device, m_context.getBinaryCollection().get("frag"), 0);

	Move<VkCommandPool>		cmdPool				= createCommandPool(vk, device, VK_COMMAND_POOL_CREATE_RESET_COMMAND_BUFFER_BIT, queueFamilyIndex);
	Move<VkCommandBuffer>	cmdBuffer			= allocateCommandBuffer(vk, device, *cmdPool, VK_COMMAND_BUFFER_LEVEL_PRIMARY);

	buildCounterBufferObjects(device, vk, m_context.getDefaultAllocator());
	buildColorBufferObjects(device, vk, m_context.getDefaultAllocator(), 0, m_cbUsage);

	// iterate over all possible tile sizes
	for (deUint32 tileWidth  = m_minTileSize.width;  tileWidth  <= m_maxTileSize.width;  tileWidth  *= 2)
	for (deUint32 tileHeight = m_minTileSize.height; tileHeight <= m_maxTileSize.height; tileHeight *= 2)
	{
		// skip tile sizes that have unsuported aspect ratio
		deUint32 aspectRatio = (tileHeight > tileWidth) ? (tileHeight / tileWidth) : (tileWidth / tileHeight);
		if (aspectRatio > m_maxAspectRatio)
			continue;

		// calculate size of shading rate attachment
		deUint32 srWidth  = (m_cbWidth  + tileWidth  - 1) / tileWidth;
		deUint32 srHeight = (m_cbHeight + tileHeight - 1) / tileHeight;

		buildShadingRateObjects(device, vk, m_context.getDefaultAllocator(), 0, srWidth, srHeight, m_srUsage, VK_IMAGE_TILING_LINEAR);

		deUint8*	imagePtr	= reinterpret_cast<deUint8*>(m_srImage[0]->getAllocation().getHostPtr());
		deUint8		value		= (deUint8)calculateRate(m_params->srRate.width, m_params->srRate.height);

		// fill sr image on the host row by row
		vk.getImageSubresourceLayout(device, **m_srImage[0], &imageSubresource, &srImageLayout);
		for (deUint32 srTexelRow = 0; srTexelRow < srHeight; srTexelRow++)
		{
			deUint8* rowDst = imagePtr + srImageLayout.offset + srImageLayout.rowPitch * srTexelRow;
			deMemset(rowDst, value, (size_t)srWidth);
		}

		const auto				dsFormat				= m_params->getDSFormat();
		Move<VkPipelineLayout>	graphicsPipelineLayout	= buildPipelineLayout(device, vk, &(*m_counterBufferDescriptorSetLayout));
		Move<VkRenderPass>		renderPass				= buildRenderPass(device, vk, m_cbFormat, dsFormat, tileWidth, tileHeight);
		Move<VkPipeline>		graphicsPipeline		= buildGraphicsPipeline(device, vk, 0, *renderPass, m_cbFormat, dsFormat, *graphicsPipelineLayout, *vertShader, *fragShader);

		std::vector<FBAttachmentInfo> attachmentInfo
		{
			{ m_cbFormat,			m_cbUsage, m_cbWidth, m_cbHeight, *m_cbImageView[0] },
			{ m_params->srFormat,	m_srUsage, srWidth,   srHeight,   *m_srImageView[0] },
		};
		// This would need an additional attachment with m_dsImageView and a barrier to transition the DS layout.
		// See runFragmentShaderMode for more details.
		DE_ASSERT(!m_params->useDepthStencil());

		Move<VkFramebuffer> framebuffer = buildFramebuffer(device, vk, *renderPass, attachmentInfo);

		beginCommandBuffer(vk, *cmdBuffer, 0u);

		// wait till sr image layout is changed
		VkPipelineStageFlags srcStageMask = VK_PIPELINE_STAGE_TOP_OF_PIPE_BIT;
		VkPipelineStageFlags dstStageMask = VK_PIPELINE_STAGE_FRAGMENT_SHADING_RATE_ATTACHMENT_BIT_KHR;
		VkImageMemoryBarrier srImageBarrierAttachment =
			makeImageMemoryBarrier(
				VK_ACCESS_NONE_KHR,
				VK_ACCESS_FRAGMENT_SHADING_RATE_ATTACHMENT_READ_BIT_KHR,
				VK_IMAGE_LAYOUT_UNDEFINED,
				VK_IMAGE_LAYOUT_FRAGMENT_SHADING_RATE_ATTACHMENT_OPTIMAL_KHR,
				**m_srImage[0],
				m_defaultImageSubresourceRange);
		vk.cmdPipelineBarrier(*cmdBuffer, srcStageMask, dstStageMask, 0, 0, DE_NULL, 0, DE_NULL, 1, &srImageBarrierAttachment);

		// wait till cb image layout is changed
		srcStageMask = VK_PIPELINE_STAGE_TOP_OF_PIPE_BIT;
		dstStageMask = VK_PIPELINE_STAGE_COLOR_ATTACHMENT_OUTPUT_BIT;
		VkImageMemoryBarrier cbImageBarrier =
			makeImageMemoryBarrier(
				VK_ACCESS_NONE_KHR,
				VK_ACCESS_COLOR_ATTACHMENT_WRITE_BIT,
				VK_IMAGE_LAYOUT_UNDEFINED,
				VK_IMAGE_LAYOUT_GENERAL,
				**m_cbImage[0],
				m_defaultImageSubresourceRange);
		vk.cmdPipelineBarrier(*cmdBuffer, srcStageMask, dstStageMask, 0, 0, DE_NULL, 0, DE_NULL, 1, &cbImageBarrier);

		startRendering(*cmdBuffer, *renderPass, *framebuffer, makeRect2D(m_cbWidth, m_cbHeight), attachmentInfo, tileWidth, tileHeight);

		// draw single triangle to cb
		vk.cmdBindDescriptorSets(*cmdBuffer, VK_PIPELINE_BIND_POINT_GRAPHICS, *graphicsPipelineLayout, 0, 1, &(*m_counterBufferDescriptorSet), 0, DE_NULL);
		vk.cmdBindPipeline(*cmdBuffer, VK_PIPELINE_BIND_POINT_GRAPHICS, *graphicsPipeline);
		vk.cmdDraw(*cmdBuffer, 3u, 1, 0u, 0u);

		finishRendering(*cmdBuffer);

		// wait till color attachment is fully written
		srcStageMask = VK_PIPELINE_STAGE_COLOR_ATTACHMENT_OUTPUT_BIT;
		dstStageMask = VK_PIPELINE_STAGE_TRANSFER_BIT;
		memoryBarrier.srcAccessMask = VK_ACCESS_COLOR_ATTACHMENT_WRITE_BIT;
		memoryBarrier.dstAccessMask = VK_ACCESS_TRANSFER_READ_BIT;
		vk.cmdPipelineBarrier(*cmdBuffer, srcStageMask, dstStageMask, 0, 1, &memoryBarrier, 0, DE_NULL, 0, DE_NULL);

		// read back color buffer image
		vk.cmdCopyImageToBuffer(*cmdBuffer, **m_cbImage[0], VK_IMAGE_LAYOUT_GENERAL, **m_cbReadBuffer[0], 1u, &m_defaultBufferImageCopy);

		endCommandBuffer(vk, *cmdBuffer);

		// submit commands and wait
		const VkQueue queue = m_context.getUniversalQueue();
		submitCommandsAndWait(vk, device, queue, cmdBuffer.get());

		invalidateAlloc(vk, device, m_cbReadBuffer[0]->getAllocation());
		if (!verifyUsingAtomicChecks(tileWidth, tileHeight,
									 m_params->srRate.width, m_params->srRate.height,
									 (deUint32*)m_cbReadBuffer[0]->getAllocation().getHostPtr()))
			return false;

	} // iterate over all possible tile sizes

	return true;
}

bool AttachmentRateInstance::runTwoSubpassMode(void)
{
	// Set up a two-subpass render pass with different shading rate attachments used in each subpass.
	// Then draw a basic triangle in each subpass and do basic checks.

	const InstanceInterface&	vki					= m_context.getInstanceInterface();
	const DeviceInterface&		vk					= m_context.getDeviceInterface();
	VkPhysicalDevice			pd					= m_context.getPhysicalDevice();
	VkDevice					device				= m_context.getDevice();
	deUint32					queueFamilyIndex	= m_context.getUniversalQueueFamilyIndex();
	VkMemoryBarrier				memoryBarrier		{ VK_STRUCTURE_TYPE_MEMORY_BARRIER, DE_NULL, 0u, 0u };

	Move<VkShaderModule>		vertShader0			= createShaderModule(vk, device, m_context.getBinaryCollection().get("vert0"), 0);
	Move<VkShaderModule>		vertShader1			= createShaderModule(vk, device, m_context.getBinaryCollection().get("vert1"), 0);
	Move<VkShaderModule>		fragShader			= createShaderModule(vk, device, m_context.getBinaryCollection().get("frag"), 0);

	Move<VkCommandPool>			cmdPool				= createCommandPool(vk, device, VK_COMMAND_POOL_CREATE_RESET_COMMAND_BUFFER_BIT, queueFamilyIndex);
	Move<VkCommandBuffer>		cmdBuffer			= allocateCommandBuffer(vk, device, *cmdPool, VK_COMMAND_BUFFER_LEVEL_PRIMARY);

	// fetch information about supported rates
	deUint32 supportedFragmentShadingRateCount;
	std::vector<VkPhysicalDeviceFragmentShadingRateKHR> supportedFragmentShadingRates;
	vki.getPhysicalDeviceFragmentShadingRatesKHR(pd, &supportedFragmentShadingRateCount, DE_NULL);
	supportedFragmentShadingRates.resize(supportedFragmentShadingRateCount, {
		VK_STRUCTURE_TYPE_PHYSICAL_DEVICE_FRAGMENT_SHADING_RATE_KHR,				// VkStructureType		sType;
		DE_NULL,																	// void*				pNext;
		VK_SAMPLE_COUNT_1_BIT,														// VkSampleCountFlags	sampleCounts;
		{ 0, 0 }																	// VkExtent2D			fragmentSize;
		});
	vki.getPhysicalDeviceFragmentShadingRatesKHR(pd, &supportedFragmentShadingRateCount, &supportedFragmentShadingRates[0]);

	// grab min and max tile sieze and biggest and smallest rate
	deUint32 sr0Width		= (m_cbWidth + m_minTileSize.width - 1) / m_minTileSize.width;
	deUint32 sr0Height		= (m_cbHeight + m_minTileSize.height - 1) / m_minTileSize.height;
	deUint32 sr1Width		= (m_cbWidth + m_maxTileSize.width - 1) / m_maxTileSize.width;
	deUint32 sr1Height		= (m_cbHeight + m_maxTileSize.height - 1) / m_maxTileSize.height;
	deUint32 sr0RateWidth	= supportedFragmentShadingRates[0].fragmentSize.width;										// bigets supported rate
	deUint32 sr0RateHeight	= supportedFragmentShadingRates[0].fragmentSize.height;
	deUint32 sr1RateWidth	= supportedFragmentShadingRates[supportedFragmentShadingRateCount - 2].fragmentSize.width;	// smallest supported rate excluding {1, 1}
	deUint32 sr1RateHeight	= supportedFragmentShadingRates[supportedFragmentShadingRateCount - 2].fragmentSize.height;

	buildColorBufferObjects(device, vk, m_context.getDefaultAllocator(), 0, m_cbUsage);
	buildColorBufferObjects(device, vk, m_context.getDefaultAllocator(), 1, m_cbUsage);
	buildShadingRateObjects(device, vk, m_context.getDefaultAllocator(), 0, sr0Width, sr0Height, m_srUsage);
	buildShadingRateObjects(device, vk, m_context.getDefaultAllocator(), 1, sr1Width, sr1Height, m_srUsage);
	buildCounterBufferObjects(device, vk, m_context.getDefaultAllocator());

	const auto				dsFormat			= m_params->getDSFormat();
	Move<VkRenderPass>		renderPass			= buildRenderPass(device, vk, m_cbFormat, dsFormat, m_minTileSize.width, m_minTileSize.height, m_maxTileSize.width, m_maxTileSize.height);
	Move<VkPipelineLayout>	pipelineLayout		= buildPipelineLayout(device, vk, &(*m_counterBufferDescriptorSetLayout));
	Move<VkPipeline>		graphicsPipeline0	= buildGraphicsPipeline(device, vk, 0, *renderPass, m_cbFormat, dsFormat, *pipelineLayout, *vertShader0, *fragShader);
	Move<VkPipeline>		graphicsPipeline1	= buildGraphicsPipeline(device, vk, 1, *renderPass, m_cbFormat, dsFormat, *pipelineLayout, *vertShader1, *fragShader);

	std::vector<FBAttachmentInfo> attachmentInfo
	{
		{ m_cbFormat,			m_cbUsage, m_cbWidth, m_cbHeight, *m_cbImageView[0] },
		{ m_params->srFormat,	m_srUsage, sr0Width,  sr0Height,  *m_srImageView[0] },
		{ m_cbFormat,			m_cbUsage, m_cbWidth, m_cbHeight, *m_cbImageView[1] },
		{ m_params->srFormat,	m_srUsage, sr1Width,  sr1Height,  *m_srImageView[1] },
	};
	// This would need an additional attachment with m_dsImageView and a barrier to transition the DS layout.
	// See runFragmentShaderMode for more details.
	DE_ASSERT(!m_params->useDepthStencil());

	Move<VkFramebuffer> framebuffer = buildFramebuffer(device, vk, *renderPass, attachmentInfo);

	beginCommandBuffer(vk, *cmdBuffer, 0u);

	// change sr image layouts to general
	VkPipelineStageFlags srcStageMask = VK_PIPELINE_STAGE_TOP_OF_PIPE_BIT;
	VkPipelineStageFlags dstStageMask = VK_PIPELINE_STAGE_TRANSFER_BIT;
	std::vector<VkImageMemoryBarrier> srImageBarrierGeneral(2,
		makeImageMemoryBarrier(
			VK_ACCESS_NONE_KHR,
			(VK_ACCESS_TRANSFER_READ_BIT | VK_ACCESS_TRANSFER_WRITE_BIT),
			VK_IMAGE_LAYOUT_UNDEFINED,
			VK_IMAGE_LAYOUT_GENERAL,
			**m_srImage[0],
			m_defaultImageSubresourceRange));
	srImageBarrierGeneral[1].image = **m_srImage[1];
	vk.cmdPipelineBarrier(*cmdBuffer, srcStageMask, dstStageMask, 0, 0, DE_NULL, 0, DE_NULL, 2, srImageBarrierGeneral.data());

	VkClearColorValue clearValues[2] = { { { 0, 0, 0, 0 } }, { { 0, 0, 0, 0 } } };
	clearValues[0].uint32[0] = calculateRate(sr0RateWidth, sr0RateHeight);
	clearValues[1].uint32[0] = calculateRate(sr1RateWidth, sr1RateHeight);
	vk.cmdClearColorImage(*cmdBuffer, **m_srImage[0], VK_IMAGE_LAYOUT_GENERAL, &clearValues[0], 1, &m_defaultImageSubresourceRange);
	vk.cmdClearColorImage(*cmdBuffer, **m_srImage[1], VK_IMAGE_LAYOUT_GENERAL, &clearValues[1], 1, &m_defaultImageSubresourceRange);

	// wait till sr data is ready and change sr images layout
	srcStageMask = VK_PIPELINE_STAGE_ALL_COMMANDS_BIT;
	dstStageMask = VK_PIPELINE_STAGE_FRAGMENT_SHADING_RATE_ATTACHMENT_BIT_KHR;
	memoryBarrier.srcAccessMask = VK_ACCESS_TRANSFER_WRITE_BIT;
	memoryBarrier.dstAccessMask = VK_ACCESS_FRAGMENT_SHADING_RATE_ATTACHMENT_READ_BIT_KHR;
	std::vector<VkImageMemoryBarrier> srImageBarrierShadingRate(2,
		makeImageMemoryBarrier(
			VK_ACCESS_TRANSFER_WRITE_BIT,
			VK_ACCESS_FRAGMENT_SHADING_RATE_ATTACHMENT_READ_BIT_KHR,
			VK_IMAGE_LAYOUT_GENERAL,
			VK_IMAGE_LAYOUT_FRAGMENT_SHADING_RATE_ATTACHMENT_OPTIMAL_KHR,
			**m_srImage[0],
			m_defaultImageSubresourceRange));
	srImageBarrierShadingRate[1].image = **m_srImage[1];
	vk.cmdPipelineBarrier(*cmdBuffer, srcStageMask, dstStageMask, 0, 1, &memoryBarrier, 0, DE_NULL, 2, srImageBarrierShadingRate.data());

	// wait till cb image layouts are changed
	srcStageMask = VK_PIPELINE_STAGE_TOP_OF_PIPE_BIT;
	dstStageMask = VK_PIPELINE_STAGE_COLOR_ATTACHMENT_OUTPUT_BIT;
	std::vector<VkImageMemoryBarrier> cbImageBarrier(2,
		makeImageMemoryBarrier(
			VK_ACCESS_NONE_KHR,
			VK_ACCESS_COLOR_ATTACHMENT_WRITE_BIT,
			VK_IMAGE_LAYOUT_UNDEFINED,
			VK_IMAGE_LAYOUT_GENERAL,
			**m_cbImage[0],
			m_defaultImageSubresourceRange));
	cbImageBarrier[1].image = **m_cbImage[1];
	vk.cmdPipelineBarrier(*cmdBuffer, srcStageMask, dstStageMask, 0, 0, DE_NULL, 0, DE_NULL, 2, cbImageBarrier.data());

	startRendering(*cmdBuffer, *renderPass, *framebuffer, makeRect2D(m_cbWidth, m_cbHeight), attachmentInfo);

	// draw single triangle to first cb
	vk.cmdBindDescriptorSets(*cmdBuffer, VK_PIPELINE_BIND_POINT_GRAPHICS, *pipelineLayout, 0, 1, &(*m_counterBufferDescriptorSet), 0, DE_NULL);
	vk.cmdBindPipeline(*cmdBuffer, VK_PIPELINE_BIND_POINT_GRAPHICS, *graphicsPipeline0);
	vk.cmdDraw(*cmdBuffer, 3u, 1, 0u, 0u);

	vk.cmdNextSubpass(*cmdBuffer, VK_SUBPASS_CONTENTS_INLINE);

	// draw single triangle to second cb
	vk.cmdBindPipeline(*cmdBuffer, VK_PIPELINE_BIND_POINT_GRAPHICS, *graphicsPipeline1);
	vk.cmdDraw(*cmdBuffer, 3u, 1, 0u, 0u);

	finishRendering(*cmdBuffer);

	// wait till color attachments are fully written
	srcStageMask = VK_PIPELINE_STAGE_COLOR_ATTACHMENT_OUTPUT_BIT;
	dstStageMask = VK_PIPELINE_STAGE_TRANSFER_BIT;
	memoryBarrier.srcAccessMask = VK_ACCESS_COLOR_ATTACHMENT_WRITE_BIT;
	memoryBarrier.dstAccessMask = VK_ACCESS_TRANSFER_READ_BIT;
	vk.cmdPipelineBarrier(*cmdBuffer, srcStageMask, dstStageMask, 0, 1, &memoryBarrier, 0, DE_NULL, 0, DE_NULL);

	// read back color buffer images
	vk.cmdCopyImageToBuffer(*cmdBuffer, **m_cbImage[0], VK_IMAGE_LAYOUT_GENERAL, **m_cbReadBuffer[0], 1u, &m_defaultBufferImageCopy);
	vk.cmdCopyImageToBuffer(*cmdBuffer, **m_cbImage[1], VK_IMAGE_LAYOUT_GENERAL, **m_cbReadBuffer[1], 1u, &m_defaultBufferImageCopy);

	endCommandBuffer(vk, *cmdBuffer);

	// submit commands and wait
	const VkQueue queue = m_context.getUniversalQueue();
	submitCommandsAndWait(vk, device, queue, cmdBuffer.get());

	// read back buffer with color attachment 1 data
	Allocation& cb0BuffAlloc = m_cbReadBuffer[0]->getAllocation();
	invalidateAlloc(vk, device, cb0BuffAlloc);

	// read back buffer with color attachment 2 data
	Allocation& cb1BuffAlloc = m_cbReadBuffer[1]->getAllocation();
	invalidateAlloc(vk, device, cb1BuffAlloc);

	// validate both attachemtns triangle
	return (verifyUsingAtomicChecks(m_minTileSize.width, m_minTileSize.height,
									sr0RateWidth, sr0RateHeight,
									(deUint32*)m_cbReadBuffer[0]->getAllocation().getHostPtr()) &&
			verifyUsingAtomicChecks(m_maxTileSize.width, m_maxTileSize.height,
									sr1RateWidth, sr1RateHeight,
									(deUint32*)m_cbReadBuffer[1]->getAllocation().getHostPtr()));
}

class AttachmentRateTestCase : public TestCase
{
public:
					AttachmentRateTestCase	(tcu::TestContext& context, const char* name, de::SharedPtr<TestParams> params);
					~AttachmentRateTestCase	(void) = default;

	void			initPrograms			(SourceCollections& programCollection) const override;
	TestInstance*	createInstance			(Context& context) const override;
	void			checkSupport			(Context& context) const override;

private:

	const de::SharedPtr<TestParams> m_params;
};

AttachmentRateTestCase::AttachmentRateTestCase(tcu::TestContext& context, const char* name, de::SharedPtr<TestParams> params)
	: vkt::TestCase	(context, name, "")
	, m_params		(params)
{
}

void AttachmentRateTestCase::checkSupport(Context& context) const
{
	context.requireDeviceFunctionality("VK_KHR_fragment_shading_rate");

	if (m_params->useDynamicRendering)
		context.requireDeviceFunctionality("VK_KHR_dynamic_rendering");
	if (m_params->useImagelessFramebuffer)
		context.requireDeviceFunctionality("VK_KHR_imageless_framebuffer");

	if (!context.getFragmentShadingRateFeatures().attachmentFragmentShadingRate)
		TCU_THROW(NotSupportedError, "attachmentFragmentShadingRate not supported");

	const vk::InstanceInterface&	vk					= context.getInstanceInterface();
	const vk::VkPhysicalDevice		pd					= context.getPhysicalDevice();

	VkImageFormatProperties			imageProperties;
	VkImageUsageFlags				srUsage				= VK_IMAGE_USAGE_FRAGMENT_SHADING_RATE_ATTACHMENT_BIT_KHR |
														  VK_IMAGE_USAGE_TRANSFER_DST_BIT;

	VkResult result = vk.getPhysicalDeviceImageFormatProperties(pd, m_params->srFormat, VK_IMAGE_TYPE_2D, VK_IMAGE_TILING_OPTIMAL, srUsage, 0, &imageProperties);
	if (result == VK_ERROR_FORMAT_NOT_SUPPORTED)
		TCU_THROW(NotSupportedError, "Format not supported");

	if (m_params->mode != TM_TWO_SUBPASS)
	{
		deUint32												supportedFragmentShadingRateCount;
		VkExtent2D												testedRate = m_params->srRate;
		std::vector<VkPhysicalDeviceFragmentShadingRateKHR>		supportedFragmentShadingRates;

		// fetch information about supported rates
		vk.getPhysicalDeviceFragmentShadingRatesKHR(pd, &supportedFragmentShadingRateCount, DE_NULL);
		supportedFragmentShadingRates.resize(supportedFragmentShadingRateCount, {
			VK_STRUCTURE_TYPE_PHYSICAL_DEVICE_FRAGMENT_SHADING_RATE_KHR,				// VkStructureType		sType;
			DE_NULL,																	// void*				pNext;
			VK_SAMPLE_COUNT_1_BIT,														// VkSampleCountFlags	sampleCounts;
			{ 0, 0 }																	// VkExtent2D			fragmentSize;
			});
		vk.getPhysicalDeviceFragmentShadingRatesKHR(pd, &supportedFragmentShadingRateCount, &supportedFragmentShadingRates[0]);

		// check if rate required by test is not supported
		if (std::none_of(supportedFragmentShadingRates.begin(), supportedFragmentShadingRates.end(),
			[&testedRate](const VkPhysicalDeviceFragmentShadingRateKHR& r)
			{ return (r.fragmentSize.width == testedRate.width && r.fragmentSize.height == testedRate.height); }))
		{
			TCU_THROW(NotSupportedError, "Rate not supported");
		}
	}

	if (m_params->mode == TM_MAINTENANCE_5)
		context.requireDeviceFunctionality("VK_KHR_maintenance5");

	VkFormatFeatureFlags requiredFeatures = 0;
	if (m_params->mode == TM_SETUP_RATE_WITH_ATOMICS_IN_COMPUTE_SHADER)
		requiredFeatures = VK_FORMAT_FEATURE_FRAGMENT_SHADING_RATE_ATTACHMENT_BIT_KHR | VK_FORMAT_FEATURE_STORAGE_IMAGE_ATOMIC_BIT;
	else if ((m_params->mode == TM_SETUP_RATE_WITH_COPYING_FROM_OTHER_IMAGE) ||
			 (m_params->mode == TM_SETUP_RATE_WITH_COPYING_FROM_EXCLUSIVE_IMAGE_USING_TRANSFER_QUEUE) ||
			 (m_params->mode == TM_SETUP_RATE_WITH_COPYING_FROM_CONCURENT_IMAGE_USING_TRANSFER_QUEUE) ||
			 (m_params->mode == TM_SETUP_RATE_WITH_LINEAR_TILED_IMAGE))
		requiredFeatures = VK_FORMAT_FEATURE_FRAGMENT_SHADING_RATE_ATTACHMENT_BIT_KHR;
	else if (m_params->mode == TM_SETUP_RATE_WITH_FRAGMENT_SHADER)
		requiredFeatures = VK_FORMAT_FEATURE_FRAGMENT_SHADING_RATE_ATTACHMENT_BIT_KHR | VK_FORMAT_FEATURE_COLOR_ATTACHMENT_BIT;

#if DEBUG_USE_STORE_INSTEAD_OF_ATOMICS == 1
	if (m_params->mode == TM_SETUP_RATE_WITH_ATOMICS_IN_COMPUTE_SHADER)
		requiredFeatures = VK_FORMAT_FEATURE_FRAGMENT_SHADING_RATE_ATTACHMENT_BIT_KHR | VK_FORMAT_FEATURE_STORAGE_IMAGE_BIT;
#endif

	if (requiredFeatures)
	{
		const VkFormatProperties formatProperties = getPhysicalDeviceFormatProperties(vk, pd, m_params->srFormat);

		if (m_params->mode == TM_SETUP_RATE_WITH_LINEAR_TILED_IMAGE)
		{
			if ((formatProperties.linearTilingFeatures & requiredFeatures) != requiredFeatures)
				TCU_THROW(NotSupportedError, "Required format feature bits not supported");
		}
		else if ((formatProperties.optimalTilingFeatures & requiredFeatures) != requiredFeatures)
			TCU_THROW(NotSupportedError, "Required format feature bits not supported");
	}

	if (m_params->useDepthStencil())
	{
		const auto					dsFormat			= m_params->getDSFormat();
		const VkFormatProperties	dsFormatProperties	= getPhysicalDeviceFormatProperties(vk, pd, dsFormat);

		if ((dsFormatProperties.optimalTilingFeatures & VK_FORMAT_FEATURE_DEPTH_STENCIL_ATTACHMENT_BIT) == 0)
		{
			std::ostringstream msg;
			msg << dsFormat << " not supported";
			TCU_THROW(NotSupportedError, msg.str());
		}
	}
}

void AttachmentRateTestCase::initPrograms(SourceCollections& programCollection) const
{
	deUint32 rateValue = calculateRate(m_params->srRate.width, m_params->srRate.height);

	if (m_params->mode == TM_SETUP_RATE_WITH_ATOMICS_IN_COMPUTE_SHADER)
	{
		std::stringstream compStream;
		compStream <<
			"#version 450\n"
			"layout(local_size_x = 1, local_size_y = 1, local_size_z = 1) in;\n"
			"layout(r32ui, binding = 0) coherent uniform highp uimage2D srImage;\n"
			"void main (void)\n"
			"{\n"
#if DEBUG_USE_STORE_INSTEAD_OF_ATOMICS == 1
			"  imageStore(srImage, ivec2(gl_GlobalInvocationID.xy), uvec4(" << rateValue << "));\n"
#else
			"  imageAtomicAdd(srImage, ivec2(gl_GlobalInvocationID.xy), " << rateValue << ");\n"
#endif
			"}\n";

		programCollection.glslSources.add("comp") << glu::ComputeSource(compStream.str());
	}

	tcu::StringTemplate vertTemplate(
		"#version 450 core\n"
		"out gl_PerVertex\n"
		"{\n"
		"  vec4 gl_Position;\n"
		"};\n"
		"void main()\n"
		"{\n"
		"  gl_Position = vec4(float(1.0 - 2.0 * int(gl_VertexIndex != 1)) * ${SCALE} + ${TRANSLATE},\n"
		"                     float(1.0 - 2.0 * int(gl_VertexIndex > 0))  * ${SCALE} + ${TRANSLATE}, 0.0, 1.0);\n"
		"}\n");

	std::map<std::string, std::string> specializationMap
	{
		{"SCALE",		"0.8" },
		{"TRANSLATE",	"0.0" },
	};

	if (m_params->mode == TM_TWO_SUBPASS)
	{
		specializationMap["SCALE"]		=  "0.4";
		specializationMap["TRANSLATE"]	= "-0.5";
		programCollection.glslSources.add("vert0") << glu::VertexSource(vertTemplate.specialize(specializationMap));

		specializationMap["SCALE"]		= "0.4";
		specializationMap["TRANSLATE"]	= "0.5";
		programCollection.glslSources.add("vert1") << glu::VertexSource(vertTemplate.specialize(specializationMap));
	}
	else
	{
		programCollection.glslSources.add("vert") << glu::VertexSource(vertTemplate.specialize(specializationMap));
	}

	if ((m_params->mode == TM_SETUP_RATE_WITH_FRAGMENT_SHADER) || (m_params->mode == TM_MEMORY_ACCESS) || (m_params->mode == TM_MAINTENANCE_5))
	{
		// use large triangle that will cover whole color buffer
		specializationMap["SCALE"]		= "9.0";
		specializationMap["TRANSLATE"]	= "0.0";
		programCollection.glslSources.add("vert_setup") << glu::VertexSource(vertTemplate.specialize(specializationMap));

		std::stringstream fragStream;
		fragStream <<
			"#version 450 core\n"
			"layout(location = 0) out uint outColor;\n"
			"void main()\n"
			"{\n"
			"  outColor.x = " << rateValue << ";\n"
			"}\n";
		programCollection.glslSources.add("frag_setup") << glu::FragmentSource(fragStream.str());
	}

	std::string frag =
		"#version 450 core\n"
		"#extension GL_EXT_fragment_shading_rate : enable\n"
		"layout(set = 0, binding = 0) buffer Block { uint counter; } buf;\n"
		"layout(location = 0) out uvec4 outColor;\n"
		"void main()\n"
		"{\n"
		"  outColor.x = gl_ShadingRateEXT;\n"
		"  outColor.y = 0;\n"
		"  outColor.z = atomicAdd(buf.counter, 1);\n"
		"  outColor.w = 0;\n"
		"}\n";
	programCollection.glslSources.add("frag") << glu::FragmentSource(frag);
}

TestInstance* AttachmentRateTestCase::createInstance(Context& context) const
{
	return new AttachmentRateInstance(context, m_params);
}

}	// anonymous

void createAttachmentRateTests(tcu::TestContext& testCtx, tcu::TestCaseGroup* parentGroup, SharedGroupParams groupParams)
{
	struct SRFormat
	{
		VkFormat		format;
		const char*		name;
	};

	const std::vector<SRFormat> srFormats
	{
		{ VK_FORMAT_R8_UINT,				"r8_uint" },
		{ VK_FORMAT_R8G8_UINT,				"r8g8_uint" },
		{ VK_FORMAT_R8G8B8_UINT,			"r8g8b8_uint" },
		{ VK_FORMAT_R8G8B8A8_UINT,			"r8g8b8a8_uint" },
		{ VK_FORMAT_R16_UINT,				"r16_uint" },
		{ VK_FORMAT_R16G16_UINT,			"r16g16_uint" },
		{ VK_FORMAT_R16G16B16_UINT,			"r16g16b16_uint" },
		{ VK_FORMAT_R16G16B16A16_UINT,		"r16g16b16a16_uint" },
		{ VK_FORMAT_R32_UINT,				"r32_uint" },
		{ VK_FORMAT_R32G32_UINT,			"r32g32_uint" },
		{ VK_FORMAT_R32G32B32_UINT,			"r32g32b32_uint" },
		{ VK_FORMAT_R32G32B32A32_UINT,		"r32g32b32a32_uint" },
		{ VK_FORMAT_R64_UINT,				"r64_uint" },
		{ VK_FORMAT_R64G64_UINT,			"r64g64_uint" },
		{ VK_FORMAT_R64G64B64_UINT,			"r64g64b64_uint" },
		{ VK_FORMAT_R64G64B64A64_UINT,		"r64g64b64a64_uint" },
	};

	struct SRRate
	{
		VkExtent2D		count;
		const char*		name;
	};

	const std::vector<SRRate> srRates
	{
		{ {1, 1},	"rate_1x1" },
		{ {1, 2},	"rate_1x2" },
		{ {1, 4},	"rate_1x4" },
		{ {2, 1},	"rate_2x1" },
		{ {2, 2},	"rate_2x2" },
		{ {2, 4},	"rate_2x4" },
		{ {4, 1},	"rate_4x1" },
		{ {4, 2},	"rate_4x2" },
		{ {4, 4},	"rate_4x4" },
	};

	struct TestModeParam
	{
		TestMode		mode;
		const char*		name;
	};

	const std::vector<TestModeParam> testModeParams
	{
		{ TM_SETUP_RATE_WITH_ATOMICS_IN_COMPUTE_SHADER,							"setup_with_atomics" },
		{ TM_SETUP_RATE_WITH_FRAGMENT_SHADER,									"setup_with_fragment" },
		{ TM_SETUP_RATE_WITH_COPYING_FROM_OTHER_IMAGE,							"setup_with_copying" },
		{ TM_SETUP_RATE_WITH_COPYING_FROM_CONCURENT_IMAGE_USING_TRANSFER_QUEUE,	"setup_with_copying_using_transfer_queue_concurent" },
		{ TM_SETUP_RATE_WITH_COPYING_FROM_EXCLUSIVE_IMAGE_USING_TRANSFER_QUEUE,	"setup_with_copying_using_transfer_queue_exclusive" },
		{ TM_SETUP_RATE_WITH_LINEAR_TILED_IMAGE,								"setup_with_linear_tiled_image" },
	};

	de::MovePtr<tcu::TestCaseGroup> mainGroup(new tcu::TestCaseGroup(testCtx, "attachment_rate", ""));

	for (const auto& testModeParam : testModeParams)
	{
		de::MovePtr<tcu::TestCaseGroup> testModeGroup(new tcu::TestCaseGroup(testCtx, testModeParam.name, ""));

		for (const auto& srFormat : srFormats)
		{
			de::MovePtr<tcu::TestCaseGroup> formatGroup(new tcu::TestCaseGroup(testCtx, srFormat.name, ""));
			for (const auto& srRate : srRates)
			{
				formatGroup->addChild(new AttachmentRateTestCase(testCtx, srRate.name, de::SharedPtr<TestParams>(
					new TestParams
					{
						testModeParam.mode,						// TestMode			mode;
						srFormat.format,						// VkFormat			srFormat;
						srRate.count,							// VkExtent2D		srRate;
						groupParams->useDynamicRendering,		// bool				useDynamicRendering;
						false,									// bool				useImagelessFramebuffer;
						false,									// bool				useNullShadingRateImage;
						tcu::Nothing,							// OptDSParams		dsParams;
					}
				)));

				if (groupParams->useDynamicRendering)
				{
					// Duplicate all tests using dynamic rendering for NULL shading image.
					std::string nullShadingName = std::string(srRate.name) + "_null_shading";
					formatGroup->addChild(new AttachmentRateTestCase(testCtx, nullShadingName.c_str(), de::SharedPtr<TestParams>(
						new TestParams
						{
							testModeParam.mode,					// TestMode			mode;
							srFormat.format,					// VkFormat			srFormat;
							srRate.count,						// VkExtent2D		srRate;
							false,								// bool				useDynamicRendering;
							false,								// bool				useImagelessFramebuffer;
							true,								// bool				useNullShadingRateImage;
							tcu::Nothing,						// OptDSParams		dsParams;
						}
					)));
				}

				if (!groupParams->useDynamicRendering)
				{
					// duplicate all tests for imageless framebuffer
					std::string imagelessName = std::string(srRate.name) + "_imageless";
					formatGroup->addChild(new AttachmentRateTestCase(testCtx, imagelessName.c_str(), de::SharedPtr<TestParams>(
						new TestParams
						{
							testModeParam.mode,					// TestMode			mode;
							srFormat.format,					// VkFormat			srFormat;
							srRate.count,						// VkExtent2D		srRate;
							false,								// bool				useDynamicRendering;
							true,								// bool				useImagelessFramebuffer;
							false,								// bool				useNullShadingRateImage;
							tcu::Nothing,						// OptDSParams		dsParams;
						}
					)));
				}
			}

			testModeGroup->addChild(formatGroup.release());
		}

		mainGroup->addChild(testModeGroup.release());
	}

	de::MovePtr<tcu::TestCaseGroup> miscGroup(new tcu::TestCaseGroup(testCtx, "misc", ""));
	if (!groupParams->useDynamicRendering)
	{
		miscGroup->addChild(new AttachmentRateTestCase(testCtx, "two_subpass", de::SharedPtr<TestParams>(
			new TestParams
			{
				TM_TWO_SUBPASS,									// TestMode			mode;
				VK_FORMAT_R8_UINT,								// VkFormat			srFormat;
				{0, 0},											// VkExtent2D		srRate;					// not used in TM_TWO_SUBPASS
				false,											// bool				useDynamicRendering;
				false,											// bool				useImagelessFramebuffer;
				false,											// bool				useNullShadingRateImage;
				tcu::Nothing,									// OptDSParams		dsParams;
			}
		)));
		miscGroup->addChild(new AttachmentRateTestCase(testCtx, "memory_access", de::SharedPtr<TestParams>(
			new TestParams
			{
				TM_MEMORY_ACCESS,								// TestMode			mode;
				VK_FORMAT_R8_UINT,								// VkFormat			srFormat;
				{1, 1},											// VkExtent2D		srRate;
				false,											// bool				useDynamicRendering;
				false,											// bool				useImagelessFramebuffer;
				false,											// bool				useNullShadingRateImage;
				tcu::Nothing,									// OptDSParams		dsParams;
			}
		)));
<<<<<<< HEAD
=======
		{
			const VkImageLayout testedLayouts[] =
			{
				VK_IMAGE_LAYOUT_READ_ONLY_OPTIMAL_KHR,
				VK_IMAGE_LAYOUT_DEPTH_READ_ONLY_OPTIMAL,
				VK_IMAGE_LAYOUT_STENCIL_READ_ONLY_OPTIMAL,
				VK_IMAGE_LAYOUT_GENERAL,
			};

			const auto skip = strlen("VK_IMAGE_LAYOUT_");

			for (const auto& layout : testedLayouts)
			{
				const auto			dsFormat	= ((layout == VK_IMAGE_LAYOUT_STENCIL_READ_ONLY_OPTIMAL) ? VK_FORMAT_S8_UINT : VK_FORMAT_D16_UNORM);
				const std::string	layoutName	= de::toLower(de::toString(layout).substr(skip));
				const std::string	testName	= "ro_ds_" + layoutName;

				miscGroup->addChild(new AttachmentRateTestCase(testCtx, testName.c_str(), de::SharedPtr<TestParams>(
					new TestParams
					{
						TM_MEMORY_ACCESS,						// TestMode			mode;
						VK_FORMAT_R8_UINT,						// VkFormat			srFormat;
						{2, 2},									// VkExtent2D		srRate;
						false,									// bool				useDynamicRendering;
						false,									// bool				useImagelessFramebuffer;
						false,									// bool				useNullShadingRateImage;
						DepthStencilParams{dsFormat, layout},	// OptDSParams		dsParams;
					}
				)));
			}
		}
		mainGroup->addChild(miscGroup.release());
>>>>>>> 6dcb4c09
	}
	else
	{
#ifndef CTS_USES_VULKANSC
		miscGroup->addChild(new AttachmentRateTestCase(testCtx, "maintenance5", de::SharedPtr<TestParams>(
			new TestParams
			{
				TM_MAINTENANCE_5,								// TestMode			mode;
				VK_FORMAT_R8_UINT,								// VkFormat			srFormat;
				{1, 1},											// VkExtent2D		srRate;
				true,											// bool				useDynamicRendering;
				false,											// bool				useImagelessFramebuffer;
				false											// bool				useNullShadingRateImage;
			}
		)));
#endif
	}
	if (!miscGroup->empty())
		mainGroup->addChild(miscGroup.release());

	parentGroup->addChild(mainGroup.release());
}

}	// FragmentShadingRage
}	// vkt<|MERGE_RESOLUTION|>--- conflicted
+++ resolved
@@ -2719,8 +2719,6 @@
 				tcu::Nothing,									// OptDSParams		dsParams;
 			}
 		)));
-<<<<<<< HEAD
-=======
 		{
 			const VkImageLayout testedLayouts[] =
 			{
@@ -2752,8 +2750,6 @@
 				)));
 			}
 		}
-		mainGroup->addChild(miscGroup.release());
->>>>>>> 6dcb4c09
 	}
 	else
 	{
@@ -2766,7 +2762,8 @@
 				{1, 1},											// VkExtent2D		srRate;
 				true,											// bool				useDynamicRendering;
 				false,											// bool				useImagelessFramebuffer;
-				false											// bool				useNullShadingRateImage;
+				false,											// bool				useNullShadingRateImage;
+				tcu::Nothing									// OptDSParams		dsParams;
 			}
 		)));
 #endif
