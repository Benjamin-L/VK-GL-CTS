/*------------------------------------------------------------------------
 * Vulkan Conformance Tests
 * ------------------------
 *
 * Copyright (c) 2017-2019 The Khronos Group Inc.
 * Copyright (c) 2018-2020 NVIDIA Corporation
 *
 * Licensed under the Apache License, Version 2.0 (the "License");
 * you may not use this file except in compliance with the License.
 * You may obtain a copy of the License at
 *
 *	  http://www.apache.org/licenses/LICENSE-2.0
 *
 * Unless required by applicable law or agreed to in writing, software
 * distributed under the License is distributed on an "AS IS" BASIS,
 * WITHOUT WARRANTIES OR CONDITIONS OF ANY KIND, either express or implied.
 * See the License for the specific language governing permissions and
 * limitations under the License.
 *
 *//*!
 * \file
 * \brief Tests for VK_KHR_fragment_shading_rate
 * The test renders 9*9 triangles, where each triangle has one of the valid
 * fragment sizes ({1,2,4},{1,2,4}) (clamped to implementation limits) for
 * each of the pipeline shading rate and the primitive shading rate. The
 * fragment shader does an atomic add to a memory location to get a unique
 * identifier for the fragment, and outputs the primitive ID, atomic counter,
 * fragment size, and some other info the the color output. Then a compute
 * shader copies this to buffer memory, and the host verifies several
 * properties of the output. For example, if a sample has a particular
 * primitive ID and atomic value, then all other samples in the tile with
 * the same primitive ID should have the same atomic value.
 *//*--------------------------------------------------------------------*/

#include "vktFragmentShadingRateBasic.hpp"

#include "vkBufferWithMemory.hpp"
#include "vkImageWithMemory.hpp"
#include "vkQueryUtil.hpp"
#include "vkBuilderUtil.hpp"
#include "vkCmdUtil.hpp"
#include "vkTypeUtil.hpp"
#include "vkObjUtil.hpp"
#include "vkImageUtil.hpp"

#include "vktTestGroupUtil.hpp"
#include "vktTestCase.hpp"

#include "deDefs.h"
#include "deMath.h"
#include "deRandom.h"
#include "deSharedPtr.hpp"
#include "deString.h"

#include "tcuTestCase.hpp"
#include "tcuTestLog.hpp"

#include <set>
#include <string>
#include <sstream>

namespace vkt
{
namespace FragmentShadingRate
{
namespace
{
using namespace vk;
using namespace std;

#define NUM_TRIANGLES (9*9)

enum class AttachmentUsage
{
	NO_ATTACHMENT = 0,
	NO_ATTACHMENT_PTR,
	WITH_ATTACHMENT,
};

struct CaseDef
{
	PipelineConstructionType pipelineConstructionType;
	deInt32 seed;
	VkExtent2D framebufferDim;
	VkSampleCountFlagBits samples;
	VkFragmentShadingRateCombinerOpKHR combinerOp[2];
	AttachmentUsage attachmentUsage;
	bool shaderWritesRate;
	bool geometryShader;
	bool useDynamicState;
	bool useDynamicRendering;
	bool useApiSampleMask;
	bool useSampleMaskIn;
	bool conservativeEnable;
	VkConservativeRasterizationModeEXT conservativeMode;
	bool useDepthStencil; // == fragDepth || fragStencil
	bool fragDepth;
	bool fragStencil;
	bool multiViewport;
	bool colorLayered;
	bool srLayered; // colorLayered must also be true
	deUint32 numColorLayers;
	bool multiView;
	bool correlationMask;
	bool interlock;
	bool sampleLocations;
	bool sampleShadingEnable;
	bool sampleShadingInput;
	bool sampleMaskTest;

	bool useAttachment () const
	{
		return (attachmentUsage == AttachmentUsage::WITH_ATTACHMENT);
	}
};

class FSRTestInstance : public TestInstance
{
public:
						FSRTestInstance		(Context& context, const CaseDef& data);
						~FSRTestInstance	(void);
	tcu::TestStatus		iterate				(void);

private:
	// Test parameters
	CaseDef				m_data;

	// Cache simulated combiner operations, to avoid recomputing per-sample
	deInt32				m_simulateValueCount;
	vector<deInt32>		m_simulateCache;
	// Cache mapping of primitive ID to pipeline/primitive shading rate
	vector<deInt32>		m_primIDToPrimitiveShadingRate;
	vector<deInt32>		m_primIDToPipelineShadingRate;
	deUint32			m_supportedFragmentShadingRateCount;
	vector<VkPhysicalDeviceFragmentShadingRateKHR>	m_supportedFragmentShadingRates;
	VkPhysicalDeviceFragmentShadingRatePropertiesKHR	m_shadingRateProperties;

	deInt32				PrimIDToPrimitiveShadingRate	(deInt32 primID);
	deInt32				PrimIDToPipelineShadingRate		(deInt32 primID);
	VkExtent2D			SanitizeExtent		(VkExtent2D ext) const;
	deInt32				SanitizeRate		(deInt32 rate) const;
	deInt32				ShadingRateExtentToClampedMask	(VkExtent2D ext, bool allowSwap) const;
	deInt32				ShadingRateExtentToEnum	(VkExtent2D ext) const;
	VkExtent2D			ShadingRateEnumToExtent	(deInt32 rate) const;
	deInt32				Simulate			(deInt32 rate0, deInt32 rate1, deInt32 rate2);
	VkExtent2D			Combine				(VkExtent2D ext0, VkExtent2D ext1, VkFragmentShadingRateCombinerOpKHR comb) const;
	bool				Force1x1			() const;
};

FSRTestInstance::FSRTestInstance (Context& context, const CaseDef& data)
	: vkt::TestInstance		(context)
	, m_data				(data)
	, m_simulateValueCount	(((4 * 4) | 4) + 1)
	, m_simulateCache		(m_simulateValueCount*m_simulateValueCount*m_simulateValueCount, ~0)
	, m_primIDToPrimitiveShadingRate(NUM_TRIANGLES, ~0)
	, m_primIDToPipelineShadingRate(NUM_TRIANGLES, ~0)
{
	m_supportedFragmentShadingRateCount = 0;
	m_context.getInstanceInterface().getPhysicalDeviceFragmentShadingRatesKHR(m_context.getPhysicalDevice(), &m_supportedFragmentShadingRateCount, DE_NULL);

	if (m_supportedFragmentShadingRateCount < 3)
		TCU_THROW(TestError, "*pFragmentShadingRateCount too small");

	m_supportedFragmentShadingRates.resize(m_supportedFragmentShadingRateCount);
	for (deUint32 i = 0; i < m_supportedFragmentShadingRateCount; ++i)
	{
		m_supportedFragmentShadingRates[i].sType = VK_STRUCTURE_TYPE_PHYSICAL_DEVICE_FRAGMENT_SHADING_RATE_KHR;
		m_supportedFragmentShadingRates[i].pNext = nullptr;
	}
	m_context.getInstanceInterface().getPhysicalDeviceFragmentShadingRatesKHR(m_context.getPhysicalDevice(), &m_supportedFragmentShadingRateCount, &m_supportedFragmentShadingRates[0]);

	m_shadingRateProperties = m_context.getFragmentShadingRateProperties();
}

FSRTestInstance::~FSRTestInstance (void)
{
}

class FSRTestCase : public TestCase
{
	public:
								FSRTestCase		(tcu::TestContext& context, const char* name, const char* desc, const CaseDef data);
								~FSRTestCase	(void);
	virtual	void				initPrograms	(SourceCollections& programCollection) const;
	virtual TestInstance*		createInstance	(Context& context) const;
	virtual void				checkSupport	(Context& context) const;

private:
	CaseDef						m_data;
};

FSRTestCase::FSRTestCase (tcu::TestContext& context, const char* name, const char* desc, const CaseDef data)
	: vkt::TestCase	(context, name, desc)
	, m_data		(data)
{
}

FSRTestCase::~FSRTestCase	(void)
{
}

bool FSRTestInstance::Force1x1() const
{
	if (m_data.useApiSampleMask && !m_context.getFragmentShadingRateProperties().fragmentShadingRateWithSampleMask)
		return true;

	if (m_data.useSampleMaskIn && !m_context.getFragmentShadingRateProperties().fragmentShadingRateWithShaderSampleMask)
		return true;

	if (m_data.conservativeEnable && !m_context.getFragmentShadingRateProperties().fragmentShadingRateWithConservativeRasterization)
		return true;

	if (m_data.useDepthStencil && !m_context.getFragmentShadingRateProperties().fragmentShadingRateWithShaderDepthStencilWrites)
		return true;

	if (m_data.interlock && !m_context.getFragmentShadingRateProperties().fragmentShadingRateWithFragmentShaderInterlock)
		return true;

	if (m_data.sampleLocations && !m_context.getFragmentShadingRateProperties().fragmentShadingRateWithCustomSampleLocations)
		return true;

	if (m_data.sampleShadingEnable || m_data.sampleShadingInput)
		return true;

	return false;
}

static VkImageUsageFlags cbUsage = VK_IMAGE_USAGE_COLOR_ATTACHMENT_BIT |
								   VK_IMAGE_USAGE_SAMPLED_BIT |
								   VK_IMAGE_USAGE_TRANSFER_DST_BIT |
								   VK_IMAGE_USAGE_TRANSFER_SRC_BIT;

void FSRTestCase::checkSupport(Context& context) const
{
	context.requireDeviceFunctionality("VK_KHR_fragment_shading_rate");

<<<<<<< HEAD
	checkPipelineLibraryRequirements(context.getInstanceInterface(), context.getPhysicalDevice(), m_data.pipelineConstructionType);

=======
>>>>>>> fbc38865
	if (m_data.useDynamicRendering)
		context.requireDeviceFunctionality("VK_KHR_dynamic_rendering");

	if (!context.getFragmentShadingRateFeatures().pipelineFragmentShadingRate)
		TCU_THROW(NotSupportedError, "pipelineFragmentShadingRate not supported");

	if (m_data.shaderWritesRate &&
		!context.getFragmentShadingRateFeatures().primitiveFragmentShadingRate)
		TCU_THROW(NotSupportedError, "primitiveFragmentShadingRate not supported");

	if (!context.getFragmentShadingRateFeatures().primitiveFragmentShadingRate &&
		m_data.combinerOp[0] != VK_FRAGMENT_SHADING_RATE_COMBINER_OP_KEEP_KHR)
		TCU_THROW(NotSupportedError, "primitiveFragmentShadingRate not supported");

	if (!context.getFragmentShadingRateFeatures().attachmentFragmentShadingRate &&
		m_data.combinerOp[1] != VK_FRAGMENT_SHADING_RATE_COMBINER_OP_KEEP_KHR)
		TCU_THROW(NotSupportedError, "attachmentFragmentShadingRate not supported");

	VkImageFormatProperties imageProperties;
	VkResult result = context.getInstanceInterface().getPhysicalDeviceImageFormatProperties(context.getPhysicalDevice(), VK_FORMAT_R32G32B32A32_UINT, VK_IMAGE_TYPE_2D,
																							VK_IMAGE_TILING_OPTIMAL, cbUsage, 0, &imageProperties);

	if (result == VK_ERROR_FORMAT_NOT_SUPPORTED)
		TCU_THROW(NotSupportedError, "VK_FORMAT_R32G32B32A32_UINT not supported");

	if (!(imageProperties.sampleCounts & m_data.samples))
		TCU_THROW(NotSupportedError, "color buffer sample count not supported");

	if (m_data.numColorLayers > imageProperties.maxArrayLayers)
		TCU_THROW(NotSupportedError, "color buffer layers not supported");

	if (m_data.useAttachment() && !context.getFragmentShadingRateFeatures().attachmentFragmentShadingRate)
		TCU_THROW(NotSupportedError, "attachmentFragmentShadingRate not supported");

	if (!context.getFragmentShadingRateProperties().fragmentShadingRateNonTrivialCombinerOps &&
		((m_data.combinerOp[0] != VK_FRAGMENT_SHADING_RATE_COMBINER_OP_KEEP_KHR && m_data.combinerOp[0] != VK_FRAGMENT_SHADING_RATE_COMBINER_OP_REPLACE_KHR) ||
		 (m_data.combinerOp[1] != VK_FRAGMENT_SHADING_RATE_COMBINER_OP_KEEP_KHR && m_data.combinerOp[1] != VK_FRAGMENT_SHADING_RATE_COMBINER_OP_REPLACE_KHR)))
		TCU_THROW(NotSupportedError, "fragmentShadingRateNonTrivialCombinerOps not supported");

	if (m_data.conservativeEnable)
	{
		context.requireDeviceFunctionality("VK_EXT_conservative_rasterization");
		if (m_data.conservativeMode == VK_CONSERVATIVE_RASTERIZATION_MODE_UNDERESTIMATE_EXT &&
			!context.getConservativeRasterizationPropertiesEXT().primitiveUnderestimation)
			TCU_THROW(NotSupportedError, "primitiveUnderestimation not supported");
	}

	if (m_data.fragStencil)
		context.requireDeviceFunctionality("VK_EXT_shader_stencil_export");

	if (m_data.multiViewport &&
		!context.getFragmentShadingRateProperties().primitiveFragmentShadingRateWithMultipleViewports)
		TCU_THROW(NotSupportedError, "primitiveFragmentShadingRateWithMultipleViewports not supported");

	if (m_data.srLayered &&
		!context.getFragmentShadingRateProperties().layeredShadingRateAttachments)
		TCU_THROW(NotSupportedError, "layeredShadingRateAttachments not supported");

	if ((m_data.multiViewport || m_data.colorLayered) &&
		!m_data.geometryShader)
		context.requireDeviceFunctionality("VK_EXT_shader_viewport_index_layer");

	if (m_data.multiView && m_data.geometryShader &&
		!context.getMultiviewFeatures().multiviewGeometryShader)
		TCU_THROW(NotSupportedError, "multiviewGeometryShader not supported");

	if (m_data.interlock &&
		!context.getFragmentShaderInterlockFeaturesEXT().fragmentShaderPixelInterlock)
		TCU_THROW(NotSupportedError, "fragmentShaderPixelInterlock not supported");

	if (m_data.sampleLocations)
	{
		context.requireDeviceFunctionality("VK_EXT_sample_locations");
		if (!(m_data.samples & context.getSampleLocationsPropertiesEXT().sampleLocationSampleCounts))
			TCU_THROW(NotSupportedError, "samples not supported in sampleLocationSampleCounts");
	}

	if (m_data.sampleMaskTest && !context.getFragmentShadingRateProperties().fragmentShadingRateWithSampleMask)
		TCU_THROW(NotSupportedError, "fragmentShadingRateWithSampleMask not supported");
}

// Error codes writted by the fragment shader
enum
{
	ERROR_NONE = 0,
	ERROR_FRAGCOORD_CENTER = 1,
	ERROR_VTG_READBACK = 2,
	ERROR_FRAGCOORD_DERIV = 3,
	ERROR_FRAGCOORD_IMPLICIT_DERIV = 4,
};

void FSRTestCase::initPrograms (SourceCollections& programCollection) const
{
	std::stringstream vss;

	vss <<
		"#version 450 core\n"
		"#extension GL_EXT_fragment_shading_rate : enable\n"
		"#extension GL_ARB_shader_viewport_layer_array : enable\n"
		"layout(push_constant) uniform PC {\n"
		"	int shadingRate;\n"
		"} pc;\n"
		"layout(location = 0) in vec2 pos;\n"
		"layout(location = 0) out int instanceIndex;\n"
		"layout(location = 1) out int readbackok;\n"
		"layout(location = 2) out float zero;\n"
		"out gl_PerVertex\n"
		"{\n"
		"   vec4 gl_Position;\n"
		"};\n"
		"void main()\n"
		"{\n"
		"  gl_Position = vec4(pos, 0, 1);\n"
		"  instanceIndex = gl_InstanceIndex;\n"
		"  readbackok = 1;\n"
		"  zero = 0;\n";

	if (m_data.shaderWritesRate)
	{
		vss << "  gl_PrimitiveShadingRateEXT = pc.shadingRate;\n";

		// Verify that we can read from the output variable
		vss << "  if (gl_PrimitiveShadingRateEXT != pc.shadingRate) readbackok = 0;\n";

		if (!m_data.geometryShader)
		{
			if (m_data.multiViewport)
				vss << "  gl_ViewportIndex = instanceIndex & 1;\n";
			if (m_data.colorLayered)
				vss << "  gl_Layer = (instanceIndex & 2) >> 1;\n";
		}
	}

	vss << "}\n";

	programCollection.glslSources.add("vert") << glu::VertexSource(vss.str());

	if (m_data.geometryShader)
	{
		std::string writeShadingRate = "";
		if (m_data.shaderWritesRate)
		{
			writeShadingRate =
				"  gl_PrimitiveShadingRateEXT = pc.shadingRate;\n"
				"  if (gl_PrimitiveShadingRateEXT != pc.shadingRate) readbackok = 0;\n";

			if (m_data.multiViewport)
				writeShadingRate += "  gl_ViewportIndex = inInstanceIndex[0] & 1;\n";

			if (m_data.colorLayered)
				writeShadingRate += "  gl_Layer = (inInstanceIndex[0] & 2) >> 1;\n";
		}

		std::stringstream gss;
		gss <<
			"#version 450 core\n"
			"#extension GL_EXT_fragment_shading_rate : enable\n"
			"\n"
			"layout(push_constant) uniform PC {\n"
			"	int shadingRate;\n"
			"} pc;\n"
			"\n"
			"in gl_PerVertex\n"
			"{\n"
			"   vec4 gl_Position;\n"
			"} gl_in[3];\n"
			"\n"
			"layout(location = 0) in int inInstanceIndex[];\n"
			"layout(location = 0) out int outInstanceIndex;\n"
			"layout(location = 1) out int readbackok;\n"
			"layout(location = 2) out float zero;\n"
			"layout(triangles) in;\n"
			"layout(triangle_strip, max_vertices=3) out;\n"
			"\n"
			"out gl_PerVertex {\n"
			"   vec4 gl_Position;\n"
			"};\n"
			"\n"
			"void main(void)\n"
			"{\n"
			"   gl_Position = gl_in[0].gl_Position;\n"
			"   outInstanceIndex = inInstanceIndex[0];\n"
			"   readbackok  = 1;\n"
			"   zero = 0;\n"
			<< writeShadingRate <<
			"   EmitVertex();"
			"\n"
			"   gl_Position = gl_in[1].gl_Position;\n"
			"   outInstanceIndex = inInstanceIndex[1];\n"
			"   readbackok = 1;\n"
			"   zero = 0;\n"
			<< writeShadingRate <<
			"   EmitVertex();"
			"\n"
			"   gl_Position = gl_in[2].gl_Position;\n"
			"   outInstanceIndex = inInstanceIndex[2];\n"
			"   readbackok = 1;\n"
			"   zero = 0;\n"
			<< writeShadingRate <<
			"   EmitVertex();"
			"}\n";

		programCollection.glslSources.add("geom") << glu::GeometrySource(gss.str());
	}

	std::stringstream fss;

	fss <<
		"#version 450 core\n"
		"#extension GL_EXT_fragment_shading_rate : enable\n"
		"#extension GL_ARB_shader_stencil_export : enable\n"
		"#extension GL_ARB_fragment_shader_interlock : enable\n"
		"layout(location = 0) out uvec4 col0;\n"
		"layout(set = 0, binding = 0) buffer Block { uint counter; } buf;\n"
		"layout(set = 0, binding = 3) uniform usampler2D tex;\n"
		"layout(location = 0) flat in int instanceIndex;\n"
		"layout(location = 1) flat in int readbackok;\n"
		"layout(location = 2) " << (m_data.sampleShadingInput ? "sample " : "") << "in float zero;\n";

	if (m_data.interlock)
		fss << "layout(pixel_interlock_ordered) in;\n";

	fss <<
		"void main()\n"
		"{\n";

	if (m_data.interlock)
		fss << "  beginInvocationInterlockARB();\n";

	fss <<
		// X component gets shading rate enum
		"  col0.x = gl_ShadingRateEXT;\n"
		"  col0.y = 0;\n"
		// Z component gets packed primitiveID | atomic value
		"  col0.z = (instanceIndex << 24) | ((atomicAdd(buf.counter, 1) + 1) & 0x00FFFFFFu);\n"
		"  ivec2 fragCoordXY = ivec2(gl_FragCoord.xy);\n"
		"  ivec2 fragSize = ivec2(1<<((gl_ShadingRateEXT/4)&3), 1<<(gl_ShadingRateEXT&3));\n"
		// W component gets error code
		"  col0.w = uint(zero)" << (m_data.sampleShadingInput ? " * gl_SampleID" : "") << ";\n"
		"  if (((fragCoordXY - fragSize / 2) % fragSize) != ivec2(0,0))\n"
		"    col0.w = " << ERROR_FRAGCOORD_CENTER << ";\n";

	if (m_data.shaderWritesRate)
	{
		fss <<
			"  if (readbackok != 1)\n"
			"    col0.w = " << ERROR_VTG_READBACK << ";\n";
	}

	// When sample shading, gl_FragCoord is more likely to give bad derivatives,
	// e.g. due to a partially covered quad having some pixels center sample and
	// some sample at a sample location.
	if (!m_data.sampleShadingEnable && !m_data.sampleShadingInput)
	{
		fss << "  if (dFdx(gl_FragCoord.xy) != ivec2(fragSize.x, 0) || dFdy(gl_FragCoord.xy) != ivec2(0, fragSize.y))\n"
			   "    col0.w = (fragSize.y << 26) | (fragSize.x << 20) | (int(dFdx(gl_FragCoord.xy)) << 14) | (int(dFdx(gl_FragCoord.xy)) << 8) | " << ERROR_FRAGCOORD_DERIV << ";\n";

		fss << "  uint implicitDerivX = texture(tex, vec2(gl_FragCoord.x / textureSize(tex, 0).x, 0)).x;\n"
			   "  uint implicitDerivY = texture(tex, vec2(0, gl_FragCoord.y / textureSize(tex, 0).y)).x;\n"
			   "  if (implicitDerivX != fragSize.x || implicitDerivY != fragSize.y)\n"
			   "    col0.w = (fragSize.y << 26) | (fragSize.x << 20) | (implicitDerivY << 14) | (implicitDerivX << 8) | " << ERROR_FRAGCOORD_IMPLICIT_DERIV << ";\n";
	}
	// Y component gets sample mask value
	if (m_data.useSampleMaskIn)
		fss << "  col0.y = gl_SampleMaskIn[0];\n";

	if (m_data.fragDepth)
		fss << "  gl_FragDepth = float(instanceIndex) / float(" << NUM_TRIANGLES << ");\n";

	if (m_data.fragStencil)
		fss << "  gl_FragStencilRefARB = instanceIndex;\n";

	if (m_data.interlock)
		fss << "  endInvocationInterlockARB();\n";

	fss <<
		"}\n";

	programCollection.glslSources.add("frag") << glu::FragmentSource(fss.str());

	std::stringstream css;

	std::string fsampType = m_data.samples > 1 ?  "texture2DMSArray" :  "texture2DArray";
	std::string usampType = m_data.samples > 1 ? "utexture2DMSArray" : "utexture2DArray";

	// Compute shader copies color/depth/stencil to linear layout in buffer memory
	css <<
		"#version 450 core\n"
		"#extension GL_EXT_samplerless_texture_functions : enable\n"
		"layout(set = 0, binding = 1) uniform " << usampType << " colorTex;\n"
		"layout(set = 0, binding = 2, std430) buffer Block0 { uvec4 b[]; } colorbuf;\n"
		"layout(set = 0, binding = 4, std430) buffer Block1 { float b[]; } depthbuf;\n"
		"layout(set = 0, binding = 5, std430) buffer Block2 { uint b[]; } stencilbuf;\n"
		"layout(set = 0, binding = 6) uniform " << fsampType << " depthTex;\n"
		"layout(set = 0, binding = 7) uniform " << usampType << " stencilTex;\n"
		"layout(local_size_x = 1, local_size_y = 1, local_size_z = 1) in;\n"
		"void main()\n"
		"{\n"
		"   for (int i = 0; i < " << m_data.samples << "; ++i) {\n"
		"      uint idx = ((gl_GlobalInvocationID.z * " << m_data.framebufferDim.height << " + gl_GlobalInvocationID.y) * " << m_data.framebufferDim.width << " + gl_GlobalInvocationID.x) * " << m_data.samples << " + i;\n"
		"      colorbuf.b[idx] = texelFetch(colorTex, ivec3(gl_GlobalInvocationID.xyz), i);\n";

	if (m_data.fragDepth)
		css << "      depthbuf.b[idx] = texelFetch(depthTex, ivec3(gl_GlobalInvocationID.xyz), i).x;\n";

	if (m_data.fragStencil)
		css << "      stencilbuf.b[idx] = texelFetch(stencilTex, ivec3(gl_GlobalInvocationID.xyz), i).x;\n";

	css <<
		"   }\n"
		"}\n";

	programCollection.glslSources.add("comp") << glu::ComputeSource(css.str());
}

TestInstance* FSRTestCase::createInstance (Context& context) const
{
	return new FSRTestInstance(context, m_data);
}

deInt32 FSRTestInstance::ShadingRateExtentToEnum(VkExtent2D ext) const
{
	ext.width = deCtz32(ext.width);
	ext.height = deCtz32(ext.height);

	return (ext.width << 2) | ext.height;
}

VkExtent2D FSRTestInstance::ShadingRateEnumToExtent(deInt32 rate) const
{
	VkExtent2D ret;
	ret.width = 1 << ((rate/4) & 3);
	ret.height = 1 << (rate & 3);

	return ret;
}

VkExtent2D FSRTestInstance::Combine(VkExtent2D ext0, VkExtent2D ext1, VkFragmentShadingRateCombinerOpKHR comb) const
{
	VkExtent2D ret;
	switch (comb)
	{
	default:
		DE_ASSERT(0);
		// fallthrough
	case VK_FRAGMENT_SHADING_RATE_COMBINER_OP_KEEP_KHR:
		return ext0;
	case VK_FRAGMENT_SHADING_RATE_COMBINER_OP_REPLACE_KHR:
		return ext1;
	case VK_FRAGMENT_SHADING_RATE_COMBINER_OP_MIN_KHR:
		ret = { de::min(ext0.width, ext1.width), de::min(ext0.height, ext1.height) };
		return ret;
	case VK_FRAGMENT_SHADING_RATE_COMBINER_OP_MAX_KHR:
		ret = { de::max(ext0.width, ext1.width), de::max(ext0.height, ext1.height) };
		return ret;
	case VK_FRAGMENT_SHADING_RATE_COMBINER_OP_MUL_KHR:
		ret = { ext0.width * ext1.width, ext0.height * ext1.height };
		if (!m_shadingRateProperties.fragmentShadingRateStrictMultiplyCombiner)
		{
			if (ext0.width == 1 && ext1.width == 1)
				ret.width = 2;
			if (ext0.height == 1 && ext1.height == 1)
				ret.height = 2;
		}
		return ret;
	}
}

deInt32 FSRTestInstance::Simulate(deInt32 rate0, deInt32 rate1, deInt32 rate2)
{
	deInt32 &cachedRate = m_simulateCache[(rate2*m_simulateValueCount + rate1)*m_simulateValueCount + rate0];
	if (cachedRate != ~0)
		return cachedRate;

	VkExtent2D extent0 = ShadingRateEnumToExtent(rate0);
	VkExtent2D extent1 = ShadingRateEnumToExtent(rate1);
	VkExtent2D extent2 = ShadingRateEnumToExtent(rate2);

	deInt32 finalMask = 0;
	// Simulate once for implementations that don't allow swapping rate xy,
	// and once for those that do. Any of those results is allowed.
	for (deUint32 allowSwap = 0; allowSwap <= 1; ++allowSwap)
	{
		// Combine rate 0 and 1, get a mask of possible clamped rates
		VkExtent2D intermed = Combine(extent0, extent1, m_data.combinerOp[0]);
		deInt32 intermedMask = ShadingRateExtentToClampedMask(intermed, allowSwap == 1);

		// For each clamped rate, combine that with rate 2 and accumulate the possible clamped rates
		for (int i = 0; i < 16; ++i)
		{
			if (intermedMask & (1<<i))
			{
				VkExtent2D final = Combine(ShadingRateEnumToExtent(i), extent2, m_data.combinerOp[1]);
				finalMask |= ShadingRateExtentToClampedMask(final, allowSwap == 1);
			}
		}
		{
			// unclamped intermediate value is also permitted
			VkExtent2D final = Combine(intermed, extent2, m_data.combinerOp[1]);
			finalMask |= ShadingRateExtentToClampedMask(final, allowSwap == 1);
		}
	}

	if (Force1x1())
		finalMask = 0x1;

	cachedRate = finalMask;
	return finalMask;
}

// If a rate is not valid (<=4x4), clamp it to something valid.
// This is only used for "inputs" to the system, not to mimic
// how the implementation internally clamps intermediate values.
VkExtent2D FSRTestInstance::SanitizeExtent(VkExtent2D ext) const
{
	DE_ASSERT(ext.width > 0 && ext.height > 0);

	ext.width = de::min(ext.width, 4u);
	ext.height = de::min(ext.height, 4u);

	return ext;
}

// Map an extent to a mask of all modes smaller than or equal to it in either dimension
deInt32 FSRTestInstance::ShadingRateExtentToClampedMask(VkExtent2D ext, bool allowSwap) const
{
	deUint32 desiredSize = ext.width * ext.height;

	deInt32 mask = 0;

	while (desiredSize > 0)
	{
		// First, find modes that maximize the area
		for (deUint32 i = 0; i < m_supportedFragmentShadingRateCount; ++i)
		{
			const VkPhysicalDeviceFragmentShadingRateKHR &supportedRate = m_supportedFragmentShadingRates[i];
			if ((supportedRate.sampleCounts & m_data.samples) &&
				supportedRate.fragmentSize.width * supportedRate.fragmentSize.height == desiredSize &&
				((supportedRate.fragmentSize.width  <= ext.width && supportedRate.fragmentSize.height <= ext.height) ||
				 (supportedRate.fragmentSize.height <= ext.width && supportedRate.fragmentSize.width  <= ext.height && allowSwap)))
			{
				mask |= 1 << ShadingRateExtentToEnum(supportedRate.fragmentSize);
			}
		}
		if (mask)
		{
			// Amongst the modes that maximize the area, pick the ones that
			// minimize the aspect ratio. Prefer ratio of 1, then 2, then 4.
			// 1x1 = 0, 2x2 = 5, 4x4 = 10
			static const deUint32 aspectMaskRatio1 = 0x421;
			// 2x1 = 4, 1x2 = 1, 4x2 = 9, 2x4 = 6
			static const deUint32 aspectMaskRatio2 = 0x252;
			// 4x1 = 8, 1x4 = 2,
			static const deUint32 aspectMaskRatio4 = 0x104;

			if (mask & aspectMaskRatio1)
			{
				mask &= aspectMaskRatio1;
				break;
			}
			if (mask & aspectMaskRatio2)
			{
				mask &= aspectMaskRatio2;
				break;
			}
			if (mask & aspectMaskRatio4)
			{
				mask &= aspectMaskRatio4;
				break;
			}
			DE_ASSERT(0);
		}
		desiredSize /= 2;
	}

	return mask;
}


deInt32 FSRTestInstance::SanitizeRate(deInt32 rate) const
{
	VkExtent2D extent = ShadingRateEnumToExtent(rate);

	extent = SanitizeExtent(extent);

	return ShadingRateExtentToEnum(extent);
}

// Map primID % 9 to primitive shading rate
deInt32 FSRTestInstance::PrimIDToPrimitiveShadingRate(deInt32 primID)
{
	deInt32 &cachedRate = m_primIDToPrimitiveShadingRate[primID];
	if (cachedRate != ~0)
		return cachedRate;

	VkExtent2D extent;
	extent.width = 1 << (primID % 3);
	extent.height = 1 << ((primID/3) % 3);

	cachedRate = ShadingRateExtentToEnum(extent);
	return cachedRate;
}

// Map primID / 9 to pipeline shading rate
deInt32 FSRTestInstance::PrimIDToPipelineShadingRate(deInt32 primID)
{
	deInt32 &cachedRate = m_primIDToPipelineShadingRate[primID];
	if (cachedRate != ~0)
		return cachedRate;

	primID /= 9;
	VkExtent2D extent;
	extent.width = 1 << (primID % 3);
	extent.height = 1 << ((primID/3) % 3);

	cachedRate = ShadingRateExtentToEnum(extent);
	return cachedRate;
}

static de::MovePtr<BufferWithMemory> CreateCachedBuffer(const vk::DeviceInterface&		vk,
														const vk::VkDevice				device,
														vk::Allocator&					allocator,
														const vk::VkBufferCreateInfo&	bufferCreateInfo)
{
	try
	{
		return de::MovePtr<BufferWithMemory>(new BufferWithMemory(
			vk, device, allocator, bufferCreateInfo, MemoryRequirement::HostVisible | MemoryRequirement::Cached));
	}
	catch (const tcu::NotSupportedError&)
	{
		return de::MovePtr<BufferWithMemory>(new BufferWithMemory(
			vk, device, allocator, bufferCreateInfo, MemoryRequirement::HostVisible));
	}
}

tcu::TestStatus FSRTestInstance::iterate (void)
{
	const DeviceInterface&	vk						= m_context.getDeviceInterface();
	const VkDevice			device					= m_context.getDevice();
	tcu::TestLog&			log						= m_context.getTestContext().getLog();
	Allocator&				allocator				= m_context.getDefaultAllocator();
	VkFlags					allShaderStages			= VK_SHADER_STAGE_VERTEX_BIT | VK_SHADER_STAGE_FRAGMENT_BIT | VK_SHADER_STAGE_COMPUTE_BIT;
	VkFlags					allPipelineStages		= VK_PIPELINE_STAGE_VERTEX_SHADER_BIT |
													  VK_PIPELINE_STAGE_FRAGMENT_SHADER_BIT |
													  VK_PIPELINE_STAGE_COLOR_ATTACHMENT_OUTPUT_BIT |
													  VK_PIPELINE_STAGE_EARLY_FRAGMENT_TESTS_BIT |
													  VK_PIPELINE_STAGE_LATE_FRAGMENT_TESTS_BIT |
													  VK_PIPELINE_STAGE_COMPUTE_SHADER_BIT |
													  VK_PIPELINE_STAGE_SHADING_RATE_IMAGE_BIT_NV;
	const VkFormat			cbFormat				= VK_FORMAT_R32G32B32A32_UINT;
	const VkFormat			dsFormat				= VK_FORMAT_D32_SFLOAT_S8_UINT;

	if (m_data.geometryShader)
	{
		allShaderStages	|= VK_SHADER_STAGE_GEOMETRY_BIT;
		allPipelineStages |= VK_PIPELINE_STAGE_GEOMETRY_SHADER_BIT;
	}

	deRandom rnd;
	deRandom_init(&rnd, m_data.seed);

	qpTestResult res = QP_TEST_RESULT_PASS;
	deUint32 numUnexpected1x1Samples = 0;
	deUint32 numTotalSamples = 0;

	enum AttachmentModes
	{
		ATTACHMENT_MODE_DEFAULT = 0,
		ATTACHMENT_MODE_LAYOUT_OPTIMAL,
		ATTACHMENT_MODE_IMAGELESS,
		ATTACHMENT_MODE_2DARRAY,
		ATTACHMENT_MODE_TILING_LINEAR,

		ATTACHMENT_MODE_COUNT,
	};

	deUint32 numSRLayers = m_data.srLayered ? 2u : 1u;

	VkExtent2D minFragmentShadingRateAttachmentTexelSize = {1, 1};
	VkExtent2D maxFragmentShadingRateAttachmentTexelSize = {1, 1};
	deUint32 maxFragmentShadingRateAttachmentTexelSizeAspectRatio = 1;
	if (m_context.getFragmentShadingRateFeatures().attachmentFragmentShadingRate)
	{
		minFragmentShadingRateAttachmentTexelSize = m_context.getFragmentShadingRateProperties().minFragmentShadingRateAttachmentTexelSize;
		maxFragmentShadingRateAttachmentTexelSize = m_context.getFragmentShadingRateProperties().maxFragmentShadingRateAttachmentTexelSize;
		maxFragmentShadingRateAttachmentTexelSizeAspectRatio = m_context.getFragmentShadingRateProperties().maxFragmentShadingRateAttachmentTexelSizeAspectRatio;
	}

	VkDeviceSize atomicBufferSize = sizeof(deUint32);

	de::MovePtr<BufferWithMemory> atomicBuffer;
	atomicBuffer = de::MovePtr<BufferWithMemory>(new BufferWithMemory(
		vk, device, allocator, makeBufferCreateInfo(atomicBufferSize, VK_BUFFER_USAGE_TRANSFER_SRC_BIT | VK_BUFFER_USAGE_STORAGE_BUFFER_BIT), MemoryRequirement::HostVisible | MemoryRequirement::Coherent));

	deUint32 *abuf = (deUint32 *)atomicBuffer->getAllocation().getHostPtr();

	// NUM_TRIANGLES triangles, 3 vertices, 2 components of float position
	VkDeviceSize vertexBufferSize = NUM_TRIANGLES * 3 * 2 * sizeof(float);

	de::MovePtr<BufferWithMemory> vertexBuffer;
	vertexBuffer = de::MovePtr<BufferWithMemory>(new BufferWithMemory(
		vk, device, allocator, makeBufferCreateInfo(vertexBufferSize, VK_BUFFER_USAGE_TRANSFER_SRC_BIT | VK_BUFFER_USAGE_VERTEX_BUFFER_BIT), MemoryRequirement::HostVisible | MemoryRequirement::Coherent));

	float *vbuf = (float *)vertexBuffer->getAllocation().getHostPtr();
	for (deInt32 i = 0; i < (deInt32)(vertexBufferSize / sizeof(float)); ++i)
	{
		vbuf[i] = deRandom_getFloat(&rnd)*2.0f - 1.0f;
	}
	flushAlloc(vk, device, vertexBuffer->getAllocation());

	VkDeviceSize colorOutputBufferSize = m_data.framebufferDim.width * m_data.framebufferDim.height * m_data.samples * 4 * sizeof(deUint32) * m_data.numColorLayers;
	de::MovePtr<BufferWithMemory> colorOutputBuffer = CreateCachedBuffer(vk, device, allocator, makeBufferCreateInfo(colorOutputBufferSize, VK_BUFFER_USAGE_TRANSFER_DST_BIT | VK_BUFFER_USAGE_STORAGE_BUFFER_BIT));

	VkDeviceSize depthOutputBufferSize = 0, stencilOutputBufferSize = 0;
	de::MovePtr<BufferWithMemory> depthOutputBuffer, stencilOutputBuffer;
	if (m_data.useDepthStencil)
	{
		depthOutputBufferSize = m_data.framebufferDim.width * m_data.framebufferDim.height * m_data.samples * sizeof(float) * m_data.numColorLayers;
		depthOutputBuffer = CreateCachedBuffer(vk, device, allocator, makeBufferCreateInfo(depthOutputBufferSize, VK_BUFFER_USAGE_TRANSFER_DST_BIT | VK_BUFFER_USAGE_STORAGE_BUFFER_BIT));

		stencilOutputBufferSize = m_data.framebufferDim.width * m_data.framebufferDim.height * m_data.samples * sizeof(deUint32) * m_data.numColorLayers;
		stencilOutputBuffer = CreateCachedBuffer(vk, device, allocator, makeBufferCreateInfo(stencilOutputBufferSize, VK_BUFFER_USAGE_TRANSFER_DST_BIT | VK_BUFFER_USAGE_STORAGE_BUFFER_BIT));
	}

	deUint32 minSRTexelWidth = minFragmentShadingRateAttachmentTexelSize.width;
	deUint32 minSRTexelHeight = minFragmentShadingRateAttachmentTexelSize.height;
	deUint32 maxSRWidth = (m_data.framebufferDim.width + minSRTexelWidth - 1) / minSRTexelWidth;
	deUint32 maxSRHeight = (m_data.framebufferDim.height + minSRTexelHeight - 1) / minSRTexelHeight;

	// max size over all formats
	VkDeviceSize srFillBufferSize = numSRLayers * maxSRWidth * maxSRHeight * 32/*4 component 64-bit*/;
	de::MovePtr<BufferWithMemory> srFillBuffer;
	deUint8 *fillPtr = DE_NULL;
	if (m_data.useAttachment())
	{
		srFillBuffer = CreateCachedBuffer(vk, device, allocator, makeBufferCreateInfo(srFillBufferSize, VK_BUFFER_USAGE_TRANSFER_SRC_BIT));
		fillPtr = (deUint8 *)srFillBuffer->getAllocation().getHostPtr();
	}

	de::MovePtr<ImageWithMemory> cbImage;
	Move<VkImageView> cbImageView;
	{
		const VkImageCreateInfo			imageCreateInfo			=
		{
			VK_STRUCTURE_TYPE_IMAGE_CREATE_INFO,	// VkStructureType			sType;
			DE_NULL,								// const void*				pNext;
			(VkImageCreateFlags)0u,					// VkImageCreateFlags		flags;
			VK_IMAGE_TYPE_2D,						// VkImageType				imageType;
			cbFormat,								// VkFormat					format;
			{
				m_data.framebufferDim.width,		// deUint32	width;
				m_data.framebufferDim.height,		// deUint32	height;
				1u									// deUint32	depth;
			},										// VkExtent3D				extent;
			1u,										// deUint32					mipLevels;
			m_data.numColorLayers,					// deUint32					arrayLayers;
			m_data.samples,							// VkSampleCountFlagBits	samples;
			VK_IMAGE_TILING_OPTIMAL,				// VkImageTiling			tiling;
			cbUsage,								// VkImageUsageFlags		usage;
			VK_SHARING_MODE_EXCLUSIVE,				// VkSharingMode			sharingMode;
			0u,										// deUint32					queueFamilyIndexCount;
			DE_NULL,								// const deUint32*			pQueueFamilyIndices;
			VK_IMAGE_LAYOUT_UNDEFINED				// VkImageLayout			initialLayout;
		};
		cbImage = de::MovePtr<ImageWithMemory>(new ImageWithMemory(
			vk, device, allocator, imageCreateInfo, MemoryRequirement::Any));

		VkImageViewCreateInfo		imageViewCreateInfo		=
		{
			VK_STRUCTURE_TYPE_IMAGE_VIEW_CREATE_INFO,	// VkStructureType			sType;
			DE_NULL,									// const void*				pNext;
			(VkImageViewCreateFlags)0u,					// VkImageViewCreateFlags	flags;
			**cbImage,									// VkImage					image;
			VK_IMAGE_VIEW_TYPE_2D_ARRAY,				// VkImageViewType			viewType;
			cbFormat,									// VkFormat					format;
			{
				VK_COMPONENT_SWIZZLE_R,					// VkComponentSwizzle	r;
				VK_COMPONENT_SWIZZLE_G,					// VkComponentSwizzle	g;
				VK_COMPONENT_SWIZZLE_B,					// VkComponentSwizzle	b;
				VK_COMPONENT_SWIZZLE_A					// VkComponentSwizzle	a;
			},											// VkComponentMapping		 components;
			{
				VK_IMAGE_ASPECT_COLOR_BIT,				// VkImageAspectFlags	aspectMask;
				0u,										// deUint32				baseMipLevel;
				1u,										// deUint32				levelCount;
				0u,										// deUint32				baseArrayLayer;
				m_data.numColorLayers					// deUint32				layerCount;
			}											// VkImageSubresourceRange	subresourceRange;
		};
		cbImageView = createImageView(vk, device, &imageViewCreateInfo, NULL);
	}

	de::MovePtr<ImageWithMemory> dsImage;
	Move<VkImageView> dsImageView, dImageView, sImageView;
	VkImageUsageFlags dsUsage = VK_IMAGE_USAGE_DEPTH_STENCIL_ATTACHMENT_BIT |
								VK_IMAGE_USAGE_SAMPLED_BIT |
								VK_IMAGE_USAGE_TRANSFER_SRC_BIT |
								VK_IMAGE_USAGE_TRANSFER_DST_BIT;
	if (m_data.useDepthStencil)
	{
		const VkImageCreateInfo			imageCreateInfo			=
		{
			VK_STRUCTURE_TYPE_IMAGE_CREATE_INFO,	// VkStructureType			sType;
			DE_NULL,								// const void*				pNext;
			(VkImageCreateFlags)0u,					// VkImageCreateFlags		flags;
			VK_IMAGE_TYPE_2D,						// VkImageType				imageType;
			dsFormat,								// VkFormat					format;
			{
				m_data.framebufferDim.width,		// deUint32	width;
				m_data.framebufferDim.height,		// deUint32	height;
				1u									// deUint32	depth;
			},										// VkExtent3D				extent;
			1u,										// deUint32					mipLevels;
			m_data.numColorLayers,					// deUint32					arrayLayers;
			m_data.samples,							// VkSampleCountFlagBits	samples;
			VK_IMAGE_TILING_OPTIMAL,				// VkImageTiling			tiling;
			dsUsage,								// VkImageUsageFlags		usage;
			VK_SHARING_MODE_EXCLUSIVE,				// VkSharingMode			sharingMode;
			0u,										// deUint32					queueFamilyIndexCount;
			DE_NULL,								// const deUint32*			pQueueFamilyIndices;
			VK_IMAGE_LAYOUT_UNDEFINED				// VkImageLayout			initialLayout;
		};
		dsImage = de::MovePtr<ImageWithMemory>(new ImageWithMemory(
			vk, device, allocator, imageCreateInfo, MemoryRequirement::Any));

		VkImageViewCreateInfo		imageViewCreateInfo		=
		{
			VK_STRUCTURE_TYPE_IMAGE_VIEW_CREATE_INFO,	// VkStructureType			sType;
			DE_NULL,									// const void*				pNext;
			(VkImageViewCreateFlags)0u,					// VkImageViewCreateFlags	flags;
			**dsImage,									// VkImage					image;
			VK_IMAGE_VIEW_TYPE_2D_ARRAY,				// VkImageViewType			viewType;
			dsFormat,									// VkFormat					format;
			{
				VK_COMPONENT_SWIZZLE_R,					// VkComponentSwizzle	r;
				VK_COMPONENT_SWIZZLE_G,					// VkComponentSwizzle	g;
				VK_COMPONENT_SWIZZLE_B,					// VkComponentSwizzle	b;
				VK_COMPONENT_SWIZZLE_A					// VkComponentSwizzle	a;
			},											// VkComponentMapping		 components;
			{
				VK_IMAGE_ASPECT_DEPTH_BIT | VK_IMAGE_ASPECT_STENCIL_BIT,	// VkImageAspectFlags	aspectMask;
				0u,										// deUint32				baseMipLevel;
				1u,										// deUint32				levelCount;
				0u,										// deUint32				baseArrayLayer;
				m_data.numColorLayers					// deUint32				layerCount;
			}											// VkImageSubresourceRange	subresourceRange;
		};
		dsImageView = createImageView(vk, device, &imageViewCreateInfo, NULL);
		imageViewCreateInfo.subresourceRange.aspectMask = VK_IMAGE_ASPECT_DEPTH_BIT;
		dImageView = createImageView(vk, device, &imageViewCreateInfo, NULL);
		imageViewCreateInfo.subresourceRange.aspectMask = VK_IMAGE_ASPECT_STENCIL_BIT;
		sImageView = createImageView(vk, device, &imageViewCreateInfo, NULL);
	}

	// Image used to test implicit derivative calculations.
	// Filled with a value of 1<<lod.
	de::MovePtr<ImageWithMemory> derivImage;
	Move<VkImageView> derivImageView;
	VkImageUsageFlags derivUsage = VK_IMAGE_USAGE_SAMPLED_BIT |
								   VK_IMAGE_USAGE_TRANSFER_DST_BIT;
	deUint32 derivNumLevels;
	{
		deUint32 maxDim = de::max(m_context.getFragmentShadingRateProperties().maxFragmentSize.width, m_context.getFragmentShadingRateProperties().maxFragmentSize.height);
		derivNumLevels = 1 + deCtz32(maxDim);
		const VkImageCreateInfo			imageCreateInfo			=
		{
			VK_STRUCTURE_TYPE_IMAGE_CREATE_INFO,	// VkStructureType			sType;
			DE_NULL,								// const void*				pNext;
			(VkImageCreateFlags)0u,					// VkImageCreateFlags		flags;
			VK_IMAGE_TYPE_2D,						// VkImageType				imageType;
			VK_FORMAT_R32_UINT,						// VkFormat					format;
			{
				m_context.getFragmentShadingRateProperties().maxFragmentSize.width,		// deUint32	width;
				m_context.getFragmentShadingRateProperties().maxFragmentSize.height,	// deUint32	height;
				1u									// deUint32	depth;
			},										// VkExtent3D				extent;
			derivNumLevels,							// deUint32					mipLevels;
			1u,										// deUint32					arrayLayers;
			VK_SAMPLE_COUNT_1_BIT,					// VkSampleCountFlagBits	samples;
			VK_IMAGE_TILING_OPTIMAL,				// VkImageTiling			tiling;
			derivUsage,								// VkImageUsageFlags		usage;
			VK_SHARING_MODE_EXCLUSIVE,				// VkSharingMode			sharingMode;
			0u,										// deUint32					queueFamilyIndexCount;
			DE_NULL,								// const deUint32*			pQueueFamilyIndices;
			VK_IMAGE_LAYOUT_UNDEFINED				// VkImageLayout			initialLayout;
		};
		derivImage = de::MovePtr<ImageWithMemory>(new ImageWithMemory(
			vk, device, allocator, imageCreateInfo, MemoryRequirement::Any));

		VkImageViewCreateInfo		imageViewCreateInfo		=
		{
			VK_STRUCTURE_TYPE_IMAGE_VIEW_CREATE_INFO,	// VkStructureType			sType;
			DE_NULL,									// const void*				pNext;
			(VkImageViewCreateFlags)0u,					// VkImageViewCreateFlags	flags;
			**derivImage,								// VkImage					image;
			VK_IMAGE_VIEW_TYPE_2D,						// VkImageViewType			viewType;
			VK_FORMAT_R32_UINT,							// VkFormat					format;
			{
				VK_COMPONENT_SWIZZLE_R,					// VkComponentSwizzle	r;
				VK_COMPONENT_SWIZZLE_G,					// VkComponentSwizzle	g;
				VK_COMPONENT_SWIZZLE_B,					// VkComponentSwizzle	b;
				VK_COMPONENT_SWIZZLE_A					// VkComponentSwizzle	a;
			},											// VkComponentMapping		 components;
			{
				VK_IMAGE_ASPECT_COLOR_BIT,				// VkImageAspectFlags	aspectMask;
				0u,										// deUint32				baseMipLevel;
				derivNumLevels,							// deUint32				levelCount;
				0u,										// deUint32				baseArrayLayer;
				1u										// deUint32				layerCount;
			}											// VkImageSubresourceRange	subresourceRange;
		};
		derivImageView = createImageView(vk, device, &imageViewCreateInfo, NULL);
	}

	// sampler used with derivImage
	const struct VkSamplerCreateInfo		samplerInfo	=
	{
		VK_STRUCTURE_TYPE_SAMPLER_CREATE_INFO,		// sType
		DE_NULL,									// pNext
		0u,											// flags
		VK_FILTER_NEAREST,							// magFilter
		VK_FILTER_NEAREST,							// minFilter
		VK_SAMPLER_MIPMAP_MODE_NEAREST,				// mipmapMode
		VK_SAMPLER_ADDRESS_MODE_CLAMP_TO_EDGE,		// addressModeU
		VK_SAMPLER_ADDRESS_MODE_CLAMP_TO_EDGE,		// addressModeV
		VK_SAMPLER_ADDRESS_MODE_CLAMP_TO_EDGE,		// addressModeW
		0.0f,										// mipLodBias
		VK_FALSE,									// anisotropyEnable
		1.0f,										// maxAnisotropy
		DE_FALSE,									// compareEnable
		VK_COMPARE_OP_ALWAYS,						// compareOp
		0.0f,										// minLod
		(float)derivNumLevels,						// maxLod
		VK_BORDER_COLOR_INT_TRANSPARENT_BLACK,		// borderColor
		VK_FALSE,									// unnormalizedCoords
	};

	Move<VkSampler>			sampler	= createSampler(vk, device, &samplerInfo);

	Move<vk::VkDescriptorSetLayout>	descriptorSetLayout;
	VkDescriptorSetLayoutCreateFlags layoutCreateFlags = 0;

	const VkDescriptorSetLayoutBinding bindings[] =
	{
		{
			0u,										// binding
			VK_DESCRIPTOR_TYPE_STORAGE_BUFFER,		// descriptorType
			1u,										// descriptorCount
			allShaderStages,						// stageFlags
			DE_NULL,								// pImmutableSamplers
		},
		{
			1u,										// binding
			VK_DESCRIPTOR_TYPE_SAMPLED_IMAGE,		// descriptorType
			1u,										// descriptorCount
			allShaderStages,						// stageFlags
			DE_NULL,								// pImmutableSamplers
		},
		{
			2u,										// binding
			VK_DESCRIPTOR_TYPE_STORAGE_BUFFER,		// descriptorType
			1u,										// descriptorCount
			allShaderStages,						// stageFlags
			DE_NULL,								// pImmutableSamplers
		},
		{
			3u,										// binding
			VK_DESCRIPTOR_TYPE_COMBINED_IMAGE_SAMPLER,	// descriptorType
			1u,										// descriptorCount
			allShaderStages,						// stageFlags
			DE_NULL,								// pImmutableSamplers
		},
		{
			4u,										// binding
			VK_DESCRIPTOR_TYPE_STORAGE_BUFFER,		// descriptorType
			1u,										// descriptorCount
			allShaderStages,						// stageFlags
			DE_NULL,								// pImmutableSamplers
		},
		{
			5u,										// binding
			VK_DESCRIPTOR_TYPE_STORAGE_BUFFER,		// descriptorType
			1u,										// descriptorCount
			allShaderStages,						// stageFlags
			DE_NULL,								// pImmutableSamplers
		},
		{
			6u,										// binding
			VK_DESCRIPTOR_TYPE_SAMPLED_IMAGE,		// descriptorType
			1u,										// descriptorCount
			allShaderStages,						// stageFlags
			DE_NULL,								// pImmutableSamplers
		},
		{
			7u,										// binding
			VK_DESCRIPTOR_TYPE_SAMPLED_IMAGE,		// descriptorType
			1u,										// descriptorCount
			allShaderStages,						// stageFlags
			DE_NULL,								// pImmutableSamplers
		},
	};

	// Create a layout and allocate a descriptor set for it.
	const VkDescriptorSetLayoutCreateInfo setLayoutCreateInfo =
	{
		vk::VK_STRUCTURE_TYPE_DESCRIPTOR_SET_LAYOUT_CREATE_INFO,	// sType
		DE_NULL,													// pNext
		layoutCreateFlags,											// flags
		sizeof(bindings)/sizeof(bindings[0]),						// bindingCount
		&bindings[0]												// pBindings
	};

	descriptorSetLayout = vk::createDescriptorSetLayout(vk, device, &setLayoutCreateInfo);

	const VkPushConstantRange				pushConstantRange				=
	{
		allShaderStages,											// VkShaderStageFlags					stageFlags;
		0u,															// deUint32								offset;
		sizeof(deInt32)												// deUint32								size;
	};

	const VkPipelineLayoutCreateInfo pipelineLayoutCreateInfo =
	{
		VK_STRUCTURE_TYPE_PIPELINE_LAYOUT_CREATE_INFO,				// sType
		DE_NULL,													// pNext
		(VkPipelineLayoutCreateFlags)0,
		1,															// setLayoutCount
		&descriptorSetLayout.get(),									// pSetLayouts
		1u,															// pushConstantRangeCount
		&pushConstantRange,											// pPushConstantRanges
	};

	Move<VkPipelineLayout> pipelineLayout = createPipelineLayout(vk, device, &pipelineLayoutCreateInfo, NULL);

	const Unique<VkShaderModule>	cs						(createShaderModule(vk, device, m_context.getBinaryCollection().get("comp"), 0));

	const VkPipelineShaderStageCreateInfo	csShaderCreateInfo =
	{
		VK_STRUCTURE_TYPE_PIPELINE_SHADER_STAGE_CREATE_INFO,
		DE_NULL,
		(VkPipelineShaderStageCreateFlags)0,
		VK_SHADER_STAGE_COMPUTE_BIT,								// stage
		*cs,														// shader
		"main",
		DE_NULL,													// pSpecializationInfo
	};

	const VkComputePipelineCreateInfo		pipelineCreateInfo =
	{
		VK_STRUCTURE_TYPE_COMPUTE_PIPELINE_CREATE_INFO,
		DE_NULL,
		0u,															// flags
		csShaderCreateInfo,											// cs
		*pipelineLayout,											// layout
		(vk::VkPipeline)0,											// basePipelineHandle
		0u,															// basePipelineIndex
	};
	Move<VkPipeline> computePipeline = createComputePipeline(vk, device, DE_NULL, &pipelineCreateInfo, NULL);

	for (deUint32 modeIdx = 0; modeIdx < ATTACHMENT_MODE_COUNT; ++modeIdx)
	{
		// If we're not using an attachment, don't test all the different attachment modes
		if (modeIdx != ATTACHMENT_MODE_DEFAULT && !m_data.useAttachment())
			continue;

		// Consider all uint formats possible
		static const VkFormat srFillFormats[] =
		{
			VK_FORMAT_R8_UINT,
			VK_FORMAT_R8G8_UINT,
			VK_FORMAT_R8G8B8_UINT,
			VK_FORMAT_R8G8B8A8_UINT,
			VK_FORMAT_R16_UINT,
			VK_FORMAT_R16G16_UINT,
			VK_FORMAT_R16G16B16_UINT,
			VK_FORMAT_R16G16B16A16_UINT,
			VK_FORMAT_R32_UINT,
			VK_FORMAT_R32G32_UINT,
			VK_FORMAT_R32G32B32_UINT,
			VK_FORMAT_R32G32B32A32_UINT,
			VK_FORMAT_R64_UINT,
			VK_FORMAT_R64G64_UINT,
			VK_FORMAT_R64G64B64_UINT,
			VK_FORMAT_R64G64B64A64_UINT,
		};
		// Only test all formats in the default mode
		deUint32 numFillFormats = modeIdx == ATTACHMENT_MODE_DEFAULT ? (deUint32)(sizeof(srFillFormats)/sizeof(srFillFormats[0])) : 1u;

		// Iterate over all supported tile sizes and formats
		for (deUint32 srTexelWidth  = minFragmentShadingRateAttachmentTexelSize.width;
					  srTexelWidth <= maxFragmentShadingRateAttachmentTexelSize.width;
					  srTexelWidth *= 2)
		for (deUint32 srTexelHeight  = minFragmentShadingRateAttachmentTexelSize.height;
					  srTexelHeight <= maxFragmentShadingRateAttachmentTexelSize.height;
					  srTexelHeight *= 2)
		for (deUint32 formatIdx = 0; formatIdx < numFillFormats; ++formatIdx)
		{

			deUint32 aspectRatio = (srTexelHeight > srTexelWidth) ? (srTexelHeight / srTexelWidth) : (srTexelWidth / srTexelHeight);
			if (aspectRatio > maxFragmentShadingRateAttachmentTexelSizeAspectRatio)
				continue;

			// Go through the loop only once when not using an attachment
			if (!m_data.useAttachment() &&
				(srTexelWidth != minFragmentShadingRateAttachmentTexelSize.width ||
				 srTexelHeight != minFragmentShadingRateAttachmentTexelSize.height ||
				 formatIdx != 0))
				 continue;

			bool imagelessFB = modeIdx == ATTACHMENT_MODE_IMAGELESS;

			deUint32 srWidth = (m_data.framebufferDim.width + srTexelWidth - 1) / srTexelWidth;
			deUint32 srHeight = (m_data.framebufferDim.height + srTexelHeight - 1) / srTexelHeight;

			VkFormat srFormat = srFillFormats[formatIdx];
			deUint32 srFillBpp = tcu::getPixelSize(mapVkFormat(srFormat));

			VkImageLayout srLayout = modeIdx == ATTACHMENT_MODE_LAYOUT_OPTIMAL ? VK_IMAGE_LAYOUT_FRAGMENT_SHADING_RATE_ATTACHMENT_OPTIMAL_KHR : VK_IMAGE_LAYOUT_GENERAL;
			VkImageViewType srViewType = modeIdx == ATTACHMENT_MODE_2DARRAY ? VK_IMAGE_VIEW_TYPE_2D_ARRAY : VK_IMAGE_VIEW_TYPE_2D;
			VkImageTiling srTiling = (modeIdx == ATTACHMENT_MODE_TILING_LINEAR) ? VK_IMAGE_TILING_LINEAR : VK_IMAGE_TILING_OPTIMAL;

			VkFormatProperties srFormatProperties;
			m_context.getInstanceInterface().getPhysicalDeviceFormatProperties(m_context.getPhysicalDevice(), srFormat, &srFormatProperties);
			VkFormatFeatureFlags srFormatFeatures = srTiling == VK_IMAGE_TILING_LINEAR ? srFormatProperties.linearTilingFeatures : srFormatProperties.optimalTilingFeatures;

			if (m_context.getFragmentShadingRateFeatures().attachmentFragmentShadingRate &&
				!(srFormatFeatures & VK_FORMAT_FEATURE_FRAGMENT_SHADING_RATE_ATTACHMENT_BIT_KHR))
			{
				if (srFormat == VK_FORMAT_R8_UINT && srTiling == VK_IMAGE_TILING_OPTIMAL)
				{
					log << tcu::TestLog::Message << "VK_FORMAT_R8_UINT/VK_IMAGE_TILING_OPTIMAL don't support VK_FORMAT_FEATURE_FRAGMENT_SHADING_RATE_ATTACHMENT_BIT_KHR" << tcu::TestLog::EndMessage;
					res = QP_TEST_RESULT_FAIL;
				}
				continue;
			}

			Move<vk::VkDescriptorPool>		descriptorPool;
			Move<vk::VkDescriptorSet>		descriptorSet;
			VkDescriptorPoolCreateFlags poolCreateFlags = VK_DESCRIPTOR_POOL_CREATE_FREE_DESCRIPTOR_SET_BIT;

			vk::DescriptorPoolBuilder poolBuilder;
			for (deInt32 i = 0; i < (deInt32)(sizeof(bindings)/sizeof(bindings[0])); ++i)
				poolBuilder.addType(bindings[i].descriptorType, bindings[i].descriptorCount);

			descriptorPool = poolBuilder.build(vk, device, poolCreateFlags, 1u);
			descriptorSet = makeDescriptorSet(vk, device, *descriptorPool, *descriptorSetLayout);

			de::MovePtr<ImageWithMemory> srImage;
			Move<VkImageView> srImageView;
			VkImageUsageFlags srUsage = VK_IMAGE_USAGE_FRAGMENT_SHADING_RATE_ATTACHMENT_BIT_KHR |
										VK_IMAGE_USAGE_TRANSFER_DST_BIT |
										VK_IMAGE_USAGE_TRANSFER_SRC_BIT;

			if (m_data.useAttachment())
			{
				const VkImageCreateInfo			imageCreateInfo			=
				{
					VK_STRUCTURE_TYPE_IMAGE_CREATE_INFO,	// VkStructureType			sType;
					DE_NULL,								// const void*				pNext;
					(VkImageCreateFlags)0u,					// VkImageCreateFlags		flags;
					VK_IMAGE_TYPE_2D,						// VkImageType				imageType;
					srFormat,								// VkFormat					format;
					{
						srWidth,							// deUint32	width;
						srHeight,							// deUint32	height;
						1u									// deUint32	depth;
					},										// VkExtent3D				extent;
					1u,										// deUint32					mipLevels;
					numSRLayers,							// deUint32					arrayLayers;
					VK_SAMPLE_COUNT_1_BIT,					// VkSampleCountFlagBits	samples;
					srTiling,								// VkImageTiling			tiling;
					srUsage,								// VkImageUsageFlags		usage;
					VK_SHARING_MODE_EXCLUSIVE,				// VkSharingMode			sharingMode;
					0u,										// deUint32					queueFamilyIndexCount;
					DE_NULL,								// const deUint32*			pQueueFamilyIndices;
					VK_IMAGE_LAYOUT_UNDEFINED				// VkImageLayout			initialLayout;
				};
				srImage = de::MovePtr<ImageWithMemory>(new ImageWithMemory(
					vk, device, allocator, imageCreateInfo, MemoryRequirement::Any));

				VkImageViewCreateInfo		imageViewCreateInfo		=
				{
					VK_STRUCTURE_TYPE_IMAGE_VIEW_CREATE_INFO,	// VkStructureType			sType;
					DE_NULL,									// const void*				pNext;
					(VkImageViewCreateFlags)0u,					// VkImageViewCreateFlags	flags;
					**srImage,									// VkImage					image;
					srViewType,									// VkImageViewType			viewType;
					srFormat,									// VkFormat					format;
					{
						VK_COMPONENT_SWIZZLE_R,					// VkComponentSwizzle	r;
						VK_COMPONENT_SWIZZLE_G,					// VkComponentSwizzle	g;
						VK_COMPONENT_SWIZZLE_B,					// VkComponentSwizzle	b;
						VK_COMPONENT_SWIZZLE_A					// VkComponentSwizzle	a;
					},											// VkComponentMapping		 components;
					{
						VK_IMAGE_ASPECT_COLOR_BIT,				// VkImageAspectFlags	aspectMask;
						0u,										// deUint32				baseMipLevel;
						1u,										// deUint32				levelCount;
						0u,										// deUint32				baseArrayLayer;
						srViewType == VK_IMAGE_VIEW_TYPE_2D ?
						1 : numSRLayers,						// deUint32				layerCount;
					}											// VkImageSubresourceRange	subresourceRange;
				};
				srImageView = createImageView(vk, device, &imageViewCreateInfo, NULL);
			}

			VkDescriptorImageInfo imageInfo;
			VkDescriptorBufferInfo bufferInfo;

			VkWriteDescriptorSet w =
			{
				VK_STRUCTURE_TYPE_WRITE_DESCRIPTOR_SET,							// sType
				DE_NULL,														// pNext
				*descriptorSet,													// dstSet
				(deUint32)0,													// dstBinding
				0,																// dstArrayElement
				1u,																// descriptorCount
				bindings[0].descriptorType,										// descriptorType
				&imageInfo,														// pImageInfo
				&bufferInfo,													// pBufferInfo
				DE_NULL,														// pTexelBufferView
			};

			abuf[0] = 0;
			flushAlloc(vk, device, atomicBuffer->getAllocation());

			bufferInfo = makeDescriptorBufferInfo(**atomicBuffer, 0, atomicBufferSize);
			w.dstBinding = 0;
			w.descriptorType = bindings[0].descriptorType;
			vk.updateDescriptorSets(device, 1, &w, 0, NULL);

			imageInfo = makeDescriptorImageInfo(DE_NULL, *cbImageView, VK_IMAGE_LAYOUT_GENERAL);
			w.dstBinding = 1;
			w.descriptorType = bindings[1].descriptorType;
			vk.updateDescriptorSets(device, 1, &w, 0, NULL);

			bufferInfo = makeDescriptorBufferInfo(**colorOutputBuffer, 0, colorOutputBufferSize);
			w.dstBinding = 2;
			w.descriptorType = bindings[2].descriptorType;
			vk.updateDescriptorSets(device, 1, &w, 0, NULL);

			imageInfo = makeDescriptorImageInfo(*sampler, *derivImageView, VK_IMAGE_LAYOUT_GENERAL);
			w.dstBinding = 3;
			w.descriptorType = bindings[3].descriptorType;
			vk.updateDescriptorSets(device, 1, &w, 0, NULL);

			if (m_data.useDepthStencil)
			{
				bufferInfo = makeDescriptorBufferInfo(**depthOutputBuffer, 0, depthOutputBufferSize);
				w.dstBinding = 4;
				w.descriptorType = bindings[4].descriptorType;
				vk.updateDescriptorSets(device, 1, &w, 0, NULL);

				bufferInfo = makeDescriptorBufferInfo(**stencilOutputBuffer, 0, stencilOutputBufferSize);
				w.dstBinding = 5;
				w.descriptorType = bindings[5].descriptorType;
				vk.updateDescriptorSets(device, 1, &w, 0, NULL);

				imageInfo = makeDescriptorImageInfo(DE_NULL, *dImageView, VK_IMAGE_LAYOUT_GENERAL);
				w.dstBinding = 6;
				w.descriptorType = bindings[6].descriptorType;
				vk.updateDescriptorSets(device, 1, &w, 0, NULL);

				imageInfo = makeDescriptorImageInfo(DE_NULL, *sImageView, VK_IMAGE_LAYOUT_GENERAL);
				w.dstBinding = 7;
				w.descriptorType = bindings[7].descriptorType;
				vk.updateDescriptorSets(device, 1, &w, 0, NULL);
			}

			Move<VkRenderPass> renderPass;
			Move<VkFramebuffer> framebuffer;

			std::vector<VkImageView> attachments;
			attachments.push_back(*cbImageView);
			deUint32 dsAttachmentIdx = 0, srAttachmentIdx = 0;
			if (m_data.useAttachment())
			{
				srAttachmentIdx = (deUint32)attachments.size();
				attachments.push_back(*srImageView);
			}
			if (m_data.useDepthStencil)
			{
				dsAttachmentIdx = (deUint32)attachments.size();
				attachments.push_back(*dsImageView);
			}

			if (!m_data.useDynamicRendering)
			{
				const vk::VkAttachmentReference2 colorAttachmentReference
				{
					VK_STRUCTURE_TYPE_ATTACHMENT_REFERENCE_2,					// sType
					DE_NULL,													// pNext
					0,															// attachment
					vk::VK_IMAGE_LAYOUT_GENERAL,								// layout
					0,															// aspectMask
				};

				const vk::VkAttachmentReference2 fragmentShadingRateAttachment =
				{
					VK_STRUCTURE_TYPE_ATTACHMENT_REFERENCE_2,					// sType
					DE_NULL,													// pNext
					srAttachmentIdx,											// attachment
					srLayout,													// layout
					0,															// aspectMask
				};

				const vk::VkAttachmentReference2 depthAttachmentReference =
				{
					VK_STRUCTURE_TYPE_ATTACHMENT_REFERENCE_2,					// sType
					DE_NULL,													// pNext
					dsAttachmentIdx,											// attachment
					vk::VK_IMAGE_LAYOUT_GENERAL,								// layout
					0,															// aspectMask
				};

				const bool										noAttachmentPtr				= (m_data.attachmentUsage == AttachmentUsage::NO_ATTACHMENT_PTR);
				const VkFragmentShadingRateAttachmentInfoKHR	shadingRateAttachmentInfo	=
				{
					VK_STRUCTURE_TYPE_FRAGMENT_SHADING_RATE_ATTACHMENT_INFO_KHR,							// VkStructureType				  sType;
					DE_NULL,																				// const void*					  pNext;
					(noAttachmentPtr ? nullptr : &fragmentShadingRateAttachment),							// const VkAttachmentReference2*	pFragmentShadingRateAttachment;
					{ srTexelWidth, srTexelHeight },														// VkExtent2D					   shadingRateAttachmentTexelSize;
				};

				const bool						useAttachmentInfo	= (m_data.attachmentUsage != AttachmentUsage::NO_ATTACHMENT);
				const VkSubpassDescription2		subpassDesc			=
				{
					VK_STRUCTURE_TYPE_SUBPASS_DESCRIPTION_2,						// sType
					(useAttachmentInfo ? &shadingRateAttachmentInfo : nullptr),		// pNext;
					(vk::VkSubpassDescriptionFlags)0,								// flags
					vk::VK_PIPELINE_BIND_POINT_GRAPHICS,							// pipelineBindPoint
					m_data.multiView ? 0x3 : 0u,									// viewMask
					0u,																// inputCount
					DE_NULL,														// pInputAttachments
					1,																// colorCount
					&colorAttachmentReference,										// pColorAttachments
					DE_NULL,														// pResolveAttachments
					m_data.useDepthStencil ? &depthAttachmentReference : DE_NULL,	// depthStencilAttachment
					0u,																// preserveCount
					DE_NULL,														// pPreserveAttachments
				};

				std::vector<VkAttachmentDescription2> attachmentDescriptions
				{
					{
						VK_STRUCTURE_TYPE_ATTACHMENT_DESCRIPTION_2,	// VkStructureType sType;
						DE_NULL,									// const void* pNext;
						(VkAttachmentDescriptionFlags)0u,			// VkAttachmentDescriptionFlags		flags;
						VK_FORMAT_R32G32B32A32_UINT,				// VkFormat							format;
						m_data.samples,								// VkSampleCountFlagBits			samples;
						VK_ATTACHMENT_LOAD_OP_LOAD,					// VkAttachmentLoadOp				loadOp;
						VK_ATTACHMENT_STORE_OP_STORE,				// VkAttachmentStoreOp				storeOp;
						VK_ATTACHMENT_LOAD_OP_DONT_CARE,			// VkAttachmentLoadOp				stencilLoadOp;
						VK_ATTACHMENT_STORE_OP_DONT_CARE,			// VkAttachmentStoreOp				stencilStoreOp;
						VK_IMAGE_LAYOUT_GENERAL,					// VkImageLayout					initialLayout;
						VK_IMAGE_LAYOUT_GENERAL						// VkImageLayout					finalLayout;
					}
				};
				if (m_data.useAttachment())
					attachmentDescriptions.push_back(
					{
						VK_STRUCTURE_TYPE_ATTACHMENT_DESCRIPTION_2,	// VkStructureType sType;
						DE_NULL,									// const void* pNext;
						(VkAttachmentDescriptionFlags)0u,			// VkAttachmentDescriptionFlags		flags;
						srFormat,									// VkFormat							format;
						VK_SAMPLE_COUNT_1_BIT,						// VkSampleCountFlagBits			samples;
						VK_ATTACHMENT_LOAD_OP_LOAD,					// VkAttachmentLoadOp				loadOp;
						VK_ATTACHMENT_STORE_OP_STORE,				// VkAttachmentStoreOp				storeOp;
						VK_ATTACHMENT_LOAD_OP_DONT_CARE,			// VkAttachmentLoadOp				stencilLoadOp;
						VK_ATTACHMENT_STORE_OP_DONT_CARE,			// VkAttachmentStoreOp				stencilStoreOp;
						srLayout,									// VkImageLayout					initialLayout;
						srLayout									// VkImageLayout					finalLayout;
					}
					);

				if (m_data.useDepthStencil)
					attachmentDescriptions.push_back(
					{
						VK_STRUCTURE_TYPE_ATTACHMENT_DESCRIPTION_2,	// VkStructureType sType;
						DE_NULL,									// const void* pNext;
						(VkAttachmentDescriptionFlags)0u,			// VkAttachmentDescriptionFlags		flags;
						VK_FORMAT_D32_SFLOAT_S8_UINT,				// VkFormat							format;
						m_data.samples,								// VkSampleCountFlagBits			samples;
						VK_ATTACHMENT_LOAD_OP_LOAD,					// VkAttachmentLoadOp				loadOp;
						VK_ATTACHMENT_STORE_OP_STORE,				// VkAttachmentStoreOp				storeOp;
						VK_ATTACHMENT_LOAD_OP_LOAD,					// VkAttachmentLoadOp				stencilLoadOp;
						VK_ATTACHMENT_STORE_OP_STORE,				// VkAttachmentStoreOp				stencilStoreOp;
						VK_IMAGE_LAYOUT_GENERAL,					// VkImageLayout					initialLayout;
						VK_IMAGE_LAYOUT_GENERAL						// VkImageLayout					finalLayout;
					}
					);

				const deUint32					correlatedViewMask = 0x3;
				const VkRenderPassCreateInfo2	renderPassParams	=
				{
					VK_STRUCTURE_TYPE_RENDER_PASS_CREATE_INFO_2,			// sType
					DE_NULL,												// pNext
					(vk::VkRenderPassCreateFlags)0,
					(deUint32)attachmentDescriptions.size(),				// attachmentCount
					&attachmentDescriptions[0],								// pAttachments
					1u,														// subpassCount
					&subpassDesc,											// pSubpasses
					0u,														// dependencyCount
					DE_NULL,												// pDependencies
					m_data.correlationMask,									// correlatedViewMaskCount
					m_data.correlationMask ? &correlatedViewMask : DE_NULL	// pCorrelatedViewMasks
				};

				renderPass = createRenderPass2(vk, device, &renderPassParams);

				std::vector<VkFramebufferAttachmentImageInfo> framebufferAttachmentImageInfo;
				framebufferAttachmentImageInfo.push_back(
					{
						VK_STRUCTURE_TYPE_FRAMEBUFFER_ATTACHMENT_IMAGE_INFO,		//  VkStructureType		sType;
						DE_NULL,													//  const void*			pNext;
						(VkImageCreateFlags)0u,										//  VkImageCreateFlags	flags;
						cbUsage,													//  VkImageUsageFlags	usage;
						m_data.framebufferDim.width,								//  deUint32			width;
						m_data.framebufferDim.height,								//  deUint32			height;
						m_data.numColorLayers,										//  deUint32			layerCount;
						0u,															//  deUint32			viewFormatCount;
						DE_NULL														//  const VkFormat*		pViewFormats;
					}
				);
				if (m_data.useAttachment())
					framebufferAttachmentImageInfo.push_back(
					{
						VK_STRUCTURE_TYPE_FRAMEBUFFER_ATTACHMENT_IMAGE_INFO,		//  VkStructureType		sType;
						DE_NULL,													//  const void*			pNext;
						(VkImageCreateFlags)0u,										//  VkImageCreateFlags	flags;
						srUsage,													//  VkImageUsageFlags	usage;
						srWidth,													//  deUint32			width;
						srHeight,													//  deUint32			height;
						numSRLayers,												//  deUint32			layerCount;
						0u,															//  deUint32			viewFormatCount;
						DE_NULL														//  const VkFormat*		pViewFormats;
					}
					);

				if (m_data.useDepthStencil)
					framebufferAttachmentImageInfo.push_back(
					{
						VK_STRUCTURE_TYPE_FRAMEBUFFER_ATTACHMENT_IMAGE_INFO,		//  VkStructureType		sType;
						DE_NULL,													//  const void*			pNext;
						(VkImageCreateFlags)0u,										//  VkImageCreateFlags	flags;
						dsUsage,													//  VkImageUsageFlags	usage;
						m_data.framebufferDim.width,								//  deUint32			width;
						m_data.framebufferDim.height,								//  deUint32			height;
						m_data.numColorLayers,										//  deUint32			layerCount;
						0u,															//  deUint32			viewFormatCount;
						DE_NULL														//  const VkFormat*		pViewFormats;
					}
					);

				const VkFramebufferAttachmentsCreateInfo				framebufferAttachmentsCreateInfo	=
				{
					VK_STRUCTURE_TYPE_FRAMEBUFFER_ATTACHMENTS_CREATE_INFO,		//  VkStructureType								sType;
					DE_NULL,													//  const void*									pNext;
					(deUint32)framebufferAttachmentImageInfo.size(),			//  deUint32									attachmentImageInfoCount;
					&framebufferAttachmentImageInfo[0]							//  const VkFramebufferAttachmentImageInfo*		pAttachmentImageInfos;
				};
<<<<<<< HEAD

				const vk::VkFramebufferCreateInfo	framebufferParams	=
				{
					vk::VK_STRUCTURE_TYPE_FRAMEBUFFER_CREATE_INFO,	// sType
					imagelessFB ? &framebufferAttachmentsCreateInfo : DE_NULL,				// pNext
					(vk::VkFramebufferCreateFlags)(imagelessFB ? VK_FRAMEBUFFER_CREATE_IMAGELESS_BIT : 0),
					*renderPass,									// renderPass
					(deUint32)attachments.size(),					// attachmentCount
					imagelessFB ? DE_NULL : &attachments[0],		// pAttachments
					m_data.framebufferDim.width,					// width
					m_data.framebufferDim.height,					// height
					m_data.multiView ? 1 : m_data.numColorLayers,	// layers
				};

=======

				const vk::VkFramebufferCreateInfo	framebufferParams	=
				{
					vk::VK_STRUCTURE_TYPE_FRAMEBUFFER_CREATE_INFO,	// sType
					imagelessFB ? &framebufferAttachmentsCreateInfo : DE_NULL,				// pNext
					(vk::VkFramebufferCreateFlags)(imagelessFB ? VK_FRAMEBUFFER_CREATE_IMAGELESS_BIT : 0),
					*renderPass,									// renderPass
					(deUint32)attachments.size(),					// attachmentCount
					imagelessFB ? DE_NULL : &attachments[0],		// pAttachments
					m_data.framebufferDim.width,					// width
					m_data.framebufferDim.height,					// height
					m_data.multiView ? 1 : m_data.numColorLayers,	// layers
				};

>>>>>>> fbc38865
				framebuffer = createFramebuffer(vk, device, &framebufferParams);
			}

			const VkVertexInputBindingDescription		vertexBinding =
			{
				0u,							// deUint32				binding;
				sizeof(float) * 2,			// deUint32				stride;
				VK_VERTEX_INPUT_RATE_VERTEX	// VkVertexInputRate	inputRate;
			};
			const VkVertexInputAttributeDescription		vertexInputAttributeDescription =
			{
				0u,							// deUint32	location;
				0u,							// deUint32	binding;
				VK_FORMAT_R32G32_SFLOAT,	// VkFormat	format;
				0u							// deUint32	offset;
			};

			const VkPipelineVertexInputStateCreateInfo		vertexInputStateCreateInfo		=
			{
				VK_STRUCTURE_TYPE_PIPELINE_VERTEX_INPUT_STATE_CREATE_INFO,	// VkStructureType							sType;
				DE_NULL,													// const void*								pNext;
				(VkPipelineVertexInputStateCreateFlags)0,					// VkPipelineVertexInputStateCreateFlags	flags;
				1u,															// deUint32									vertexBindingDescriptionCount;
				&vertexBinding,												// const VkVertexInputBindingDescription*	pVertexBindingDescriptions;
				1u,															// deUint32									vertexAttributeDescriptionCount;
				&vertexInputAttributeDescription							// const VkVertexInputAttributeDescription*	pVertexAttributeDescriptions;
			};

			const VkPipelineRasterizationConservativeStateCreateInfoEXT consRastState =
			{
				VK_STRUCTURE_TYPE_PIPELINE_RASTERIZATION_CONSERVATIVE_STATE_CREATE_INFO_EXT,	// VkStructureType										   sType;
				DE_NULL,																		// const void*											   pNext;
				(VkPipelineRasterizationConservativeStateCreateFlagsEXT)0,						// VkPipelineRasterizationConservativeStateCreateFlagsEXT	flags;
				m_data.conservativeMode,														// VkConservativeRasterizationModeEXT						conservativeRasterizationMode;
				0.0f,																			// float													 extraPrimitiveOverestimationSize;
			};

			const VkPipelineRasterizationStateCreateInfo	rasterizationStateCreateInfo	=
			{
				VK_STRUCTURE_TYPE_PIPELINE_RASTERIZATION_STATE_CREATE_INFO,		// VkStructureType							sType;
				m_data.conservativeEnable ? &consRastState : DE_NULL,			// const void*								pNext;
				(VkPipelineRasterizationStateCreateFlags)0,						// VkPipelineRasterizationStateCreateFlags	flags;
				VK_FALSE,														// VkBool32									depthClampEnable;
				VK_FALSE,														// VkBool32									rasterizerDiscardEnable;
				VK_POLYGON_MODE_FILL,											// VkPolygonMode							polygonMode;
				VK_CULL_MODE_NONE,												// VkCullModeFlags							cullMode;
				VK_FRONT_FACE_CLOCKWISE,										// VkFrontFace								frontFace;
				VK_FALSE,														// VkBool32									depthBiasEnable;
				0.0f,															// float									depthBiasConstantFactor;
				0.0f,															// float									depthBiasClamp;
				0.0f,															// float									depthBiasSlopeFactor;
				1.0f															// float									lineWidth;
			};

			// Kill some bits from each AA mode
			const VkSampleMask	sampleMask	= m_data.sampleMaskTest ? 0x9 : 0x7D56;
			const VkSampleMask*	pSampleMask = m_data.useApiSampleMask ? &sampleMask : DE_NULL;

			// All samples at pixel center. We'll validate that pixels are fully covered or uncovered.
			std::vector<VkSampleLocationEXT> sampleLocations(m_data.samples, { 0.5f, 0.5f });
			const VkSampleLocationsInfoEXT sampleLocationsInfo =
			{
				VK_STRUCTURE_TYPE_SAMPLE_LOCATIONS_INFO_EXT,	// VkStructureType				sType;
				DE_NULL,										// const void*					pNext;
				(VkSampleCountFlagBits)m_data.samples,			// VkSampleCountFlagBits		sampleLocationsPerPixel;
				{ 1, 1 },										// VkExtent2D					sampleLocationGridSize;
				(deUint32)m_data.samples,						// uint32_t						sampleLocationsCount;
				&sampleLocations[0],							// const VkSampleLocationEXT*	pSampleLocations;
			};

			const VkPipelineSampleLocationsStateCreateInfoEXT pipelineSampleLocationsCreateInfo =
			{
				VK_STRUCTURE_TYPE_PIPELINE_SAMPLE_LOCATIONS_STATE_CREATE_INFO_EXT,	// VkStructureType			sType;
				DE_NULL,															// const void*				pNext;
				VK_TRUE,															// VkBool32					sampleLocationsEnable;
				sampleLocationsInfo,												// VkSampleLocationsInfoEXT	sampleLocationsInfo;
			};

			const VkPipelineMultisampleStateCreateInfo		multisampleStateCreateInfo =
			{
				VK_STRUCTURE_TYPE_PIPELINE_MULTISAMPLE_STATE_CREATE_INFO,	// VkStructureType							sType
				m_data.sampleLocations ? &pipelineSampleLocationsCreateInfo : DE_NULL,	// const void*					pNext
				0u,															// VkPipelineMultisampleStateCreateFlags	flags
				(VkSampleCountFlagBits)m_data.samples,						// VkSampleCountFlagBits					rasterizationSamples
				(VkBool32)m_data.sampleShadingEnable,						// VkBool32									sampleShadingEnable
				1.0f,														// float									minSampleShading
				pSampleMask,												// const VkSampleMask*						pSampleMask
				VK_FALSE,													// VkBool32									alphaToCoverageEnable
				VK_FALSE													// VkBool32									alphaToOneEnable
			};

			std::vector<VkViewport> viewports;
			std::vector<VkRect2D> scissors;
			if (m_data.multiViewport)
			{
				// Split the viewport into left and right halves
				int x0 = 0, x1 = m_data.framebufferDim.width/2, x2 = m_data.framebufferDim.width;

				viewports.push_back(makeViewport((float)x0, 0, (float)(x1-x0), (float)m_data.framebufferDim.height, 0.0f, 1.0f));
				scissors.push_back(makeRect2D(x0, 0, x1-x0, m_data.framebufferDim.height));

				viewports.push_back(makeViewport((float)x1, 0, (float)(x2-x1), (float)m_data.framebufferDim.height, 0.0f, 1.0f));
				scissors.push_back(makeRect2D(x1, 0, x2-x1, m_data.framebufferDim.height));
			}
			else
			{
				viewports.push_back(makeViewport(m_data.framebufferDim.width, m_data.framebufferDim.height));
				scissors.push_back(makeRect2D(m_data.framebufferDim.width, m_data.framebufferDim.height));
			}

			Move<VkShaderModule> fragShader = createShaderModule(vk, device, m_context.getBinaryCollection().get("frag"), 0);
			Move<VkShaderModule> vertShader = createShaderModule(vk, device, m_context.getBinaryCollection().get("vert"), 0);
			Move<VkShaderModule> geomShader;
			if (m_data.geometryShader)
				geomShader = createShaderModule(vk, device, m_context.getBinaryCollection().get("geom"), 0);

			const deUint32 fragSizeWH = m_data.sampleMaskTest ? 2 : 0;

			VkPipelineRenderingCreateInfoKHR renderingCreateInfo
			{
				VK_STRUCTURE_TYPE_PIPELINE_RENDERING_CREATE_INFO_KHR,
				DE_NULL,
				m_data.multiView ? 0x3 : 0u,
				1u,
				&cbFormat,
				m_data.useDepthStencil ? dsFormat : VK_FORMAT_UNDEFINED,
				m_data.useDepthStencil ? dsFormat : VK_FORMAT_UNDEFINED
			};

<<<<<<< HEAD
			VkPipelineFragmentShadingRateStateCreateInfoKHR shadingRateStateCreateInfo
=======
			const VkPipelineColorBlendStateCreateInfo		colorBlendStateCreateInfo		=
			{
				VK_STRUCTURE_TYPE_PIPELINE_COLOR_BLEND_STATE_CREATE_INFO,	// VkStructureType								sType;
				DE_NULL,													// const void*									pNext;
				0u,															// VkPipelineColorBlendStateCreateFlags			flags;
				VK_FALSE,													// VkBool32										logicOpEnable;
				VK_LOGIC_OP_COPY,											// VkLogicOp									logicOp;
				1u,															// deUint32										attachmentCount;
				&colorBlendAttachmentState,									// const VkPipelineColorBlendAttachmentState*	pAttachments;
				{ 1.0f, 1.0f, 1.0f, 1.0f }									// float										blendConstants[4];
			};

			const deUint32 fragSizeWH = m_data.sampleMaskTest ? 2 : 0;

			VkPipelineRenderingCreateInfoKHR renderingCreateInfo
			{
				VK_STRUCTURE_TYPE_PIPELINE_RENDERING_CREATE_INFO_KHR,
				DE_NULL,
				m_data.multiView ? 0x3 : 0u,
				1u,
				&cbFormat,
				m_data.useDepthStencil ? dsFormat : VK_FORMAT_UNDEFINED,
				m_data.useDepthStencil ? dsFormat : VK_FORMAT_UNDEFINED
			};

			VkPipelineFragmentShadingRateStateCreateInfoKHR shadingRateStateCreateInfo =
>>>>>>> fbc38865
			{
				VK_STRUCTURE_TYPE_PIPELINE_FRAGMENT_SHADING_RATE_STATE_CREATE_INFO_KHR,	// VkStructureType						sType;
				m_data.useDynamicRendering ? &renderingCreateInfo : DE_NULL,			// const void*							pNext;
				{ fragSizeWH, fragSizeWH },												// VkExtent2D							fragmentSize;
				{ m_data.combinerOp[0], m_data.combinerOp[1] },							// VkFragmentShadingRateCombinerOpKHR	combinerOps[2];
			};

			VkDynamicState dynamicState = VK_DYNAMIC_STATE_FRAGMENT_SHADING_RATE_KHR;
			const VkPipelineDynamicStateCreateInfo dynamicStateCreateInfo =
			{
				VK_STRUCTURE_TYPE_PIPELINE_DYNAMIC_STATE_CREATE_INFO,		// VkStructureType						sType;
				DE_NULL,													// const void*							pNext;
				(VkPipelineDynamicStateCreateFlags)0,						// VkPipelineDynamicStateCreateFlags	flags;
				m_data.useDynamicState ? 1u : 0u,							// uint32_t								dynamicStateCount;
				&dynamicState,												// const VkDynamicState*				pDynamicStates;
			};

			// Enable depth/stencil writes, always passing
			VkPipelineDepthStencilStateCreateInfo		depthStencilStateParams				=
			{
				VK_STRUCTURE_TYPE_PIPELINE_DEPTH_STENCIL_STATE_CREATE_INFO,	// VkStructureType							sType;
				DE_NULL,													// const void*								pNext;
				0u,															// VkPipelineDepthStencilStateCreateFlags	flags;
				VK_TRUE,													// VkBool32									depthTestEnable;
				VK_TRUE,													// VkBool32									depthWriteEnable;
				VK_COMPARE_OP_ALWAYS,										// VkCompareOp								depthCompareOp;
				VK_FALSE,													// VkBool32									depthBoundsTestEnable;
				VK_TRUE,													// VkBool32									stencilTestEnable;
				// VkStencilOpState	front;
				{
					VK_STENCIL_OP_REPLACE,	// VkStencilOp	failOp;
					VK_STENCIL_OP_REPLACE,	// VkStencilOp	passOp;
					VK_STENCIL_OP_REPLACE,	// VkStencilOp	depthFailOp;
					VK_COMPARE_OP_ALWAYS,	// VkCompareOp	compareOp;
					0u,						// deUint32		compareMask;
					0xFFu,					// deUint32		writeMask;
					0xFFu,					// deUint32		reference;
				},
				// VkStencilOpState	back;
				{
					VK_STENCIL_OP_REPLACE,	// VkStencilOp	failOp;
					VK_STENCIL_OP_REPLACE,	// VkStencilOp	passOp;
					VK_STENCIL_OP_REPLACE,	// VkStencilOp	depthFailOp;
					VK_COMPARE_OP_ALWAYS,	// VkCompareOp	compareOp;
					0u,						// deUint32		compareMask;
					0xFFu,					// deUint32		writeMask;
					0xFFu,					// deUint32		reference;
				},
				0.0f,						// float			minDepthBounds;
				0.0f,						// float			maxDepthBounds;
			};

<<<<<<< HEAD
			VkPipelineCreateFlags pipelineCreateFlags = (VkPipelineCreateFlags)0;
			if (m_data.useDynamicRendering)
				pipelineCreateFlags |= VK_PIPELINE_CREATE_RENDERING_FRAGMENT_SHADING_RATE_ATTACHMENT_BIT_KHR;
=======
			VkGraphicsPipelineCreateInfo graphicsPipelineCreateInfo	=
			{
				VK_STRUCTURE_TYPE_GRAPHICS_PIPELINE_CREATE_INFO,	// VkStructureType									sType;
				&shadingRateStateCreateInfo,						// const void*										pNext;
				(VkPipelineCreateFlags)0,							// VkPipelineCreateFlags							flags;
				numStages,											// deUint32											stageCount;
				&shaderCreateInfo[0],								// const VkPipelineShaderStageCreateInfo*			pStages;
				&vertexInputStateCreateInfo,						// const VkPipelineVertexInputStateCreateInfo*		pVertexInputState;
				&inputAssemblyStateCreateInfo,						// const VkPipelineInputAssemblyStateCreateInfo*	pInputAssemblyState;
				DE_NULL,											// const VkPipelineTessellationStateCreateInfo*		pTessellationState;
				&viewportStateCreateInfo,							// const VkPipelineViewportStateCreateInfo*			pViewportState;
				&rasterizationStateCreateInfo,						// const VkPipelineRasterizationStateCreateInfo*	pRasterizationState;
				&multisampleStateCreateInfo,						// const VkPipelineMultisampleStateCreateInfo*		pMultisampleState;
				&depthStencilStateParams,							// const VkPipelineDepthStencilStateCreateInfo*		pDepthStencilState;
				&colorBlendStateCreateInfo,							// const VkPipelineColorBlendStateCreateInfo*		pColorBlendState;
				&dynamicStateCreateInfo,							// const VkPipelineDynamicStateCreateInfo*			pDynamicState;
				pipelineLayout.get(),								// VkPipelineLayout									layout;
				renderPass.get(),									// VkRenderPass										renderPass;
				0u,													// deUint32											subpass;
				DE_NULL,											// VkPipeline										basePipelineHandle;
				0													// int												basePipelineIndex;
			};

			if (m_data.useDynamicRendering)
				graphicsPipelineCreateInfo.flags |= VK_PIPELINE_CREATE_RENDERING_FRAGMENT_SHADING_RATE_ATTACHMENT_BIT_KHR;
>>>>>>> fbc38865

			VkImageMemoryBarrier imageBarrier =
			{
				VK_STRUCTURE_TYPE_IMAGE_MEMORY_BARRIER,				// VkStructureType		sType
				DE_NULL,											// const void*			pNext
				0u,													// VkAccessFlags		srcAccessMask
				VK_ACCESS_TRANSFER_WRITE_BIT,						// VkAccessFlags		dstAccessMask
				VK_IMAGE_LAYOUT_UNDEFINED,							// VkImageLayout		oldLayout
				VK_IMAGE_LAYOUT_GENERAL,							// VkImageLayout		newLayout
				VK_QUEUE_FAMILY_IGNORED,							// uint32_t				srcQueueFamilyIndex
				VK_QUEUE_FAMILY_IGNORED,							// uint32_t				dstQueueFamilyIndex
				**cbImage,											// VkImage				image
				{
					VK_IMAGE_ASPECT_COLOR_BIT,				// VkImageAspectFlags	aspectMask
					0u,										// uint32_t				baseMipLevel
					VK_REMAINING_MIP_LEVELS,				// uint32_t				mipLevels,
					0u,										// uint32_t				baseArray
					VK_REMAINING_ARRAY_LAYERS,				// uint32_t				arraySize
				}
			};

			const VkQueue					queue					= m_context.getUniversalQueue();
			Move<VkCommandPool>				cmdPool					= createCommandPool(vk, device, VK_COMMAND_POOL_CREATE_RESET_COMMAND_BUFFER_BIT, m_context.getUniversalQueueFamilyIndex());
			Move<VkCommandBuffer>			cmdBuffer				= allocateCommandBuffer(vk, device, *cmdPool, VK_COMMAND_BUFFER_LEVEL_PRIMARY);
			VkClearValue					clearColor				= makeClearValueColorU32(0, 0, 0, 0);
			VkClearValue					clearDepthStencil		= makeClearValueDepthStencil(0.0, 0);

			beginCommandBuffer(vk, *cmdBuffer, 0u);

			vk.cmdPipelineBarrier(*cmdBuffer, VK_PIPELINE_STAGE_TOP_OF_PIPE_BIT, VK_PIPELINE_STAGE_TRANSFER_BIT,
									(VkDependencyFlags)0,
									0, (const VkMemoryBarrier*)DE_NULL,
									0, (const VkBufferMemoryBarrier*)DE_NULL,
									1, &imageBarrier);

			imageBarrier.image = **derivImage;
			imageBarrier.newLayout = VK_IMAGE_LAYOUT_GENERAL;

			vk.cmdPipelineBarrier(*cmdBuffer, VK_PIPELINE_STAGE_TOP_OF_PIPE_BIT, VK_PIPELINE_STAGE_TRANSFER_BIT,
									(VkDependencyFlags)0,
									0, (const VkMemoryBarrier*)DE_NULL,
									0, (const VkBufferMemoryBarrier*)DE_NULL,
									1, &imageBarrier);

			// Clear level to 1<<level
			for (deUint32 i = 0; i < derivNumLevels; ++i)
			{
				VkImageSubresourceRange range = makeImageSubresourceRange(VK_IMAGE_ASPECT_COLOR_BIT, i, 1u, 0u, 1u);
				VkClearValue clearLevelColor = makeClearValueColorU32(1<<i,0,0,0);
				vk.cmdClearColorImage(*cmdBuffer, **derivImage, VK_IMAGE_LAYOUT_GENERAL, &clearLevelColor.color, 1, &range);
			}

			// Clear color buffer to transparent black
			{
				VkImageSubresourceRange range = makeImageSubresourceRange(VK_IMAGE_ASPECT_COLOR_BIT, 0u, 1u, 0u, VK_REMAINING_ARRAY_LAYERS);
				vk.cmdClearColorImage(*cmdBuffer, **cbImage, VK_IMAGE_LAYOUT_GENERAL, &clearColor.color, 1, &range);
			}

			// Clear depth and stencil
			if (m_data.useDepthStencil)
			{
				VkImageSubresourceRange range = makeImageSubresourceRange(VK_IMAGE_ASPECT_DEPTH_BIT | VK_IMAGE_ASPECT_STENCIL_BIT, 0u, 1u, 0u, VK_REMAINING_ARRAY_LAYERS);
				VkImageMemoryBarrier dsBarrier = imageBarrier;
				dsBarrier.image = **dsImage;
				dsBarrier.newLayout = VK_IMAGE_LAYOUT_GENERAL;
				dsBarrier.subresourceRange = range;
				vk.cmdPipelineBarrier(*cmdBuffer, VK_PIPELINE_STAGE_TOP_OF_PIPE_BIT, VK_PIPELINE_STAGE_TRANSFER_BIT,
										0u, // dependencyFlags
										0u, nullptr,
										0u, nullptr,
										1u, &dsBarrier);
				vk.cmdClearDepthStencilImage(*cmdBuffer, **dsImage, VK_IMAGE_LAYOUT_GENERAL, &clearDepthStencil.depthStencil, 1, &range);
			}

			// Initialize shading rate image with varying values
			if (m_data.useAttachment())
			{
				imageBarrier.image = **srImage;
				imageBarrier.newLayout = VK_IMAGE_LAYOUT_GENERAL;

				vk.cmdPipelineBarrier(*cmdBuffer, VK_PIPELINE_STAGE_BOTTOM_OF_PIPE_BIT, VK_PIPELINE_STAGE_TRANSFER_BIT,
										(VkDependencyFlags)0,
										0, (const VkMemoryBarrier*)DE_NULL,
										0, (const VkBufferMemoryBarrier*)DE_NULL,
										1, &imageBarrier);

				deMemset(fillPtr, 0, (size_t)srFillBufferSize);
				for (deUint32 layer = 0; layer < numSRLayers; ++layer)
				{
					for (deUint32 x = 0; x < srWidth; ++x)
					{
						for (deUint32 y = 0; y < srHeight; ++y)
						{
							deUint32 idx = (layer*srHeight + y)*srWidth + x;
							deUint8 val = (deUint8)SanitizeRate(idx & 0xF);
							// actual shading rate is always in the LSBs of the first byte of a texel
							fillPtr[srFillBpp*idx] = val;
						}
					}
				}
				flushAlloc(vk, device, srFillBuffer->getAllocation());

				const VkBufferImageCopy				copyRegion							=
				{
					0u,																	// VkDeviceSize			bufferOffset;
					0u,																	// deUint32				bufferRowLength;
					0u,																	// deUint32				bufferImageHeight;
					{
						VK_IMAGE_ASPECT_COLOR_BIT,										// VkImageAspectFlags	aspect;
						0u,																// deUint32				mipLevel;
						0u,																// deUint32				baseArrayLayer;
						numSRLayers,													// deUint32				layerCount;
					},																	// VkImageSubresourceLayers imageSubresource;
					{ 0, 0, 0 },														// VkOffset3D			imageOffset;
					{ srWidth, srHeight, 1 },											// VkExtent3D			imageExtent;
				};

				vk.cmdCopyBufferToImage(*cmdBuffer, **srFillBuffer, **srImage, VK_IMAGE_LAYOUT_GENERAL, 1, &copyRegion);

				imageBarrier.oldLayout = VK_IMAGE_LAYOUT_GENERAL;
				imageBarrier.newLayout = srLayout;

				vk.cmdPipelineBarrier(*cmdBuffer, VK_PIPELINE_STAGE_BOTTOM_OF_PIPE_BIT, VK_PIPELINE_STAGE_TRANSFER_BIT,
										(VkDependencyFlags)0,
										0, (const VkMemoryBarrier*)DE_NULL,
										0, (const VkBufferMemoryBarrier*)DE_NULL,
										1, &imageBarrier);
			}

			VkMemoryBarrier					memBarrier =
			{
				VK_STRUCTURE_TYPE_MEMORY_BARRIER,	// sType
				DE_NULL,							// pNext
				0u,									// srcAccessMask
				0u,									// dstAccessMask
			};

			memBarrier.srcAccessMask = VK_ACCESS_TRANSFER_WRITE_BIT;
			memBarrier.dstAccessMask = VK_ACCESS_SHADER_READ_BIT | VK_ACCESS_SHADER_WRITE_BIT | VK_ACCESS_FRAGMENT_SHADING_RATE_ATTACHMENT_READ_BIT_KHR;
			vk.cmdPipelineBarrier(*cmdBuffer, VK_PIPELINE_STAGE_TRANSFER_BIT, allPipelineStages,
				0, 1, &memBarrier, 0, DE_NULL, 0, DE_NULL);

			vk.cmdBindDescriptorSets(*cmdBuffer, VK_PIPELINE_BIND_POINT_GRAPHICS, *pipelineLayout, 0, 1, &descriptorSet.get(), 0, DE_NULL);

			vector<GraphicsPipelineWrapper> pipelines;
			pipelines.reserve(m_data.useDynamicState ? 1u : NUM_TRIANGLES);

			// If using dynamic state, create a single graphics pipeline and bind it
			vk::VkPipelineRenderingCreateInfoKHR* pDynamicRendering = (m_data.useDynamicRendering ? &renderingCreateInfo : DE_NULL);
			if (m_data.useDynamicState)
			{
				pipelines.emplace_back(vk, device, m_data.pipelineConstructionType, pipelineCreateFlags);
				pipelines.back()
					.setDefaultColorBlendState()
					.setDynamicState(&dynamicStateCreateInfo)
					.setupVertexInputStete(&vertexInputStateCreateInfo)
					.setupPreRasterizationShaderState(viewports,
						scissors,
						*pipelineLayout,
						*renderPass,
						0u,
						*vertShader,
						&rasterizationStateCreateInfo,
						DE_NULL,
						DE_NULL,
						*geomShader,
						DE_NULL,
						pDynamicRendering)
					.setupFragmentShaderState(
						*pipelineLayout,
						*renderPass,
						0u,
						*fragShader,
						&depthStencilStateParams,
						&multisampleStateCreateInfo,
						&shadingRateStateCreateInfo)
					.setupFragmentOutputState(*renderPass, 0u, DE_NULL, &multisampleStateCreateInfo)
					.buildPipeline();
				vk.cmdBindPipeline(*cmdBuffer, VK_PIPELINE_BIND_POINT_GRAPHICS, pipelines.back().getPipeline());
			}

			VkRect2D renderArea = makeRect2D(m_data.framebufferDim.width, m_data.framebufferDim.height);
			if (m_data.useDynamicRendering)
			{
				VkRenderingFragmentShadingRateAttachmentInfoKHR shadingRateAttachmentInfo
				{
					VK_STRUCTURE_TYPE_RENDERING_FRAGMENT_SHADING_RATE_ATTACHMENT_INFO_KHR,	// VkStructureType		sType;
					DE_NULL,																// const void*			pNext;
					*srImageView,															// VkImageView			imageView;
					srLayout,																// VkImageLayout		imageLayout;
					{ srTexelWidth, srTexelHeight }											// VkExtent2D			shadingRateAttachmentTexelSize;
				};

				VkRenderingAttachmentInfoKHR colorAttachment
				{
					vk::VK_STRUCTURE_TYPE_RENDERING_ATTACHMENT_INFO_KHR,					// VkStructureType						sType;
					DE_NULL,																// const void*							pNext;
					*cbImageView,															// VkImageView							imageView;
					VK_IMAGE_LAYOUT_GENERAL,												// VkImageLayout						imageLayout;
					VK_RESOLVE_MODE_NONE,													// VkResolveModeFlagBits				resolveMode;
					DE_NULL,																// VkImageView							resolveImageView;
					VK_IMAGE_LAYOUT_UNDEFINED,												// VkImageLayout						resolveImageLayout;
					VK_ATTACHMENT_LOAD_OP_LOAD,												// VkAttachmentLoadOp					loadOp;
					VK_ATTACHMENT_STORE_OP_STORE,											// VkAttachmentStoreOp					storeOp;
					clearColor																// VkClearValue							clearValue;
				};
<<<<<<< HEAD

				std::vector<VkRenderingAttachmentInfoKHR> depthStencilAttachments(2,
				{
					VK_STRUCTURE_TYPE_RENDERING_ATTACHMENT_INFO_KHR,						// VkStructureType						sType;
					DE_NULL,																// const void*							pNext;
					*dsImageView,															// VkImageView							imageView;
					VK_IMAGE_LAYOUT_GENERAL,												// VkImageLayout						imageLayout;
					VK_RESOLVE_MODE_NONE,													// VkResolveModeFlagBits				resolveMode;
					DE_NULL,																// VkImageView							resolveImageView;
					VK_IMAGE_LAYOUT_UNDEFINED,												// VkImageLayout						resolveImageLayout;
					VK_ATTACHMENT_LOAD_OP_LOAD,												// VkAttachmentLoadOp					loadOp;
					VK_ATTACHMENT_STORE_OP_STORE,											// VkAttachmentStoreOp					storeOp;
					clearDepthStencil														// VkClearValue							clearValue;
				});

				vk::VkRenderingInfoKHR renderingInfo
				{
					vk::VK_STRUCTURE_TYPE_RENDERING_INFO_KHR,
					m_data.useAttachment() ? &shadingRateAttachmentInfo : DE_NULL,
					0,																		// VkRenderingFlagsKHR					flags;
					renderArea,																// VkRect2D								renderArea;
					m_data.multiView ? 1 : m_data.numColorLayers,							// deUint32								layerCount;
					m_data.multiView ? 0x3 : 0u,											// deUint32								viewMask;
					1u,																		// deUint32								colorAttachmentCount;
					&colorAttachment,														// const VkRenderingAttachmentInfoKHR*	pColorAttachments;
					m_data.useDepthStencil ? &depthStencilAttachments[0] : DE_NULL,			// const VkRenderingAttachmentInfoKHR*	pDepthAttachment;
					m_data.useDepthStencil ? &depthStencilAttachments[1] : DE_NULL,			// const VkRenderingAttachmentInfoKHR*	pStencilAttachment;
				};

				vk.cmdBeginRendering(*cmdBuffer, &renderingInfo);
			}
			else
			{
				const VkRenderPassAttachmentBeginInfo renderPassAttachmentBeginInfo
				{
					VK_STRUCTURE_TYPE_RENDER_PASS_ATTACHMENT_BEGIN_INFO,		//  VkStructureType		sType;
					DE_NULL,													//  const void*			pNext;
					(deUint32)attachments.size(),								//  deUint32			attachmentCount;
					&attachments[0]												//  const VkImageView*	pAttachments;
				};

=======

				std::vector<VkRenderingAttachmentInfoKHR> depthStencilAttachments(2,
				{
					VK_STRUCTURE_TYPE_RENDERING_ATTACHMENT_INFO_KHR,						// VkStructureType						sType;
					DE_NULL,																// const void*							pNext;
					*dsImageView,															// VkImageView							imageView;
					VK_IMAGE_LAYOUT_GENERAL,												// VkImageLayout						imageLayout;
					VK_RESOLVE_MODE_NONE,													// VkResolveModeFlagBits				resolveMode;
					DE_NULL,																// VkImageView							resolveImageView;
					VK_IMAGE_LAYOUT_UNDEFINED,												// VkImageLayout						resolveImageLayout;
					VK_ATTACHMENT_LOAD_OP_LOAD,												// VkAttachmentLoadOp					loadOp;
					VK_ATTACHMENT_STORE_OP_STORE,											// VkAttachmentStoreOp					storeOp;
					clearDepthStencil														// VkClearValue							clearValue;
				});

				vk::VkRenderingInfoKHR renderingInfo
				{
					vk::VK_STRUCTURE_TYPE_RENDERING_INFO_KHR,
					m_data.useAttachment() ? &shadingRateAttachmentInfo : DE_NULL,
					0,																		// VkRenderingFlagsKHR					flags;
					renderArea,																// VkRect2D								renderArea;
					m_data.multiView ? 1 : m_data.numColorLayers,							// deUint32								layerCount;
					m_data.multiView ? 0x3 : 0u,											// deUint32								viewMask;
					1u,																		// deUint32								colorAttachmentCount;
					&colorAttachment,														// const VkRenderingAttachmentInfoKHR*	pColorAttachments;
					m_data.useDepthStencil ? &depthStencilAttachments[0] : DE_NULL,			// const VkRenderingAttachmentInfoKHR*	pDepthAttachment;
					m_data.useDepthStencil ? &depthStencilAttachments[1] : DE_NULL,			// const VkRenderingAttachmentInfoKHR*	pStencilAttachment;
				};

				vk.cmdBeginRendering(*cmdBuffer, &renderingInfo);
			}
			else
			{
				const VkRenderPassAttachmentBeginInfo renderPassAttachmentBeginInfo
				{
					VK_STRUCTURE_TYPE_RENDER_PASS_ATTACHMENT_BEGIN_INFO,		//  VkStructureType		sType;
					DE_NULL,													//  const void*			pNext;
					(deUint32)attachments.size(),								//  deUint32			attachmentCount;
					&attachments[0]												//  const VkImageView*	pAttachments;
				};

>>>>>>> fbc38865
				beginRenderPass(vk, *cmdBuffer, *renderPass, *framebuffer, renderArea,
								0, DE_NULL, VK_SUBPASS_CONTENTS_INLINE, imagelessFB ? &renderPassAttachmentBeginInfo : DE_NULL);
			}

			for (deInt32 i = 0; i < NUM_TRIANGLES; ++i)
			{
				// Bind vertex attributes pointing to the next triangle
				VkDeviceSize vertexBufferOffset = i*3*2*sizeof(float);
				VkBuffer vb = **vertexBuffer;
				vk.cmdBindVertexBuffers(*cmdBuffer, 0, 1, &vb, &vertexBufferOffset);

				// Put primitive shading rate in a push constant
				deInt32 shadingRatePC = PrimIDToPrimitiveShadingRate(i);
				vk.cmdPushConstants(*cmdBuffer, *pipelineLayout, allShaderStages, 0, sizeof(shadingRatePC), &shadingRatePC);

				if (m_data.useDynamicState)
				{
					VkExtent2D fragmentSize = ShadingRateEnumToExtent(PrimIDToPipelineShadingRate(i));
					vk.cmdSetFragmentShadingRateKHR(*cmdBuffer, &fragmentSize, m_data.combinerOp);
				}
				else
				{
					// Create a new pipeline with the desired pipeline shading rate
					shadingRateStateCreateInfo.fragmentSize = ShadingRateEnumToExtent(PrimIDToPipelineShadingRate(i));
					pipelines.emplace_back(vk, device, m_data.pipelineConstructionType, pipelineCreateFlags);
					pipelines.back()
						.setDefaultColorBlendState()
						.setDynamicState(&dynamicStateCreateInfo)
						.setupVertexInputStete(&vertexInputStateCreateInfo)
						.setupPreRasterizationShaderState(viewports,
							scissors,
							*pipelineLayout,
							*renderPass,
							0u,
							*vertShader,
							&rasterizationStateCreateInfo,
							DE_NULL,
							DE_NULL,
							*geomShader,
							DE_NULL,
							pDynamicRendering)
						.setupFragmentShaderState(
							*pipelineLayout,
							*renderPass,
							0u,
							*fragShader,
							&depthStencilStateParams,
							&multisampleStateCreateInfo,
							&shadingRateStateCreateInfo)
						.setupFragmentOutputState(*renderPass, 0u, DE_NULL, &multisampleStateCreateInfo)
						.buildPipeline();
					vk.cmdBindPipeline(*cmdBuffer, VK_PIPELINE_BIND_POINT_GRAPHICS, pipelines.back().getPipeline());
				}

				// Draw one triangle, with "primitive ID" in gl_InstanceIndex
				vk.cmdDraw(*cmdBuffer, 3u, 1, 0u, i);
			}

			if (m_data.useDynamicRendering)
				endRendering(vk, *cmdBuffer);
			else
				endRenderPass(vk, *cmdBuffer);

			memBarrier.srcAccessMask = VK_ACCESS_SHADER_READ_BIT | VK_ACCESS_SHADER_WRITE_BIT | VK_ACCESS_COLOR_ATTACHMENT_WRITE_BIT | VK_ACCESS_DEPTH_STENCIL_ATTACHMENT_WRITE_BIT;
			memBarrier.dstAccessMask = VK_ACCESS_SHADER_READ_BIT | VK_ACCESS_SHADER_WRITE_BIT;
			vk.cmdPipelineBarrier(*cmdBuffer, allPipelineStages, allPipelineStages,
				0, 1, &memBarrier, 0, DE_NULL, 0, DE_NULL);

			vk.cmdBindDescriptorSets(*cmdBuffer, VK_PIPELINE_BIND_POINT_COMPUTE, *pipelineLayout, 0u, 1, &*descriptorSet, 0u, DE_NULL);
			vk.cmdBindPipeline(*cmdBuffer, VK_PIPELINE_BIND_POINT_COMPUTE, *computePipeline);

			// Copy color/depth/stencil buffers to buffer memory
			vk.cmdDispatch(*cmdBuffer, m_data.framebufferDim.width, m_data.framebufferDim.height, m_data.numColorLayers);

			memBarrier.srcAccessMask = VK_ACCESS_SHADER_WRITE_BIT;
			memBarrier.dstAccessMask = VK_ACCESS_HOST_READ_BIT;
			vk.cmdPipelineBarrier(*cmdBuffer, VK_PIPELINE_STAGE_COMPUTE_SHADER_BIT, VK_PIPELINE_STAGE_HOST_BIT,
				0, 1, &memBarrier, 0, DE_NULL, 0, DE_NULL);

			endCommandBuffer(vk, *cmdBuffer);

			submitCommandsAndWait(vk, device, queue, cmdBuffer.get());

			deUint32 *colorptr = (deUint32 *)colorOutputBuffer->getAllocation().getHostPtr();
			invalidateAlloc(vk, device, colorOutputBuffer->getAllocation());

			invalidateAlloc(vk, device, atomicBuffer->getAllocation());

			float *depthptr = DE_NULL;
			deUint32 *stencilptr = DE_NULL;

			if (m_data.useDepthStencil)
			{
				depthptr = (float *)depthOutputBuffer->getAllocation().getHostPtr();
				invalidateAlloc(vk, device, depthOutputBuffer->getAllocation());

				stencilptr = (deUint32 *)stencilOutputBuffer->getAllocation().getHostPtr();
				invalidateAlloc(vk, device, stencilOutputBuffer->getAllocation());
			}

			// Loop over all samples and validate the output
			for (deUint32 layer = 0; layer < m_data.numColorLayers && res == QP_TEST_RESULT_PASS; ++layer)
			{
				for (deUint32 y = 0; y < m_data.framebufferDim.height && res == QP_TEST_RESULT_PASS; ++y)
				{
					for (deUint32 x = 0; x < m_data.framebufferDim.width && res == QP_TEST_RESULT_PASS; ++x)
					{
						for (deInt32 s = 0; s < m_data.samples && res == QP_TEST_RESULT_PASS; ++s)
						{
							deUint32 *sample = &colorptr[4*(((layer * m_data.framebufferDim.height + y) * m_data.framebufferDim.width + x)*m_data.samples + s)];

							// If testing the rasterizer sample mask, if this sample is not set in the
							// mask then it shouldn't have written anything.
							if (m_data.useApiSampleMask && !(sampleMask & (1 << s)) && sample[2] != 0)
							{
								log << tcu::TestLog::Message << std::hex << "sample written despite pSampleMask (" << x << "," << y << ",sample " << s << ")" << tcu::TestLog::EndMessage;
								res = QP_TEST_RESULT_FAIL;
								continue;
							}

							// The same isn't covered by any primitives, skip it
							if (sample[2] == 0)
								continue;

							// skip samples that have the same value as sample zero - it would be redundant to check them.
							if (s > 0)
							{
								deUint32 *sample0 = &colorptr[4*(((layer * m_data.framebufferDim.height + y) * m_data.framebufferDim.width + x)*m_data.samples + 0)];
								bool same = deMemCmp(sample, sample0, 16) == 0;

								if (m_data.fragDepth)
								{
									float *dsample = &depthptr[((layer * m_data.framebufferDim.height + y) * m_data.framebufferDim.width + x)*m_data.samples + s];
									float *dsample0 = &depthptr[((layer * m_data.framebufferDim.height + y) * m_data.framebufferDim.width + x)*m_data.samples + 0];
									same = same && (*dsample == *dsample0);
								}

								if (m_data.fragStencil)
								{
									deUint32 *ssample = &stencilptr[((layer * m_data.framebufferDim.height + y) * m_data.framebufferDim.width + x)*m_data.samples + s];
									deUint32 *ssample0 = &stencilptr[((layer * m_data.framebufferDim.height + y) * m_data.framebufferDim.width + x)*m_data.samples + 0];
									same = same && (*ssample == *ssample0);
								}

								if (same)
									continue;
							}

							// Fragment shader writes error codes to .w component.
							// All nonzero values are unconditionally failures
							if (sample[3] != 0)
							{
								if (sample[3] == ERROR_FRAGCOORD_CENTER)
									log << tcu::TestLog::Message << std::hex << "fragcoord test failed pixel (0x" << x << ",0x" << y << ",sample 0x" << s << ")" << tcu::TestLog::EndMessage;
								else if (sample[3] == ERROR_VTG_READBACK)
									log << tcu::TestLog::Message << std::hex << "vs/gs output readback test failed pixel (0x" << x << ",0x" << y << ",sample 0x" << s << ")" << tcu::TestLog::EndMessage;
								else if ((sample[3] & 0xFF) == ERROR_FRAGCOORD_DERIV)
									log << tcu::TestLog::Message << std::hex << "fragcoord derivative test failed pixel (0x" << x << ",0x" << y << ",sample 0x" << s << ")="
																				"(0x" << ((sample[3] >>  8) & 0x3F) << ",0x" << ((sample[3] >> 14) & 0x3F) << "), expected="
																				"(0x" << ((sample[3] >> 20) & 0x3F) << ",0x" << ((sample[3] >> 26) & 0x3F) << ")" << tcu::TestLog::EndMessage;
								else if ((sample[3] & 0xFF) == ERROR_FRAGCOORD_IMPLICIT_DERIV)
									log << tcu::TestLog::Message << std::hex << "implicit derivative test failed pixel (0x" << x << ",0x" << y << ",sample 0x" << s << ")="
																				"(0x" << ((sample[3] >>  8) & 0x3F) << ",0x" << ((sample[3] >> 14) & 0x3F) << "), expected="
																				"(0x" << ((sample[3] >> 20) & 0x3F) << ",0x" << ((sample[3] >> 26) & 0x3F) << ")" << tcu::TestLog::EndMessage;
								else
									log << tcu::TestLog::Message << std::hex << "w coord unknown test failed pixel (0x" << x << ",0x" << y << ",sample 0x" << s << ")" << tcu::TestLog::EndMessage;
								res = QP_TEST_RESULT_FAIL;
								continue;
							}

							// x component of sample
							deUint32 rate = sample[0];
							// fragment size
							deUint32 pixelsX = 1 << ((rate/4)&3);
							deUint32 pixelsY = 1 << (rate&3);

							// Fragment region
							deUint32 fragMinX = x & ~(pixelsX-1);
							deUint32 fragMinY = y & ~(pixelsY-1);
							deUint32 fragMaxX = fragMinX + pixelsX;
							deUint32 fragMaxY = fragMinY + pixelsY;

							// Clamp to FB dimension for odd sizes
							if (fragMaxX > m_data.framebufferDim.width)
								fragMaxX = m_data.framebufferDim.width;
							if (fragMaxY > m_data.framebufferDim.height)
								fragMaxY = m_data.framebufferDim.height;

							// z component of sample
							deUint32 primID = sample[2] >> 24;
							deUint32 atomVal = sample[2] & 0xFFFFFF;

							// Compute pipeline and primitive rate from primitive ID, and attachment
							// rate from the x/y coordinate
							deInt32 pipelineRate = PrimIDToPipelineShadingRate(primID);
							deInt32 primitiveRate = m_data.shaderWritesRate ? PrimIDToPrimitiveShadingRate(primID) : 0;

							deInt32 attachmentLayer = (m_data.srLayered && modeIdx == ATTACHMENT_MODE_2DARRAY) ? layer : 0;
							deInt32 attachmentRate = m_data.useAttachment() ? fillPtr[srFillBpp*((attachmentLayer * srHeight + (y / srTexelHeight)) * srWidth + (x / srTexelWidth))] : 0;

							// Get mask of allowed shading rates
							deInt32 expectedMasks = Simulate(pipelineRate, primitiveRate, attachmentRate);

							if (!(expectedMasks & (1 << rate)))
							{
								log << tcu::TestLog::Message << std::hex << "unexpected shading rate. failed pixel (0x" << x << ",0x" << y << ",sample 0x" << s << ") "
																			"result rate 0x" << rate << " mask of expected rates 0x" << expectedMasks <<
																			" pipelineRate=0x" << pipelineRate << " primitiveRate=0x" << primitiveRate << " attachmentRate =0x" << attachmentRate << tcu::TestLog::EndMessage;
								res = QP_TEST_RESULT_FAIL;
								continue;
							}
							// Check that not all fragments are downgraded to 1x1
							if (rate == 0 && expectedMasks != 1)
								numUnexpected1x1Samples++;
							numTotalSamples++;

							// Check that gl_FragDepth = primID / NUM_TRIANGLES
							if (m_data.fragDepth)
							{
								float *dsample = &depthptr[((layer * m_data.framebufferDim.height + y) * m_data.framebufferDim.width + x)*m_data.samples + s];
								float expected = (float)primID / NUM_TRIANGLES;
								if (fabs(*dsample - expected) > 0.01)
								{
									log << tcu::TestLog::Message << std::hex << "depth write failed pixel (0x" << x << ",0x" << y << ",sample 0x" << s << ")=" << *dsample << " expected " << expected << tcu::TestLog::EndMessage;
									res = QP_TEST_RESULT_FAIL;
									continue;
								}
							}

							// Check that stencil value = primID
							if (m_data.fragStencil)
							{
								deUint32 *ssample = &stencilptr[((layer * m_data.framebufferDim.height + y) * m_data.framebufferDim.width + x)*m_data.samples + s];
								if (*ssample != primID)
								{
									log << tcu::TestLog::Message << std::hex << "stencil write failed pixel (0x" << x << ",0x" << y << ",sample 0x" << s << ")=" << *ssample << " expected " << primID << tcu::TestLog::EndMessage;
									res = QP_TEST_RESULT_FAIL;
									continue;
								}
							}

							// Check that primitives are in the right viewport/scissor
							if (m_data.multiViewport)
							{
								VkRect2D *scissor = &scissors[primID & 1];
								if ((int)x < scissor->offset.x || (int)x >= (int)(scissor->offset.x + scissor->extent.width) ||
									(int)y < scissor->offset.y || (int)y >= (int)(scissor->offset.y + scissor->extent.height))
								{
									log << tcu::TestLog::Message << std::hex << "primitive found outside of expected viewport (0x" << x << ",0x" << y << ",sample 0x" << s << ") primID=" << primID << tcu::TestLog::EndMessage;
									res = QP_TEST_RESULT_FAIL;
									continue;
								}
							}

							// Check that primitives are in the right layer
							if (m_data.colorLayered)
							{
								if (layer != ((primID & 2)>>1))
								{
									log << tcu::TestLog::Message << std::hex << "primitive found in wrong layer (0x" << x << ",0x" << y << ",sample 0x" << s << ") primID=" << primID << " layer=" << layer << tcu::TestLog::EndMessage;
									res = QP_TEST_RESULT_FAIL;
									continue;
								}
							}

							// Check that multiview broadcasts the same primitive to both layers
							if (m_data.multiView)
							{
								deUint32 otherLayer = layer^1;
								deUint32 *othersample = &colorptr[4*(((otherLayer * m_data.framebufferDim.height + y) * m_data.framebufferDim.width + x)*m_data.samples + s)];
								deUint32 otherPrimID = othersample[2] >> 24;
								if (primID != otherPrimID)
								{
									log << tcu::TestLog::Message << std::hex << "multiview primitive mismatch (0x" << x << ",0x" << y << ",sample 0x" << s << ") primID=" << primID << "  otherPrimID=" << otherPrimID << tcu::TestLog::EndMessage;
									res = QP_TEST_RESULT_FAIL;
									continue;
								}
							}

							// Loop over all samples in the same fragment
							for (deUint32 fx = fragMinX; fx < fragMaxX; ++fx)
							{
								for (deUint32 fy = fragMinY; fy < fragMaxY; ++fy)
								{
									for (deInt32 fs = 0; fs < m_data.samples; ++fs)
									{
										deUint32 *fsample = &colorptr[4*(((layer * m_data.framebufferDim.height + fy) * m_data.framebufferDim.width + fx)*m_data.samples + fs)];
										deUint32 frate = fsample[0];
										deUint32 fprimID = fsample[2] >> 24;
										deUint32 fatomVal = fsample[2] & 0xFFFFFF;

										// If we write out the sample mask value, check that the samples in the
										// mask must not be uncovered, and that samples not in the mask must not
										// be covered by this primitive
										if (m_data.useSampleMaskIn)
										{
											int p = pixelsX * pixelsY - ((fx - fragMinX) + pixelsX * (fy - fragMinY)) - 1;
											int sampleIdx = fs + m_data.samples * p;

											if ((sample[1] & (1 << sampleIdx)) && fsample[2] == 0)
											{
												log << tcu::TestLog::Message << std::hex << "sample set in sampleMask but not written (0x" << fx << ",0x" << fy << ",sample 0x" << fs << ")" << tcu::TestLog::EndMessage;
												res = QP_TEST_RESULT_FAIL;
												continue;
											}
											if (!(sample[1] & (1 << sampleIdx)) && fsample[2] != 0 && fprimID == primID)
											{
												log << tcu::TestLog::Message << std::hex << "sample not set in sampleMask but written with same primID (0x" << fx << ",0x" << fy << ",sample 0x" << fs << ")" << tcu::TestLog::EndMessage;
												res = QP_TEST_RESULT_FAIL;
												continue;
											}
										}

										// If conservative raster is enabled, or custom sample locations all at the center, check that
										// samples in the same pixel must be covered.
										if (m_data.conservativeEnable ||
											(m_data.sampleLocations && m_context.getFragmentShadingRateProperties().fragmentShadingRateWithCustomSampleLocations))
										{
											// If it's in the same pixel, expect it to be fully covered.
											if (fx == x && fy == y && fsample[2] == 0)
											{
												log << tcu::TestLog::Message << std::hex << "pixel not fully covered (0x" << fx << ",0x" << fy << ",sample 0x" << fs << ")" << tcu::TestLog::EndMessage;
												res = QP_TEST_RESULT_FAIL;
												continue;
											}
										}

										if (fsample[2] == 0)
											continue;

										// If the primitive matches this sample, then it must have the same rate and
										// atomic value
										if (fprimID == primID)
										{
											if (rate != frate || (atomVal != fatomVal && !(m_data.sampleShadingEnable || m_data.sampleShadingInput)))
											{
												log << tcu::TestLog::Message << std::hex << "failed pixel (0x" << x << ",0x" << y << ",sample " << s << ")=0x" << ((primID<<24)|atomVal) <<
																							" compared to (0x" << fx << ",0x" << fy << ",sample " << fs << ")=0x" << ((fprimID<<24)|fatomVal) <<
																							" pipelineRate=0x" << pipelineRate << " primitiveRate=0x" << primitiveRate << " attachmentRate =0x" << attachmentRate <<
																							tcu::TestLog::EndMessage;
												res = QP_TEST_RESULT_FAIL;
											}
										}
									}
								}
							}
						}
					}
				}
			}
			if (res == QP_TEST_RESULT_FAIL)
				break;
		}
	}
	// All samples were coerced to 1x1, unexpected
	if (res == QP_TEST_RESULT_PASS &&
		numTotalSamples != 0 &&
		numUnexpected1x1Samples == numTotalSamples &&
		numTotalSamples > 16)
	{
		log << tcu::TestLog::Message << std::hex << "Quality warning - all fragments used 1x1" << tcu::TestLog::EndMessage;
		res = QP_TEST_RESULT_QUALITY_WARNING;
	}

	return tcu::TestStatus(res, qpGetTestResultName(res));
}

}	// anonymous

<<<<<<< HEAD
void createBasicTests (tcu::TestContext& testCtx, tcu::TestCaseGroup* parentGroup, vk::PipelineConstructionType pipelineConstructionType, bool useDynamicRendering)
=======
void createBasicTests (tcu::TestContext& testCtx, tcu::TestCaseGroup* parentGroup, bool useDynamicRendering)
>>>>>>> fbc38865
{
	typedef struct
	{
		deUint32				count;
		const char*				name;
		const char*				description;
	} TestGroupCase;

	typedef struct
	{
		VkExtent2D				count;
		const char*				name;
		const char*				description;
	} TestGroupCase2D;

	typedef struct
	{
		AttachmentUsage			usage;
		const char*				name;
		const char*				description;
	} TestGroupUsageCase;

	TestGroupCase groupCases[] =
	{
		{ 0,	"basic",				"basic tests"					},
		{ 1,	"apisamplemask",		"use pSampleMask"				},
		{ 2,	"samplemaskin",			"use gl_SampleMaskIn"			},
		{ 3,	"conservativeunder",	"conservative underestimation"	},
		{ 4,	"conservativeover",		"conservative overestimation"	},
		{ 5,	"fragdepth",			"depth shader output"			},
		{ 6,	"fragstencil",			"stencil shader output"			},
		{ 7,	"multiviewport",		"multiple viewports and gl_ViewportIndex"	},
		{ 8,	"colorlayered",			"multiple layer color, single layer shading rate"	},
		{ 9,	"srlayered",			"multiple layer color, multiple layers shading rate"	},
		{ 10,	"multiview",			"multiview"	},
		{ 11,	"multiviewsrlayered",	"multiview and multilayer shading rate"	},
		{ 12,	"multiviewcorrelation", "multiview with correlation mask"	},
		{ 13,	"interlock",			"fragment shader interlock"	},
		{ 14,	"samplelocations",		"custom sample locations"	},
		{ 15,	"sampleshadingenable",	"enable sample shading in createinfo"	},
		{ 16,	"sampleshadinginput",	"enable sample shading by using gl_SampleID"	},
	};

	TestGroupCase dynCases[] =
	{
		{ 1,	"dynamic",	"uses dynamic shading rate state"	},
		{ 0,	"static",	"uses static shading rate state"	},
	};

	TestGroupUsageCase attCases[] =
	{
		{ AttachmentUsage::NO_ATTACHMENT,		"noattachment",		"no shading rate attachment"			},
		{ AttachmentUsage::WITH_ATTACHMENT,		"attachment",		"has shading rate attachment"			},
		{ AttachmentUsage::NO_ATTACHMENT_PTR,	"noattachmentptr",	"no shading rate attachment pointer"	},
	};

	TestGroupCase shdCases[] =
	{
		{ 0,	"noshaderrate",	"shader doesn't write rate"	},
		{ 1,	"shaderrate",	"shader writes rate"	},
	};

	TestGroupCase combCases[] =
	{
		{ VK_FRAGMENT_SHADING_RATE_COMBINER_OP_KEEP_KHR,	"keep",		"keep"	},
		{ VK_FRAGMENT_SHADING_RATE_COMBINER_OP_REPLACE_KHR,	"replace",	"replace"	},
		{ VK_FRAGMENT_SHADING_RATE_COMBINER_OP_MIN_KHR,		"min",		"min"	},
		{ VK_FRAGMENT_SHADING_RATE_COMBINER_OP_MAX_KHR,		"max",		"max"	},
		{ VK_FRAGMENT_SHADING_RATE_COMBINER_OP_MUL_KHR,		"mul",		"mul"	},
	};

	TestGroupCase2D extentCases[] =
	{
		{ {1,   1},		"1x1",		"1x1"		},
		{ {4,   4},		"4x4",		"4x4"		},
		{ {33,  35},	"33x35",	"33x35"		},
		{ {151, 431},	"151x431",	"151x431"	},
		{ {256, 256},	"256x256",	"256x256"	},
	};

	TestGroupCase sampCases[] =
	{
		{ VK_SAMPLE_COUNT_1_BIT,	"samples1",		"1 raster sample"	},
		{ VK_SAMPLE_COUNT_2_BIT,	"samples2",		"2 raster samples"	},
		{ VK_SAMPLE_COUNT_4_BIT,	"samples4",		"4 raster samples"	},
		{ VK_SAMPLE_COUNT_8_BIT,	"samples8",		"8 raster samples"	},
		{ VK_SAMPLE_COUNT_16_BIT,	"samples16",	"16 raster samples"	},
	};

	TestGroupCase geomCases[] =
	{
		{ 0,	"vs",	"vertex shader only"	},
		{ 1,	"gs",	"vertex and geometry shader"	},
	};

	deInt32 seed = 0;

	for (int groupNdx = 0; groupNdx < DE_LENGTH_OF_ARRAY(groupCases); groupNdx++)
	{
		if (useDynamicRendering && groupNdx == 12)
			continue;

<<<<<<< HEAD
		if (pipelineConstructionType != PIPELINE_CONSTRUCTION_TYPE_MONOLITHIC)
		{
			// for graphics pipeline library we need to repeat only selected groups
			if (std::set<int> { 2, 3, 4, 10, 11, 12, 13, 14, 15 }.count(groupNdx) == 0)
				continue;
		}

=======
>>>>>>> fbc38865
		de::MovePtr<tcu::TestCaseGroup> group(new tcu::TestCaseGroup(testCtx, groupCases[groupNdx].name, groupCases[groupNdx].description));
		for (int dynNdx = 0; dynNdx < DE_LENGTH_OF_ARRAY(dynCases); dynNdx++)
		{
			de::MovePtr<tcu::TestCaseGroup> dynGroup(new tcu::TestCaseGroup(testCtx, dynCases[dynNdx].name, dynCases[dynNdx].description));
			for (int attNdx = 0; attNdx < DE_LENGTH_OF_ARRAY(attCases); attNdx++)
			{
				if (useDynamicRendering && attCases[attNdx].usage == AttachmentUsage::NO_ATTACHMENT_PTR)
					continue;

				de::MovePtr<tcu::TestCaseGroup> attGroup(new tcu::TestCaseGroup(testCtx, attCases[attNdx].name, attCases[attNdx].description));
				for (int shdNdx = 0; shdNdx < DE_LENGTH_OF_ARRAY(shdCases); shdNdx++)
				{
					de::MovePtr<tcu::TestCaseGroup> shdGroup(new tcu::TestCaseGroup(testCtx, shdCases[shdNdx].name, shdCases[shdNdx].description));
					for (int cmb0Ndx = 0; cmb0Ndx < DE_LENGTH_OF_ARRAY(combCases); cmb0Ndx++)
					{
						de::MovePtr<tcu::TestCaseGroup> cmb0Group(new tcu::TestCaseGroup(testCtx, combCases[cmb0Ndx].name, combCases[cmb0Ndx].description));
						for (int cmb1Ndx = 0; cmb1Ndx < DE_LENGTH_OF_ARRAY(combCases); cmb1Ndx++)
						{
							de::MovePtr<tcu::TestCaseGroup> cmb1Group(new tcu::TestCaseGroup(testCtx, combCases[cmb1Ndx].name, combCases[cmb1Ndx].description));
							for (int extNdx = 0; extNdx < DE_LENGTH_OF_ARRAY(extentCases); extNdx++)
							{
								// to reduce number of cases repeat every other extent case for graphics pipeline library
								if ((pipelineConstructionType != PIPELINE_CONSTRUCTION_TYPE_MONOLITHIC) && ((extNdx % 2) == 1))
									continue;

								de::MovePtr<tcu::TestCaseGroup> extGroup(new tcu::TestCaseGroup(testCtx, extentCases[extNdx].name, extentCases[extNdx].description));
								for (int sampNdx = 0; sampNdx < DE_LENGTH_OF_ARRAY(sampCases); sampNdx++)
								{
									de::MovePtr<tcu::TestCaseGroup> sampGroup(new tcu::TestCaseGroup(testCtx, sampCases[sampNdx].name, sampCases[sampNdx].description));
									for (int geomNdx = 0; geomNdx < DE_LENGTH_OF_ARRAY(geomCases); geomNdx++)
									{
										bool useApiSampleMask = groupNdx == 1;
										bool useSampleMaskIn = groupNdx == 2;
										bool consRast = groupNdx == 3 || groupNdx == 4;
										bool fragDepth = groupNdx == 5;
										bool fragStencil = groupNdx == 6;
										bool multiViewport = groupNdx == 7;
										bool colorLayered = groupNdx == 8 || groupNdx == 9;
										bool srLayered = groupNdx == 9 || groupNdx == 11;
										bool multiView = groupNdx == 10 || groupNdx == 11 || groupNdx == 12;
										bool correlationMask = groupNdx == 12;
										bool interlock = groupNdx == 13;
										bool sampleLocations = groupNdx == 14;
										bool sampleShadingEnable = groupNdx == 15;
										bool sampleShadingInput = groupNdx == 16;
										VkConservativeRasterizationModeEXT conservativeMode = (groupNdx == 3) ? VK_CONSERVATIVE_RASTERIZATION_MODE_UNDERESTIMATE_EXT : VK_CONSERVATIVE_RASTERIZATION_MODE_OVERESTIMATE_EXT;
										deUint32 numColorLayers = (colorLayered || multiView) ? 2u : 1u;

										// Don't bother with geometry shader if we're not testing shader writes
										if (geomCases[geomNdx].count && !shdCases[shdNdx].count)
											continue;

										// reduce number of tests
										if ((groupNdx != 0) &&
											(!dynCases[dynNdx].count ||
											 !(combCases[cmb0Ndx].count == VK_FRAGMENT_SHADING_RATE_COMBINER_OP_KEEP_KHR || combCases[cmb0Ndx].count == VK_FRAGMENT_SHADING_RATE_COMBINER_OP_REPLACE_KHR) ||
											 !(combCases[cmb1Ndx].count == VK_FRAGMENT_SHADING_RATE_COMBINER_OP_KEEP_KHR || combCases[cmb1Ndx].count == VK_FRAGMENT_SHADING_RATE_COMBINER_OP_REPLACE_KHR)))
											continue;

										// Don't bother with geometry shader if we're testing conservative raster, sample mask, depth/stencil
										if (geomCases[geomNdx].count && (useApiSampleMask || useSampleMaskIn || consRast || fragDepth || fragStencil))
											continue;

										// Don't bother with geometry shader if we're testing non-dynamic state
										if (geomCases[geomNdx].count && !dynCases[dynNdx].count)
											continue;

										// Only test multiViewport/layered with shaderWritesRate
										if ((multiViewport || colorLayered) && !shdCases[shdNdx].count)
											continue;

										// Can't test layered shading rate attachment without an attachment
										if (srLayered && attCases[attNdx].usage != AttachmentUsage::WITH_ATTACHMENT)
											continue;

										CaseDef c =
										{
											pipelineConstructionType,								// PipelineConstructionType pipelineConstructionType;
											seed++,													// deInt32 seed;
											extentCases[extNdx].count,								// VkExtent2D framebufferDim;
											(VkSampleCountFlagBits)sampCases[sampNdx].count,		// VkSampleCountFlagBits samples;
											{
												(VkFragmentShadingRateCombinerOpKHR)combCases[cmb0Ndx].count,
												(VkFragmentShadingRateCombinerOpKHR)combCases[cmb1Ndx].count
											},														// VkFragmentShadingRateCombinerOpKHR combinerOp[2];
											attCases[attNdx].usage,									// AttachmentUsage attachmentUsage;
											(bool)shdCases[shdNdx].count,							// bool shaderWritesRate;
											(bool)geomCases[geomNdx].count,							// bool geometryShader;
											(bool)dynCases[dynNdx].count,							// bool useDynamicState;
											useDynamicRendering,									// bool useDynamicRendering;
											useApiSampleMask,										// bool useApiSampleMask;
											useSampleMaskIn,										// bool useSampleMaskIn;
											consRast,												// bool conservativeEnable;
											conservativeMode,										// VkConservativeRasterizationModeEXT conservativeMode;
											fragDepth || fragStencil,								// bool useDepthStencil;
											fragDepth,												// bool fragDepth;
											fragStencil,											// bool fragStencil;
											multiViewport,											// bool multiViewport;
											colorLayered,											// bool colorLayered;
											srLayered,												// bool srLayered;
											numColorLayers,											// deUint32 numColorLayers;
											multiView,												// bool multiView;
											correlationMask,										// bool correlationMask;
											interlock,												// bool interlock;
											sampleLocations,										// bool sampleLocations;
											sampleShadingEnable,									// bool sampleShadingEnable;
											sampleShadingInput,										// bool sampleShadingInput;
											false,													// bool sampleMaskTest;
										};

										sampGroup->addChild(new FSRTestCase(testCtx, geomCases[geomNdx].name, geomCases[geomNdx].description, c));
									}
									extGroup->addChild(sampGroup.release());
								}
								cmb1Group->addChild(extGroup.release());
							}
							cmb0Group->addChild(cmb1Group.release());
						}
						shdGroup->addChild(cmb0Group.release());
					}
					attGroup->addChild(shdGroup.release());
				}
				dynGroup->addChild(attGroup.release());
			}
			group->addChild(dynGroup.release());
		}
		parentGroup->addChild(group.release());
	}

	de::MovePtr<tcu::TestCaseGroup> group(new tcu::TestCaseGroup(testCtx, "misc_tests", "Single tests that don't need to be part of above test matrix"));
	group->addChild(new FSRTestCase(testCtx, "sample_mask_test", "", {
		pipelineConstructionType,								// PipelineConstructionType pipelineConstructionType;
		123,													// deInt32 seed;
		{32,  33},												// VkExtent2D framebufferDim;
		VK_SAMPLE_COUNT_4_BIT,									// VkSampleCountFlagBits samples;
		{
			VK_FRAGMENT_SHADING_RATE_COMBINER_OP_KEEP_KHR,
			VK_FRAGMENT_SHADING_RATE_COMBINER_OP_KEEP_KHR
		},														// VkFragmentShadingRateCombinerOpKHR combinerOp[2];
		AttachmentUsage::NO_ATTACHMENT,							// AttachmentUsage attachmentUsage;
		true,													// bool shaderWritesRate;
		false,													// bool geometryShader;
		false,													// bool useDynamicState;
		false,													// bool useDynamicRendering;
		true,													// bool useApiSampleMask;
		false,													// bool useSampleMaskIn;
		false,													// bool conservativeEnable;
		VK_CONSERVATIVE_RASTERIZATION_MODE_UNDERESTIMATE_EXT,	// VkConservativeRasterizationModeEXT conservativeMode;
		false,													// bool useDepthStencil;
		false,													// bool fragDepth;
		false,													// bool fragStencil;
		false,													// bool multiViewport;
		false,													// bool colorLayered;
		false,													// bool srLayered;
		1u,														// deUint32 numColorLayers;
		false,													// bool multiView;
		false,													// bool correlationMask;
		false,													// bool interlock;
		false,													// bool sampleLocations;
		false,													// bool sampleShadingEnable;
		false,													// bool sampleShadingInput;
		true,													// bool sampleMaskTest;
	}));

	parentGroup->addChild(group.release());
}

}	// FragmentShadingRage
}	// vkt<|MERGE_RESOLUTION|>--- conflicted
+++ resolved
@@ -234,11 +234,6 @@
 {
 	context.requireDeviceFunctionality("VK_KHR_fragment_shading_rate");
 
-<<<<<<< HEAD
-	checkPipelineLibraryRequirements(context.getInstanceInterface(), context.getPhysicalDevice(), m_data.pipelineConstructionType);
-
-=======
->>>>>>> fbc38865
 	if (m_data.useDynamicRendering)
 		context.requireDeviceFunctionality("VK_KHR_dynamic_rendering");
 
@@ -1601,7 +1596,6 @@
 					(deUint32)framebufferAttachmentImageInfo.size(),			//  deUint32									attachmentImageInfoCount;
 					&framebufferAttachmentImageInfo[0]							//  const VkFramebufferAttachmentImageInfo*		pAttachmentImageInfos;
 				};
-<<<<<<< HEAD
 
 				const vk::VkFramebufferCreateInfo	framebufferParams	=
 				{
@@ -1616,22 +1610,6 @@
 					m_data.multiView ? 1 : m_data.numColorLayers,	// layers
 				};
 
-=======
-
-				const vk::VkFramebufferCreateInfo	framebufferParams	=
-				{
-					vk::VK_STRUCTURE_TYPE_FRAMEBUFFER_CREATE_INFO,	// sType
-					imagelessFB ? &framebufferAttachmentsCreateInfo : DE_NULL,				// pNext
-					(vk::VkFramebufferCreateFlags)(imagelessFB ? VK_FRAMEBUFFER_CREATE_IMAGELESS_BIT : 0),
-					*renderPass,									// renderPass
-					(deUint32)attachments.size(),					// attachmentCount
-					imagelessFB ? DE_NULL : &attachments[0],		// pAttachments
-					m_data.framebufferDim.width,					// width
-					m_data.framebufferDim.height,					// height
-					m_data.multiView ? 1 : m_data.numColorLayers,	// layers
-				};
-
->>>>>>> fbc38865
 				framebuffer = createFramebuffer(vk, device, &framebufferParams);
 			}
 
@@ -1761,36 +1739,7 @@
 				m_data.useDepthStencil ? dsFormat : VK_FORMAT_UNDEFINED
 			};
 
-<<<<<<< HEAD
 			VkPipelineFragmentShadingRateStateCreateInfoKHR shadingRateStateCreateInfo
-=======
-			const VkPipelineColorBlendStateCreateInfo		colorBlendStateCreateInfo		=
-			{
-				VK_STRUCTURE_TYPE_PIPELINE_COLOR_BLEND_STATE_CREATE_INFO,	// VkStructureType								sType;
-				DE_NULL,													// const void*									pNext;
-				0u,															// VkPipelineColorBlendStateCreateFlags			flags;
-				VK_FALSE,													// VkBool32										logicOpEnable;
-				VK_LOGIC_OP_COPY,											// VkLogicOp									logicOp;
-				1u,															// deUint32										attachmentCount;
-				&colorBlendAttachmentState,									// const VkPipelineColorBlendAttachmentState*	pAttachments;
-				{ 1.0f, 1.0f, 1.0f, 1.0f }									// float										blendConstants[4];
-			};
-
-			const deUint32 fragSizeWH = m_data.sampleMaskTest ? 2 : 0;
-
-			VkPipelineRenderingCreateInfoKHR renderingCreateInfo
-			{
-				VK_STRUCTURE_TYPE_PIPELINE_RENDERING_CREATE_INFO_KHR,
-				DE_NULL,
-				m_data.multiView ? 0x3 : 0u,
-				1u,
-				&cbFormat,
-				m_data.useDepthStencil ? dsFormat : VK_FORMAT_UNDEFINED,
-				m_data.useDepthStencil ? dsFormat : VK_FORMAT_UNDEFINED
-			};
-
-			VkPipelineFragmentShadingRateStateCreateInfoKHR shadingRateStateCreateInfo =
->>>>>>> fbc38865
 			{
 				VK_STRUCTURE_TYPE_PIPELINE_FRAGMENT_SHADING_RATE_STATE_CREATE_INFO_KHR,	// VkStructureType						sType;
 				m_data.useDynamicRendering ? &renderingCreateInfo : DE_NULL,			// const void*							pNext;
@@ -1843,37 +1792,9 @@
 				0.0f,						// float			maxDepthBounds;
 			};
 
-<<<<<<< HEAD
 			VkPipelineCreateFlags pipelineCreateFlags = (VkPipelineCreateFlags)0;
 			if (m_data.useDynamicRendering)
 				pipelineCreateFlags |= VK_PIPELINE_CREATE_RENDERING_FRAGMENT_SHADING_RATE_ATTACHMENT_BIT_KHR;
-=======
-			VkGraphicsPipelineCreateInfo graphicsPipelineCreateInfo	=
-			{
-				VK_STRUCTURE_TYPE_GRAPHICS_PIPELINE_CREATE_INFO,	// VkStructureType									sType;
-				&shadingRateStateCreateInfo,						// const void*										pNext;
-				(VkPipelineCreateFlags)0,							// VkPipelineCreateFlags							flags;
-				numStages,											// deUint32											stageCount;
-				&shaderCreateInfo[0],								// const VkPipelineShaderStageCreateInfo*			pStages;
-				&vertexInputStateCreateInfo,						// const VkPipelineVertexInputStateCreateInfo*		pVertexInputState;
-				&inputAssemblyStateCreateInfo,						// const VkPipelineInputAssemblyStateCreateInfo*	pInputAssemblyState;
-				DE_NULL,											// const VkPipelineTessellationStateCreateInfo*		pTessellationState;
-				&viewportStateCreateInfo,							// const VkPipelineViewportStateCreateInfo*			pViewportState;
-				&rasterizationStateCreateInfo,						// const VkPipelineRasterizationStateCreateInfo*	pRasterizationState;
-				&multisampleStateCreateInfo,						// const VkPipelineMultisampleStateCreateInfo*		pMultisampleState;
-				&depthStencilStateParams,							// const VkPipelineDepthStencilStateCreateInfo*		pDepthStencilState;
-				&colorBlendStateCreateInfo,							// const VkPipelineColorBlendStateCreateInfo*		pColorBlendState;
-				&dynamicStateCreateInfo,							// const VkPipelineDynamicStateCreateInfo*			pDynamicState;
-				pipelineLayout.get(),								// VkPipelineLayout									layout;
-				renderPass.get(),									// VkRenderPass										renderPass;
-				0u,													// deUint32											subpass;
-				DE_NULL,											// VkPipeline										basePipelineHandle;
-				0													// int												basePipelineIndex;
-			};
-
-			if (m_data.useDynamicRendering)
-				graphicsPipelineCreateInfo.flags |= VK_PIPELINE_CREATE_RENDERING_FRAGMENT_SHADING_RATE_ATTACHMENT_BIT_KHR;
->>>>>>> fbc38865
 
 			VkImageMemoryBarrier imageBarrier =
 			{
@@ -2080,7 +2001,6 @@
 					VK_ATTACHMENT_STORE_OP_STORE,											// VkAttachmentStoreOp					storeOp;
 					clearColor																// VkClearValue							clearValue;
 				};
-<<<<<<< HEAD
 
 				std::vector<VkRenderingAttachmentInfoKHR> depthStencilAttachments(2,
 				{
@@ -2122,49 +2042,6 @@
 					&attachments[0]												//  const VkImageView*	pAttachments;
 				};
 
-=======
-
-				std::vector<VkRenderingAttachmentInfoKHR> depthStencilAttachments(2,
-				{
-					VK_STRUCTURE_TYPE_RENDERING_ATTACHMENT_INFO_KHR,						// VkStructureType						sType;
-					DE_NULL,																// const void*							pNext;
-					*dsImageView,															// VkImageView							imageView;
-					VK_IMAGE_LAYOUT_GENERAL,												// VkImageLayout						imageLayout;
-					VK_RESOLVE_MODE_NONE,													// VkResolveModeFlagBits				resolveMode;
-					DE_NULL,																// VkImageView							resolveImageView;
-					VK_IMAGE_LAYOUT_UNDEFINED,												// VkImageLayout						resolveImageLayout;
-					VK_ATTACHMENT_LOAD_OP_LOAD,												// VkAttachmentLoadOp					loadOp;
-					VK_ATTACHMENT_STORE_OP_STORE,											// VkAttachmentStoreOp					storeOp;
-					clearDepthStencil														// VkClearValue							clearValue;
-				});
-
-				vk::VkRenderingInfoKHR renderingInfo
-				{
-					vk::VK_STRUCTURE_TYPE_RENDERING_INFO_KHR,
-					m_data.useAttachment() ? &shadingRateAttachmentInfo : DE_NULL,
-					0,																		// VkRenderingFlagsKHR					flags;
-					renderArea,																// VkRect2D								renderArea;
-					m_data.multiView ? 1 : m_data.numColorLayers,							// deUint32								layerCount;
-					m_data.multiView ? 0x3 : 0u,											// deUint32								viewMask;
-					1u,																		// deUint32								colorAttachmentCount;
-					&colorAttachment,														// const VkRenderingAttachmentInfoKHR*	pColorAttachments;
-					m_data.useDepthStencil ? &depthStencilAttachments[0] : DE_NULL,			// const VkRenderingAttachmentInfoKHR*	pDepthAttachment;
-					m_data.useDepthStencil ? &depthStencilAttachments[1] : DE_NULL,			// const VkRenderingAttachmentInfoKHR*	pStencilAttachment;
-				};
-
-				vk.cmdBeginRendering(*cmdBuffer, &renderingInfo);
-			}
-			else
-			{
-				const VkRenderPassAttachmentBeginInfo renderPassAttachmentBeginInfo
-				{
-					VK_STRUCTURE_TYPE_RENDER_PASS_ATTACHMENT_BEGIN_INFO,		//  VkStructureType		sType;
-					DE_NULL,													//  const void*			pNext;
-					(deUint32)attachments.size(),								//  deUint32			attachmentCount;
-					&attachments[0]												//  const VkImageView*	pAttachments;
-				};
-
->>>>>>> fbc38865
 				beginRenderPass(vk, *cmdBuffer, *renderPass, *framebuffer, renderArea,
 								0, DE_NULL, VK_SUBPASS_CONTENTS_INLINE, imagelessFB ? &renderPassAttachmentBeginInfo : DE_NULL);
 			}
@@ -2534,11 +2411,7 @@
 
 }	// anonymous
 
-<<<<<<< HEAD
 void createBasicTests (tcu::TestContext& testCtx, tcu::TestCaseGroup* parentGroup, vk::PipelineConstructionType pipelineConstructionType, bool useDynamicRendering)
-=======
-void createBasicTests (tcu::TestContext& testCtx, tcu::TestCaseGroup* parentGroup, bool useDynamicRendering)
->>>>>>> fbc38865
 {
 	typedef struct
 	{
@@ -2641,7 +2514,6 @@
 		if (useDynamicRendering && groupNdx == 12)
 			continue;
 
-<<<<<<< HEAD
 		if (pipelineConstructionType != PIPELINE_CONSTRUCTION_TYPE_MONOLITHIC)
 		{
 			// for graphics pipeline library we need to repeat only selected groups
@@ -2649,8 +2521,6 @@
 				continue;
 		}
 
-=======
->>>>>>> fbc38865
 		de::MovePtr<tcu::TestCaseGroup> group(new tcu::TestCaseGroup(testCtx, groupCases[groupNdx].name, groupCases[groupNdx].description));
 		for (int dynNdx = 0; dynNdx < DE_LENGTH_OF_ARRAY(dynCases); dynNdx++)
 		{
