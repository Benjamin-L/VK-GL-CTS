--- conflicted
+++ resolved
@@ -478,6 +478,7 @@
 		vss << "}\n";
 
 		programCollection.glslSources.add("vert") << glu::VertexSource(vss.str());
+		programCollection.glslSources.add("vert_1_2") << glu::VertexSource(vss.str()) << vk::ShaderBuildOptions(programCollection.usedVulkanVersion, vk::SPIRV_VERSION_1_5, 0u, true);
 
 		if (m_data.geometryShader)
 		{
@@ -578,7 +579,6 @@
 				"} gl_MeshPrimitivesEXT[];\n";
 		}
 
-<<<<<<< HEAD
 		mss <<
 			"void main()\n"
 			"{\n"
@@ -591,11 +591,6 @@
 			"  instanceIndex[gl_LocalInvocationIndex] = int(pc.instanceIndex);\n"
 			"  readbackok[gl_LocalInvocationIndex] = 1;\n"
 			"  zero[gl_LocalInvocationIndex] = 0;\n";
-=======
-	programCollection.glslSources.add("vert") << glu::VertexSource(vss.str());
-	programCollection.glslSources.add("vert_1_2") << glu::VertexSource(vss.str()) << vk::ShaderBuildOptions(programCollection.usedVulkanVersion, vk::SPIRV_VERSION_1_5, 0u, true);
-
->>>>>>> 6a6619fc
 
 		if (m_data.shaderWritesRate)
 		{
@@ -2038,18 +2033,9 @@
 				scissors.push_back(makeRect2D(m_data.framebufferDim.width, m_data.framebufferDim.height));
 			}
 
-<<<<<<< HEAD
 			const auto& binaries = m_context.getBinaryCollection();
 			Move<VkShaderModule> fragShader = createShaderModule(vk, device, binaries.get("frag"), 0);
 			Move<VkShaderModule> vertShader;
-=======
-			Move<VkShaderModule> fragShader = createShaderModule(vk, device, m_context.getBinaryCollection().get("frag"), 0);
-			Move<VkShaderModule> vertShader;
-			if (m_context.contextSupports(VK_API_VERSION_1_2))
-				vertShader = createShaderModule(vk, device, m_context.getBinaryCollection().get("vert_1_2"), 0);
-			else
-				vertShader = createShaderModule(vk, device, m_context.getBinaryCollection().get("vert"), 0);
->>>>>>> 6a6619fc
 			Move<VkShaderModule> geomShader;
 			Move<VkShaderModule> meshShader;
 
@@ -2059,7 +2045,11 @@
 			}
 			else
 			{
-				vertShader = createShaderModule(vk, device, binaries.get("vert"), 0);
+				if (m_context.contextSupports(VK_API_VERSION_1_2))
+					vertShader = createShaderModule(vk, device, binaries.get("vert_1_2"), 0);
+				else
+					vertShader = createShaderModule(vk, device, binaries.get("vert"), 0);
+
 				if (m_data.geometryShader)
 					geomShader = createShaderModule(vk, device, binaries.get("geom"), 0);
 			}
