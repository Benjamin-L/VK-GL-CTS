--- conflicted
+++ resolved
@@ -585,9 +585,8 @@
 				0u,											//	VkImageViewCreateFlags	flags;
 				**inputImages[imageNdx++],					//	VkImage					image;
 				VK_IMAGE_VIEW_TYPE_2D,						//	VkImageViewType			viewType;
-				VK_FORMAT_R32G32B32A32_SFLOAT,				//	VkFormat				format;
-				{
-<<<<<<< HEAD
+				m_shaderSpec.inputFormat,					//	VkFormat				format;
+				{
 					VK_COMPONENT_SWIZZLE_R,
 					VK_COMPONENT_SWIZZLE_G,
 					VK_COMPONENT_SWIZZLE_B,
@@ -601,28 +600,6 @@
 					1u,											//	deUint32				arraySize;
 				},											//	VkImageSubresourceRange	subresourceRange;
 			};
-=======
-					VK_STRUCTURE_TYPE_IMAGE_VIEW_CREATE_INFO,	//	VkStructureType			sType;
-					DE_NULL,									//	const void*				pNext;
-					0u,											//	VkImageViewCreateFlags	flags;
-					**inputImages[imageNdx++],					//	VkImage					image;
-					VK_IMAGE_VIEW_TYPE_2D,						//	VkImageViewType			viewType;
-					m_shaderSpec.inputFormat,					//	VkFormat				format;
-					{
-						VK_COMPONENT_SWIZZLE_R,
-						VK_COMPONENT_SWIZZLE_G,
-						VK_COMPONENT_SWIZZLE_B,
-						VK_COMPONENT_SWIZZLE_A
-					},											//	VkChannelMapping		channels;
-					{
-						VK_IMAGE_ASPECT_COLOR_BIT,					//	VkImageAspectFlags		aspectMask;
-						0u,											//	deUint32				baseMipLevel;
-						1u,											//	deUint32				mipLevels;
-						0u,											//	deUint32				baseArrayLayer;
-						1u,											//	deUint32				arraySize;
-					},											//	VkImageSubresourceRange	subresourceRange;
-				};
->>>>>>> d61d58f3
 
 			Move<VkImageView>			imgView			(createImageView(vkdi, device, &imgViewParams));
 			inputImageViews.push_back(ImageViewHandleSp(new ImageViewHandleUp(imgView)));
