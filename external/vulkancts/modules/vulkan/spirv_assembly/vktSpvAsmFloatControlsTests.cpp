/*-------------------------------------------------------------------------
 * Vulkan Conformance Tests
 * ------------------------
 *
 * Copyright (c) 2018 The Khronos Group Inc.
 *
 * Licensed under the Apache License, Version 2.0 (the "License");
 * you may not use this file except in compliance with the License.
 * You may obtain a copy of the License at
 *
 *      http://www.apache.org/licenses/LICENSE-2.0
 *
 * Unless required by applicable law or agreed to in writing, software
 * distributed under the License is distributed on an "AS IS" BASIS,
 * WITHOUT WARRANTIES OR CONDITIONS OF ANY KIND, either express or implied.
 * See the License for the specific language governing permissions and
 * limitations under the License.
 *
 *//*!
 * \file
 * \brief VK_KHR_shader_float_controls tests.
 *//*--------------------------------------------------------------------*/


#include "vktSpvAsmFloatControlsTests.hpp"
#include "vktSpvAsmComputeShaderCase.hpp"
#include "vktSpvAsmGraphicsShaderTestUtil.hpp"
#include "vktTestGroupUtil.hpp"
#include "tcuFloat.hpp"
#include "tcuFloatFormat.hpp"
#include "tcuStringTemplate.hpp"
#include "deUniquePtr.hpp"
#include "deFloat16.h"
#include "vkQueryUtil.hpp"
#include "vkRefUtil.hpp"
#include <cstring>
#include <vector>
#include <limits>
#include <fenv.h>

namespace vkt
{
namespace SpirVAssembly
{

namespace
{

using namespace std;
using namespace tcu;

enum FloatType
{
	FP16 = 0,
	FP32,
	FP64
};

enum FloatUsage
{
	// If the float type is 16bit, then the use of the type is supported by
	// VK_KHR_16bit_storage.
	FLOAT_STORAGE_ONLY = 0,
	// Use of the float type goes beyond VK_KHR_16bit_storage.
	FLOAT_ARITHMETIC
};

<<<<<<< HEAD
=======
enum FloatStatementUsageBits
{
	B_STATEMENT_USAGE_ARGS_CONST_FLOAT		= (1<<0 ),
	B_STATEMENT_USAGE_ARGS_CONST_FP16		= (1<<1 ),
	B_STATEMENT_USAGE_ARGS_CONST_FP32		= (1<<2 ),
	B_STATEMENT_USAGE_ARGS_CONST_FP64		= (1<<3 ),
	B_STATEMENT_USAGE_TYPES_TYPE_FLOAT		= (1<<4 ),
	B_STATEMENT_USAGE_TYPES_TYPE_FP16		= (1<<5 ),
	B_STATEMENT_USAGE_TYPES_TYPE_FP32		= (1<<6 ),
	B_STATEMENT_USAGE_TYPES_TYPE_FP64		= (1<<7 ),
	B_STATEMENT_USAGE_CONSTS_TYPE_FLOAT		= (1<<8 ),
	B_STATEMENT_USAGE_CONSTS_TYPE_FP16		= (1<<9 ),
	B_STATEMENT_USAGE_CONSTS_TYPE_FP32		= (1<<10),
	B_STATEMENT_USAGE_CONSTS_TYPE_FP64		= (1<<11),
	B_STATEMENT_USAGE_COMMANDS_CONST_FLOAT	= (1<<12),
	B_STATEMENT_USAGE_COMMANDS_CONST_FP16	= (1<<13),
	B_STATEMENT_USAGE_COMMANDS_CONST_FP32	= (1<<14),
	B_STATEMENT_USAGE_COMMANDS_CONST_FP64	= (1<<15),
	B_STATEMENT_USAGE_COMMANDS_TYPE_FLOAT	= (1<<16),
	B_STATEMENT_USAGE_COMMANDS_TYPE_FP16	= (1<<17),
	B_STATEMENT_USAGE_COMMANDS_TYPE_FP32	= (1<<18),
	B_STATEMENT_USAGE_COMMANDS_TYPE_FP64	= (1<<19),
};

typedef deUint32 FloatStatementUsageFlags;

>>>>>>> b3507875
// Enum containing float behaviors that its possible to test.
enum BehaviorFlagBits
{
	B_DENORM_PRESERVE	= 0x00000001,		// DenormPreserve
	B_DENORM_FLUSH		= 0x00000002,		// DenormFlushToZero
	B_ZIN_PRESERVE		= 0x00000004,		// SignedZeroInfNanPreserve
	B_RTE_ROUNDING		= 0x00000008,		// RoundingModeRTE
	B_RTZ_ROUNDING		= 0x00000010		// RoundingModeRTZ
};

typedef deUint32 BehaviorFlags;

// Codes for all float values used in tests as arguments and operation results
// This approach allows to replace values with different types reducing complexity of the tests implementation
enum ValueId
{
	// common values used as both arguments and results
	V_UNUSED = 0,		//  used to mark arguments that are not used in operation
	V_MINUS_INF,		//    or results of tests cases that should be skipped
	V_MINUS_ONE,		// -1.0
	V_MINUS_ZERO,		// -0.0
	V_ZERO,				//  0.0
	V_HALF,				//  0.5
	V_ONE,				//  1.0
	V_INF,
	V_DENORM,
	V_NAN,

	// arguments for rounding mode tests - used only when arguments are passed from input
	V_ADD_ARG_A,
	V_ADD_ARG_B,
	V_SUB_ARG_A,
	V_SUB_ARG_B,
	V_MUL_ARG_A,
	V_MUL_ARG_B,
	V_DOT_ARG_A,
	V_DOT_ARG_B,

	// arguments of conversion operations - used only when arguments are passed from input
	V_CONV_FROM_FP32_ARG,
	V_CONV_FROM_FP64_ARG,

	// arguments of rounding operations
	V_ADD_RTZ_RESULT,
	V_ADD_RTE_RESULT,
	V_SUB_RTZ_RESULT,
	V_SUB_RTE_RESULT,
	V_MUL_RTZ_RESULT,
	V_MUL_RTE_RESULT,
	V_DOT_RTZ_RESULT,
	V_DOT_RTE_RESULT,

	// non comon results of some operation - corner cases
	V_MINUS_ONE_OR_CLOSE,			// value used only fur fp16 subtraction result of preserved denorm and one
	V_PI_DIV_2,
	V_ZERO_OR_MINUS_ZERO,			// both +0 and -0 are accepted
	V_ZERO_OR_FP16_DENORM_TO_FP32,	// both 0 and fp32 representation of fp16 denorm are accepted
	V_ZERO_OR_FP16_DENORM_TO_FP64,
	V_ZERO_OR_FP32_DENORM_TO_FP64,
	V_DENORM_TIMES_TWO,
	V_DEGREES_DENORM,
	V_TRIG_ONE,						// 1.0 trigonometric operations, including precision margin

	//results of conversion operations
	V_CONV_TO_FP16_RTZ_RESULT,
	V_CONV_TO_FP16_RTE_RESULT,
	V_CONV_TO_FP32_RTZ_RESULT,
	V_CONV_TO_FP32_RTE_RESULT,
	V_CONV_DENORM_SMALLER,			// used e.g. when converting fp16 denorm to fp32
	V_CONV_DENORM_BIGGER,
};

// Enum containing all tested operatios. Operations are defined in generic way so that
// they can be used to generate tests operating on arguments with different values of
// specified float type.
enum OperationId
{
	// spir-v unary operations
	O_NEGATE = 0,
	O_COMPOSITE,
	O_COMPOSITE_INS,
	O_COPY,
	O_D_EXTRACT,
	O_D_INSERT,
	O_SHUFFLE,
	O_TRANSPOSE,
	O_CONV_FROM_FP16,
	O_CONV_FROM_FP32,
	O_CONV_FROM_FP64,
	O_SCONST_CONV_FROM_FP32_TO_FP16,
	O_SCONST_CONV_FROM_FP64_TO_FP32,
	O_SCONST_CONV_FROM_FP64_TO_FP16,
	O_RETURN_VAL,

	// spir-v binary operations
	O_ADD,
	O_SUB,
	O_MUL,
	O_DIV,
	O_REM,
	O_MOD,
	O_PHI,
	O_SELECT,
	O_DOT,
	O_VEC_MUL_S,
	O_VEC_MUL_M,
	O_MAT_MUL_S,
	O_MAT_MUL_V,
	O_MAT_MUL_M,
	O_OUT_PROD,
	O_ORD_EQ,
	O_UORD_EQ,
	O_ORD_NEQ,
	O_UORD_NEQ,
	O_ORD_LS,
	O_UORD_LS,
	O_ORD_GT,
	O_UORD_GT,
	O_ORD_LE,
	O_UORD_LE,
	O_ORD_GE,
	O_UORD_GE,

	// glsl unary operations
	O_ROUND,
	O_ROUND_EV,
	O_TRUNC,
	O_ABS,
	O_SIGN,
	O_FLOOR,
	O_CEIL,
	O_FRACT,
	O_RADIANS,
	O_DEGREES,
	O_SIN,
	O_COS,
	O_TAN,
	O_ASIN,
	O_ACOS,
	O_ATAN,
	O_SINH,
	O_COSH,
	O_TANH,
	O_ASINH,
	O_ACOSH,
	O_ATANH,
	O_EXP,
	O_LOG,
	O_EXP2,
	O_LOG2,
	O_SQRT,
	O_INV_SQRT,
	O_MODF,
	O_MODF_ST,
	O_FREXP,
	O_FREXP_ST,
	O_LENGHT,
	O_NORMALIZE,
	O_REFLECT,
	O_REFRACT,
	O_MAT_DET,
	O_MAT_INV,
	O_PH_DENORM,	// PackHalf2x16
	O_UPH_DENORM,
	O_PD_DENORM,	// PackDouble2x32
	O_UPD_DENORM_FLUSH,
	O_UPD_DENORM_PRESERVE,

	// glsl binary operations
	O_ATAN2,
	O_POW,
	O_MIX,
	O_FMA,
	O_MIN,
	O_MAX,
	O_CLAMP,
	O_STEP,
	O_SSTEP,
	O_DIST,
	O_CROSS,
	O_FACE_FWD,
	O_NMIN,
	O_NMAX,
	O_NCLAMP,

	O_ORTE_ROUND,
	O_ORTZ_ROUND
};

// Structures storing data required to test DenormPreserve and DenormFlushToZero modes.
// Operations are separated into binary and unary lists because binary operations can be tested with
// two attributes and thus denorms can be tested in combination with value, denorm, inf and nan.
// Unary operations are only tested with denorms.
struct BinaryCase
{
	OperationId	operationId;
	ValueId		opVarResult;
	ValueId		opDenormResult;
	ValueId		opInfResult;
	ValueId		opNanResult;
};
struct UnaryCase
{
	OperationId	operationId;
	ValueId		result;
};

// Function replacing all occurrences of substring with string passed in last parameter.
string replace(string str, const string& from, const string& to)
{
	// to keep spir-v code clean and easier to read parts of it are processed
	// with this method instead of StringTemplate; main usage of this method is the
	// replacement of "float_" with "f16_", "f32_" or "f64_" depending on test case

	size_t start_pos = 0;
	while((start_pos = str.find(from, start_pos)) != std::string::npos)
	{
		str.replace(start_pos, from.length(), to);
		start_pos += to.length();
	}
	return str;
}

// Structure used to perform bits conversion int type <-> float type.
template<typename FLOAT_TYPE, typename UINT_TYPE>
struct RawConvert
{
	union Value
	{
		FLOAT_TYPE	fp;
		UINT_TYPE	ui;
	};
};

// Traits used to get int type that can store equivalent float type.
template<typename FLOAT_TYPE>
struct GetCoresponding
{
	typedef deUint16 uint_type;
};
template<>
struct GetCoresponding<float>
{
	typedef deUint32 uint_type;
};
template<>
struct GetCoresponding<double>
{
	typedef deUint64 uint_type;
};

// All values used for arguments and operation results are stored in single map.
// Each float type (fp16, fp32, fp64) has its own map that is used during
// test setup and during verification. TypeValuesBase is interface to that map.
class TypeValuesBase
{
public:
	TypeValuesBase();
	virtual ~TypeValuesBase() = default;

	virtual BufferSp	constructInputBuffer	(const ValueId* twoArguments) const = 0;
	virtual BufferSp	constructOutputBuffer	(ValueId result) const = 0;
	virtual void		fillInputData			(const ValueId* twoArguments, vector<deUint8>& bufferData, deUint32& offset) const = 0;

protected:
	const double	pi;
};

TypeValuesBase::TypeValuesBase()
	: pi(3.14159265358979323846)
{
}

typedef de::SharedPtr<TypeValuesBase> TypeValuesSP;

template <typename FLOAT_TYPE>
class TypeValues: public TypeValuesBase
{
public:
	TypeValues();

	BufferSp	constructInputBuffer	(const ValueId* twoArguments) const override;
	BufferSp	constructOutputBuffer	(ValueId result) const override;
	void		fillInputData			(const ValueId* twoArguments, vector<deUint8>& bufferData, deUint32& offset) const override;

	FLOAT_TYPE getValue(ValueId id) const;

	template <typename UINT_TYPE>
	FLOAT_TYPE exactByteEquivalent(UINT_TYPE byteValue) const;

private:
	typedef map<ValueId, FLOAT_TYPE> ValueMap;
	ValueMap m_valueIdToFloatType;
};

template <typename FLOAT_TYPE>
BufferSp TypeValues<FLOAT_TYPE>::constructInputBuffer(const ValueId* twoArguments) const
{
	std::vector<FLOAT_TYPE> inputData(2);
	inputData[0] = m_valueIdToFloatType.at(twoArguments[0]);
	inputData[1] = m_valueIdToFloatType.at(twoArguments[1]);
	return BufferSp(new Buffer<FLOAT_TYPE>(inputData));
}

template <typename FLOAT_TYPE>
BufferSp TypeValues<FLOAT_TYPE>::constructOutputBuffer(ValueId result) const
{
	// note: we are not doing maping here, ValueId is directly saved in
	// float type in order to be able to retireve it during verification

	typedef typename GetCoresponding<FLOAT_TYPE>::uint_type uint_t;
	uint_t value = static_cast<uint_t>(result);

	std::vector<FLOAT_TYPE> outputData(1, exactByteEquivalent<uint_t>(value));
	return BufferSp(new Buffer<FLOAT_TYPE>(outputData));
}

template <typename FLOAT_TYPE>
void TypeValues<FLOAT_TYPE>::fillInputData(const ValueId* twoArguments, vector<deUint8>& bufferData, deUint32& offset) const
{
	deUint32 typeSize = sizeof(FLOAT_TYPE);

	FLOAT_TYPE argA = getValue(twoArguments[0]);
	deMemcpy(&bufferData[offset], &argA, typeSize);
	offset += typeSize;

	FLOAT_TYPE argB = getValue(twoArguments[1]);
	deMemcpy(&bufferData[offset], &argB, typeSize);
	offset += typeSize;
}

template <typename FLOAT_TYPE>
FLOAT_TYPE TypeValues<FLOAT_TYPE>::getValue(ValueId id) const
{
	return m_valueIdToFloatType.at(id);
}

template <typename FLOAT_TYPE>
template <typename UINT_TYPE>
FLOAT_TYPE TypeValues<FLOAT_TYPE>::exactByteEquivalent(UINT_TYPE byteValue) const
{
	typename RawConvert<FLOAT_TYPE, UINT_TYPE>::Value value;
	value.ui = byteValue;
	return value.fp;
}

template <>
TypeValues<deFloat16>::TypeValues()
	: TypeValuesBase()
{
	// NOTE: when updating entries in m_valueIdToFloatType make sure to
	// update also valueIdToSnippetArgMap defined in updateSpirvSnippets()
	ValueMap& vm = m_valueIdToFloatType;
	vm[V_UNUSED]			= deFloat32To16(0.0f);
	vm[V_MINUS_INF]			= 0xfc00;
	vm[V_MINUS_ONE]			= deFloat32To16(-1.0f);
	vm[V_MINUS_ZERO]		= 0x8000;
	vm[V_ZERO]				= 0x0000;
	vm[V_HALF]				= deFloat32To16(0.5f);
	vm[V_ONE]				= deFloat32To16(1.0f);
	vm[V_INF]				= 0x7c00;
	vm[V_DENORM]			= 0x03f0; // this value should be the same as the result of denormBase - epsilon
	vm[V_NAN]				= 0x7cf0;

	vm[V_PI_DIV_2]			= 0x3e48;
	vm[V_DENORM_TIMES_TWO]	= 0x07e0;
	vm[V_DEGREES_DENORM]	= 0x1b0c;

	vm[V_ADD_ARG_A]					= 0x3c03;
	vm[V_ADD_ARG_B]					= vm[V_ONE];
	vm[V_SUB_ARG_A]					= vm[V_ADD_ARG_A];
	vm[V_SUB_ARG_B]					= 0x4203;
	vm[V_MUL_ARG_A]					= vm[V_ADD_ARG_A];
	vm[V_MUL_ARG_B]					= 0x1900;
	vm[V_DOT_ARG_A]					= vm[V_ADD_ARG_A];
	vm[V_DOT_ARG_B]					= vm[V_MUL_ARG_B];
	vm[V_CONV_FROM_FP32_ARG]		= vm[V_UNUSED];
	vm[V_CONV_FROM_FP64_ARG]		= vm[V_UNUSED];

	vm[V_ADD_RTZ_RESULT]			= 0x4001;	// deFloat16Add(vm[V_ADD_ARG_A], vm[V_ADD_ARG_B], rtz)
	vm[V_SUB_RTZ_RESULT]			= 0xc001;	// deFloat16Sub(vm[V_SUB_ARG_A], vm[V_SUB_ARG_B], rtz)
	vm[V_MUL_RTZ_RESULT]			= 0x1903;	// deFloat16Mul(vm[V_MUL_ARG_A], vm[V_MUL_ARG_B], rtz)
	vm[V_DOT_RTZ_RESULT]			= 0x1d03;
	vm[V_CONV_TO_FP16_RTZ_RESULT]	= deFloat32To16Round(1.22334445f, DE_ROUNDINGMODE_TO_ZERO);
	vm[V_CONV_TO_FP32_RTZ_RESULT]	= vm[V_UNUSED];

	vm[V_ADD_RTE_RESULT]			= 0x4002;	// deFloat16Add(vm[V_ADD_ARG_A], vm[V_ADD_ARG_B], rte)
	vm[V_SUB_RTE_RESULT]			= 0xc002;	// deFloat16Sub(vm[V_SUB_ARG_A], vm[V_SUB_ARG_B], rte)
	vm[V_MUL_RTE_RESULT]			= 0x1904;	// deFloat16Mul(vm[V_MUL_ARG_A], vm[V_MUL_ARG_B], rte)
	vm[V_DOT_RTE_RESULT]			= 0x1d04;
	vm[V_CONV_TO_FP16_RTE_RESULT]	= deFloat32To16Round(1.22334445f, DE_ROUNDINGMODE_TO_NEAREST_EVEN);
	vm[V_CONV_TO_FP32_RTE_RESULT]	= vm[V_UNUSED];

	// there is no precision to store fp32 denorm nor fp64 denorm
	vm[V_CONV_DENORM_SMALLER]		= vm[V_ZERO];
	vm[V_CONV_DENORM_BIGGER]		= vm[V_ZERO];
}

template <>
TypeValues<float>::TypeValues()
	: TypeValuesBase()
{
	// NOTE: when updating entries in m_valueIdToFloatType make sure to
	// update also valueIdToSnippetArgMap defined in updateSpirvSnippets()
	ValueMap& vm = m_valueIdToFloatType;
	vm[V_UNUSED]			=  0.0f;
	vm[V_MINUS_INF]			= -std::numeric_limits<float>::infinity();
	vm[V_MINUS_ONE]			= -1.0f;
	vm[V_MINUS_ZERO]		= -0.0f;
	vm[V_ZERO]				=  0.0f;
	vm[V_HALF]				=  0.5f;
	vm[V_ONE]				=  1.0f;
	vm[V_INF]				=  std::numeric_limits<float>::infinity();
	vm[V_DENORM]			=  static_cast<float>(1.413e-42); // 0x000003f0
	vm[V_NAN]				=  std::numeric_limits<float>::quiet_NaN();

	vm[V_PI_DIV_2]			=  static_cast<float>(pi / 2);
	vm[V_DENORM_TIMES_TWO]	=  vm[V_DENORM] + vm[V_DENORM];
	vm[V_DEGREES_DENORM]	=  deFloatDegrees(vm[V_DENORM]);

	float e = std::numeric_limits<float>::epsilon();
	vm[V_ADD_ARG_A]					= 1.0f + 3 * e;
	vm[V_ADD_ARG_B]					= 1.0f;
	vm[V_SUB_ARG_A]					= vm[V_ADD_ARG_A];
	vm[V_SUB_ARG_B]					= 3.0f + 6 * e;
	vm[V_MUL_ARG_A]					= vm[V_ADD_ARG_A];
	vm[V_MUL_ARG_B]					= 5 * e;
	vm[V_DOT_ARG_A]					= vm[V_ADD_ARG_A];
	vm[V_DOT_ARG_B]					= 5 * e;
	vm[V_CONV_FROM_FP32_ARG]		= 1.22334445f;
	vm[V_CONV_FROM_FP64_ARG]		= vm[V_UNUSED];

	int prevRound = fegetround();
	fesetround(FE_TOWARDZERO);
	vm[V_ADD_RTZ_RESULT]			= vm[V_ADD_ARG_A] + vm[V_ADD_ARG_B];
	vm[V_SUB_RTZ_RESULT]			= vm[V_SUB_ARG_A] - vm[V_SUB_ARG_B];
	vm[V_MUL_RTZ_RESULT]			= vm[V_MUL_ARG_A] * vm[V_MUL_ARG_B];
	vm[V_DOT_RTZ_RESULT]			= vm[V_MUL_RTZ_RESULT] + vm[V_MUL_RTZ_RESULT];
	vm[V_CONV_TO_FP16_RTZ_RESULT]	= vm[V_UNUSED];
	vm[V_CONV_TO_FP32_RTZ_RESULT]	= exactByteEquivalent<deUint32>(0x3f9c968d); // result of conversion from double(1.22334455)

	fesetround(FE_TONEAREST);
	vm[V_ADD_RTE_RESULT]			= vm[V_ADD_ARG_A] + vm[V_ADD_ARG_B];
	vm[V_SUB_RTE_RESULT]			= vm[V_SUB_ARG_A] - vm[V_SUB_ARG_B];
	vm[V_MUL_RTE_RESULT]			= vm[V_MUL_ARG_A] * vm[V_MUL_ARG_B];
	vm[V_DOT_RTE_RESULT]			= vm[V_MUL_RTE_RESULT] + vm[V_MUL_RTE_RESULT];
	vm[V_CONV_TO_FP16_RTE_RESULT]	= vm[V_UNUSED];
	vm[V_CONV_TO_FP32_RTE_RESULT]	= exactByteEquivalent<deUint32>(0x3f9c968e); // result of conversion from double(1.22334455)
	fesetround(prevRound);

	// there is no precision to store fp64 denorm
	vm[V_CONV_DENORM_SMALLER]		= exactByteEquivalent<deUint32>(0x387c0000); // fp16 denorm
	vm[V_CONV_DENORM_BIGGER]		= vm[V_ZERO];
}

template <>
TypeValues<double>::TypeValues()
	: TypeValuesBase()
{
	// NOTE: when updating entries in m_valueIdToFloatType make sure to
	// update also valueIdToSnippetArgMap defined in updateSpirvSnippets()
	ValueMap& vm = m_valueIdToFloatType;
	vm[V_UNUSED]			=  0.0;
	vm[V_MINUS_INF]			= -std::numeric_limits<double>::infinity();
	vm[V_MINUS_ONE]			= -1.0;
	vm[V_MINUS_ZERO]		= -0.0;
	vm[V_ZERO]				=  0.0;
	vm[V_HALF]				=  0.5;
	vm[V_ONE]				=  1.0;
	vm[V_INF]				=  std::numeric_limits<double>::infinity();
	vm[V_DENORM]			=  4.98e-321; // 0x00000000000003F0
	vm[V_NAN]				=  std::numeric_limits<double>::quiet_NaN();

	vm[V_PI_DIV_2]			=  pi / 2;
	vm[V_DENORM_TIMES_TWO]	=  vm[V_DENORM] + vm[V_DENORM];
	vm[V_DEGREES_DENORM]	=  vm[V_UNUSED];

	double e = std::numeric_limits<double>::epsilon();
	vm[V_ADD_ARG_A]				= 1.0 + 3 * e;
	vm[V_ADD_ARG_B]				= 1.0;
	vm[V_SUB_ARG_A]				= vm[V_ADD_ARG_A];
	vm[V_SUB_ARG_B]				= 3.0 + 6 * e;
	vm[V_MUL_ARG_A]				= vm[V_ADD_ARG_A];
	vm[V_MUL_ARG_B]				= 5 * e;
	vm[V_DOT_ARG_A]				= vm[V_ADD_ARG_A];
	vm[V_DOT_ARG_B]				= 5 * e;
	vm[V_CONV_FROM_FP32_ARG]	= vm[V_UNUSED];
	vm[V_CONV_FROM_FP64_ARG]	= 1.22334455;

	int prevRound = fegetround();
	fesetround(FE_TOWARDZERO);
	vm[V_ADD_RTZ_RESULT]			= vm[V_ADD_ARG_A] + vm[V_ADD_ARG_B];
	vm[V_SUB_RTZ_RESULT]			= vm[V_SUB_ARG_A] - vm[V_SUB_ARG_B];
	vm[V_MUL_RTZ_RESULT]			= vm[V_MUL_ARG_A] * vm[V_MUL_ARG_B];
	vm[V_DOT_RTZ_RESULT]			= vm[V_MUL_RTZ_RESULT] + vm[V_MUL_RTZ_RESULT];
	vm[V_CONV_TO_FP16_RTZ_RESULT]	= vm[V_UNUSED];
	vm[V_CONV_TO_FP32_RTZ_RESULT]	= vm[V_UNUSED];

	fesetround(FE_TONEAREST);
	vm[V_ADD_RTE_RESULT]			= vm[V_ADD_ARG_A] + vm[V_ADD_ARG_B];
	vm[V_SUB_RTE_RESULT]			= vm[V_SUB_ARG_A] - vm[V_SUB_ARG_B];
	vm[V_MUL_RTE_RESULT]			= vm[V_MUL_ARG_A] * vm[V_MUL_ARG_B];
	vm[V_DOT_RTE_RESULT]			= vm[V_MUL_RTE_RESULT] + vm[V_MUL_RTE_RESULT];
	vm[V_CONV_TO_FP16_RTE_RESULT]	= vm[V_UNUSED];
	vm[V_CONV_TO_FP32_RTE_RESULT]	= vm[V_UNUSED];
	fesetround(prevRound);

	vm[V_CONV_DENORM_SMALLER]		= exactByteEquivalent<deUint64>(0x3f0f800000000000); // 0x03f0 is fp16 denorm
	vm[V_CONV_DENORM_BIGGER]		= exactByteEquivalent<deUint64>(0x373f800000000000); // 0x000003f0 is fp32 denorm
}

// Each float type (fp16, fp32, fp64) has specific set of SPIR-V snippets
// that was extracted to separate template specialization. Those snippets
// are used to compose final test shaders. With this approach
// parameterization can be done just once per type and reused for many tests.
class TypeSnippetsBase
{
public:
	virtual ~TypeSnippetsBase() = default;

protected:
	void updateSpirvSnippets();

public: // Type specific data:

	// Number of bits consumed by float type
	string bitWidth;

	// Minimum positive normal
	string epsilon;

	// denormBase is a normal value (found empirically) used to generate denorm value.
	// Denorm is generated by substracting epsilon from denormBase.
	// denormBase is not a denorm - it is used to create denorm.
	// This value is needed when operations are tested with arguments that were
	// generated in the code. Generated denorm should be the same as denorm
	// used when arguments are passed via input (m_valueIdToFloatType[V_DENORM]).
	// This is required as result of some operations depends on actual denorm value
	// e.g. OpRadians(0x0001) is 0 but OpRadians(0x03f0) is denorm.
	string denormBase;

	string capabilities;
	string extensions;
	string arrayStride;

	bool loadStoreRequiresShaderFloat16;

public: // Type specific spir-v snippets:

	// Common annotations
	string typeAnnotationsSnippet;

	// Definitions of all types commonly used by operation tests
	string typeDefinitionsSnippet;

	// Definitions of all types commonly used by settings tests
	string minTypeDefinitionsSnippet;

	// Definitions of all constants commonly used by tests
	string constantsDefinitionsSnippet;

	// Map that stores instructions that generate arguments of specified value.
	// Every test that uses generated inputod will select up to two items from this map
	typedef map<ValueId, string> SnippetMap;
	SnippetMap valueIdToSnippetArgMap;

	// Spir-v snippets that read argument from SSBO
	string argumentsFromInputSnippet;
	string multiArgumentsFromInputSnippet;

	// SSBO with stage input/output definitions
	string inputAnnotationsSnippet;
	string inputDefinitionsSnippet;
	string outputAnnotationsSnippet;
	string multiOutputAnnotationsSnippet;
	string outputDefinitionsSnippet;
	string multiOutputDefinitionsSnippet;

	// Varying is required to pass result from vertex stage to fragment stage,
	// one of requirements was to not use SSBO writes in vertex stage so we
	// need to do that in fragment stage; we also cant pass operation result
	// directly because of interpolation, to avoid it we do a bitcast to uint
	string varyingsTypesSnippet;
	string inputVaryingsSnippet;
	string outputVaryingsSnippet;
	string storeVertexResultSnippet;
	string loadVertexResultSnippet;

	string storeResultsSnippet;
	string multiStoreResultsSnippet;
};

void TypeSnippetsBase::updateSpirvSnippets()
{
	// annotations to types that are commonly used by tests
	const string typeAnnotationsTemplate =
		"OpDecorate %type_float_arr_1 ArrayStride " + arrayStride + "\n"
		"OpDecorate %type_float_arr_2 ArrayStride " + arrayStride + "\n";

	// definition off all types that are commonly used by tests
	const string typeDefinitionsTemplate =
		"%type_float             = OpTypeFloat " + bitWidth + "\n"
		"%type_float_uptr        = OpTypePointer Uniform %type_float\n"
		"%type_float_fptr        = OpTypePointer Function %type_float\n"
		"%type_float_vec2        = OpTypeVector %type_float 2\n"
		"%type_float_vec3        = OpTypeVector %type_float 3\n"
		"%type_float_vec4        = OpTypeVector %type_float 4\n"
		"%type_float_vec4_iptr   = OpTypePointer Input %type_float_vec4\n"
		"%type_float_vec4_optr   = OpTypePointer Output %type_float_vec4\n"
		"%type_float_mat2x2      = OpTypeMatrix %type_float_vec2 2\n"
		"%type_float_arr_1       = OpTypeArray %type_float %c_i32_1\n"
		"%type_float_arr_2       = OpTypeArray %type_float %c_i32_2\n";

	// minimal type definition set that is used by settings tests
	const string minTypeDefinitionsTemplate =
		"%type_float             = OpTypeFloat " + bitWidth + "\n"
		"%type_float_uptr        = OpTypePointer Uniform %type_float\n"
		"%type_float_arr_2       = OpTypeArray %type_float %c_i32_2\n";

<<<<<<< HEAD
	// definition off all constans that are used by tests
=======
	// definition off all constants that are used by tests
>>>>>>> b3507875
	const string constantsDefinitionsTemplate =
		"%c_float_n1             = OpConstant %type_float -1\n"
		"%c_float_0              = OpConstant %type_float 0.0\n"
		"%c_float_0_5            = OpConstant %type_float 0.5\n"
		"%c_float_1              = OpConstant %type_float 1\n"
		"%c_float_2              = OpConstant %type_float 2\n"
		"%c_float_3              = OpConstant %type_float 3\n"
		"%c_float_4              = OpConstant %type_float 4\n"
		"%c_float_5              = OpConstant %type_float 5\n"
		"%c_float_6              = OpConstant %type_float 6\n"
		"%c_float_eps            = OpConstant %type_float " + epsilon + "\n"
		"%c_float_denorm_base    = OpConstant %type_float " + denormBase + "\n";

	// when arguments are read from SSBO this snipped is placed in main function
	const string argumentsFromInputTemplate =
		"%arg1loc                = OpAccessChain %type_float_uptr %ssbo_in %c_i32_0 %c_i32_0\n"
		"%arg1                   = OpLoad %type_float %arg1loc\n"
		"%arg2loc                = OpAccessChain %type_float_uptr %ssbo_in %c_i32_0 %c_i32_1\n"
		"%arg2                   = OpLoad %type_float %arg2loc\n";

	const string multiArgumentsFromInputTemplate =
		"%arg1_float_loc         = OpAccessChain %type_float_uptr %ssbo_in %c_i32_${attr} %c_i32_0\n"
		"%arg2_float_loc         = OpAccessChain %type_float_uptr %ssbo_in %c_i32_${attr} %c_i32_1\n"
		"%arg1_float             = OpLoad %type_float %arg1_float_loc\n"
		"%arg2_float             = OpLoad %type_float %arg2_float_loc\n";

	// when tested shader stage reads from SSBO it has to have this snippet
	inputAnnotationsSnippet =
		"OpMemberDecorate %SSBO_in 0 Offset 0\n"
		"OpDecorate %SSBO_in BufferBlock\n"
		"OpDecorate %ssbo_in DescriptorSet 0\n"
		"OpDecorate %ssbo_in Binding 0\n"
		"OpDecorate %ssbo_in NonWritable\n";

	const string inputDefinitionsTemplate =
		"%SSBO_in              = OpTypeStruct %type_float_arr_2\n"
		"%up_SSBO_in           = OpTypePointer Uniform %SSBO_in\n"
		"%ssbo_in              = OpVariable %up_SSBO_in Uniform\n";

	outputAnnotationsSnippet =
		"OpMemberDecorate %SSBO_out 0 Offset 0\n"
		"OpDecorate %SSBO_out BufferBlock\n"
		"OpDecorate %ssbo_out DescriptorSet 0\n"
		"OpDecorate %ssbo_out Binding 1\n";

	const string multiOutputAnnotationsTemplate =
		"OpMemberDecorate %SSBO_float_out 0 Offset 0\n"
		"OpDecorate %type_float_arr_2 ArrayStride "+ arrayStride + "\n"
		"OpDecorate %SSBO_float_out BufferBlock\n"
		"OpDecorate %ssbo_float_out DescriptorSet 0\n";

	const string outputDefinitionsTemplate =
		"%SSBO_out             = OpTypeStruct %type_float_arr_1\n"
		"%up_SSBO_out          = OpTypePointer Uniform %SSBO_out\n"
		"%ssbo_out             = OpVariable %up_SSBO_out Uniform\n";

	const string multiOutputDefinitionsTemplate =
		"%SSBO_float_out         = OpTypeStruct %type_float\n"
		"%up_SSBO_float_out      = OpTypePointer Uniform %SSBO_float_out\n"
		"%ssbo_float_out         = OpVariable %up_SSBO_float_out Uniform\n";

	// this snippet is used by compute and fragment stage but not by vertex stage
	const string storeResultsTemplate =
		"%outloc               = OpAccessChain %type_float_uptr %ssbo_out %c_i32_0 %c_i32_0\n"
		"OpStore %outloc %result\n";

	const string multiStoreResultsTemplate =
		"%outloc" + bitWidth + "             = OpAccessChain %type_float_uptr %ssbo_float_out %c_i32_0\n"
		"                        OpStore %outloc" + bitWidth + " %result" + bitWidth + "\n";

	const string typeToken	= "_float";
	const string typeName	= "_f" + bitWidth;

	typeAnnotationsSnippet			= replace(typeAnnotationsTemplate, typeToken, typeName);
	typeDefinitionsSnippet			= replace(typeDefinitionsTemplate, typeToken, typeName);
	minTypeDefinitionsSnippet		= replace(minTypeDefinitionsTemplate, typeToken, typeName);
	constantsDefinitionsSnippet		= replace(constantsDefinitionsTemplate, typeToken, typeName);
	argumentsFromInputSnippet		= replace(argumentsFromInputTemplate, typeToken, typeName);
	multiArgumentsFromInputSnippet	= replace(multiArgumentsFromInputTemplate, typeToken, typeName);
	inputDefinitionsSnippet			= replace(inputDefinitionsTemplate, typeToken, typeName);
	multiOutputAnnotationsSnippet	= replace(multiOutputAnnotationsTemplate, typeToken, typeName);
	outputDefinitionsSnippet		= replace(outputDefinitionsTemplate, typeToken, typeName);
	multiOutputDefinitionsSnippet	= replace(multiOutputDefinitionsTemplate, typeToken, typeName);
	storeResultsSnippet				= replace(storeResultsTemplate, typeToken, typeName);
	multiStoreResultsSnippet		= replace(multiStoreResultsTemplate, typeToken, typeName);

	// NOTE: only values used as _generated_ arguments in test operations
	// need to be in this map, arguments that are only used by tests,
	// that grab arguments from input, do need to be in this map
	// NOTE: when updating entries in valueIdToSnippetArgMap make
	// sure to update also m_valueIdToFloatType for all float width
	SnippetMap& sm = valueIdToSnippetArgMap;
	sm[V_UNUSED]		= "OpFSub %type_float %c_float_0 %c_float_0\n";
	sm[V_MINUS_INF]		= "OpFDiv %type_float %c_float_n1 %c_float_0\n";
	sm[V_MINUS_ONE]		= "OpFAdd %type_float %c_float_n1 %c_float_0\n";
	sm[V_MINUS_ZERO]	= "OpFMul %type_float %c_float_n1 %c_float_0\n";
	sm[V_ZERO]			= "OpFMul %type_float %c_float_0 %c_float_0\n";
	sm[V_HALF]			= "OpFAdd %type_float %c_float_0_5 %c_float_0\n";
	sm[V_ONE]			= "OpFAdd %type_float %c_float_1 %c_float_0\n";
	sm[V_INF]			= "OpFDiv %type_float %c_float_1 %c_float_0\n";					// x / 0		== Inf
	sm[V_DENORM]		= "OpFSub %type_float %c_float_denorm_base %c_float_eps\n";
	sm[V_NAN]			= "OpFDiv %type_float %c_float_0 %c_float_0\n";					// 0 / 0		== Nan

	map<ValueId, string>::iterator it;
	for ( it = sm.begin(); it != sm.end(); it++ )
		sm[it->first] = replace(it->second, typeToken, typeName);
}

typedef de::SharedPtr<TypeSnippetsBase> TypeSnippetsSP;

template<typename FLOAT_TYPE>
class TypeSnippets: public TypeSnippetsBase
{
public:
	TypeSnippets();
};

template<>
TypeSnippets<deFloat16>::TypeSnippets()
{
	bitWidth		= "16";
	epsilon			= "6.104e-5";	// 2^-14 = 0x0400

	// 1.2113e-4 is 0x07f0 which after substracting epsilon will give 0x03f0 (same as vm[V_DENORM])
	// NOTE: constants in SPIR-V cant be specified as exact fp16 - there is conversion from double to fp16
	denormBase		= "1.2113e-4";

	capabilities	= "OpCapability StorageUniform16\n";
	extensions		= "OpExtension \"SPV_KHR_16bit_storage\"\n";
	arrayStride		= "2";

	varyingsTypesSnippet =
					"%type_u32_iptr        = OpTypePointer Input %type_u32\n"
					"%type_u32_optr        = OpTypePointer Output %type_u32\n";
	inputVaryingsSnippet =
					"%BP_vertex_result    = OpVariable %type_u32_iptr Input\n";
	outputVaryingsSnippet =
					"%BP_vertex_result    = OpVariable %type_u32_optr Output\n";
	storeVertexResultSnippet =
					"%tmp_vec2            = OpCompositeConstruct %type_f16_vec2 %result %c_f16_0\n"
					"%packed_result       = OpBitcast %type_u32 %tmp_vec2\n"
					"OpStore %BP_vertex_result %packed_result\n";
	loadVertexResultSnippet =
					"%packed_result       = OpLoad %type_u32 %BP_vertex_result\n"
					"%tmp_vec2            = OpBitcast %type_f16_vec2 %packed_result\n"
					"%result              = OpCompositeExtract %type_f16 %tmp_vec2 0\n";

	loadStoreRequiresShaderFloat16 = true;

	updateSpirvSnippets();
}

template<>
TypeSnippets<float>::TypeSnippets()
{
	bitWidth		= "32";
	epsilon			= "1.175494351e-38";
	denormBase		= "1.1756356e-38";
	capabilities	= "";
	extensions		= "";
	arrayStride		= "4";

	varyingsTypesSnippet =
					"%type_u32_iptr        = OpTypePointer Input %type_u32\n"
					"%type_u32_optr        = OpTypePointer Output %type_u32\n";
	inputVaryingsSnippet =
					"%BP_vertex_result    = OpVariable %type_u32_iptr Input\n";
	outputVaryingsSnippet =
					"%BP_vertex_result    = OpVariable %type_u32_optr Output\n";
	storeVertexResultSnippet =
					"%packed_result       = OpBitcast %type_u32 %result\n"
					"OpStore %BP_vertex_result %packed_result\n";
	loadVertexResultSnippet =
					"%packed_result       = OpLoad %type_u32 %BP_vertex_result\n"
					"%result              = OpBitcast %type_f32 %packed_result\n";

	loadStoreRequiresShaderFloat16 = false;

	updateSpirvSnippets();
}

template<>
TypeSnippets<double>::TypeSnippets()
{
	bitWidth		= "64";
	epsilon			= "2.2250738585072014e-308"; // 0x0010000000000000
	denormBase		= "2.2250738585076994e-308"; // 0x00100000000003F0
	capabilities	= "OpCapability Float64\n";
	extensions		= "";
	arrayStride		= "8";

	varyingsTypesSnippet =
					"%type_u32_vec2_iptr   = OpTypePointer Input %type_u32_vec2\n"
					"%type_u32_vec2_optr   = OpTypePointer Output %type_u32_vec2\n";
	inputVaryingsSnippet =
					"%BP_vertex_result     = OpVariable %type_u32_vec2_iptr Input\n";
	outputVaryingsSnippet =
					"%BP_vertex_result     = OpVariable %type_u32_vec2_optr Output\n";
	storeVertexResultSnippet =
					"%packed_result        = OpBitcast %type_u32_vec2 %result\n"
					"OpStore %BP_vertex_result %packed_result\n";
	loadVertexResultSnippet =
					"%packed_result        = OpLoad %type_u32_vec2 %BP_vertex_result\n"
					"%result               = OpBitcast %type_f64 %packed_result\n";

	loadStoreRequiresShaderFloat16 = false;

	updateSpirvSnippets();
}

class TypeTestResultsBase
{
public:
	virtual ~TypeTestResultsBase() {}
	FloatType floatType() const;

protected:
	FloatType m_floatType;

public:
	// Vectors containing test data for float controls
	vector<BinaryCase>	binaryOpFTZ;
	vector<UnaryCase>	unaryOpFTZ;
	vector<BinaryCase>	binaryOpDenormPreserve;
	vector<UnaryCase>	unaryOpDenormPreserve;
};

FloatType TypeTestResultsBase::floatType() const
{
	return m_floatType;
}

typedef de::SharedPtr<TypeTestResultsBase> TypeTestResultsSP;

template<typename FLOAT_TYPE>
class TypeTestResults: public TypeTestResultsBase
{
public:
	TypeTestResults();
};

template<>
TypeTestResults<deFloat16>::TypeTestResults()
{
	m_floatType = FP16;

	// note: there are many FTZ test cases that can produce diferent result depending
	// on input denorm being flushed or not; because of that FTZ tests can be limited
	// to those that return denorm as those are the ones affected by tested extension
	const BinaryCase binaryOpFTZArr[] = {
		//operation		den op one		den op den		den op inf		den op nan
		{ O_ADD,		V_ONE,			V_ZERO,			V_INF,			V_UNUSED },
		{ O_SUB,		V_MINUS_ONE,	V_ZERO,			V_MINUS_INF,	V_UNUSED },
		{ O_MUL,		V_ZERO,			V_ZERO,			V_UNUSED,		V_UNUSED },
		{ O_DIV,		V_ZERO,			V_UNUSED,		V_ZERO,			V_UNUSED },
		{ O_REM,		V_ZERO,			V_UNUSED,		V_UNUSED,		V_UNUSED },
		{ O_MOD,		V_ZERO,			V_UNUSED,		V_UNUSED,		V_UNUSED },
		{ O_VEC_MUL_S,	V_ZERO,			V_ZERO,			V_UNUSED,		V_UNUSED },
		{ O_VEC_MUL_M,	V_ZERO,			V_ZERO,			V_UNUSED,		V_UNUSED },
		{ O_MAT_MUL_S,	V_ZERO,			V_ZERO,			V_UNUSED,		V_UNUSED },
		{ O_MAT_MUL_V,	V_ZERO,			V_ZERO,			V_UNUSED,		V_UNUSED },
		{ O_MAT_MUL_M,	V_ZERO,			V_ZERO,			V_UNUSED,		V_UNUSED },
		{ O_OUT_PROD,	V_ZERO,			V_ZERO,			V_UNUSED,		V_UNUSED },
		{ O_DOT,		V_ZERO,			V_ZERO,			V_UNUSED,		V_UNUSED },
		{ O_ATAN2,		V_ZERO,			V_UNUSED,		V_ZERO,			V_UNUSED },
		{ O_POW,		V_ZERO,			V_UNUSED,		V_ZERO,			V_UNUSED },
		{ O_MIX,		V_HALF,			V_ZERO,			V_INF,			V_UNUSED },
		{ O_MIN,		V_ZERO,			V_ZERO,			V_ZERO,			V_UNUSED },
		{ O_MAX,		V_ONE,			V_ZERO,			V_INF,			V_UNUSED },
		{ O_CLAMP,		V_ONE,			V_ZERO,			V_INF,			V_UNUSED },
		{ O_STEP,		V_ONE,			V_ONE,			V_ONE,			V_UNUSED },
		{ O_SSTEP,		V_HALF,			V_ONE,			V_ZERO,			V_UNUSED },
		{ O_FMA,		V_HALF,			V_HALF,			V_UNUSED,		V_UNUSED },
		{ O_FACE_FWD,	V_MINUS_ONE,	V_MINUS_ONE,	V_MINUS_ONE,	V_MINUS_ONE },
		{ O_NMIN,		V_ZERO,			V_ZERO,			V_ZERO,			V_ZERO },
		{ O_NMAX,		V_ONE,			V_ZERO,			V_INF,			V_ZERO },
		{ O_NCLAMP,		V_ONE,			V_ZERO,			V_INF,			V_ZERO },
		{ O_DIST,		V_ONE,			V_ZERO,			V_INF,			V_UNUSED },
		{ O_CROSS,		V_ZERO,			V_ZERO,			V_UNUSED,		V_UNUSED },
	};

	const UnaryCase unaryOpFTZArr[] = {
		//operation			op den
		{ O_NEGATE,			V_MINUS_ZERO },
		{ O_ROUND,			V_ZERO },
		{ O_ROUND_EV,		V_ZERO },
		{ O_TRUNC,			V_ZERO },
		{ O_ABS,			V_ZERO },
		{ O_FLOOR,			V_ZERO },
		{ O_CEIL,			V_ZERO },
		{ O_FRACT,			V_ZERO },
		{ O_RADIANS,		V_ZERO },
		{ O_DEGREES,		V_ZERO },
		{ O_SIN,			V_ZERO },
		{ O_COS,			V_TRIG_ONE },
		{ O_TAN,			V_ZERO },
		{ O_ASIN,			V_ZERO },
		{ O_ACOS,			V_PI_DIV_2 },
		{ O_ATAN,			V_ZERO },
		{ O_SINH,			V_ZERO },
		{ O_COSH,			V_ONE },
		{ O_TANH,			V_ZERO },
		{ O_ASINH,			V_ZERO },
		{ O_ACOSH,			V_UNUSED },
		{ O_ATANH,			V_ZERO },
		{ O_EXP,			V_ONE },
		{ O_LOG,			V_MINUS_INF },
		{ O_EXP2,			V_ONE },
		{ O_LOG2,			V_MINUS_INF },
		{ O_SQRT,			V_ZERO },
		{ O_INV_SQRT,		V_INF },
		{ O_MAT_DET,		V_ZERO },
		{ O_MAT_INV,		V_ZERO_OR_MINUS_ZERO },
		{ O_MODF,			V_ZERO },
		{ O_MODF_ST,		V_ZERO },
		{ O_NORMALIZE,		V_ZERO },
		{ O_REFLECT,		V_ZERO },
		{ O_REFRACT,		V_ZERO },
		{ O_LENGHT,			V_ZERO },
	};

	const BinaryCase binaryOpDenormPreserveArr[] = {
		//operation			den op one				den op den				den op inf		den op nan
		{ O_PHI,			V_DENORM,				V_DENORM,				V_DENORM,		V_DENORM },
		{ O_SELECT,			V_DENORM,				V_DENORM,				V_DENORM,		V_DENORM },
		{ O_ADD,			V_ONE,					V_DENORM_TIMES_TWO,		V_INF,			V_NAN },
		{ O_SUB,			V_MINUS_ONE_OR_CLOSE,	V_ZERO,					V_MINUS_INF,	V_NAN },
		{ O_MUL,			V_DENORM,				V_ZERO,					V_INF,			V_NAN },
		{ O_VEC_MUL_S,		V_DENORM,				V_ZERO,					V_INF,			V_NAN },
		{ O_VEC_MUL_M,		V_DENORM_TIMES_TWO,		V_ZERO,					V_INF,			V_NAN },
		{ O_MAT_MUL_S,		V_DENORM,				V_ZERO,					V_INF,			V_NAN },
		{ O_MAT_MUL_V,		V_DENORM_TIMES_TWO,		V_ZERO,					V_INF,			V_NAN },
		{ O_MAT_MUL_M,		V_DENORM_TIMES_TWO,		V_ZERO,					V_INF,			V_NAN },
		{ O_OUT_PROD,		V_DENORM,				V_ZERO,					V_INF,			V_NAN },
		{ O_DOT,			V_DENORM_TIMES_TWO,		V_ZERO,					V_INF,			V_NAN },
		{ O_MIX,			V_HALF,					V_DENORM,				V_INF,			V_NAN },
		{ O_FMA,			V_HALF,					V_HALF,					V_INF,			V_NAN },
		{ O_MIN,			V_DENORM,				V_DENORM,				V_DENORM,		V_UNUSED },
		{ O_MAX,			V_ONE,					V_DENORM,				V_INF,			V_UNUSED },
		{ O_CLAMP,			V_ONE,					V_DENORM,				V_INF,			V_UNUSED },
		{ O_NMIN,			V_DENORM,				V_DENORM,				V_DENORM,		V_DENORM },
		{ O_NMAX,			V_ONE,					V_DENORM,				V_INF,			V_DENORM },
		{ O_NCLAMP,			V_ONE,					V_DENORM,				V_INF,			V_DENORM },
	};

	const UnaryCase unaryOpDenormPreserveArr[] = {
		//operation			op den
		{ O_RETURN_VAL,		V_DENORM },
		{ O_D_EXTRACT,		V_DENORM },
		{ O_D_INSERT,		V_DENORM },
		{ O_SHUFFLE,		V_DENORM },
		{ O_COMPOSITE,		V_DENORM },
		{ O_COMPOSITE_INS,	V_DENORM },
		{ O_COPY,			V_DENORM },
		{ O_TRANSPOSE,		V_DENORM },
		{ O_NEGATE,			V_DENORM },
		{ O_ABS,			V_DENORM },
		{ O_SIGN,			V_ONE },
		{ O_RADIANS,		V_DENORM },
		{ O_DEGREES,		V_DEGREES_DENORM },
	};

	binaryOpFTZ.insert(binaryOpFTZ.begin(), binaryOpFTZArr,
					   binaryOpFTZArr + DE_LENGTH_OF_ARRAY(binaryOpFTZArr));
	unaryOpFTZ.insert(unaryOpFTZ.begin(), unaryOpFTZArr,
					  unaryOpFTZArr + DE_LENGTH_OF_ARRAY(unaryOpFTZArr));
	binaryOpDenormPreserve.insert(binaryOpDenormPreserve.begin(), binaryOpDenormPreserveArr,
								  binaryOpDenormPreserveArr + DE_LENGTH_OF_ARRAY(binaryOpDenormPreserveArr));
	unaryOpDenormPreserve.insert(unaryOpDenormPreserve.begin(), unaryOpDenormPreserveArr,
								 unaryOpDenormPreserveArr + DE_LENGTH_OF_ARRAY(unaryOpDenormPreserveArr));
}

template<>
TypeTestResults<float>::TypeTestResults()
{
	m_floatType = FP32;

	const BinaryCase binaryOpFTZArr[] = {
		//operation		den op one		den op den		den op inf		den op nan
		{ O_ADD,		V_ONE,			V_ZERO,			V_INF,			V_UNUSED },
		{ O_SUB,		V_MINUS_ONE,	V_ZERO,			V_MINUS_INF,	V_UNUSED },
		{ O_MUL,		V_ZERO,			V_ZERO,			V_UNUSED,		V_UNUSED },
		{ O_DIV,		V_ZERO,			V_UNUSED,		V_ZERO,			V_UNUSED },
		{ O_REM,		V_ZERO,			V_UNUSED,		V_UNUSED,		V_UNUSED },
		{ O_MOD,		V_ZERO,			V_UNUSED,		V_UNUSED,		V_UNUSED },
		{ O_VEC_MUL_S,	V_ZERO,			V_ZERO,			V_UNUSED,		V_UNUSED },
		{ O_VEC_MUL_M,	V_ZERO,			V_ZERO,			V_UNUSED,		V_UNUSED },
		{ O_MAT_MUL_S,	V_ZERO,			V_ZERO,			V_UNUSED,		V_UNUSED },
		{ O_MAT_MUL_V,	V_ZERO,			V_ZERO,			V_UNUSED,		V_UNUSED },
		{ O_MAT_MUL_M,	V_ZERO,			V_ZERO,			V_UNUSED,		V_UNUSED },
		{ O_OUT_PROD,	V_ZERO,			V_ZERO,			V_UNUSED,		V_UNUSED },
		{ O_DOT,		V_ZERO,			V_ZERO,			V_UNUSED,		V_UNUSED },
		{ O_ATAN2,		V_ZERO,			V_UNUSED,		V_ZERO,			V_UNUSED },
		{ O_POW,		V_ZERO,			V_UNUSED,		V_ZERO,			V_UNUSED },
		{ O_MIX,		V_HALF,			V_ZERO,			V_INF,			V_UNUSED },
		{ O_MIN,		V_ZERO,			V_ZERO,			V_ZERO,			V_UNUSED },
		{ O_MAX,		V_ONE,			V_ZERO,			V_INF,			V_UNUSED },
		{ O_CLAMP,		V_ONE,			V_ZERO,			V_INF,			V_UNUSED },
		{ O_STEP,		V_ONE,			V_ONE,			V_ONE,			V_UNUSED },
		{ O_SSTEP,		V_HALF,			V_ONE,			V_ZERO,			V_UNUSED },
		{ O_FMA,		V_HALF,			V_HALF,			V_UNUSED,		V_UNUSED },
		{ O_FACE_FWD,	V_MINUS_ONE,	V_MINUS_ONE,	V_MINUS_ONE,	V_MINUS_ONE },
		{ O_NMIN,		V_ZERO,			V_ZERO,			V_ZERO,			V_ZERO },
		{ O_NMAX,		V_ONE,			V_ZERO,			V_INF,			V_ZERO },
		{ O_NCLAMP,		V_ONE,			V_ZERO,			V_INF,			V_ZERO },
		{ O_DIST,		V_ONE,			V_ZERO,			V_INF,			V_UNUSED },
		{ O_CROSS,		V_ZERO,			V_ZERO,			V_UNUSED,		V_UNUSED },
	};

	const UnaryCase unaryOpFTZArr[] = {
		//operation			op den
		{ O_NEGATE,			V_MINUS_ZERO },
		{ O_ROUND,			V_ZERO },
		{ O_ROUND_EV,		V_ZERO },
		{ O_TRUNC,			V_ZERO },
		{ O_ABS,			V_ZERO },
		{ O_FLOOR,			V_ZERO },
		{ O_CEIL,			V_ZERO },
		{ O_FRACT,			V_ZERO },
		{ O_RADIANS,		V_ZERO },
		{ O_DEGREES,		V_ZERO },
		{ O_SIN,			V_ZERO },
		{ O_COS,			V_TRIG_ONE },
		{ O_TAN,			V_ZERO },
		{ O_ASIN,			V_ZERO },
		{ O_ACOS,			V_PI_DIV_2 },
		{ O_ATAN,			V_ZERO },
		{ O_SINH,			V_ZERO },
		{ O_COSH,			V_ONE },
		{ O_TANH,			V_ZERO },
		{ O_ASINH,			V_ZERO },
		{ O_ACOSH,			V_UNUSED },
		{ O_ATANH,			V_ZERO },
		{ O_EXP,			V_ONE },
		{ O_LOG,			V_MINUS_INF },
		{ O_EXP2,			V_ONE },
		{ O_LOG2,			V_MINUS_INF },
		{ O_SQRT,			V_ZERO },
		{ O_INV_SQRT,		V_INF },
		{ O_MAT_DET,		V_ZERO },
		{ O_MAT_INV,		V_ZERO_OR_MINUS_ZERO },
		{ O_MODF,			V_ZERO },
		{ O_MODF_ST,		V_ZERO },
		{ O_NORMALIZE,		V_ZERO },
		{ O_REFLECT,		V_ZERO },
		{ O_REFRACT,		V_ZERO },
		{ O_LENGHT,			V_ZERO },
	};

	const BinaryCase binaryOpDenormPreserveArr[] = {
		//operation			den op one			den op den				den op inf		den op nan
		{ O_PHI,			V_DENORM,			V_DENORM,				V_DENORM,		V_DENORM },
		{ O_SELECT,			V_DENORM,			V_DENORM,				V_DENORM,		V_DENORM },
		{ O_ADD,			V_ONE,				V_DENORM_TIMES_TWO,		V_INF,			V_NAN },
		{ O_SUB,			V_MINUS_ONE,		V_ZERO,					V_MINUS_INF,	V_NAN },
		{ O_MUL,			V_DENORM,			V_ZERO,					V_INF,			V_NAN },
		{ O_VEC_MUL_S,		V_DENORM,			V_ZERO,					V_INF,			V_NAN },
		{ O_VEC_MUL_M,		V_DENORM,			V_ZERO,					V_INF,			V_NAN },
		{ O_MAT_MUL_S,		V_DENORM,			V_ZERO,					V_INF,			V_NAN },
		{ O_MAT_MUL_V,		V_DENORM,			V_ZERO,					V_INF,			V_NAN },
		{ O_MAT_MUL_M,		V_DENORM,			V_ZERO,					V_INF,			V_NAN },
		{ O_OUT_PROD,		V_DENORM,			V_ZERO,					V_INF,			V_NAN },
		{ O_DOT,			V_DENORM_TIMES_TWO,	V_ZERO,					V_INF,			V_NAN },
		{ O_MIX,			V_HALF,				V_DENORM,				V_INF,			V_NAN },
		{ O_FMA,			V_HALF,				V_HALF,					V_INF,			V_NAN },
		{ O_MIN,			V_DENORM,			V_DENORM,				V_DENORM,		V_UNUSED },
		{ O_MAX,			V_ONE,				V_DENORM,				V_INF,			V_UNUSED },
		{ O_CLAMP,			V_ONE,				V_DENORM,				V_INF,			V_UNUSED },
		{ O_NMIN,			V_DENORM,			V_DENORM,				V_DENORM,		V_DENORM },
		{ O_NMAX,			V_ONE,				V_DENORM,				V_INF,			V_DENORM },
		{ O_NCLAMP,			V_ONE,				V_DENORM,				V_INF,			V_DENORM },
	};

	const UnaryCase unaryOpDenormPreserveArr[] = {
		//operation			op den
		{ O_RETURN_VAL,		V_DENORM },
		{ O_D_EXTRACT,		V_DENORM },
		{ O_D_INSERT,		V_DENORM },
		{ O_SHUFFLE,		V_DENORM },
		{ O_COMPOSITE,		V_DENORM },
		{ O_COMPOSITE_INS,	V_DENORM },
		{ O_COPY,			V_DENORM },
		{ O_TRANSPOSE,		V_DENORM },
		{ O_NEGATE,			V_DENORM },
		{ O_ABS,			V_DENORM },
		{ O_SIGN,			V_ONE },
		{ O_RADIANS,		V_DENORM },
		{ O_DEGREES,		V_DEGREES_DENORM },
	};

	binaryOpFTZ.insert(binaryOpFTZ.begin(), binaryOpFTZArr,
					   binaryOpFTZArr + DE_LENGTH_OF_ARRAY(binaryOpFTZArr));
	unaryOpFTZ.insert(unaryOpFTZ.begin(), unaryOpFTZArr,
					  unaryOpFTZArr + DE_LENGTH_OF_ARRAY(unaryOpFTZArr));
	binaryOpDenormPreserve.insert(binaryOpDenormPreserve.begin(), binaryOpDenormPreserveArr,
								  binaryOpDenormPreserveArr + DE_LENGTH_OF_ARRAY(binaryOpDenormPreserveArr));
	unaryOpDenormPreserve.insert(unaryOpDenormPreserve.begin(), unaryOpDenormPreserveArr,
								 unaryOpDenormPreserveArr + DE_LENGTH_OF_ARRAY(unaryOpDenormPreserveArr));
}

template<>
TypeTestResults<double>::TypeTestResults()
{
	m_floatType = FP64;

	// fp64 is supported by fewer operations then fp16 and fp32
	// e.g. Radians and Degrees functions are not supported
	const BinaryCase binaryOpFTZArr[] = {
		//operation		den op one		den op den		den op inf		den op nan
		{ O_ADD,		V_ONE,			V_ZERO,			V_INF,			V_UNUSED },
		{ O_SUB,		V_MINUS_ONE,	V_ZERO,			V_MINUS_INF,	V_UNUSED },
		{ O_MUL,		V_ZERO,			V_ZERO,			V_UNUSED,		V_UNUSED },
		{ O_DIV,		V_ZERO,			V_UNUSED,		V_ZERO,			V_UNUSED },
		{ O_REM,		V_ZERO,			V_UNUSED,		V_UNUSED,		V_UNUSED },
		{ O_MOD,		V_ZERO,			V_UNUSED,		V_UNUSED,		V_UNUSED },
		{ O_VEC_MUL_S,	V_ZERO,			V_ZERO,			V_UNUSED,		V_UNUSED },
		{ O_VEC_MUL_M,	V_ZERO,			V_ZERO,			V_UNUSED,		V_UNUSED },
		{ O_MAT_MUL_S,	V_ZERO,			V_ZERO,			V_UNUSED,		V_UNUSED },
		{ O_MAT_MUL_V,	V_ZERO,			V_ZERO,			V_UNUSED,		V_UNUSED },
		{ O_MAT_MUL_M,	V_ZERO,			V_ZERO,			V_UNUSED,		V_UNUSED },
		{ O_OUT_PROD,	V_ZERO,			V_ZERO,			V_UNUSED,		V_UNUSED },
		{ O_DOT,		V_ZERO,			V_ZERO,			V_UNUSED,		V_UNUSED },
		{ O_MIX,		V_HALF,			V_ZERO,			V_INF,			V_UNUSED },
		{ O_MIN,		V_ZERO,			V_ZERO,			V_ZERO,			V_UNUSED },
		{ O_MAX,		V_ONE,			V_ZERO,			V_INF,			V_UNUSED },
		{ O_CLAMP,		V_ONE,			V_ZERO,			V_INF,			V_UNUSED },
		{ O_STEP,		V_ONE,			V_ONE,			V_ONE,			V_UNUSED },
		{ O_SSTEP,		V_HALF,			V_ONE,			V_ZERO,			V_UNUSED },
		{ O_FMA,		V_HALF,			V_HALF,			V_UNUSED,		V_UNUSED },
		{ O_FACE_FWD,	V_MINUS_ONE,	V_MINUS_ONE,	V_MINUS_ONE,	V_MINUS_ONE },
		{ O_NMIN,		V_ZERO,			V_ZERO,			V_ZERO,			V_ZERO },
		{ O_NMAX,		V_ONE,			V_ZERO,			V_INF,			V_ZERO },
		{ O_NCLAMP,		V_ONE,			V_ZERO,			V_INF,			V_ZERO },
		{ O_DIST,		V_ONE,			V_ZERO,			V_INF,			V_UNUSED },
		{ O_CROSS,		V_ZERO,			V_ZERO,			V_UNUSED,		V_UNUSED },
	};

	const UnaryCase unaryOpFTZArr[] = {
		//operation			op den
		{ O_NEGATE,			V_MINUS_ZERO },
		{ O_ROUND,			V_ZERO },
		{ O_ROUND_EV,		V_ZERO },
		{ O_TRUNC,			V_ZERO },
		{ O_ABS,			V_ZERO },
		{ O_FLOOR,			V_ZERO },
		{ O_CEIL,			V_ZERO },
		{ O_FRACT,			V_ZERO },
		{ O_SQRT,			V_ZERO },
		{ O_INV_SQRT,		V_INF },
		{ O_MAT_DET,		V_ZERO },
		{ O_MAT_INV,		V_ZERO_OR_MINUS_ZERO },
		{ O_MODF,			V_ZERO },
		{ O_MODF_ST,		V_ZERO },
		{ O_NORMALIZE,		V_ZERO },
		{ O_REFLECT,		V_ZERO },
		{ O_LENGHT,			V_ZERO },
	};

	const BinaryCase binaryOpDenormPreserveArr[] = {
		//operation			den op one			den op den				den op inf		den op nan
		{ O_PHI,			V_DENORM,			V_DENORM,				V_DENORM,		V_DENORM },
		{ O_SELECT,			V_DENORM,			V_DENORM,				V_DENORM,		V_DENORM },
		{ O_ADD,			V_ONE,				V_DENORM_TIMES_TWO,		V_INF,			V_NAN },
		{ O_SUB,			V_MINUS_ONE,		V_ZERO,					V_MINUS_INF,	V_NAN },
		{ O_MUL,			V_DENORM,			V_ZERO,					V_INF,			V_NAN },
		{ O_VEC_MUL_S,		V_DENORM,			V_ZERO,					V_INF,			V_NAN },
		{ O_VEC_MUL_M,		V_DENORM_TIMES_TWO,	V_ZERO,					V_INF,			V_NAN },
		{ O_MAT_MUL_S,		V_DENORM,			V_ZERO,					V_INF,			V_NAN },
		{ O_MAT_MUL_V,		V_DENORM_TIMES_TWO,	V_ZERO,					V_INF,			V_NAN },
		{ O_MAT_MUL_M,		V_DENORM_TIMES_TWO,	V_ZERO,					V_INF,			V_NAN },
		{ O_OUT_PROD,		V_DENORM,			V_ZERO,					V_INF,			V_NAN },
		{ O_DOT,			V_DENORM_TIMES_TWO,	V_ZERO,					V_INF,			V_NAN },
		{ O_MIX,			V_HALF,				V_DENORM,				V_INF,			V_NAN },
		{ O_FMA,			V_HALF,				V_HALF,					V_INF,			V_NAN },
		{ O_MIN,			V_DENORM,			V_DENORM,				V_DENORM,		V_UNUSED },
		{ O_MAX,			V_ONE,				V_DENORM,				V_INF,			V_UNUSED },
		{ O_CLAMP,			V_ONE,				V_DENORM,				V_INF,			V_UNUSED },
		{ O_NMIN,			V_DENORM,			V_DENORM,				V_DENORM,		V_DENORM },
		{ O_NMAX,			V_ONE,				V_DENORM,				V_INF,			V_DENORM },
		{ O_NCLAMP,			V_ONE,				V_DENORM,				V_INF,			V_DENORM },
	};

	const UnaryCase unaryOpDenormPreserveArr[] = {
		//operation			op den
		{ O_RETURN_VAL,		V_DENORM },
		{ O_D_EXTRACT,		V_DENORM },
		{ O_D_INSERT,		V_DENORM },
		{ O_SHUFFLE,		V_DENORM },
		{ O_COMPOSITE,		V_DENORM },
		{ O_COMPOSITE_INS,	V_DENORM },
		{ O_COPY,			V_DENORM },
		{ O_TRANSPOSE,		V_DENORM },
		{ O_NEGATE,			V_DENORM },
		{ O_ABS,			V_DENORM },
		{ O_SIGN,			V_ONE },
	};

	binaryOpFTZ.insert(binaryOpFTZ.begin(), binaryOpFTZArr,
					   binaryOpFTZArr + DE_LENGTH_OF_ARRAY(binaryOpFTZArr));
	unaryOpFTZ.insert(unaryOpFTZ.begin(), unaryOpFTZArr,
					  unaryOpFTZArr + DE_LENGTH_OF_ARRAY(unaryOpFTZArr));
	binaryOpDenormPreserve.insert(binaryOpDenormPreserve.begin(), binaryOpDenormPreserveArr,
								  binaryOpDenormPreserveArr + DE_LENGTH_OF_ARRAY(binaryOpDenormPreserveArr));
	unaryOpDenormPreserve.insert(unaryOpDenormPreserve.begin(), unaryOpDenormPreserveArr,
								 unaryOpDenormPreserveArr + DE_LENGTH_OF_ARRAY(unaryOpDenormPreserveArr));
}

// Operation structure holds data needed to test specified SPIR-V operation. This class contains
// additional annotations, additional types and aditional constants that should be properly included
// in SPIR-V code. Commands attribute in this structure contains code that performs tested operation
// on given arguments, in some cases verification is also performed there.
// All snipets stroed in this structure are generic and can be specialized for fp16, fp32 or fp64,
// thanks to that this data can be shared by many OperationTestCase instances (testing diferent
// float behaviours on diferent float widths).
struct Operation
{
	// operation name is included in test case name
	const char*	name;

	// How extensively is the floating point type used?
	FloatUsage floatUsage;

	// operation specific spir-v snippets that will be
	// placed in proper places in final test shader
	const char*	annotations;
	const char*	types;
	const char*	constants;
	const char*	variables;
	const char*	functions;
	const char*	commands;

	// conversion operations operate on one float type and produce float
	// type with different bit width; restrictedInputType is used only when
	// isInputTypeRestricted is set to true and it restricts usage of this
	// operation to specified input type
	bool		isInputTypeRestricted;
	FloatType	restrictedInputType;

	// arguments for OpSpecConstant need to be specified also as constant
	bool		isSpecConstant;

	// set if c_float* constant is used in operation
	FloatStatementUsageFlags	statementUsageFlags;

	Operation()		{}

	// Minimal constructor - used by most of operations
<<<<<<< HEAD
	Operation(const char* _name, FloatUsage _floatUsage, const char* _commands)
=======
	Operation(const char* _name, FloatUsage _floatUsage, const char* _commands, const FloatStatementUsageFlags _statementUsageFlags = 0)
>>>>>>> b3507875
		: name(_name)
		, floatUsage(_floatUsage)
		, annotations("")
		, types("")
		, constants("")
		, variables("")
		, functions("")
		, commands(_commands)
		, isInputTypeRestricted(false)
		, restrictedInputType(FP16)		// not used as isInputTypeRestricted is false
		, isSpecConstant(false)
		, statementUsageFlags(_statementUsageFlags)
	{}

	// Conversion operations constructor (used also by conversions done in SpecConstantOp)
	Operation(const char* _name,
			  FloatUsage _floatUsage,
			  bool specConstant,
			  FloatType _inputType,
			  const char* _constants,
			  const char* _commands,
			  const FloatStatementUsageFlags _statementUsageFlags = 0)
		: name(_name)
		, floatUsage(_floatUsage)
		, annotations("")
		, types("")
		, constants(_constants)
		, variables("")
		, functions("")
		, commands(_commands)
		, isInputTypeRestricted(true)
		, restrictedInputType(_inputType)
		, isSpecConstant(specConstant)
		, statementUsageFlags(_statementUsageFlags)
	{}

	// Full constructor - used by few operations, that are more complex to test
	Operation(const char* _name,
			  FloatUsage _floatUsage,
			  const char* _annotations,
			  const char* _types,
			  const char* _constants,
			  const char* _variables,
			  const char* _functions,
<<<<<<< HEAD
			  const char* _commands)
=======
			  const char* _commands,
			  const FloatStatementUsageFlags _statementUsageFlags = 0)
>>>>>>> b3507875
		: name(_name)
		, floatUsage(_floatUsage)
		, annotations(_annotations)
		, types(_types)
		, constants(_constants)
		, variables(_variables)
		, functions(_functions)
		, commands(_commands)
		, isInputTypeRestricted(false)
		, restrictedInputType(FP16)		// not used as isInputTypeRestricted is false
		, isSpecConstant(false)
		, statementUsageFlags(_statementUsageFlags)
	{}

	// Full constructor - used by rounding override cases
	Operation(const char* _name,
			  FloatUsage _floatUsage,
			  FloatType _inputType,
			  const char* _annotations,
			  const char* _types,
			  const char* _constants,
			  const char* _commands,
			  const FloatStatementUsageFlags _statementUsageFlags = 0)
		: name(_name)
		, floatUsage(_floatUsage)
		, annotations(_annotations)
		, types(_types)
		, constants(_constants)
		, variables("")
		, functions("")
		, commands(_commands)
		, isInputTypeRestricted(true)
		, restrictedInputType(_inputType)
		, isSpecConstant(false)
		, statementUsageFlags(_statementUsageFlags)
	{}
};

// Class storing input that will be passed to operation and expected
// output that should be generated for specified behaviour.
class OperationTestCase
{
public:

	OperationTestCase()		{}

	OperationTestCase(const char*	_baseName,
					  BehaviorFlags	_behaviorFlags,
					  OperationId	_operatinId,
					  ValueId		_input1,
					  ValueId		_input2,
					  ValueId		_expectedOutput)
		: baseName(_baseName)
		, behaviorFlags(_behaviorFlags)
		, operationId(_operatinId)
		, expectedOutput(_expectedOutput)
	{
		input[0] = _input1;
		input[1] = _input2;
	}

public:

	string					baseName;
	BehaviorFlags			behaviorFlags;
	OperationId				operationId;
	ValueId					input[2];
	ValueId					expectedOutput;
};

// Helper structure used to store specialized operation
// data. This data is ready to be used during shader assembly.
struct SpecializedOperation
{
	string constants;
	string annotations;
	string types;
	string arguments;
	string variables;
	string functions;
	string commands;

	FloatType					inFloatType;
	TypeSnippetsSP				inTypeSnippets;
	TypeSnippetsSP				outTypeSnippets;
	FloatStatementUsageFlags	argumentsUsesFloatConstant;
};

// Class responsible for constructing list of test cases for specified
// float type and specified way of preparation of arguments.
// Arguments can be either read from input SSBO or generated via math
// operations in spir-v code.
class TestCasesBuilder
{
public:

	void init();
	void build(vector<OperationTestCase>& testCases, TypeTestResultsSP typeTestResults, bool argumentsFromInput);
	const Operation& getOperation(OperationId id) const;

private:

	void createUnaryTestCases(vector<OperationTestCase>& testCases,
							  OperationId operationId,
							  ValueId denormPreserveResult,
							  ValueId denormFTZResult) const;

private:

	// Operations are shared betwean test cases so they are
	// passed to them as pointers to data stored in TestCasesBuilder.
	typedef OperationTestCase OTC;
	typedef Operation Op;
	map<int, Op> m_operations;
};

void TestCasesBuilder::init()
{
	map<int, Op>& mo = m_operations;

	// predefine operations repeatedly used in tests; note that "_float"
	// in every operation command will be replaced with either "_f16",
	// "_f32" or "_f64" - StringTemplate is not used here because it
	// would make code less readable
	// m_operations contains generic operation definitions that can be
	// used for all float types

	mo[O_NEGATE]		= Op("negate",		FLOAT_ARITHMETIC,
<<<<<<< HEAD
										    "%result             = OpFNegate %type_float %arg1\n");
	mo[O_COMPOSITE]		= Op("composite",	FLOAT_ARITHMETIC,
										    "%vec1               = OpCompositeConstruct %type_float_vec2 %arg1 %arg1\n"
											"%result             = OpCompositeExtract %type_float %vec1 0\n");
	mo[O_COMPOSITE_INS]	= Op("comp_ins",	FLOAT_ARITHMETIC,
										    "%vec1               = OpCompositeConstruct %type_float_vec2 %c_float_0 %c_float_0\n"
											"%vec2               = OpCompositeInsert %type_float_vec2 %arg1 %vec1 0\n"
											"%result             = OpCompositeExtract %type_float %vec2 0\n");
	mo[O_COPY]			= Op("copy",		FLOAT_STORAGE_ONLY,
										    "%result             = OpCopyObject %type_float %arg1\n");
	mo[O_D_EXTRACT]		= Op("extract",		FLOAT_ARITHMETIC,
										    "%vec1               = OpCompositeConstruct %type_float_vec2 %arg1 %arg1\n"
											"%result             = OpVectorExtractDynamic %type_float %vec1 %c_i32_0\n");
	mo[O_D_INSERT]		= Op("insert",		FLOAT_ARITHMETIC,
										    "%tmpVec             = OpCompositeConstruct %type_float_vec2 %c_float_2 %c_float_2\n"
											"%vec1               = OpVectorInsertDynamic %type_float_vec2 %tmpVec %arg1 %c_i32_0\n"
											"%result             = OpCompositeExtract %type_float %vec1 0\n");
	mo[O_SHUFFLE]		= Op("shuffle",		FLOAT_ARITHMETIC,
										    "%tmpVec1            = OpCompositeConstruct %type_float_vec2 %arg1 %arg1\n"
											"%tmpVec2            = OpCompositeConstruct %type_float_vec2 %c_float_2 %c_float_2\n"	// NOTE: its impossible to test shuffle with denorms flushed
											"%vec1               = OpVectorShuffle %type_float_vec2 %tmpVec1 %tmpVec2 0 2\n"		//       to zero as this will be done by earlier operation
											"%result             = OpCompositeExtract %type_float %vec1 0\n");						//       (this also applies to few other operations)
	mo[O_TRANSPOSE]		= Op("transpose",	FLOAT_ARITHMETIC,
										    "%col                = OpCompositeConstruct %type_float_vec2 %arg1 %arg1\n"
											"%mat                = OpCompositeConstruct %type_float_mat2x2 %col %col\n"
											"%tmat               = OpTranspose %type_float_mat2x2 %mat\n"
											"%tcol               = OpCompositeExtract %type_float_vec2 %tmat 0\n"
											"%result             = OpCompositeExtract %type_float %tcol 0\n");
	mo[O_RETURN_VAL]	= Op("ret_val",		FLOAT_ARITHMETIC,
										    "",
=======
											"%result             = OpFNegate %type_float %arg1\n",
											B_STATEMENT_USAGE_COMMANDS_TYPE_FLOAT);
	mo[O_COMPOSITE]		= Op("composite",	FLOAT_ARITHMETIC,
											"%vec1               = OpCompositeConstruct %type_float_vec2 %arg1 %arg1\n"
											"%result             = OpCompositeExtract %type_float %vec1 0\n",
											B_STATEMENT_USAGE_COMMANDS_TYPE_FLOAT);
	mo[O_COMPOSITE_INS]	= Op("comp_ins",	FLOAT_ARITHMETIC,
											"%vec1               = OpCompositeConstruct %type_float_vec2 %c_float_0 %c_float_0\n"
											"%vec2               = OpCompositeInsert %type_float_vec2 %arg1 %vec1 0\n"
											"%result             = OpCompositeExtract %type_float %vec2 0\n",
											B_STATEMENT_USAGE_COMMANDS_CONST_FLOAT | B_STATEMENT_USAGE_COMMANDS_TYPE_FLOAT);
	mo[O_COPY]			= Op("copy",		FLOAT_STORAGE_ONLY,
											"%result             = OpCopyObject %type_float %arg1\n",
											B_STATEMENT_USAGE_COMMANDS_TYPE_FLOAT);
	mo[O_D_EXTRACT]		= Op("extract",		FLOAT_ARITHMETIC,
											"%vec1               = OpCompositeConstruct %type_float_vec2 %arg1 %arg1\n"
											"%result             = OpVectorExtractDynamic %type_float %vec1 %c_i32_0\n",
											B_STATEMENT_USAGE_COMMANDS_TYPE_FLOAT);
	mo[O_D_INSERT]		= Op("insert",		FLOAT_ARITHMETIC,
											"%tmpVec             = OpCompositeConstruct %type_float_vec2 %c_float_2 %c_float_2\n"
											"%vec1               = OpVectorInsertDynamic %type_float_vec2 %tmpVec %arg1 %c_i32_0\n"
											"%result             = OpCompositeExtract %type_float %vec1 0\n",
											B_STATEMENT_USAGE_COMMANDS_CONST_FLOAT | B_STATEMENT_USAGE_COMMANDS_TYPE_FLOAT);
	mo[O_SHUFFLE]		= Op("shuffle",		FLOAT_ARITHMETIC,
											"%tmpVec1            = OpCompositeConstruct %type_float_vec2 %arg1 %arg1\n"
											"%tmpVec2            = OpCompositeConstruct %type_float_vec2 %c_float_2 %c_float_2\n"	// NOTE: its impossible to test shuffle with denorms flushed
											"%vec1               = OpVectorShuffle %type_float_vec2 %tmpVec1 %tmpVec2 0 2\n"		//       to zero as this will be done by earlier operation
											"%result             = OpCompositeExtract %type_float %vec1 0\n",						//       (this also applies to few other operations)
											B_STATEMENT_USAGE_COMMANDS_CONST_FLOAT | B_STATEMENT_USAGE_COMMANDS_TYPE_FLOAT);
	mo[O_TRANSPOSE]		= Op("transpose",	FLOAT_ARITHMETIC,
											"%col                = OpCompositeConstruct %type_float_vec2 %arg1 %arg1\n"
											"%mat                = OpCompositeConstruct %type_float_mat2x2 %col %col\n"
											"%tmat               = OpTranspose %type_float_mat2x2 %mat\n"
											"%tcol               = OpCompositeExtract %type_float_vec2 %tmat 0\n"
											"%result             = OpCompositeExtract %type_float %tcol 0\n",
											B_STATEMENT_USAGE_COMMANDS_TYPE_FLOAT);
	mo[O_RETURN_VAL]	= Op("ret_val",		FLOAT_ARITHMETIC,
											"",
>>>>>>> b3507875
											"%type_test_fun      = OpTypeFunction %type_float %type_float\n",
											"",
											"",
											"%test_fun = OpFunction %type_float None %type_test_fun\n"
											"%param = OpFunctionParameter %type_float\n"
											"%entry = OpLabel\n"
											"OpReturnValue %param\n"
											"OpFunctionEnd\n",
<<<<<<< HEAD
											"%result             = OpFunctionCall %type_float %test_fun %arg1\n");

	// conversion operations that are meant to be used only for single output type (defined by the second number in name)
	const char* convertSource =				"%result             = OpFConvert %type_float %arg1\n";
	mo[O_CONV_FROM_FP16]	= Op("conv_from_fp16", FLOAT_STORAGE_ONLY, false, FP16, "", convertSource);
	mo[O_CONV_FROM_FP32]	= Op("conv_from_fp32", FLOAT_STORAGE_ONLY, false, FP32, "", convertSource);
	mo[O_CONV_FROM_FP64]	= Op("conv_from_fp64", FLOAT_STORAGE_ONLY, false, FP64, "", convertSource);
=======
											"%result             = OpFunctionCall %type_float %test_fun %arg1\n",
											B_STATEMENT_USAGE_TYPES_TYPE_FLOAT | B_STATEMENT_USAGE_COMMANDS_TYPE_FLOAT);

	// conversion operations that are meant to be used only for single output type (defined by the second number in name)
	const char* convertSource =				"%result             = OpFConvert %type_float %arg1\n";
	mo[O_CONV_FROM_FP16]	= Op("conv_from_fp16", FLOAT_STORAGE_ONLY, false, FP16, "", convertSource, B_STATEMENT_USAGE_COMMANDS_TYPE_FLOAT);
	mo[O_CONV_FROM_FP32]	= Op("conv_from_fp32", FLOAT_STORAGE_ONLY, false, FP32, "", convertSource, B_STATEMENT_USAGE_COMMANDS_TYPE_FLOAT);
	mo[O_CONV_FROM_FP64]	= Op("conv_from_fp64", FLOAT_STORAGE_ONLY, false, FP64, "", convertSource, B_STATEMENT_USAGE_COMMANDS_TYPE_FLOAT);
>>>>>>> b3507875

	// from all operands supported by OpSpecConstantOp we can only test FConvert opcode with literals as everything
	// else requires Karnel capability (OpenCL); values of literals used in SPIR-V code must be equiwalent to
	// V_CONV_FROM_FP32_ARG and V_CONV_FROM_FP64_ARG so we can use same expected rounded values as for regular OpFConvert
	mo[O_SCONST_CONV_FROM_FP32_TO_FP16]
						= Op("sconst_conv_from_fp32", FLOAT_ARITHMETIC, true, FP32,
											"%c_arg              = OpConstant %type_f32 1.22334445\n"
											"%result             = OpSpecConstantOp %type_f16 FConvert %c_arg\n",
											"",
											B_STATEMENT_USAGE_CONSTS_TYPE_FP16 | B_STATEMENT_USAGE_CONSTS_TYPE_FP32);
	mo[O_SCONST_CONV_FROM_FP64_TO_FP32]
						= Op("sconst_conv_from_fp64", FLOAT_ARITHMETIC, true, FP64,
											"%c_arg              = OpConstant %type_f64 1.22334455\n"
											"%result             = OpSpecConstantOp %type_f32 FConvert %c_arg\n",
											"",
											B_STATEMENT_USAGE_CONSTS_TYPE_FP32 | B_STATEMENT_USAGE_CONSTS_TYPE_FP64);
	mo[O_SCONST_CONV_FROM_FP64_TO_FP16]
						= Op("sconst_conv_from_fp64", FLOAT_ARITHMETIC, true, FP64,
											"%c_arg              = OpConstant %type_f64 1.22334445\n"
											"%result             = OpSpecConstantOp %type_f16 FConvert %c_arg\n",
<<<<<<< HEAD
											"");

	mo[O_ADD]			= Op("add",			FLOAT_ARITHMETIC, "%result             = OpFAdd %type_float %arg1 %arg2\n");
	mo[O_SUB]			= Op("sub",			FLOAT_ARITHMETIC, "%result             = OpFSub %type_float %arg1 %arg2\n");
	mo[O_MUL]			= Op("mul",			FLOAT_ARITHMETIC, "%result             = OpFMul %type_float %arg1 %arg2\n");
	mo[O_DIV]			= Op("div",			FLOAT_ARITHMETIC, "%result             = OpFDiv %type_float %arg1 %arg2\n");
	mo[O_REM]			= Op("rem",			FLOAT_ARITHMETIC, "%result             = OpFRem %type_float %arg1 %arg2\n");
	mo[O_MOD]			= Op("mod",			FLOAT_ARITHMETIC, "%result             = OpFMod %type_float %arg1 %arg2\n");
	mo[O_PHI]			= Op("phi",			FLOAT_ARITHMETIC,
										    "%comp               = OpFOrdGreaterThan %type_bool %arg1 %arg2\n"
=======
											"",
											B_STATEMENT_USAGE_CONSTS_TYPE_FP16 | B_STATEMENT_USAGE_CONSTS_TYPE_FP64);

	mo[O_ADD]			= Op("add",			FLOAT_ARITHMETIC, "%result             = OpFAdd %type_float %arg1 %arg2\n", B_STATEMENT_USAGE_COMMANDS_TYPE_FLOAT);
	mo[O_SUB]			= Op("sub",			FLOAT_ARITHMETIC, "%result             = OpFSub %type_float %arg1 %arg2\n", B_STATEMENT_USAGE_COMMANDS_TYPE_FLOAT);
	mo[O_MUL]			= Op("mul",			FLOAT_ARITHMETIC, "%result             = OpFMul %type_float %arg1 %arg2\n", B_STATEMENT_USAGE_COMMANDS_TYPE_FLOAT);
	mo[O_DIV]			= Op("div",			FLOAT_ARITHMETIC, "%result             = OpFDiv %type_float %arg1 %arg2\n", B_STATEMENT_USAGE_COMMANDS_TYPE_FLOAT);
	mo[O_REM]			= Op("rem",			FLOAT_ARITHMETIC, "%result             = OpFRem %type_float %arg1 %arg2\n", B_STATEMENT_USAGE_COMMANDS_TYPE_FLOAT);
	mo[O_MOD]			= Op("mod",			FLOAT_ARITHMETIC, "%result             = OpFMod %type_float %arg1 %arg2\n", B_STATEMENT_USAGE_COMMANDS_TYPE_FLOAT);
	mo[O_PHI]			= Op("phi",			FLOAT_ARITHMETIC,
											"%comp               = OpFOrdGreaterThan %type_bool %arg1 %arg2\n"
>>>>>>> b3507875
											"                      OpSelectionMerge %comp_merge None\n"
											"                      OpBranchConditional %comp %true_branch %false_branch\n"
											"%true_branch        = OpLabel\n"
											"                      OpBranch %comp_merge\n"
											"%false_branch       = OpLabel\n"
											"                      OpBranch %comp_merge\n"
											"%comp_merge         = OpLabel\n"
<<<<<<< HEAD
											"%result             = OpPhi %type_float %arg2 %true_branch %arg1 %false_branch\n");
	mo[O_SELECT]		= Op("select",		FLOAT_ARITHMETIC,
										    "%always_true        = OpFOrdGreaterThan %type_bool %c_float_1 %c_float_0\n"
											"%result             = OpSelect %type_float %always_true %arg1 %arg2\n");
	mo[O_DOT]			= Op("dot",			FLOAT_ARITHMETIC,
										    "%vec1               = OpCompositeConstruct %type_float_vec2 %arg1 %arg1\n"
											"%vec2               = OpCompositeConstruct %type_float_vec2 %arg2 %arg2\n"
											"%result             = OpDot %type_float %vec1 %vec2\n");
	mo[O_VEC_MUL_S]		= Op("vmuls",		FLOAT_ARITHMETIC,
										    "%vec                = OpCompositeConstruct %type_float_vec2 %arg1 %arg1\n"
											"%tmpVec             = OpVectorTimesScalar %type_float_vec2 %vec %arg2\n"
											"%result             = OpCompositeExtract %type_float %tmpVec 0\n");
	mo[O_VEC_MUL_M]		= Op("vmulm",		FLOAT_ARITHMETIC,
										    "%col                = OpCompositeConstruct %type_float_vec2 %arg1 %arg1\n"
											"%mat                = OpCompositeConstruct %type_float_mat2x2 %col %col\n"
											"%vec                = OpCompositeConstruct %type_float_vec2 %arg2 %arg2\n"
											"%tmpVec             = OpVectorTimesMatrix %type_float_vec2 %vec %mat\n"
											"%result             = OpCompositeExtract %type_float %tmpVec 0\n");
	mo[O_MAT_MUL_S]		= Op("mmuls",		FLOAT_ARITHMETIC,
										    "%col                = OpCompositeConstruct %type_float_vec2 %arg1 %arg1\n"
											"%mat                = OpCompositeConstruct %type_float_mat2x2 %col %col\n"
											"%mulMat             = OpMatrixTimesScalar %type_float_mat2x2 %mat %arg2\n"
											"%extCol             = OpCompositeExtract %type_float_vec2 %mulMat 0\n"
											"%result             = OpCompositeExtract %type_float %extCol 0\n");
	mo[O_MAT_MUL_V]		= Op("mmulv",		FLOAT_ARITHMETIC,
										    "%col                = OpCompositeConstruct %type_float_vec2 %arg1 %arg1\n"
											"%mat                = OpCompositeConstruct %type_float_mat2x2 %col %col\n"
											"%vec                = OpCompositeConstruct %type_float_vec2 %arg2 %arg2\n"
											"%mulVec             = OpMatrixTimesVector %type_float_vec2 %mat %vec\n"
											"%result             = OpCompositeExtract %type_float %mulVec 0\n");
	mo[O_MAT_MUL_M]		= Op("mmulm",		FLOAT_ARITHMETIC,
										    "%col1               = OpCompositeConstruct %type_float_vec2 %arg1 %arg1\n"
=======
											"%result             = OpPhi %type_float %arg2 %true_branch %arg1 %false_branch\n",
											B_STATEMENT_USAGE_COMMANDS_TYPE_FLOAT);
	mo[O_SELECT]		= Op("select",		FLOAT_ARITHMETIC,
											"%always_true        = OpFOrdGreaterThan %type_bool %c_float_1 %c_float_0\n"
											"%result             = OpSelect %type_float %always_true %arg1 %arg2\n",
											B_STATEMENT_USAGE_COMMANDS_CONST_FLOAT | B_STATEMENT_USAGE_COMMANDS_TYPE_FLOAT);
	mo[O_DOT]			= Op("dot",			FLOAT_ARITHMETIC,
											"%vec1               = OpCompositeConstruct %type_float_vec2 %arg1 %arg1\n"
											"%vec2               = OpCompositeConstruct %type_float_vec2 %arg2 %arg2\n"
											"%result             = OpDot %type_float %vec1 %vec2\n",
											B_STATEMENT_USAGE_COMMANDS_TYPE_FLOAT);
	mo[O_VEC_MUL_S]		= Op("vmuls",		FLOAT_ARITHMETIC,
											"%vec                = OpCompositeConstruct %type_float_vec2 %arg1 %arg1\n"
											"%tmpVec             = OpVectorTimesScalar %type_float_vec2 %vec %arg2\n"
											"%result             = OpCompositeExtract %type_float %tmpVec 0\n",
											B_STATEMENT_USAGE_COMMANDS_TYPE_FLOAT);
	mo[O_VEC_MUL_M]		= Op("vmulm",		FLOAT_ARITHMETIC,
											"%col                = OpCompositeConstruct %type_float_vec2 %arg1 %arg1\n"
											"%mat                = OpCompositeConstruct %type_float_mat2x2 %col %col\n"
											"%vec                = OpCompositeConstruct %type_float_vec2 %arg2 %arg2\n"
											"%tmpVec             = OpVectorTimesMatrix %type_float_vec2 %vec %mat\n"
											"%result             = OpCompositeExtract %type_float %tmpVec 0\n",
											B_STATEMENT_USAGE_COMMANDS_TYPE_FLOAT);
	mo[O_MAT_MUL_S]		= Op("mmuls",		FLOAT_ARITHMETIC,
											"%col                = OpCompositeConstruct %type_float_vec2 %arg1 %arg1\n"
											"%mat                = OpCompositeConstruct %type_float_mat2x2 %col %col\n"
											"%mulMat             = OpMatrixTimesScalar %type_float_mat2x2 %mat %arg2\n"
											"%extCol             = OpCompositeExtract %type_float_vec2 %mulMat 0\n"
											"%result             = OpCompositeExtract %type_float %extCol 0\n",
											B_STATEMENT_USAGE_COMMANDS_TYPE_FLOAT);
	mo[O_MAT_MUL_V]		= Op("mmulv",		FLOAT_ARITHMETIC,
											"%col                = OpCompositeConstruct %type_float_vec2 %arg1 %arg1\n"
											"%mat                = OpCompositeConstruct %type_float_mat2x2 %col %col\n"
											"%vec                = OpCompositeConstruct %type_float_vec2 %arg2 %arg2\n"
											"%mulVec             = OpMatrixTimesVector %type_float_vec2 %mat %vec\n"
											"%result             = OpCompositeExtract %type_float %mulVec 0\n",
											B_STATEMENT_USAGE_COMMANDS_TYPE_FLOAT);
	mo[O_MAT_MUL_M]		= Op("mmulm",		FLOAT_ARITHMETIC,
											"%col1               = OpCompositeConstruct %type_float_vec2 %arg1 %arg1\n"
>>>>>>> b3507875
											"%mat1               = OpCompositeConstruct %type_float_mat2x2 %col1 %col1\n"
											"%col2               = OpCompositeConstruct %type_float_vec2 %arg2 %arg2\n"
											"%mat2               = OpCompositeConstruct %type_float_mat2x2 %col2 %col2\n"
											"%mulMat             = OpMatrixTimesMatrix %type_float_mat2x2 %mat1 %mat2\n"
											"%extCol             = OpCompositeExtract %type_float_vec2 %mulMat 0\n"
<<<<<<< HEAD
											"%result             = OpCompositeExtract %type_float %extCol 0\n");
	mo[O_OUT_PROD]		= Op("out_prod",	FLOAT_ARITHMETIC,
										    "%vec1               = OpCompositeConstruct %type_float_vec2 %arg1 %arg1\n"
=======
											"%result             = OpCompositeExtract %type_float %extCol 0\n",
											B_STATEMENT_USAGE_COMMANDS_TYPE_FLOAT);
	mo[O_OUT_PROD]		= Op("out_prod",	FLOAT_ARITHMETIC,
											"%vec1               = OpCompositeConstruct %type_float_vec2 %arg1 %arg1\n"
>>>>>>> b3507875
											"%vec2               = OpCompositeConstruct %type_float_vec2 %arg2 %arg2\n"
											"%mulMat             = OpOuterProduct %type_float_mat2x2 %vec1 %vec2\n"
											"%extCol             = OpCompositeExtract %type_float_vec2 %mulMat 0\n"
											"%result             = OpCompositeExtract %type_float %extCol 0\n",
											B_STATEMENT_USAGE_COMMANDS_TYPE_FLOAT);

	// comparison operations
	mo[O_ORD_EQ]		= Op("ord_eq",		FLOAT_ARITHMETIC,
<<<<<<< HEAD
										    "%boolVal           = OpFOrdEqual %type_bool %arg1 %arg2\n"
											"%result            = OpSelect %type_float %boolVal %c_float_1 %c_float_0\n");
	mo[O_UORD_EQ]		= Op("uord_eq",		FLOAT_ARITHMETIC,
										    "%boolVal           = OpFUnordEqual %type_bool %arg1 %arg2\n"
											"%result            = OpSelect %type_float %boolVal %c_float_1 %c_float_0\n");
	mo[O_ORD_NEQ]		= Op("ord_neq",		FLOAT_ARITHMETIC,
										    "%boolVal           = OpFOrdNotEqual %type_bool %arg1 %arg2\n"
											"%result            = OpSelect %type_float %boolVal %c_float_1 %c_float_0\n");
	mo[O_UORD_NEQ]		= Op("uord_neq",	FLOAT_ARITHMETIC,
										    "%boolVal           = OpFUnordNotEqual %type_bool %arg1 %arg2\n"
											"%result            = OpSelect %type_float %boolVal %c_float_1 %c_float_0\n");
	mo[O_ORD_LS]		= Op("ord_ls",		FLOAT_ARITHMETIC,
										    "%boolVal           = OpFOrdLessThan %type_bool %arg1 %arg2\n"
											"%result            = OpSelect %type_float %boolVal %c_float_1 %c_float_0\n");
	mo[O_UORD_LS]		= Op("uord_ls",		FLOAT_ARITHMETIC,
										    "%boolVal           = OpFUnordLessThan %type_bool %arg1 %arg2\n"
											"%result            = OpSelect %type_float %boolVal %c_float_1 %c_float_0\n");
	mo[O_ORD_GT]		= Op("ord_gt",		FLOAT_ARITHMETIC,
										    "%boolVal           = OpFOrdGreaterThan %type_bool %arg1 %arg2\n"
											"%result            = OpSelect %type_float %boolVal %c_float_1 %c_float_0\n");
	mo[O_UORD_GT]		= Op("uord_gt",		FLOAT_ARITHMETIC,
										    "%boolVal           = OpFUnordGreaterThan %type_bool %arg1 %arg2\n"
											"%result            = OpSelect %type_float %boolVal %c_float_1 %c_float_0\n");
	mo[O_ORD_LE]		= Op("ord_le",		FLOAT_ARITHMETIC,
										    "%boolVal           = OpFOrdLessThanEqual %type_bool %arg1 %arg2\n"
											"%result            = OpSelect %type_float %boolVal %c_float_1 %c_float_0\n");
	mo[O_UORD_LE]		= Op("uord_le",		FLOAT_ARITHMETIC,
										    "%boolVal           = OpFUnordLessThanEqual %type_bool %arg1 %arg2\n"
											"%result            = OpSelect %type_float %boolVal %c_float_1 %c_float_0\n");
	mo[O_ORD_GE]		= Op("ord_ge",		FLOAT_ARITHMETIC,
										    "%boolVal           = OpFOrdGreaterThanEqual %type_bool %arg1 %arg2\n"
											"%result            = OpSelect %type_float %boolVal %c_float_1 %c_float_0\n");
	mo[O_UORD_GE]		= Op("uord_ge",		FLOAT_ARITHMETIC,
										    "%boolVal           = OpFUnordGreaterThanEqual %type_bool %arg1 %arg2\n"
											"%result            = OpSelect %type_float %boolVal %c_float_1 %c_float_0\n");

	mo[O_ATAN2]			= Op("atan2",		FLOAT_ARITHMETIC,
										    "%result             = OpExtInst %type_float %std450 Atan2 %arg1 %arg2\n");
	mo[O_POW]			= Op("pow",			FLOAT_ARITHMETIC,
										    "%result             = OpExtInst %type_float %std450 Pow %arg1 %arg2\n");
	mo[O_MIX]			= Op("mix",			FLOAT_ARITHMETIC,
										    "%result             = OpExtInst %type_float %std450 FMix %arg1 %arg2 %c_float_0_5\n");
	mo[O_FMA]			= Op("fma",			FLOAT_ARITHMETIC,
										    "%result             = OpExtInst %type_float %std450 Fma %arg1 %arg2 %c_float_0_5\n");
	mo[O_MIN]			= Op("min",			FLOAT_ARITHMETIC,
										    "%result             = OpExtInst %type_float %std450 FMin %arg1 %arg2\n");
	mo[O_MAX]			= Op("max",			FLOAT_ARITHMETIC,
										    "%result             = OpExtInst %type_float %std450 FMax %arg1 %arg2\n");
	mo[O_CLAMP]			= Op("clamp",		FLOAT_ARITHMETIC,
										    "%result             = OpExtInst %type_float %std450 FClamp %arg1 %arg2 %arg2\n");
	mo[O_STEP]			= Op("step",		FLOAT_ARITHMETIC,
										    "%result             = OpExtInst %type_float %std450 Step %arg1 %arg2\n");
	mo[O_SSTEP]			= Op("sstep",		FLOAT_ARITHMETIC,
										    "%result             = OpExtInst %type_float %std450 SmoothStep %arg1 %arg2 %c_float_0_5\n");
	mo[O_DIST]			= Op("distance",	FLOAT_ARITHMETIC,
										    "%result             = OpExtInst %type_float %std450 Distance %arg1 %arg2\n");
	mo[O_CROSS]			= Op("cross",		FLOAT_ARITHMETIC,
										    "%vec1               = OpCompositeConstruct %type_float_vec3 %arg1 %arg1 %arg1\n"
											"%vec2               = OpCompositeConstruct %type_float_vec3 %arg2 %arg2 %arg2\n"
											"%tmpVec             = OpExtInst %type_float_vec3 %std450 Cross %vec1 %vec2\n"
											"%result             = OpCompositeExtract %type_float %tmpVec 0\n");
	mo[O_FACE_FWD]		= Op("face_fwd",	FLOAT_ARITHMETIC,
										    "%result             = OpExtInst %type_float %std450 FaceForward %c_float_1 %arg1 %arg2\n");
	mo[O_NMIN]			= Op("nmin",		FLOAT_ARITHMETIC,
										    "%result             = OpExtInst %type_float %std450 NMin %arg1 %arg2\n");
	mo[O_NMAX]			= Op("nmax",		FLOAT_ARITHMETIC,
										    "%result             = OpExtInst %type_float %std450 NMax %arg1 %arg2\n");
	mo[O_NCLAMP]		= Op("nclamp",		FLOAT_ARITHMETIC,
										    "%result             = OpExtInst %type_float %std450 NClamp %arg2 %arg1 %arg2\n");

	mo[O_ROUND]			= Op("round",		FLOAT_ARITHMETIC,
										    "%result             = OpExtInst %type_float %std450 Round %arg1\n");
	mo[O_ROUND_EV]		= Op("round_ev",	FLOAT_ARITHMETIC,
										    "%result             = OpExtInst %type_float %std450 RoundEven %arg1\n");
	mo[O_TRUNC]			= Op("trunc",		FLOAT_ARITHMETIC,
										    "%result             = OpExtInst %type_float %std450 Trunc %arg1\n");
	mo[O_ABS]			= Op("abs",			FLOAT_ARITHMETIC,
										    "%result             = OpExtInst %type_float %std450 FAbs %arg1\n");
	mo[O_SIGN]			= Op("sign",		FLOAT_ARITHMETIC,
										    "%result             = OpExtInst %type_float %std450 FSign %arg1\n");
	mo[O_FLOOR]			= Op("floor",		FLOAT_ARITHMETIC,
										    "%result             = OpExtInst %type_float %std450 Floor %arg1\n");
	mo[O_CEIL]			= Op("ceil",		FLOAT_ARITHMETIC,
										    "%result             = OpExtInst %type_float %std450 Ceil %arg1\n");
	mo[O_FRACT]			= Op("fract",		FLOAT_ARITHMETIC,
										    "%result             = OpExtInst %type_float %std450 Fract %arg1\n");
	mo[O_RADIANS]		= Op("radians",		FLOAT_ARITHMETIC,
										    "%result             = OpExtInst %type_float %std450 Radians %arg1\n");
	mo[O_DEGREES]		= Op("degrees",		FLOAT_ARITHMETIC,
										    "%result             = OpExtInst %type_float %std450 Degrees %arg1\n");
	mo[O_SIN]			= Op("sin",			FLOAT_ARITHMETIC,
										    "%result             = OpExtInst %type_float %std450 Sin %arg1\n");
	mo[O_COS]			= Op("cos",			FLOAT_ARITHMETIC,
										    "%result             = OpExtInst %type_float %std450 Cos %arg1\n");
	mo[O_TAN]			= Op("tan",			FLOAT_ARITHMETIC,
										    "%result             = OpExtInst %type_float %std450 Tan %arg1\n");
	mo[O_ASIN]			= Op("asin",		FLOAT_ARITHMETIC,
										    "%result             = OpExtInst %type_float %std450 Asin %arg1\n");
	mo[O_ACOS]			= Op("acos",		FLOAT_ARITHMETIC,
										    "%result             = OpExtInst %type_float %std450 Acos %arg1\n");
	mo[O_ATAN]			= Op("atan",		FLOAT_ARITHMETIC,
										    "%result             = OpExtInst %type_float %std450 Atan %arg1\n");
	mo[O_SINH]			= Op("sinh",		FLOAT_ARITHMETIC,
										    "%result             = OpExtInst %type_float %std450 Sinh %arg1\n");
	mo[O_COSH]			= Op("cosh",		FLOAT_ARITHMETIC,
										    "%result             = OpExtInst %type_float %std450 Cosh %arg1\n");
	mo[O_TANH]			= Op("tanh",		FLOAT_ARITHMETIC,
										    "%result             = OpExtInst %type_float %std450 Tanh %arg1\n");
	mo[O_ASINH]			= Op("asinh",		FLOAT_ARITHMETIC,
										    "%result             = OpExtInst %type_float %std450 Asinh %arg1\n");
	mo[O_ACOSH]			= Op("acosh",		FLOAT_ARITHMETIC,
										    "%result             = OpExtInst %type_float %std450 Acosh %arg1\n");
	mo[O_ATANH]			= Op("atanh",		FLOAT_ARITHMETIC,
										    "%result             = OpExtInst %type_float %std450 Atanh %arg1\n");
	mo[O_EXP]			= Op("exp",			FLOAT_ARITHMETIC,
										    "%result             = OpExtInst %type_float %std450 Exp %arg1\n");
	mo[O_LOG]			= Op("log",			FLOAT_ARITHMETIC,
										    "%result             = OpExtInst %type_float %std450 Log %arg1\n");
	mo[O_EXP2]			= Op("exp2",		FLOAT_ARITHMETIC,
										    "%result             = OpExtInst %type_float %std450 Exp2 %arg1\n");
	mo[O_LOG2]			= Op("log2",		FLOAT_ARITHMETIC,
										    "%result             = OpExtInst %type_float %std450 Log2 %arg1\n");
	mo[O_SQRT]			= Op("sqrt",		FLOAT_ARITHMETIC,
										    "%result             = OpExtInst %type_float %std450 Sqrt %arg1\n");
	mo[O_INV_SQRT]		= Op("inv_sqrt",	FLOAT_ARITHMETIC,
										    "%result             = OpExtInst %type_float %std450 InverseSqrt %arg1\n");
	mo[O_MODF]			= Op("modf",		FLOAT_ARITHMETIC,
										    "",
=======
											"%boolVal           = OpFOrdEqual %type_bool %arg1 %arg2\n"
											"%result            = OpSelect %type_float %boolVal %c_float_1 %c_float_0\n",
											B_STATEMENT_USAGE_COMMANDS_CONST_FLOAT | B_STATEMENT_USAGE_COMMANDS_TYPE_FLOAT);
	mo[O_UORD_EQ]		= Op("uord_eq",		FLOAT_ARITHMETIC,
											"%boolVal           = OpFUnordEqual %type_bool %arg1 %arg2\n"
											"%result            = OpSelect %type_float %boolVal %c_float_1 %c_float_0\n",
											B_STATEMENT_USAGE_COMMANDS_CONST_FLOAT | B_STATEMENT_USAGE_COMMANDS_TYPE_FLOAT);
	mo[O_ORD_NEQ]		= Op("ord_neq",		FLOAT_ARITHMETIC,
											"%boolVal           = OpFOrdNotEqual %type_bool %arg1 %arg2\n"
											"%result            = OpSelect %type_float %boolVal %c_float_1 %c_float_0\n",
											B_STATEMENT_USAGE_COMMANDS_CONST_FLOAT | B_STATEMENT_USAGE_COMMANDS_TYPE_FLOAT);
	mo[O_UORD_NEQ]		= Op("uord_neq",	FLOAT_ARITHMETIC,
											"%boolVal           = OpFUnordNotEqual %type_bool %arg1 %arg2\n"
											"%result            = OpSelect %type_float %boolVal %c_float_1 %c_float_0\n",
											B_STATEMENT_USAGE_COMMANDS_CONST_FLOAT | B_STATEMENT_USAGE_COMMANDS_TYPE_FLOAT);
	mo[O_ORD_LS]		= Op("ord_ls",		FLOAT_ARITHMETIC,
											"%boolVal           = OpFOrdLessThan %type_bool %arg1 %arg2\n"
											"%result            = OpSelect %type_float %boolVal %c_float_1 %c_float_0\n",
											B_STATEMENT_USAGE_COMMANDS_CONST_FLOAT | B_STATEMENT_USAGE_COMMANDS_TYPE_FLOAT);
	mo[O_UORD_LS]		= Op("uord_ls",		FLOAT_ARITHMETIC,
											"%boolVal           = OpFUnordLessThan %type_bool %arg1 %arg2\n"
											"%result            = OpSelect %type_float %boolVal %c_float_1 %c_float_0\n",
											B_STATEMENT_USAGE_COMMANDS_CONST_FLOAT | B_STATEMENT_USAGE_COMMANDS_TYPE_FLOAT);
	mo[O_ORD_GT]		= Op("ord_gt",		FLOAT_ARITHMETIC,
											"%boolVal           = OpFOrdGreaterThan %type_bool %arg1 %arg2\n"
											"%result            = OpSelect %type_float %boolVal %c_float_1 %c_float_0\n",
											B_STATEMENT_USAGE_COMMANDS_CONST_FLOAT | B_STATEMENT_USAGE_COMMANDS_TYPE_FLOAT);
	mo[O_UORD_GT]		= Op("uord_gt",		FLOAT_ARITHMETIC,
											"%boolVal           = OpFUnordGreaterThan %type_bool %arg1 %arg2\n"
											"%result            = OpSelect %type_float %boolVal %c_float_1 %c_float_0\n",
											B_STATEMENT_USAGE_COMMANDS_CONST_FLOAT | B_STATEMENT_USAGE_COMMANDS_TYPE_FLOAT);
	mo[O_ORD_LE]		= Op("ord_le",		FLOAT_ARITHMETIC,
											"%boolVal           = OpFOrdLessThanEqual %type_bool %arg1 %arg2\n"
											"%result            = OpSelect %type_float %boolVal %c_float_1 %c_float_0\n",
											B_STATEMENT_USAGE_COMMANDS_CONST_FLOAT | B_STATEMENT_USAGE_COMMANDS_TYPE_FLOAT);
	mo[O_UORD_LE]		= Op("uord_le",		FLOAT_ARITHMETIC,
											"%boolVal           = OpFUnordLessThanEqual %type_bool %arg1 %arg2\n"
											"%result            = OpSelect %type_float %boolVal %c_float_1 %c_float_0\n",
											B_STATEMENT_USAGE_COMMANDS_CONST_FLOAT | B_STATEMENT_USAGE_COMMANDS_TYPE_FLOAT);
	mo[O_ORD_GE]		= Op("ord_ge",		FLOAT_ARITHMETIC,
											"%boolVal           = OpFOrdGreaterThanEqual %type_bool %arg1 %arg2\n"
											"%result            = OpSelect %type_float %boolVal %c_float_1 %c_float_0\n",
											B_STATEMENT_USAGE_COMMANDS_CONST_FLOAT | B_STATEMENT_USAGE_COMMANDS_TYPE_FLOAT);
	mo[O_UORD_GE]		= Op("uord_ge",		FLOAT_ARITHMETIC,
											"%boolVal           = OpFUnordGreaterThanEqual %type_bool %arg1 %arg2\n"
											"%result            = OpSelect %type_float %boolVal %c_float_1 %c_float_0\n",
											B_STATEMENT_USAGE_COMMANDS_CONST_FLOAT | B_STATEMENT_USAGE_COMMANDS_TYPE_FLOAT);

	mo[O_ATAN2]			= Op("atan2",		FLOAT_ARITHMETIC,
											"%result             = OpExtInst %type_float %std450 Atan2 %arg1 %arg2\n",
											B_STATEMENT_USAGE_COMMANDS_TYPE_FLOAT);
	mo[O_POW]			= Op("pow",			FLOAT_ARITHMETIC,
											"%result             = OpExtInst %type_float %std450 Pow %arg1 %arg2\n",
											B_STATEMENT_USAGE_COMMANDS_TYPE_FLOAT);
	mo[O_MIX]			= Op("mix",			FLOAT_ARITHMETIC,
											"%result             = OpExtInst %type_float %std450 FMix %arg1 %arg2 %c_float_0_5\n",
											B_STATEMENT_USAGE_COMMANDS_CONST_FLOAT | B_STATEMENT_USAGE_COMMANDS_TYPE_FLOAT);
	mo[O_FMA]			= Op("fma",			FLOAT_ARITHMETIC,
											"%result             = OpExtInst %type_float %std450 Fma %arg1 %arg2 %c_float_0_5\n",
											B_STATEMENT_USAGE_COMMANDS_CONST_FLOAT | B_STATEMENT_USAGE_COMMANDS_TYPE_FLOAT);
	mo[O_MIN]			= Op("min",			FLOAT_ARITHMETIC,
											"%result             = OpExtInst %type_float %std450 FMin %arg1 %arg2\n",
											B_STATEMENT_USAGE_COMMANDS_TYPE_FLOAT);
	mo[O_MAX]			= Op("max",			FLOAT_ARITHMETIC,
											"%result             = OpExtInst %type_float %std450 FMax %arg1 %arg2\n",
											B_STATEMENT_USAGE_COMMANDS_TYPE_FLOAT);
	mo[O_CLAMP]			= Op("clamp",		FLOAT_ARITHMETIC,
											"%result             = OpExtInst %type_float %std450 FClamp %arg1 %arg2 %arg2\n",
											B_STATEMENT_USAGE_COMMANDS_TYPE_FLOAT);
	mo[O_STEP]			= Op("step",		FLOAT_ARITHMETIC,
											"%result             = OpExtInst %type_float %std450 Step %arg1 %arg2\n",
											B_STATEMENT_USAGE_COMMANDS_TYPE_FLOAT);
	mo[O_SSTEP]			= Op("sstep",		FLOAT_ARITHMETIC,
											"%result             = OpExtInst %type_float %std450 SmoothStep %arg1 %arg2 %c_float_0_5\n",
											B_STATEMENT_USAGE_COMMANDS_CONST_FLOAT | B_STATEMENT_USAGE_COMMANDS_TYPE_FLOAT);
	mo[O_DIST]			= Op("distance",	FLOAT_ARITHMETIC,
											"%result             = OpExtInst %type_float %std450 Distance %arg1 %arg2\n",
											B_STATEMENT_USAGE_COMMANDS_TYPE_FLOAT);
	mo[O_CROSS]			= Op("cross",		FLOAT_ARITHMETIC,
											"%vec1               = OpCompositeConstruct %type_float_vec3 %arg1 %arg1 %arg1\n"
											"%vec2               = OpCompositeConstruct %type_float_vec3 %arg2 %arg2 %arg2\n"
											"%tmpVec             = OpExtInst %type_float_vec3 %std450 Cross %vec1 %vec2\n"
											"%result             = OpCompositeExtract %type_float %tmpVec 0\n",
											B_STATEMENT_USAGE_COMMANDS_TYPE_FLOAT);
	mo[O_FACE_FWD]		= Op("face_fwd",	FLOAT_ARITHMETIC,
											"%result             = OpExtInst %type_float %std450 FaceForward %c_float_1 %arg1 %arg2\n",
											B_STATEMENT_USAGE_COMMANDS_CONST_FLOAT | B_STATEMENT_USAGE_COMMANDS_TYPE_FLOAT);
	mo[O_NMIN]			= Op("nmin",		FLOAT_ARITHMETIC,
											"%result             = OpExtInst %type_float %std450 NMin %arg1 %arg2\n",
											B_STATEMENT_USAGE_COMMANDS_TYPE_FLOAT);
	mo[O_NMAX]			= Op("nmax",		FLOAT_ARITHMETIC,
											"%result             = OpExtInst %type_float %std450 NMax %arg1 %arg2\n",
											B_STATEMENT_USAGE_COMMANDS_TYPE_FLOAT);
	mo[O_NCLAMP]		= Op("nclamp",		FLOAT_ARITHMETIC,
											"%result             = OpExtInst %type_float %std450 NClamp %arg2 %arg1 %arg2\n",
											B_STATEMENT_USAGE_COMMANDS_TYPE_FLOAT);

	mo[O_ROUND]			= Op("round",		FLOAT_ARITHMETIC,
											"%result             = OpExtInst %type_float %std450 Round %arg1\n",
											B_STATEMENT_USAGE_COMMANDS_TYPE_FLOAT);
	mo[O_ROUND_EV]		= Op("round_ev",	FLOAT_ARITHMETIC,
											"%result             = OpExtInst %type_float %std450 RoundEven %arg1\n",
											B_STATEMENT_USAGE_COMMANDS_TYPE_FLOAT);
	mo[O_TRUNC]			= Op("trunc",		FLOAT_ARITHMETIC,
											"%result             = OpExtInst %type_float %std450 Trunc %arg1\n",
											B_STATEMENT_USAGE_COMMANDS_TYPE_FLOAT);
	mo[O_ABS]			= Op("abs",			FLOAT_ARITHMETIC,
											"%result             = OpExtInst %type_float %std450 FAbs %arg1\n",
											B_STATEMENT_USAGE_COMMANDS_TYPE_FLOAT);
	mo[O_SIGN]			= Op("sign",		FLOAT_ARITHMETIC,
											"%result             = OpExtInst %type_float %std450 FSign %arg1\n",
											B_STATEMENT_USAGE_COMMANDS_TYPE_FLOAT);
	mo[O_FLOOR]			= Op("floor",		FLOAT_ARITHMETIC,
											"%result             = OpExtInst %type_float %std450 Floor %arg1\n",
											B_STATEMENT_USAGE_COMMANDS_TYPE_FLOAT);
	mo[O_CEIL]			= Op("ceil",		FLOAT_ARITHMETIC,
											"%result             = OpExtInst %type_float %std450 Ceil %arg1\n",
											B_STATEMENT_USAGE_COMMANDS_TYPE_FLOAT);
	mo[O_FRACT]			= Op("fract",		FLOAT_ARITHMETIC,
											"%result             = OpExtInst %type_float %std450 Fract %arg1\n",
											B_STATEMENT_USAGE_COMMANDS_TYPE_FLOAT);
	mo[O_RADIANS]		= Op("radians",		FLOAT_ARITHMETIC,
											"%result             = OpExtInst %type_float %std450 Radians %arg1\n",
											B_STATEMENT_USAGE_COMMANDS_TYPE_FLOAT);
	mo[O_DEGREES]		= Op("degrees",		FLOAT_ARITHMETIC,
											"%result             = OpExtInst %type_float %std450 Degrees %arg1\n",
											B_STATEMENT_USAGE_COMMANDS_TYPE_FLOAT);
	mo[O_SIN]			= Op("sin",			FLOAT_ARITHMETIC,
											"%result             = OpExtInst %type_float %std450 Sin %arg1\n",
											B_STATEMENT_USAGE_COMMANDS_TYPE_FLOAT);
	mo[O_COS]			= Op("cos",			FLOAT_ARITHMETIC,
											"%result             = OpExtInst %type_float %std450 Cos %arg1\n",
											B_STATEMENT_USAGE_COMMANDS_TYPE_FLOAT);
	mo[O_TAN]			= Op("tan",			FLOAT_ARITHMETIC,
											"%result             = OpExtInst %type_float %std450 Tan %arg1\n",
											B_STATEMENT_USAGE_COMMANDS_TYPE_FLOAT);
	mo[O_ASIN]			= Op("asin",		FLOAT_ARITHMETIC,
											"%result             = OpExtInst %type_float %std450 Asin %arg1\n",
											B_STATEMENT_USAGE_COMMANDS_TYPE_FLOAT);
	mo[O_ACOS]			= Op("acos",		FLOAT_ARITHMETIC,
											"%result             = OpExtInst %type_float %std450 Acos %arg1\n",
											B_STATEMENT_USAGE_COMMANDS_TYPE_FLOAT);
	mo[O_ATAN]			= Op("atan",		FLOAT_ARITHMETIC,
											"%result             = OpExtInst %type_float %std450 Atan %arg1\n",
											B_STATEMENT_USAGE_COMMANDS_TYPE_FLOAT);
	mo[O_SINH]			= Op("sinh",		FLOAT_ARITHMETIC,
											"%result             = OpExtInst %type_float %std450 Sinh %arg1\n",
											B_STATEMENT_USAGE_COMMANDS_TYPE_FLOAT);
	mo[O_COSH]			= Op("cosh",		FLOAT_ARITHMETIC,
											"%result             = OpExtInst %type_float %std450 Cosh %arg1\n",
											B_STATEMENT_USAGE_COMMANDS_TYPE_FLOAT);
	mo[O_TANH]			= Op("tanh",		FLOAT_ARITHMETIC,
											"%result             = OpExtInst %type_float %std450 Tanh %arg1\n",
											B_STATEMENT_USAGE_COMMANDS_TYPE_FLOAT);
	mo[O_ASINH]			= Op("asinh",		FLOAT_ARITHMETIC,
											"%result             = OpExtInst %type_float %std450 Asinh %arg1\n",
											B_STATEMENT_USAGE_COMMANDS_TYPE_FLOAT);
	mo[O_ACOSH]			= Op("acosh",		FLOAT_ARITHMETIC,
											"%result             = OpExtInst %type_float %std450 Acosh %arg1\n",
											B_STATEMENT_USAGE_COMMANDS_TYPE_FLOAT);
	mo[O_ATANH]			= Op("atanh",		FLOAT_ARITHMETIC,
											"%result             = OpExtInst %type_float %std450 Atanh %arg1\n",
											B_STATEMENT_USAGE_COMMANDS_TYPE_FLOAT);
	mo[O_EXP]			= Op("exp",			FLOAT_ARITHMETIC,
											"%result             = OpExtInst %type_float %std450 Exp %arg1\n",
											B_STATEMENT_USAGE_COMMANDS_TYPE_FLOAT);
	mo[O_LOG]			= Op("log",			FLOAT_ARITHMETIC,
											"%result             = OpExtInst %type_float %std450 Log %arg1\n",
											B_STATEMENT_USAGE_COMMANDS_TYPE_FLOAT);
	mo[O_EXP2]			= Op("exp2",		FLOAT_ARITHMETIC,
											"%result             = OpExtInst %type_float %std450 Exp2 %arg1\n",
											B_STATEMENT_USAGE_COMMANDS_TYPE_FLOAT);
	mo[O_LOG2]			= Op("log2",		FLOAT_ARITHMETIC,
											"%result             = OpExtInst %type_float %std450 Log2 %arg1\n",
											B_STATEMENT_USAGE_COMMANDS_TYPE_FLOAT);
	mo[O_SQRT]			= Op("sqrt",		FLOAT_ARITHMETIC,
											"%result             = OpExtInst %type_float %std450 Sqrt %arg1\n",
											B_STATEMENT_USAGE_COMMANDS_TYPE_FLOAT);
	mo[O_INV_SQRT]		= Op("inv_sqrt",	FLOAT_ARITHMETIC,
											"%result             = OpExtInst %type_float %std450 InverseSqrt %arg1\n",
											B_STATEMENT_USAGE_COMMANDS_TYPE_FLOAT);
	mo[O_MODF]			= Op("modf",		FLOAT_ARITHMETIC,
											"",
>>>>>>> b3507875
											"",
											"",
											"%tmpVarPtr          = OpVariable %type_float_fptr Function\n",
											"",
<<<<<<< HEAD
											"%result             = OpExtInst %type_float %std450 Modf %arg1 %tmpVarPtr\n");
	mo[O_MODF_ST]		= Op("modf_st",		FLOAT_ARITHMETIC,
										    "OpMemberDecorate %struct_ff 0 Offset ${float_width}\n"
=======
											"%result             = OpExtInst %type_float %std450 Modf %arg1 %tmpVarPtr\n",
											B_STATEMENT_USAGE_COMMANDS_TYPE_FLOAT);
	mo[O_MODF_ST]		= Op("modf_st",		FLOAT_ARITHMETIC,
											"OpMemberDecorate %struct_ff 0 Offset ${float_width}\n"
>>>>>>> b3507875
											"OpMemberDecorate %struct_ff 1 Offset ${float_width}\n",
											"%struct_ff          = OpTypeStruct %type_float %type_float\n"
											"%struct_ff_fptr     = OpTypePointer Function %struct_ff\n",
											"",
											"%tmpStructPtr       = OpVariable %struct_ff_fptr Function\n",
											"",
											"%tmpStruct          = OpExtInst %struct_ff %std450 ModfStruct %arg1\n"
											"                      OpStore %tmpStructPtr %tmpStruct\n"
											"%tmpLoc             = OpAccessChain %type_float_fptr %tmpStructPtr %c_i32_0\n"
<<<<<<< HEAD
											"%result             = OpLoad %type_float %tmpLoc\n");
	mo[O_FREXP]			= Op("frexp",		FLOAT_ARITHMETIC,
										    "",
=======
											"%result             = OpLoad %type_float %tmpLoc\n",
											B_STATEMENT_USAGE_TYPES_TYPE_FLOAT | B_STATEMENT_USAGE_COMMANDS_TYPE_FLOAT);
	mo[O_FREXP]			= Op("frexp",		FLOAT_ARITHMETIC,
											"",
>>>>>>> b3507875
											"",
											"",
											"%tmpVarPtr          = OpVariable %type_i32_fptr Function\n",
											"",
<<<<<<< HEAD
											"%result             = OpExtInst %type_float %std450 Frexp %arg1 %tmpVarPtr\n");
	mo[O_FREXP_ST]		= Op("frexp_st",	FLOAT_ARITHMETIC,
										    "OpMemberDecorate %struct_fi 0 Offset ${float_width}\n"
=======
											"%result             = OpExtInst %type_float %std450 Frexp %arg1 %tmpVarPtr\n",
											B_STATEMENT_USAGE_COMMANDS_TYPE_FLOAT);
	mo[O_FREXP_ST]		= Op("frexp_st",	FLOAT_ARITHMETIC,
											"OpMemberDecorate %struct_fi 0 Offset ${float_width}\n"
>>>>>>> b3507875
											"OpMemberDecorate %struct_fi 1 Offset 32\n",
											"%struct_fi          = OpTypeStruct %type_float %type_i32\n"
											"%struct_fi_fptr     = OpTypePointer Function %struct_fi\n",
											"",
											"%tmpStructPtr       = OpVariable %struct_fi_fptr Function\n",
											"",
											"%tmpStruct          = OpExtInst %struct_fi %std450 FrexpStruct %arg1\n"
											"                      OpStore %tmpStructPtr %tmpStruct\n"
											"%tmpLoc             = OpAccessChain %type_float_fptr %tmpStructPtr %c_i32_0\n"
<<<<<<< HEAD
											"%result             = OpLoad %type_float %tmpLoc\n");
	mo[O_LENGHT]		= Op("length",		FLOAT_ARITHMETIC,
										    "%result             = OpExtInst %type_float %std450 Length %arg1\n");
	mo[O_NORMALIZE]		= Op("normalize",	FLOAT_ARITHMETIC,
										    "%vec1               = OpCompositeConstruct %type_float_vec2 %arg1 %c_float_2\n"
											"%tmpVec             = OpExtInst %type_float_vec2 %std450 Normalize %vec1\n"
											"%result             = OpCompositeExtract %type_float %tmpVec 0\n");
	mo[O_REFLECT]		= Op("reflect",		FLOAT_ARITHMETIC,
										    "%vec1               = OpCompositeConstruct %type_float_vec2 %arg1 %arg1\n"
											"%vecN               = OpCompositeConstruct %type_float_vec2 %c_float_0 %c_float_n1\n"
											"%tmpVec             = OpExtInst %type_float_vec2 %std450 Reflect %vec1 %vecN\n"
											"%result             = OpCompositeExtract %type_float %tmpVec 0\n");
	mo[O_REFRACT]		= Op("refract",		FLOAT_ARITHMETIC,
										    "%vec1               = OpCompositeConstruct %type_float_vec2 %arg1 %arg1\n"
											"%vecN               = OpCompositeConstruct %type_float_vec2 %c_float_0 %c_float_n1\n"
											"%tmpVec             = OpExtInst %type_float_vec2 %std450 Refract %vec1 %vecN %c_float_0_5\n"
											"%result             = OpCompositeExtract %type_float %tmpVec 0\n");
	mo[O_MAT_DET]		= Op("mat_det",		FLOAT_ARITHMETIC,
										    "%col                = OpCompositeConstruct %type_float_vec2 %arg1 %arg1\n"
											"%mat                = OpCompositeConstruct %type_float_mat2x2 %col %col\n"
											"%result             = OpExtInst %type_float %std450 Determinant %mat\n");
	mo[O_MAT_INV]		= Op("mat_inv",		FLOAT_ARITHMETIC,
										    "%col1               = OpCompositeConstruct %type_float_vec2 %arg1 %c_float_1\n"
=======
											"%result             = OpLoad %type_float %tmpLoc\n",
											B_STATEMENT_USAGE_TYPES_TYPE_FLOAT | B_STATEMENT_USAGE_COMMANDS_TYPE_FLOAT);
	mo[O_LENGHT]		= Op("length",		FLOAT_ARITHMETIC,
											"%result             = OpExtInst %type_float %std450 Length %arg1\n",
											B_STATEMENT_USAGE_COMMANDS_TYPE_FLOAT);
	mo[O_NORMALIZE]		= Op("normalize",	FLOAT_ARITHMETIC,
											"%vec1               = OpCompositeConstruct %type_float_vec2 %arg1 %c_float_2\n"
											"%tmpVec             = OpExtInst %type_float_vec2 %std450 Normalize %vec1\n"
											"%result             = OpCompositeExtract %type_float %tmpVec 0\n",
											B_STATEMENT_USAGE_COMMANDS_CONST_FLOAT | B_STATEMENT_USAGE_COMMANDS_TYPE_FLOAT);
	mo[O_REFLECT]		= Op("reflect",		FLOAT_ARITHMETIC,
											"%vec1               = OpCompositeConstruct %type_float_vec2 %arg1 %arg1\n"
											"%vecN               = OpCompositeConstruct %type_float_vec2 %c_float_0 %c_float_n1\n"
											"%tmpVec             = OpExtInst %type_float_vec2 %std450 Reflect %vec1 %vecN\n"
											"%result             = OpCompositeExtract %type_float %tmpVec 0\n",
											B_STATEMENT_USAGE_COMMANDS_CONST_FLOAT | B_STATEMENT_USAGE_COMMANDS_TYPE_FLOAT);
	mo[O_REFRACT]		= Op("refract",		FLOAT_ARITHMETIC,
											"%vec1               = OpCompositeConstruct %type_float_vec2 %arg1 %arg1\n"
											"%vecN               = OpCompositeConstruct %type_float_vec2 %c_float_0 %c_float_n1\n"
											"%tmpVec             = OpExtInst %type_float_vec2 %std450 Refract %vec1 %vecN %c_float_0_5\n"
											"%result             = OpCompositeExtract %type_float %tmpVec 0\n",
											B_STATEMENT_USAGE_COMMANDS_CONST_FLOAT | B_STATEMENT_USAGE_COMMANDS_TYPE_FLOAT);
	mo[O_MAT_DET]		= Op("mat_det",		FLOAT_ARITHMETIC,
											"%col                = OpCompositeConstruct %type_float_vec2 %arg1 %arg1\n"
											"%mat                = OpCompositeConstruct %type_float_mat2x2 %col %col\n"
											"%result             = OpExtInst %type_float %std450 Determinant %mat\n",
											B_STATEMENT_USAGE_COMMANDS_TYPE_FLOAT);
	mo[O_MAT_INV]		= Op("mat_inv",		FLOAT_ARITHMETIC,
											"%col1               = OpCompositeConstruct %type_float_vec2 %arg1 %c_float_1\n"
>>>>>>> b3507875
											"%col2               = OpCompositeConstruct %type_float_vec2 %c_float_1 %c_float_1\n"
											"%mat                = OpCompositeConstruct %type_float_mat2x2 %col1 %col2\n"
											"%invMat             = OpExtInst %type_float_mat2x2 %std450 MatrixInverse %mat\n"
											"%extCol             = OpCompositeExtract %type_float_vec2 %invMat 1\n"
											"%result             = OpCompositeExtract %type_float %extCol 1\n",
											B_STATEMENT_USAGE_COMMANDS_CONST_FLOAT | B_STATEMENT_USAGE_COMMANDS_TYPE_FLOAT);

	// PackHalf2x16 is a special case as it operates on fp32 vec2 and returns unsigned int,
	// the verification is done in SPIR-V code (if result is correct 1.0 will be written to SSBO)
	mo[O_PH_DENORM]		= Op("ph_denorm",	FLOAT_STORAGE_ONLY,
<<<<<<< HEAD
										    "",
=======
											"",
>>>>>>> b3507875
											"",
											"%c_fp32_denorm_fp16 = OpConstant %type_f32 6.01e-5\n"		// fp32 representation of fp16 denorm value
											"%c_ref              = OpConstant %type_u32 66061296\n",
											"",
											"",
											"%srcVec             = OpCompositeConstruct %type_f32_vec2 %c_fp32_denorm_fp16 %c_fp32_denorm_fp16\n"
											"%packedInt          = OpExtInst %type_u32 %std450 PackHalf2x16 %srcVec\n"
											"%boolVal            = OpIEqual %type_bool %c_ref %packedInt\n"
											"%result             = OpSelect %type_f32 %boolVal %c_f32_1 %c_f32_0\n",
											B_STATEMENT_USAGE_CONSTS_TYPE_FP32 | B_STATEMENT_USAGE_COMMANDS_CONST_FP32 | B_STATEMENT_USAGE_COMMANDS_TYPE_FP32);

	// UnpackHalf2x16 is a special case that operates on uint32 and returns two 32-bit floats,
	// this function is tested using constants
	mo[O_UPH_DENORM]	= Op("uph_denorm",	FLOAT_STORAGE_ONLY,
<<<<<<< HEAD
										    "",
=======
											"",
>>>>>>> b3507875
											"",
											"%c_u32_2_16_pack    = OpConstant %type_u32 66061296\n", // == packHalf2x16(vec2(denorm))
											"",
											"",
											"%tmpVec             = OpExtInst %type_f32_vec2 %std450 UnpackHalf2x16 %c_u32_2_16_pack\n"
											"%result             = OpCompositeExtract %type_f32 %tmpVec 0\n",
											B_STATEMENT_USAGE_COMMANDS_TYPE_FP32);

	// PackDouble2x32 is a special case that operates on two uint32 and returns
	// double, this function is tested using constants
	mo[O_PD_DENORM]		= Op("pd_denorm",	FLOAT_STORAGE_ONLY,
<<<<<<< HEAD
										    "",
=======
											"",
>>>>>>> b3507875
											"",
											"%c_p1               = OpConstant %type_u32 0\n"
											"%c_p2               = OpConstant %type_u32 262144\n",		// == UnpackDouble2x32(denorm)
											"",
											"",
											"%srcVec             = OpCompositeConstruct %type_u32_vec2 %c_p1 %c_p2\n"
											"%result             = OpExtInst %type_f64 %std450 PackDouble2x32 %srcVec\n",
											B_STATEMENT_USAGE_COMMANDS_TYPE_FP64);

	// UnpackDouble2x32 is a special case as it operates only on FP64 and returns two ints,
	// the verification is done in SPIR-V code (if result is correct 1.0 will be written to SSBO)
	const char* unpackDouble2x32Types	=	"%type_bool_vec2     = OpTypeVector %type_bool 2\n";
	const char* unpackDouble2x32Source	=	"%refVec2            = OpCompositeConstruct %type_u32_vec2 %c_p1 %c_p2\n"
											"%resVec2            = OpExtInst %type_u32_vec2 %std450 UnpackDouble2x32 %arg1\n"
											"%boolVec2           = OpIEqual %type_bool_vec2 %refVec2 %resVec2\n"
											"%boolVal            = OpAll %type_bool %boolVec2\n"
											"%result             = OpSelect %type_f64 %boolVal %c_f64_1 %c_f64_0\n";
	mo[O_UPD_DENORM_FLUSH]		= Op("upd_denorm",	FLOAT_STORAGE_ONLY, "",
											unpackDouble2x32Types,
											"%c_p1               = OpConstant %type_u32 0\n"
											"%c_p2               = OpConstant %type_u32 0\n",
											"",
											"",
<<<<<<< HEAD
											unpackDouble2x32Source);
=======
											unpackDouble2x32Source,
											B_STATEMENT_USAGE_COMMANDS_CONST_FP64 | B_STATEMENT_USAGE_COMMANDS_TYPE_FP64);
>>>>>>> b3507875
	mo[O_UPD_DENORM_PRESERVE]	= Op("upd_denorm",	FLOAT_STORAGE_ONLY, "",
											unpackDouble2x32Types,
											"%c_p1               = OpConstant %type_u32 1008\n"
											"%c_p2               = OpConstant %type_u32 0\n",
											"",
											"",
<<<<<<< HEAD
											unpackDouble2x32Source);

	mo[O_ORTE_ROUND]	= Op("orte_round",	FLOAT_STORAGE_ONLY, FP32,
										    "OpDecorate %result FPRoundingMode RTE\n",
											"",
											"",
											"%result             = OpFConvert %type_f16 %arg1\n");
	mo[O_ORTZ_ROUND]	= Op("ortz_round",	FLOAT_STORAGE_ONLY, FP32,
										    "OpDecorate %result FPRoundingMode RTZ\n",
=======
											unpackDouble2x32Source,
											B_STATEMENT_USAGE_COMMANDS_CONST_FP64 | B_STATEMENT_USAGE_COMMANDS_TYPE_FP64);

	mo[O_ORTE_ROUND]	= Op("orte_round",	FLOAT_STORAGE_ONLY, FP32,
											"OpDecorate %result FPRoundingMode RTE\n",
											"",
											"",
											"%result             = OpFConvert %type_f16 %arg1\n",
											B_STATEMENT_USAGE_COMMANDS_TYPE_FP16);
	mo[O_ORTZ_ROUND]	= Op("ortz_round",	FLOAT_STORAGE_ONLY, FP32,
											"OpDecorate %result FPRoundingMode RTZ\n",
>>>>>>> b3507875
											"",
											"",
											"%result             = OpFConvert %type_f16 %arg1\n",
											B_STATEMENT_USAGE_COMMANDS_TYPE_FP16);
}

void TestCasesBuilder::build(vector<OperationTestCase>& testCases, TypeTestResultsSP typeTestResults, bool argumentsFromInput)
{
	// this method constructs a list of test cases; this list is a bit different
	// for every combination of float type, arguments preparation method and tested float control

	testCases.reserve(750);

	// Denorm - FlushToZero - binary operations
	for (size_t i = 0 ; i < typeTestResults->binaryOpFTZ.size() ; ++i)
	{
		const BinaryCase&	binaryCase	= typeTestResults->binaryOpFTZ[i];
		OperationId			operation	= binaryCase.operationId;
		testCases.push_back(OTC("denorm_op_var_flush_to_zero",		B_DENORM_FLUSH,					 operation, V_DENORM, V_ONE,		binaryCase.opVarResult));
		testCases.push_back(OTC("denorm_op_denorm_flush_to_zero",	B_DENORM_FLUSH,					 operation, V_DENORM, V_DENORM,		binaryCase.opDenormResult));
		testCases.push_back(OTC("denorm_op_inf_flush_to_zero",		B_DENORM_FLUSH | B_ZIN_PRESERVE, operation, V_DENORM, V_INF,		binaryCase.opInfResult));
		testCases.push_back(OTC("denorm_op_nan_flush_to_zero",		B_DENORM_FLUSH | B_ZIN_PRESERVE, operation, V_DENORM, V_NAN,		binaryCase.opNanResult));
	}

	// Denorm - FlushToZero - unary operations
	for (size_t i = 0 ; i < typeTestResults->unaryOpFTZ.size() ; ++i)
	{
		const UnaryCase&	unaryCase = typeTestResults->unaryOpFTZ[i];
		OperationId			operation = unaryCase.operationId;
		testCases.push_back(OTC("op_denorm_flush_to_zero", B_DENORM_FLUSH, operation, V_DENORM, V_UNUSED, unaryCase.result));
	}

	// Denom - Preserve - binary operations
	for (size_t i = 0 ; i < typeTestResults->binaryOpDenormPreserve.size() ; ++i)
	{
		const BinaryCase&	binaryCase	= typeTestResults->binaryOpDenormPreserve[i];
		OperationId			operation	= binaryCase.operationId;
		testCases.push_back(OTC("denorm_op_var_preserve",			B_DENORM_PRESERVE,					operation, V_DENORM,	V_ONE,		binaryCase.opVarResult));
		testCases.push_back(OTC("denorm_op_denorm_preserve",		B_DENORM_PRESERVE,					operation, V_DENORM,	V_DENORM,	binaryCase.opDenormResult));
		testCases.push_back(OTC("denorm_op_inf_preserve",			B_DENORM_PRESERVE | B_ZIN_PRESERVE, operation, V_DENORM,	V_INF,		binaryCase.opInfResult));
		testCases.push_back(OTC("denorm_op_nan_preserve",			B_DENORM_PRESERVE | B_ZIN_PRESERVE, operation, V_DENORM,	V_NAN,		binaryCase.opNanResult));
	}

	// Denom - Preserve - unary operations
	for (size_t i = 0 ; i < typeTestResults->unaryOpDenormPreserve.size() ; ++i)
	{
		const UnaryCase&	unaryCase	= typeTestResults->unaryOpDenormPreserve[i];
		OperationId			operation	= unaryCase.operationId;
		testCases.push_back(OTC("op_denorm_preserve", B_DENORM_PRESERVE, operation, V_DENORM, V_UNUSED, unaryCase.result));
	}

	struct ZINCase
	{
		OperationId	operationId;
		bool		supportedByFP64;
		ValueId		secondArgument;
		ValueId		preserveZeroResult;
		ValueId		preserveSZeroResult;
		ValueId		preserveInfResult;
		ValueId		preserveSInfResult;
		ValueId		preserveNanResult;
	};

	const ZINCase binaryOpZINPreserve[] = {
		// operation		fp64	second arg		preserve zero	preserve szero		preserve inf	preserve sinf		preserve nan
		{ O_PHI,			true,	V_INF,			V_ZERO,			V_MINUS_ZERO,		V_INF,			V_MINUS_INF,		V_NAN },
		{ O_SELECT,			true,	V_ONE,			V_ZERO,			V_MINUS_ZERO,		V_INF,			V_MINUS_INF,		V_NAN },
		{ O_ADD,			true,	V_ZERO,			V_ZERO,			V_ZERO,				V_INF,			V_MINUS_INF,		V_NAN },
		{ O_SUB,			true,	V_ZERO,			V_ZERO,			V_MINUS_ZERO,		V_INF,			V_MINUS_INF,		V_NAN },
		{ O_MUL,			true,	V_ONE,			V_ZERO,			V_MINUS_ZERO,		V_INF,			V_MINUS_INF,		V_NAN },
	};

	const ZINCase unaryOpZINPreserve[] = {
		// operation				fp64	second arg		preserve zero	preserve szero		preserve inf	preserve sinf		preserve nan
		{ O_RETURN_VAL,				true,	V_UNUSED,		V_ZERO,			V_MINUS_ZERO,		V_INF,			V_MINUS_INF,		V_NAN },
		{ O_D_EXTRACT,				true,	V_UNUSED,		V_ZERO,			V_MINUS_ZERO,		V_INF,			V_MINUS_INF,		V_NAN },
		{ O_D_INSERT,				true,	V_UNUSED,		V_ZERO,			V_MINUS_ZERO,		V_INF,			V_MINUS_INF,		V_NAN },
		{ O_SHUFFLE,				true,	V_UNUSED,		V_ZERO,			V_MINUS_ZERO,		V_INF,			V_MINUS_INF,		V_NAN },
		{ O_COMPOSITE,				true,	V_UNUSED,		V_ZERO,			V_MINUS_ZERO,		V_INF,			V_MINUS_INF,		V_NAN },
		{ O_COMPOSITE_INS,			true,	V_UNUSED,		V_ZERO,			V_MINUS_ZERO,		V_INF,			V_MINUS_INF,		V_NAN },
		{ O_COPY,					true,	V_UNUSED,		V_ZERO,			V_MINUS_ZERO,		V_INF,			V_MINUS_INF,		V_NAN },
		{ O_TRANSPOSE,				true,	V_UNUSED,		V_ZERO,			V_MINUS_ZERO,		V_INF,			V_MINUS_INF,		V_NAN },
		{ O_NEGATE,					true,	V_UNUSED,		V_MINUS_ZERO,	V_ZERO,				V_MINUS_INF,	V_INF,				V_NAN },
	};

	bool isFP64 = typeTestResults->floatType() == FP64;

	// Signed Zero Inf Nan - Preserve - binary operations
	for (size_t i = 0 ; i < DE_LENGTH_OF_ARRAY(binaryOpZINPreserve) ; ++i)
	{
		const ZINCase& zc = binaryOpZINPreserve[i];
		if (isFP64 && !zc.supportedByFP64)
			continue;

		testCases.push_back(OTC("zero_op_var_preserve",				B_ZIN_PRESERVE, zc.operationId, V_ZERO,			zc.secondArgument,	zc.preserveZeroResult));
		testCases.push_back(OTC("signed_zero_op_var_preserve",		B_ZIN_PRESERVE, zc.operationId, V_MINUS_ZERO,	zc.secondArgument,	zc.preserveSZeroResult));
		testCases.push_back(OTC("inf_op_var_preserve",				B_ZIN_PRESERVE, zc.operationId, V_INF,			zc.secondArgument,	zc.preserveInfResult));
		testCases.push_back(OTC("signed_inf_op_var_preserve",		B_ZIN_PRESERVE, zc.operationId, V_MINUS_INF,	zc.secondArgument,	zc.preserveSInfResult));
		testCases.push_back(OTC("nan_op_var_preserve",				B_ZIN_PRESERVE, zc.operationId, V_NAN,			zc.secondArgument,	zc.preserveNanResult));
	}

	// Signed Zero Inf Nan - Preserve - unary operations
	for (size_t i = 0 ; i < DE_LENGTH_OF_ARRAY(unaryOpZINPreserve) ; ++i)
	{
		const ZINCase& zc = unaryOpZINPreserve[i];
		if (isFP64 && !zc.supportedByFP64)
			continue;

		testCases.push_back(OTC("op_zero_preserve",			B_ZIN_PRESERVE,zc.operationId, V_ZERO,			V_UNUSED,	zc.preserveZeroResult));
		testCases.push_back(OTC("op_signed_zero_preserve",	B_ZIN_PRESERVE,zc.operationId, V_MINUS_ZERO,	V_UNUSED,	zc.preserveSZeroResult));
		testCases.push_back(OTC("op_inf_preserve",			B_ZIN_PRESERVE,zc.operationId, V_INF,			V_UNUSED,	zc.preserveInfResult));
		testCases.push_back(OTC("op_signed_inf_preserve",	B_ZIN_PRESERVE,zc.operationId, V_MINUS_INF,		V_UNUSED,	zc.preserveSInfResult));
		testCases.push_back(OTC("op_nan_preserve",			B_ZIN_PRESERVE,zc.operationId, V_NAN,			V_UNUSED,	zc.preserveNanResult));
	}

	// comparison operations - tested differently because they return true/false
	struct ComparisonCase
	{
		OperationId	operationId;
		ValueId		denormPreserveResult;
	};
	const ComparisonCase comparisonCases[] =
	{
		// operation	denorm
		{ O_ORD_EQ,		V_ZERO },
		{ O_UORD_EQ,	V_ZERO },
		{ O_ORD_NEQ,	V_ONE  },
		{ O_UORD_NEQ,	V_ONE  },
		{ O_ORD_LS,		V_ONE  },
		{ O_UORD_LS,	V_ONE  },
		{ O_ORD_GT,		V_ZERO },
		{ O_UORD_GT,	V_ZERO },
		{ O_ORD_LE,		V_ONE  },
		{ O_UORD_LE,	V_ONE  },
		{ O_ORD_GE,		V_ZERO },
		{ O_UORD_GE,	V_ZERO }
	};
	for (int op = 0 ; op < DE_LENGTH_OF_ARRAY(comparisonCases) ; ++op)
	{
		const ComparisonCase& cc = comparisonCases[op];
		testCases.push_back(OTC("denorm_op_var_preserve", B_DENORM_PRESERVE, cc.operationId, V_DENORM, V_ONE, cc.denormPreserveResult));
	}

	if (argumentsFromInput)
	{
		struct RoundingModeCase
		{
			OperationId	operationId;
			ValueId		arg1;
			ValueId		arg2;
			ValueId		expectedRTEResult;
			ValueId		expectedRTZResult;
		};

		const RoundingModeCase roundingCases[] =
		{
			{ O_ADD,			V_ADD_ARG_A,	V_ADD_ARG_B,	V_ADD_RTE_RESULT,	V_ADD_RTZ_RESULT },
			{ O_SUB,			V_SUB_ARG_A,	V_SUB_ARG_B,	V_SUB_RTE_RESULT,	V_SUB_RTZ_RESULT },
			{ O_MUL,			V_MUL_ARG_A,	V_MUL_ARG_B,	V_MUL_RTE_RESULT,	V_MUL_RTZ_RESULT },
			{ O_DOT,			V_DOT_ARG_A,	V_DOT_ARG_B,	V_DOT_RTE_RESULT,	V_DOT_RTZ_RESULT },

			// in vect/mat multiplication by scalar operations only first element of result is checked
			// so argument and result values prepared for multiplication can be reused for those cases
			{ O_VEC_MUL_S,		V_MUL_ARG_A,	V_MUL_ARG_B,	V_MUL_RTE_RESULT,	V_MUL_RTZ_RESULT },
			{ O_MAT_MUL_S,		V_MUL_ARG_A,	V_MUL_ARG_B,	V_MUL_RTE_RESULT,	V_MUL_RTZ_RESULT },
			{ O_OUT_PROD,		V_MUL_ARG_A,	V_MUL_ARG_B,	V_MUL_RTE_RESULT,	V_MUL_RTZ_RESULT },

			// in SPIR-V code we return first element of operation result so for following
			// cases argument and result values prepared for dot product can be reused
			{ O_VEC_MUL_M,		V_DOT_ARG_A,	V_DOT_ARG_B,	V_DOT_RTE_RESULT,	V_DOT_RTZ_RESULT },
			{ O_MAT_MUL_V,		V_DOT_ARG_A,	V_DOT_ARG_B,	V_DOT_RTE_RESULT,	V_DOT_RTZ_RESULT },
			{ O_MAT_MUL_M,		V_DOT_ARG_A,	V_DOT_ARG_B,	V_DOT_RTE_RESULT,	V_DOT_RTZ_RESULT },

			// conversion operations are added separately - depending on float type width
		};

		for (int c = 0 ; c < DE_LENGTH_OF_ARRAY(roundingCases) ; ++c)
		{
			const RoundingModeCase& rmc = roundingCases[c];
			testCases.push_back(OTC("rounding_rte_op", B_RTE_ROUNDING, rmc.operationId, rmc.arg1, rmc.arg2, rmc.expectedRTEResult));
			testCases.push_back(OTC("rounding_rtz_op", B_RTZ_ROUNDING, rmc.operationId, rmc.arg1, rmc.arg2, rmc.expectedRTZResult));
		}
	}

	// special cases
	if (typeTestResults->floatType() == FP16)
	{
		if (argumentsFromInput)
		{
			testCases.push_back(OTC("rounding_rte_conv_from_fp32", B_RTE_ROUNDING, O_CONV_FROM_FP32, V_CONV_FROM_FP32_ARG, V_UNUSED, V_CONV_TO_FP16_RTE_RESULT));
			testCases.push_back(OTC("rounding_rtz_conv_from_fp32", B_RTZ_ROUNDING, O_CONV_FROM_FP32, V_CONV_FROM_FP32_ARG, V_UNUSED, V_CONV_TO_FP16_RTZ_RESULT));
			testCases.push_back(OTC("rounding_rte_conv_from_fp64", B_RTE_ROUNDING, O_CONV_FROM_FP64, V_CONV_FROM_FP64_ARG, V_UNUSED, V_CONV_TO_FP16_RTE_RESULT));
			testCases.push_back(OTC("rounding_rtz_conv_from_fp64", B_RTZ_ROUNDING, O_CONV_FROM_FP64, V_CONV_FROM_FP64_ARG, V_UNUSED, V_CONV_TO_FP16_RTZ_RESULT));

			testCases.push_back(OTC("rounding_rte_sconst_conv_from_fp32", B_RTE_ROUNDING, O_SCONST_CONV_FROM_FP32_TO_FP16, V_UNUSED, V_UNUSED, V_CONV_TO_FP16_RTE_RESULT));
			testCases.push_back(OTC("rounding_rtz_sconst_conv_from_fp32", B_RTZ_ROUNDING, O_SCONST_CONV_FROM_FP32_TO_FP16, V_UNUSED, V_UNUSED, V_CONV_TO_FP16_RTZ_RESULT));
			testCases.push_back(OTC("rounding_rte_sconst_conv_from_fp64", B_RTE_ROUNDING, O_SCONST_CONV_FROM_FP64_TO_FP16, V_UNUSED, V_UNUSED, V_CONV_TO_FP16_RTE_RESULT));
			testCases.push_back(OTC("rounding_rtz_sconst_conv_from_fp64", B_RTZ_ROUNDING, O_SCONST_CONV_FROM_FP64_TO_FP16, V_UNUSED, V_UNUSED, V_CONV_TO_FP16_RTZ_RESULT));

			// verify that VkShaderFloatingPointRoundingModeKHR can be overridden for a given instruction by the FPRoundingMode decoration
			testCases.push_back(OTC("rounding_rte_override", B_RTE_ROUNDING, O_ORTZ_ROUND, V_CONV_FROM_FP32_ARG, V_UNUSED, V_CONV_TO_FP16_RTZ_RESULT));
			testCases.push_back(OTC("rounding_rtz_override", B_RTZ_ROUNDING, O_ORTE_ROUND, V_CONV_FROM_FP32_ARG, V_UNUSED, V_CONV_TO_FP16_RTE_RESULT));
		}

		createUnaryTestCases(testCases, O_CONV_FROM_FP32, V_CONV_DENORM_SMALLER, V_ZERO);
		createUnaryTestCases(testCases, O_CONV_FROM_FP64, V_CONV_DENORM_BIGGER, V_ZERO);
	}
	else if (typeTestResults->floatType() == FP32)
	{
		if (argumentsFromInput)
		{
			// convert from fp64 to fp32
			testCases.push_back(OTC("rounding_rte_conv_from_fp64", B_RTE_ROUNDING, O_CONV_FROM_FP64, V_CONV_FROM_FP64_ARG, V_UNUSED, V_CONV_TO_FP32_RTE_RESULT));
			testCases.push_back(OTC("rounding_rtz_conv_from_fp64", B_RTZ_ROUNDING, O_CONV_FROM_FP64, V_CONV_FROM_FP64_ARG, V_UNUSED, V_CONV_TO_FP32_RTZ_RESULT));

			testCases.push_back(OTC("rounding_rte_sconst_conv_from_fp64", B_RTE_ROUNDING, O_SCONST_CONV_FROM_FP64_TO_FP32, V_UNUSED, V_UNUSED, V_CONV_TO_FP32_RTE_RESULT));
			testCases.push_back(OTC("rounding_rtz_sconst_conv_from_fp64", B_RTZ_ROUNDING, O_SCONST_CONV_FROM_FP64_TO_FP32, V_UNUSED, V_UNUSED, V_CONV_TO_FP32_RTZ_RESULT));
		}
		else
		{
			// PackHalf2x16 - verification done in SPIR-V
			testCases.push_back(OTC("pack_half_denorm_preserve",		B_DENORM_PRESERVE,	O_PH_DENORM,	V_UNUSED, V_UNUSED, V_ONE));

			// UnpackHalf2x16 - custom arguments defined as constants
			testCases.push_back(OTC("upack_half_denorm_flush_to_zero",	B_DENORM_FLUSH,		O_UPH_DENORM,	V_UNUSED, V_UNUSED, V_ZERO));
			testCases.push_back(OTC("upack_half_denorm_preserve",		B_DENORM_PRESERVE,	O_UPH_DENORM,	V_UNUSED, V_UNUSED, V_CONV_DENORM_SMALLER));
		}

		createUnaryTestCases(testCases, O_CONV_FROM_FP16, V_CONV_DENORM_SMALLER, V_ZERO_OR_FP16_DENORM_TO_FP32);
		createUnaryTestCases(testCases, O_CONV_FROM_FP64, V_CONV_DENORM_BIGGER, V_ZERO);
	}
	else // FP64
	{
		if (!argumentsFromInput)
		{
			// PackDouble2x32 - custom arguments defined as constants
			testCases.push_back(OTC("pack_double_denorm_preserve",			B_DENORM_PRESERVE,	O_PD_DENORM,			V_UNUSED, V_UNUSED, V_DENORM));

			// UnpackDouble2x32 - verification done in SPIR-V
			testCases.push_back(OTC("upack_double_denorm_flush_to_zero",	B_DENORM_FLUSH,		O_UPD_DENORM_FLUSH,		V_DENORM, V_UNUSED, V_ONE));
			testCases.push_back(OTC("upack_double_denorm_preserve",			B_DENORM_PRESERVE,	O_UPD_DENORM_PRESERVE,	V_DENORM, V_UNUSED, V_ONE));
		}

		createUnaryTestCases(testCases, O_CONV_FROM_FP16, V_CONV_DENORM_SMALLER, V_ZERO_OR_FP16_DENORM_TO_FP64);
		createUnaryTestCases(testCases, O_CONV_FROM_FP32, V_CONV_DENORM_BIGGER, V_ZERO_OR_FP32_DENORM_TO_FP64);
	}
}

const Operation& TestCasesBuilder::getOperation(OperationId id) const
{
	return m_operations.at(id);
}

void TestCasesBuilder::createUnaryTestCases(vector<OperationTestCase>& testCases, OperationId operationId, ValueId denormPreserveResult, ValueId denormFTZResult) const
{
	// Denom - Preserve
	testCases.push_back(OTC("op_denorm_preserve",		B_DENORM_PRESERVE,	operationId, V_DENORM,	V_UNUSED, denormPreserveResult));

	// Denorm - FlushToZero
	testCases.push_back(OTC("op_denorm_flush_to_zero",	B_DENORM_FLUSH,		operationId, V_DENORM,	V_UNUSED, denormFTZResult));

	// Signed Zero Inf Nan - Preserve
	testCases.push_back(OTC("op_zero_preserve",			B_ZIN_PRESERVE,		operationId, V_ZERO,		V_UNUSED, V_ZERO));
	testCases.push_back(OTC("op_signed_zero_preserve",	B_ZIN_PRESERVE,		operationId, V_MINUS_ZERO,	V_UNUSED, V_MINUS_ZERO));
	testCases.push_back(OTC("op_inf_preserve",			B_ZIN_PRESERVE,		operationId, V_INF,			V_UNUSED, V_INF));
	testCases.push_back(OTC("op_nan_preserve",			B_ZIN_PRESERVE,		operationId, V_NAN,			V_UNUSED, V_NAN));
}

template <typename TYPE, typename FLOAT_TYPE>
bool isZeroOrOtherValue(const TYPE& returnedFloat, ValueId secondAcceptableResult, TestLog& log)
{
	if (returnedFloat.isZero() && !returnedFloat.signBit())
		return true;

	TypeValues<FLOAT_TYPE> typeValues;
	typedef typename TYPE::StorageType SType;
	typename RawConvert<FLOAT_TYPE, SType>::Value value;
	value.fp = typeValues.getValue(secondAcceptableResult);

	if (returnedFloat.bits() == value.ui)
		return true;

	log << TestLog::Message << "Expected 0 or " << toHex(value.ui)
		<< " (" << value.fp << ")" << TestLog::EndMessage;
	return false;
}

template <typename TYPE>
bool isAcosResultCorrect(const TYPE& returnedFloat, TestLog& log)
{
	// pi/2 is result of acos(0) which in the specs is defined as equivalent to
	// atan2(sqrt(1.0 - x^2), x), where atan2 has 4096 ULP, sqrt is equivalent to
	// 1.0 /inversesqrt(), inversesqrt() is 2 ULP and rcp is another 2.5 ULP

	double precision = 0;
	const double piDiv2 = 3.14159265358979323846 / 2;
	if (returnedFloat.MANTISSA_BITS == 23)
	{
		FloatFormat fp32Format(-126, 127, 23, true, tcu::MAYBE, tcu::YES, tcu::MAYBE);
		precision = fp32Format.ulp(piDiv2, 4096.0);
	}
	else
	{
		FloatFormat fp16Format(-14, 15, 10, true, tcu::MAYBE);
		precision = fp16Format.ulp(piDiv2, 5.0);
	}

	if (deAbs(returnedFloat.asDouble() - piDiv2) < precision)
		return true;

	log << TestLog::Message << "Expected result to be in range"
		<< " (" << piDiv2 - precision << ", " << piDiv2 + precision << "), got "
		<< returnedFloat.asDouble() << TestLog::EndMessage;
	return false;
}

template <typename TYPE>
bool isCosResultCorrect(const TYPE& returnedFloat, TestLog& log)
{
	// for cos(x) with x between -pi and pi, the precision error is 2^-11 for fp32 and 2^-7 for fp16.
	double precision = returnedFloat.MANTISSA_BITS == 23 ? dePow(2, -11) : dePow(2, -7);
	const double expected = 1.0;

	if (deAbs(returnedFloat.asDouble() - expected) < precision)
		return true;

	log << TestLog::Message << "Expected result to be in range"
		<< " (" << expected - precision << ", " << expected + precision << "), got "
		<< returnedFloat.asDouble() << TestLog::EndMessage;
	return false;
}

// Function used to compare test result with expected output.
// TYPE can be Float16, Float32 or Float64.
// FLOAT_TYPE can be deFloat16, float, double.
template <typename TYPE, typename FLOAT_TYPE>
bool compareBytes(vector<deUint8>& expectedBytes, AllocationSp outputAlloc, TestLog& log)
{
	const TYPE* returned	= static_cast<const TYPE*>(outputAlloc->getHostPtr());
	const TYPE* fValueId	= reinterpret_cast<const TYPE*>(&expectedBytes.front());

	// all test return single value
	DE_ASSERT((expectedBytes.size() / sizeof(TYPE)) == 1);

	// during test setup we do not store expected value but id that can be used to
	// retrieve actual value - this is done to handle special cases like multiple
	// allowed results or epsilon checks for some cases
	// note that this is workaround - this should be done by changing
	// ComputerShaderCase and GraphicsShaderCase so that additional arguments can
	// be passed to this verification callback
	typedef typename TYPE::StorageType SType;
	SType		expectedInt		= fValueId[0].bits();
	ValueId		expectedValueId	= static_cast<ValueId>(expectedInt);

	// something went wrong, expected value cant be V_UNUSED,
	// if this is the case then test shouldn't be created at all
	DE_ASSERT(expectedValueId != V_UNUSED);

	TYPE returnedFloat = returned[0];

	log << TestLog::Message << "Calculated result: " << toHex(returnedFloat.bits())
		<< " (" << returnedFloat.asFloat() << ")" << TestLog::EndMessage;

	if (expectedValueId == V_NAN)
	{
		if (returnedFloat.isNaN())
			return true;

		log << TestLog::Message << "Expected NaN" << TestLog::EndMessage;
		return false;
	}

	if (expectedValueId == V_DENORM)
	{
		if (returnedFloat.isDenorm())
			return true;

		log << TestLog::Message << "Expected Denorm" << TestLog::EndMessage;
		return false;
	}

	// handle multiple acceptable results cases
	if (expectedValueId == V_ZERO_OR_MINUS_ZERO)
	{
		if (returnedFloat.isZero())
			return true;

		log << TestLog::Message << "Expected 0 or -0" << TestLog::EndMessage;
		return false;
	}
	if ((expectedValueId == V_ZERO_OR_FP16_DENORM_TO_FP32) || (expectedValueId == V_ZERO_OR_FP16_DENORM_TO_FP64))
		return isZeroOrOtherValue<TYPE, FLOAT_TYPE>(returnedFloat, V_CONV_DENORM_SMALLER, log);
	if (expectedValueId == V_ZERO_OR_FP32_DENORM_TO_FP64)
		return isZeroOrOtherValue<TYPE, FLOAT_TYPE>(returnedFloat, V_CONV_DENORM_BIGGER, log);
	if (expectedValueId == V_MINUS_ONE_OR_CLOSE)
	{
		// this expected value is only needed for fp16
		DE_ASSERT(returnedFloat.EXPONENT_BIAS == 15);
		typename TYPE::StorageType returnedValue = returnedFloat.bits();
		return (returnedValue == 0xbc00) || (returnedValue == 0xbbff);
	}

	// handle trigonometric operations precision errors
	if (expectedValueId == V_TRIG_ONE)
		return isCosResultCorrect<TYPE>(returnedFloat, log);

	// handle acos(0) case
	if (expectedValueId == V_PI_DIV_2)
		return isAcosResultCorrect<TYPE>(returnedFloat, log);

	TypeValues<FLOAT_TYPE> typeValues;
	typename RawConvert<FLOAT_TYPE, SType>::Value value;
	value.fp = typeValues.getValue(expectedValueId);

	if (returnedFloat.bits() == value.ui)
		return true;

	log << TestLog::Message << "Expected " << toHex(value.ui)
		<< " (" << value.fp << ")" << TestLog::EndMessage;
	return false;
}

template <typename TYPE, typename FLOAT_TYPE>
bool checkFloats (const vector<Resource>&		,
				  const vector<AllocationSp>&	outputAllocs,
				  const vector<Resource>&		expectedOutputs,
				  TestLog&						log)
{
	if (outputAllocs.size() != expectedOutputs.size())
		return false;

	for (deUint32 outputNdx = 0; outputNdx < outputAllocs.size(); ++outputNdx)
	{
		vector<deUint8> expectedBytes;
		expectedOutputs[outputNdx].getBytes(expectedBytes);

		if (!compareBytes<TYPE, FLOAT_TYPE>(expectedBytes, outputAllocs[outputNdx], log))
			return false;
	}

	return true;
}

bool checkMixedFloats (const vector<Resource>&		,
					   const vector<AllocationSp>&	outputAllocs,
					   const vector<Resource>&		expectedOutputs,
					   TestLog&						log)
{
	// this function validates buffers containing floats of diferent widths, order is not important

	if (outputAllocs.size() != expectedOutputs.size())
		return false;

	// create map storing functions that should be used for comparision
	// depending on float width in bytes; this lets us later to avoid switch in while
	typedef bool (*compareFun)(vector<deUint8>& expectedBytes, AllocationSp outputAlloc, TestLog& log);
	const map<size_t, compareFun> compareMap =
	{
		{ 2, compareBytes<Float16, deFloat16> },
		{ 4, compareBytes<Float32, float> },
		{ 8, compareBytes<Float64, double>},
	};

	vector<deUint8> expectedBytes;
	bool			allResultsAreCorrect	= true;
	int				resultIndex				= static_cast<int>(outputAllocs.size());

	while (resultIndex--)
	{
		expectedOutputs[resultIndex].getBytes(expectedBytes);
		size_t byteWidth		 = expectedOutputs[resultIndex].getByteSize();
		allResultsAreCorrect	&= compareMap.at(byteWidth)(expectedBytes, outputAllocs[resultIndex], log);
	}

	return allResultsAreCorrect;
}

// Base class for ComputeTestGroupBuilder and GrephicstestGroupBuilder classes.
// It contains all functionalities that are used by both child classes.
class TestGroupBuilderBase
{
public:

	TestGroupBuilderBase();
	virtual ~TestGroupBuilderBase() = default;

	virtual void createOperationTests(TestCaseGroup* parentGroup,
									  const char* groupName,
									  FloatType floatType,
									  bool argumentsFromInput) = 0;

	virtual void createSettingsTests(TestCaseGroup* parentGroup) = 0;

protected:

	typedef vector<OperationTestCase> TestCaseVect;

	// Structure containing all data required to create single operation test.
	struct OperationTestCaseInfo
	{
		FloatType					outFloatType;
		bool						argumentsFromInput;
		VkShaderStageFlagBits		testedStage;
		const Operation&			operation;
		const OperationTestCase&	testCase;
	};

	// Mode used by SettingsTestCaseInfo to specify what settings do we want to test.
	enum SettingsMode
	{
		SM_ROUNDING			= 0,
		SM_DENORMS
	};

	// Enum containing available options. When rounding is tested only SO_RTE and SO_RTZ
	// should be used. SO_FLUSH and SO_PRESERVE should be used only for denorm tests.
	enum SettingsOption
	{
		SO_UNUSED			= 0,
		SO_RTE,
		SO_RTZ,
		SO_FLUSH,
		SO_PRESERVE
	};

	// Structure containing all data required to create single settings test.
	struct SettingsTestCaseInfo
	{
		const char*								name;
		SettingsMode							testedMode;
<<<<<<< HEAD
		VkShaderFloatControlsIndependence		independenceSetting;
=======
		VkShaderFloatControlsIndependenceKHR	independenceSetting;
>>>>>>> b3507875

		SettingsOption							fp16Option;
		SettingsOption							fp32Option;
		SettingsOption							fp64Option;
	};

	void specializeOperation(const OperationTestCaseInfo&	testCaseInfo,
							 SpecializedOperation&			specializedOperation) const;

	void getBehaviorCapabilityAndExecutionMode(BehaviorFlags behaviorFlags,
											   const string inBitWidth,
											   const string outBitWidth,
											   string& capability,
											   string& executionMode) const;

	void setupVulkanFeatures(FloatType			inFloatType,
							 FloatType			outFloatType,
							 BehaviorFlags		behaviorFlags,
							 bool				float64FeatureRequired,
							 VulkanFeatures&	features) const;

protected:

	struct TypeData
	{
		TypeValuesSP		values;
		TypeSnippetsSP		snippets;
		TypeTestResultsSP	testResults;
	};

	// Type specific parameters are stored in this map.
	map<FloatType, TypeData> m_typeData;

	// Map converting behaviuor id to OpCapability instruction
	typedef map<BehaviorFlagBits, string> BehaviorNameMap;
	BehaviorNameMap m_behaviorToName;
};

TestGroupBuilderBase::TestGroupBuilderBase()
{
	m_typeData[FP16] = TypeData();
	m_typeData[FP16].values			= TypeValuesSP(new TypeValues<deFloat16>);
	m_typeData[FP16].snippets		= TypeSnippetsSP(new TypeSnippets<deFloat16>);
	m_typeData[FP16].testResults	= TypeTestResultsSP(new TypeTestResults<deFloat16>);
	m_typeData[FP32] = TypeData();
	m_typeData[FP32].values			= TypeValuesSP(new TypeValues<float>);
	m_typeData[FP32].snippets		= TypeSnippetsSP(new TypeSnippets<float>);
	m_typeData[FP32].testResults	= TypeTestResultsSP(new TypeTestResults<float>);
	m_typeData[FP64] = TypeData();
	m_typeData[FP64].values			= TypeValuesSP(new TypeValues<double>);
	m_typeData[FP64].snippets		= TypeSnippetsSP(new TypeSnippets<double>);
	m_typeData[FP64].testResults	= TypeTestResultsSP(new TypeTestResults<double>);

	m_behaviorToName[B_DENORM_PRESERVE]	= "DenormPreserve";
	m_behaviorToName[B_DENORM_FLUSH]	= "DenormFlushToZero";
	m_behaviorToName[B_ZIN_PRESERVE]	= "SignedZeroInfNanPreserve";
	m_behaviorToName[B_RTE_ROUNDING]	= "RoundingModeRTE";
	m_behaviorToName[B_RTZ_ROUNDING]	= "RoundingModeRTZ";
}

<<<<<<< HEAD
void TestGroupBuilderBase::specializeOperation(const OperationTestCaseInfo&	testCaseInfo,
											   SpecializedOperation&		specializedOperation) const
=======
void TestGroupBuilderBase::specializeOperation (const OperationTestCaseInfo&	testCaseInfo,
												SpecializedOperation&			specializedOperation) const
>>>>>>> b3507875
{
	const string		typeToken		= "_float";
	const string		widthToken		= "${float_width}";

	FloatType				outFloatType	= testCaseInfo.outFloatType;
	const Operation&		operation		= testCaseInfo.operation;
	const TypeSnippetsSP	outTypeSnippets	= m_typeData.at(outFloatType).snippets;
	const bool				inputRestricted	= operation.isInputTypeRestricted;
	FloatType				inFloatType		= operation.restrictedInputType;

	// usually input type is same as output but this is not the case for conversion
	// operations; in those cases operation definitions have restricted input type
	inFloatType = inputRestricted ? inFloatType : outFloatType;

	TypeSnippetsSP inTypeSnippets = m_typeData.at(inFloatType).snippets;

	const string inTypePrefix	= string("_f") + inTypeSnippets->bitWidth;
	const string outTypePrefix	= string("_f") + outTypeSnippets->bitWidth;

	specializedOperation.constants		= replace(operation.constants, typeToken, inTypePrefix);
	specializedOperation.annotations	= replace(operation.annotations, widthToken, outTypeSnippets->bitWidth);
	specializedOperation.types			= replace(operation.types, typeToken, outTypePrefix);
	specializedOperation.variables		= replace(operation.variables, typeToken, outTypePrefix);
	specializedOperation.functions		= replace(operation.functions, typeToken, outTypePrefix);
	specializedOperation.commands		= replace(operation.commands, typeToken, outTypePrefix);

	specializedOperation.inFloatType				= inFloatType;
	specializedOperation.inTypeSnippets				= inTypeSnippets;
	specializedOperation.outTypeSnippets			= outTypeSnippets;
	specializedOperation.argumentsUsesFloatConstant	= 0;

	if (operation.isSpecConstant)
		return;

	// select way arguments are prepared
	if (testCaseInfo.argumentsFromInput)
	{
		// read arguments from input SSBO in main function
		specializedOperation.arguments = inTypeSnippets->argumentsFromInputSnippet;
	}
	else
	{
		// generate proper values in main function
		const string arg1 = "%arg1                 = ";
		const string arg2 = "%arg2                 = ";

		const ValueId* inputArguments = testCaseInfo.testCase.input;
		if (inputArguments[0] != V_UNUSED)
		{
			specializedOperation.arguments					= arg1 + inTypeSnippets->valueIdToSnippetArgMap.at(inputArguments[0]);
			specializedOperation.argumentsUsesFloatConstant	|= B_STATEMENT_USAGE_ARGS_CONST_FLOAT;
		}
		if (inputArguments[1] != V_UNUSED)
		{
			specializedOperation.arguments					+= arg2 + inTypeSnippets->valueIdToSnippetArgMap.at(inputArguments[1]);
			specializedOperation.argumentsUsesFloatConstant	|= B_STATEMENT_USAGE_ARGS_CONST_FLOAT;
		}
	}
}


void TestGroupBuilderBase::getBehaviorCapabilityAndExecutionMode(BehaviorFlags behaviorFlags,
																 const string inBitWidth,
																 const string outBitWidth,
																 string& capability,
																 string& executionMode) const
{
	// iterate over all behaviours and request those that are needed
	BehaviorNameMap::const_iterator it = m_behaviorToName.begin();
	while (it != m_behaviorToName.end())
	{
		BehaviorFlagBits	behaviorId		= it->first;
		string				behaviorName	= it->second;

		if (behaviorFlags & behaviorId)
		{
			capability += "OpCapability " + behaviorName + "\n";

			// rounding mode should be obeyed for destination type
			bool rounding = (behaviorId == B_RTE_ROUNDING) || (behaviorId == B_RTZ_ROUNDING);
			executionMode += "OpExecutionMode %main " + behaviorName + " " +
							 (rounding ? outBitWidth : inBitWidth) + "\n";
		}

		++it;
	}

	DE_ASSERT(!capability.empty() && !executionMode.empty());
}

void TestGroupBuilderBase::setupVulkanFeatures(FloatType		inFloatType,
											   FloatType		outFloatType,
											   BehaviorFlags	behaviorFlags,
											   bool				float64FeatureRequired,
											   VulkanFeatures&	features) const
{
	features.coreFeatures.shaderFloat64 = float64FeatureRequired;

	// request proper float controls features
	ExtensionFloatControlsFeatures& floatControls = features.floatControlsProperties;

	// rounding mode should obey the destination type
	bool rteRounding = (behaviorFlags & B_RTE_ROUNDING) != 0;
	bool rtzRounding = (behaviorFlags & B_RTZ_ROUNDING) != 0;
	if (rteRounding || rtzRounding)
	{
		switch(outFloatType)
		{
		case FP16:
			floatControls.shaderRoundingModeRTEFloat16 = rteRounding;
			floatControls.shaderRoundingModeRTZFloat16 = rtzRounding;
			return;
		case FP32:
			floatControls.shaderRoundingModeRTEFloat32 = rteRounding;
			floatControls.shaderRoundingModeRTZFloat32 = rtzRounding;
			return;
		case FP64:
			floatControls.shaderRoundingModeRTEFloat64 = rteRounding;
			floatControls.shaderRoundingModeRTZFloat64 = rtzRounding;
			return;
		}
	}

	switch(inFloatType)
	{
	case FP16:
		floatControls.shaderDenormPreserveFloat16			= behaviorFlags & B_DENORM_PRESERVE;
		floatControls.shaderDenormFlushToZeroFloat16		= behaviorFlags & B_DENORM_FLUSH;
		floatControls.shaderSignedZeroInfNanPreserveFloat16	= behaviorFlags & B_ZIN_PRESERVE;
		return;
	case FP32:
		floatControls.shaderDenormPreserveFloat32			= behaviorFlags & B_DENORM_PRESERVE;
		floatControls.shaderDenormFlushToZeroFloat32		= behaviorFlags & B_DENORM_FLUSH;
		floatControls.shaderSignedZeroInfNanPreserveFloat32	= behaviorFlags & B_ZIN_PRESERVE;
		return;
	case FP64:
		floatControls.shaderDenormPreserveFloat64			= behaviorFlags & B_DENORM_PRESERVE;
		floatControls.shaderDenormFlushToZeroFloat64		= behaviorFlags & B_DENORM_FLUSH;
		floatControls.shaderSignedZeroInfNanPreserveFloat64	= behaviorFlags & B_ZIN_PRESERVE;
		return;
	}
}

// Test case not related to SPIR-V but executed with compute tests. It checks if specified
// features are set to the same value when specific independence settings are used.
tcu::TestStatus verifyIndependenceSettings(Context& context)
{
<<<<<<< HEAD
	if (!context.isDeviceFunctionalitySupported("VK_KHR_shader_float_controls"))
=======
	const std::vector<std::string>& deviceExtensions = context.getDeviceExtensions();
	if (!isDeviceExtensionSupported(context.getUsedApiVersion(), deviceExtensions, "VK_KHR_shader_float_controls"))
>>>>>>> b3507875
		TCU_THROW(NotSupportedError, "VK_KHR_shader_float_controls not supported");

	vk::VkPhysicalDeviceFloatControlsPropertiesKHR	fcProperties;
	fcProperties.sType	= VK_STRUCTURE_TYPE_PHYSICAL_DEVICE_FLOAT_CONTROLS_PROPERTIES_KHR;
	fcProperties.pNext	= DE_NULL;

	vk::VkPhysicalDeviceProperties2 deviceProperties;
	deviceProperties.sType	= VK_STRUCTURE_TYPE_PHYSICAL_DEVICE_PROPERTIES_2;
	deviceProperties.pNext	= &fcProperties;

	auto fail = [](const string& featureGroup)
	{
		return tcu::TestStatus::fail(featureGroup + " features should be set to the same value");
	};

	const VkPhysicalDevice			physicalDevice		= context.getPhysicalDevice();
	const vk::InstanceInterface&	instanceInterface	= context.getInstanceInterface();
	instanceInterface.getPhysicalDeviceProperties2(physicalDevice, &deviceProperties);

	if (fcProperties.roundingModeIndependence == VK_SHADER_FLOAT_CONTROLS_INDEPENDENCE_NONE_KHR)
	{
		vk::VkBool32 fp16rte = fcProperties.shaderRoundingModeRTEFloat16;
		vk::VkBool32 fp32rte = fcProperties.shaderRoundingModeRTEFloat32;
		vk::VkBool32 fp64rte = fcProperties.shaderRoundingModeRTEFloat64;
		if ((fp16rte != fp32rte) || (fp32rte != fp64rte))
			return fail("shaderRoundingModeRTEFloat*");

		vk::VkBool32 fp16rtz = fcProperties.shaderRoundingModeRTZFloat16;
		vk::VkBool32 fp32rtz = fcProperties.shaderRoundingModeRTZFloat32;
		vk::VkBool32 fp64rtz = fcProperties.shaderRoundingModeRTZFloat64;
		if ((fp16rtz != fp32rtz) || (fp32rtz != fp64rtz))
			return fail("shaderRoundingModeRTZFloat*");
	}
	else if (fcProperties.roundingModeIndependence == VK_SHADER_FLOAT_CONTROLS_INDEPENDENCE_32_BIT_ONLY_KHR)
	{
		vk::VkBool32 fp16rte = fcProperties.shaderRoundingModeRTEFloat16;
		vk::VkBool32 fp64rte = fcProperties.shaderRoundingModeRTEFloat64;
		if ((fp16rte != fp64rte))
			return fail("shaderRoundingModeRTEFloat16 and 64");

		vk::VkBool32 fp16rtz = fcProperties.shaderRoundingModeRTZFloat16;
		vk::VkBool32 fp64rtz = fcProperties.shaderRoundingModeRTZFloat64;
		if ((fp16rtz != fp64rtz))
			return fail("shaderRoundingModeRTZFloat16 and 64");
	}

	if (fcProperties.denormBehaviorIndependence == VK_SHADER_FLOAT_CONTROLS_INDEPENDENCE_NONE_KHR)
	{
		vk::VkBool32 fp16flush = fcProperties.shaderDenormFlushToZeroFloat16;
		vk::VkBool32 fp32flush = fcProperties.shaderDenormFlushToZeroFloat32;
		vk::VkBool32 fp64flush = fcProperties.shaderDenormFlushToZeroFloat64;
		if ((fp16flush != fp32flush) || (fp32flush != fp64flush))
			return fail("shaderDenormFlushToZeroFloat*");

		vk::VkBool32 fp16preserve = fcProperties.shaderDenormPreserveFloat16;
		vk::VkBool32 fp32preserve = fcProperties.shaderDenormPreserveFloat32;
		vk::VkBool32 fp64preserve = fcProperties.shaderDenormPreserveFloat64;
		if ((fp16preserve != fp32preserve) || (fp32preserve != fp64preserve))
			return fail("shaderDenormPreserveFloat*");
	}
	else if (fcProperties.denormBehaviorIndependence == VK_SHADER_FLOAT_CONTROLS_INDEPENDENCE_32_BIT_ONLY_KHR)
	{
		vk::VkBool32 fp16flush = fcProperties.shaderDenormFlushToZeroFloat16;
		vk::VkBool32 fp64flush = fcProperties.shaderDenormFlushToZeroFloat64;
		if ((fp16flush != fp64flush))
			return fail("shaderDenormFlushToZeroFloat16 and 64");

		vk::VkBool32 fp16preserve = fcProperties.shaderDenormPreserveFloat16;
		vk::VkBool32 fp64preserve = fcProperties.shaderDenormPreserveFloat64;
		if ((fp16preserve != fp64preserve))
			return fail("shaderDenormPreserveFloat16 and 64");
	}

	return tcu::TestStatus::pass("Pass");
}

// ComputeTestGroupBuilder contains logic that creates compute shaders
// for all test cases. As most tests in spirv-assembly it uses functionality
// implemented in vktSpvAsmComputeShaderTestUtil.cpp.
class ComputeTestGroupBuilder: public TestGroupBuilderBase
{
public:

	void init();

	void createOperationTests(TestCaseGroup* parentGroup,
							  const char* groupName,
							  FloatType floatType,
							  bool argumentsFromInput) override;

	void createSettingsTests(TestCaseGroup* parentGroup) override;

protected:

	void fillShaderSpec(const OperationTestCaseInfo&	testCaseInfo,
						ComputeShaderSpec&				csSpec) const;
	void fillShaderSpec(const SettingsTestCaseInfo&		testCaseInfo,
						ComputeShaderSpec&				csSpec) const;

private:


	StringTemplate		m_operationShaderTemplate;
	StringTemplate		m_settingsShaderTemplate;
	TestCasesBuilder	m_operationTestCaseBuilder;
};

void ComputeTestGroupBuilder::init()
{
	m_operationTestCaseBuilder.init();

	// generic compute shader template with common code for all
	// float types and all possible operations listed in OperationId enum
	m_operationShaderTemplate.setString(
		"OpCapability Shader\n"
		"${capabilities}"

		"OpExtension \"SPV_KHR_float_controls\"\n"
		"${extensions}"

		"%std450            = OpExtInstImport \"GLSL.std.450\"\n"
		"OpMemoryModel Logical GLSL450\n"
		"OpEntryPoint GLCompute %main \"main\" %id\n"
		"OpExecutionMode %main LocalSize 1 1 1\n"
		"${execution_mode}"

		"OpDecorate %id BuiltIn GlobalInvocationId\n"

		// some tests require additional annotations
		"${annotations}"

		"%type_void            = OpTypeVoid\n"
		"%type_voidf           = OpTypeFunction %type_void\n"
		"%type_bool            = OpTypeBool\n"
		"%type_u32             = OpTypeInt 32 0\n"
		"%type_i32             = OpTypeInt 32 1\n"
		"%type_i32_fptr        = OpTypePointer Function %type_i32\n"
		"%type_u32_vec2        = OpTypeVector %type_u32 2\n"
		"%type_u32_vec3        = OpTypeVector %type_u32 3\n"
		"%type_u32_vec3_ptr    = OpTypePointer Input %type_u32_vec3\n"

		"%c_i32_0              = OpConstant %type_i32 0\n"
		"%c_i32_1              = OpConstant %type_i32 1\n"
		"%c_i32_2              = OpConstant %type_i32 2\n"
		"%c_u32_1              = OpConstant %type_u32 1\n"

		// if input float type has different width then output then
		// both types are defined here along with all types derived from
		// them that are commonly used by tests; some tests also define
		// their own types (those that are needed just by this single test)
		"${types}"

		// SSBO definitions
		"${io_definitions}"

		"%id                   = OpVariable %type_u32_vec3_ptr Input\n"

		// set of default constants per float type is placed here,
		// operation tests can also define additional constants.
		"${constants}"

		// O_RETURN_VAL defines function here and becouse
		// of that this token needs to be directly before main function
		"${functions}"

		"%main                 = OpFunction %type_void None %type_voidf\n"
		"%label                = OpLabel\n"

		"${variables}"

		// depending on test case arguments are either read from input ssbo
		// or generated in spir-v code - in later case shader input is not used
		"${arguments}"

		// perform test commands
		"${commands}"

		// save result to SSBO
		"${save_result}"

		"OpReturn\n"
		"OpFunctionEnd\n");

	m_settingsShaderTemplate.setString(
		"OpCapability Shader\n"
		"${capabilities}"

		"OpExtension \"SPV_KHR_float_controls\"\n"
		"${extensions}"

		"%std450 = OpExtInstImport \"GLSL.std.450\"\n"
		"OpMemoryModel Logical GLSL450\n"
		"OpEntryPoint GLCompute %main \"main\" %id\n"
		"OpExecutionMode %main LocalSize 1 1 1\n"
		"${execution_modes}"

		// annotations
		"OpDecorate %SSBO_in BufferBlock\n"
		"OpDecorate %ssbo_in DescriptorSet 0\n"
		"OpDecorate %ssbo_in Binding 0\n"
		"OpDecorate %ssbo_in NonWritable\n"
		"${io_annotations}"

		"OpDecorate %id BuiltIn GlobalInvocationId\n"

		// types
		"%type_void            = OpTypeVoid\n"
		"%type_voidf           = OpTypeFunction %type_void\n"
		"%type_u32             = OpTypeInt 32 0\n"
		"%type_i32             = OpTypeInt 32 1\n"
		"%type_i32_fptr        = OpTypePointer Function %type_i32\n"
		"%type_u32_vec3        = OpTypeVector %type_u32 3\n"
		"%type_u32_vec3_ptr    = OpTypePointer Input %type_u32_vec3\n"

		"%c_i32_0              = OpConstant %type_i32 0\n"
		"%c_i32_1              = OpConstant %type_i32 1\n"
		"%c_i32_2              = OpConstant %type_i32 2\n"

		"${types}"

		// in SSBO definition
		"%SSBO_in              = OpTypeStruct ${in_struct}\n"
		"%up_SSBO_in           = OpTypePointer Uniform %SSBO_in\n"
		"%ssbo_in              = OpVariable %up_SSBO_in Uniform\n"

		// out SSBO definitions
		"${out_definitions}"

		"%id                   = OpVariable %type_u32_vec3_ptr Input\n"
		"%main                 = OpFunction %type_void None %type_voidf\n"
		"%label                = OpLabel\n"

		"${commands}"

		"${save_result}"

		"OpReturn\n"
		"OpFunctionEnd\n");
}

void ComputeTestGroupBuilder::createOperationTests(TestCaseGroup* parentGroup, const char* groupName, FloatType floatType, bool argumentsFromInput)
{
	TestContext&	testCtx	= parentGroup->getTestContext();
	TestCaseGroup*	group	= new TestCaseGroup(testCtx, groupName, "");
	parentGroup->addChild(group);

	TestCaseVect testCases;
	m_operationTestCaseBuilder.build(testCases, m_typeData[floatType].testResults, argumentsFromInput);

	TestCaseVect::const_iterator currTestCase = testCases.begin();
	TestCaseVect::const_iterator lastTestCase = testCases.end();
	while(currTestCase != lastTestCase)
	{
		const OperationTestCase& testCase = *currTestCase;
		++currTestCase;

		// skip cases with undefined output
		if (testCase.expectedOutput == V_UNUSED)
			continue;

		OperationTestCaseInfo testCaseInfo =
		{
			floatType,
			argumentsFromInput,
			VK_SHADER_STAGE_COMPUTE_BIT,
			m_operationTestCaseBuilder.getOperation(testCase.operationId),
			testCase
		};

		ComputeShaderSpec	csSpec;

		fillShaderSpec(testCaseInfo, csSpec);

		string testName = replace(testCase.baseName, "op", testCaseInfo.operation.name);
		group->addChild(new SpvAsmComputeShaderCase(testCtx, testName.c_str(), "", csSpec));
	}
}

void ComputeTestGroupBuilder::createSettingsTests(TestCaseGroup* parentGroup)
{
	TestContext&	testCtx	= parentGroup->getTestContext();
	TestCaseGroup*	group	= new TestCaseGroup(testCtx, "independence_settings", "");
	parentGroup->addChild(group);

<<<<<<< HEAD
	using SFCI = VkShaderFloatControlsIndependence;
=======
	using SFCI = VkShaderFloatControlsIndependenceKHR;
>>>>>>> b3507875
	const SFCI independence32	= VK_SHADER_FLOAT_CONTROLS_INDEPENDENCE_32_BIT_ONLY_KHR;
	const SFCI independenceAll	= VK_SHADER_FLOAT_CONTROLS_INDEPENDENCE_ALL_KHR;

	vector<SettingsTestCaseInfo> testCases =
	{
		// name															mode			independenceSetting		fp16Option		fp32Option		fp64Option

		// test rounding modes when only two float widths are available
		{ "rounding_ind_all_fp16_rte_fp32_rtz",							SM_ROUNDING,	independenceAll,		SO_RTE,			SO_RTZ,			SO_UNUSED },
		{ "rounding_ind_all_fp16_rtz_fp32_rte",							SM_ROUNDING,	independenceAll,		SO_RTZ,			SO_RTE,			SO_UNUSED },
		{ "rounding_ind_32_fp16_rte_fp32_rtz",							SM_ROUNDING,	independence32,			SO_RTE,			SO_RTZ,			SO_UNUSED },
		{ "rounding_ind_32_fp16_rtz_fp32_rte",							SM_ROUNDING,	independence32,			SO_RTZ,			SO_RTE,			SO_UNUSED },
		{ "rounding_ind_all_fp16_rte_fp64_rtz",							SM_ROUNDING,	independenceAll,		SO_RTE,			SO_UNUSED,		SO_RTZ },
		{ "rounding_ind_all_fp16_rtz_fp64_rte",							SM_ROUNDING,	independenceAll,		SO_RTZ,			SO_UNUSED,		SO_RTE },
		{ "rounding_ind_all_fp32_rte_fp64_rtz",							SM_ROUNDING,	independenceAll,		SO_UNUSED,		SO_RTE,			SO_RTZ },
		{ "rounding_ind_all_fp32_rtz_fp64_rte",							SM_ROUNDING,	independenceAll,		SO_UNUSED,		SO_RTZ,			SO_RTE },
		{ "rounding_ind_32_fp32_rte_fp64_rtz",							SM_ROUNDING,	independence32,			SO_UNUSED,		SO_RTE,			SO_RTZ },
		{ "rounding_ind_32_fp32_rtz_fp64_rte",							SM_ROUNDING,	independence32,			SO_UNUSED,		SO_RTZ,			SO_RTE },

		// test rounding modes when three widths are available
		{ "rounding_ind_all_fp16_rtz_fp32_rte_fp64_rtz",				SM_ROUNDING,	independenceAll,		SO_RTZ,			SO_RTE,			SO_RTZ },
		{ "rounding_ind_32_fp16_rtz_fp32_rte_fp64_rtz",					SM_ROUNDING,	independence32,			SO_RTZ,			SO_RTE,			SO_RTZ },
		{ "rounding_ind_all_fp16_rte_fp32_rtz_fp64_rte",				SM_ROUNDING,	independenceAll,		SO_RTE,			SO_RTZ,			SO_RTE },
		{ "rounding_ind_32_fp16_rte_fp32_rtz_fp64_rte",					SM_ROUNDING,	independence32,			SO_RTE,			SO_RTZ,			SO_RTE },
		{ "rounding_ind_all_fp16_rtz_fp32_rtz_fp64_rte",				SM_ROUNDING,	independenceAll,		SO_RTZ,			SO_RTZ,			SO_RTE },
		{ "rounding_ind_all_fp16_rtz_fp32_rte_fp64_rte",				SM_ROUNDING,	independenceAll,		SO_RTZ,			SO_RTE,			SO_RTE },
		{ "rounding_ind_all_fp16_rte_fp32_rte_fp64_rtz",				SM_ROUNDING,	independenceAll,		SO_RTE,			SO_RTE,			SO_RTZ },
		{ "rounding_ind_all_fp16_rte_fp32_rtz_fp64_rtz",				SM_ROUNDING,	independenceAll,		SO_RTE,			SO_RTZ,			SO_RTZ },

		// test denorm settings when only two float widths are available
		{ "denorm_ind_all_fp16_flush_fp32_preserve",					SM_DENORMS,		independenceAll,		SO_FLUSH,		SO_PRESERVE,	SO_UNUSED },
		{ "denorm_ind_all_fp16_preserve_fp32_flush",					SM_DENORMS,		independenceAll,		SO_PRESERVE,	SO_FLUSH,		SO_UNUSED },
		{ "denorm_ind_32_fp16_flush_fp32_preserve",						SM_DENORMS,		independence32,			SO_FLUSH,		SO_PRESERVE,	SO_UNUSED },
		{ "denorm_ind_32_fp16_preserve_fp32_flush",						SM_DENORMS,		independence32,			SO_PRESERVE,	SO_FLUSH,		SO_UNUSED },
		{ "denorm_ind_all_fp16_flush_fp64_preserve",					SM_DENORMS,		independenceAll,		SO_FLUSH,		SO_UNUSED,		SO_PRESERVE },
		{ "denorm_ind_all_fp16_preserve_fp64_flush",					SM_DENORMS,		independenceAll,		SO_PRESERVE,	SO_UNUSED,		SO_FLUSH },
		{ "denorm_ind_all_fp32_flush_fp64_preserve",					SM_DENORMS,		independenceAll,		SO_UNUSED,		SO_FLUSH,		SO_PRESERVE },
		{ "denorm_ind_all_fp32_preserve_fp64_flush",					SM_DENORMS,		independenceAll,		SO_UNUSED,		SO_PRESERVE,	SO_FLUSH },
		{ "denorm_ind_32_fp32_flush_fp64_preserve",						SM_DENORMS,		independence32,			SO_UNUSED,		SO_FLUSH,		SO_PRESERVE },
		{ "denorm_ind_32_fp32_preserve_fp64_flush",						SM_DENORMS,		independence32,			SO_UNUSED,		SO_PRESERVE,	SO_FLUSH },

		// test denorm settings when three widths are available
		{ "denorm_ind_all_fp16_preserve_fp32_flush_fp64_preserve",		SM_DENORMS,		independenceAll,		SO_PRESERVE,	SO_FLUSH,		SO_PRESERVE },
		{ "denorm_ind_32_fp16_preserve_fp32_flush_fp64_preserve",		SM_DENORMS,		independence32,			SO_PRESERVE,	SO_FLUSH,		SO_PRESERVE },
		{ "denorm_ind_all_fp16_flush_fp32_preserve_fp64_flush",			SM_DENORMS,		independenceAll,		SO_FLUSH,		SO_PRESERVE,	SO_FLUSH },
		{ "denorm_ind_32_fp16_flush_fp32_preserve_fp64_flush",			SM_DENORMS,		independence32,			SO_FLUSH,		SO_PRESERVE,	SO_FLUSH },
		{ "denorm_ind_all_fp16_preserve_fp32_preserve_fp64_flush",		SM_DENORMS,		independenceAll,		SO_PRESERVE,	SO_PRESERVE,	SO_FLUSH },
		{ "denorm_ind_all_fp16_preserve_fp32_flush_fp64_flush",			SM_DENORMS,		independenceAll,		SO_PRESERVE,	SO_FLUSH,		SO_FLUSH },
		{ "denorm_ind_all_fp16_flush_fp32_flush_fp64_preserve",			SM_DENORMS,		independenceAll,		SO_FLUSH,		SO_FLUSH,		SO_PRESERVE },
		{ "denorm_ind_all_fp16_flush_fp32_preserve_fp64_preserve",		SM_DENORMS,		independenceAll,		SO_FLUSH,		SO_PRESERVE,	SO_PRESERVE }
	};

	for(const auto& testCase : testCases)
	{
		ComputeShaderSpec	csSpec;
		fillShaderSpec(testCase, csSpec);
		group->addChild(new SpvAsmComputeShaderCase(testCtx, testCase.name, "", csSpec));
	}

	addFunctionCase(group, "independence_settings", "", verifyIndependenceSettings);
}

void ComputeTestGroupBuilder::fillShaderSpec(const OperationTestCaseInfo&	testCaseInfo,
											 ComputeShaderSpec&				csSpec) const
{
	// LUT storing functions used to verify test results
	const VerifyIOFunc checkFloatsLUT[] =
	{
		checkFloats<Float16, deFloat16>,
		checkFloats<Float32, float>,
		checkFloats<Float64, double>
	};

	const Operation&			testOperation	= testCaseInfo.operation;
	const OperationTestCase&	testCase		= testCaseInfo.testCase;
	FloatType					outFloatType	= testCaseInfo.outFloatType;

	SpecializedOperation specOpData;
	specializeOperation(testCaseInfo, specOpData);

	TypeSnippetsSP	inTypeSnippets		= specOpData.inTypeSnippets;
	TypeSnippetsSP	outTypeSnippets		= specOpData.outTypeSnippets;
	FloatType		inFloatType			= specOpData.inFloatType;

	// UnpackHalf2x16 is a corner case - it returns two 32-bit floats but
	// internaly operates on fp16 and this type should be used by float controls
	FloatType		inFloatTypeForCaps		= inFloatType;
	string			inFloatWidthForCaps		= inTypeSnippets->bitWidth;
	if (testCase.operationId == O_UPH_DENORM)
	{
		inFloatTypeForCaps	= FP16;
		inFloatWidthForCaps	= "16";
	}

	string behaviorCapability;
	string behaviorExecutionMode;
	getBehaviorCapabilityAndExecutionMode(testCase.behaviorFlags,
										  inFloatWidthForCaps,
										  outTypeSnippets->bitWidth,
										  behaviorCapability,
										  behaviorExecutionMode);

	string capabilities		= behaviorCapability + outTypeSnippets->capabilities;
	string extensions		= outTypeSnippets->extensions;
	string annotations		= inTypeSnippets->inputAnnotationsSnippet + outTypeSnippets->outputAnnotationsSnippet +
							  outTypeSnippets->typeAnnotationsSnippet;
	string types			= outTypeSnippets->typeDefinitionsSnippet;
	string constants		= outTypeSnippets->constantsDefinitionsSnippet;
	string ioDefinitions	= inTypeSnippets->inputDefinitionsSnippet + outTypeSnippets->outputDefinitionsSnippet;

	bool outFp16TypeUsage	= outTypeSnippets->loadStoreRequiresShaderFloat16;
	bool inFp16TypeUsage	= false;

	if (testOperation.isInputTypeRestricted)
	{
		annotations		+= inTypeSnippets->typeAnnotationsSnippet;
		capabilities	+= inTypeSnippets->capabilities;
		extensions		+= inTypeSnippets->extensions;
		types			+= inTypeSnippets->typeDefinitionsSnippet;
		constants		+= inTypeSnippets->constantsDefinitionsSnippet;

		inFp16TypeUsage	= inTypeSnippets->loadStoreRequiresShaderFloat16;
	}

	map<string, string> specializations;
	specializations["extensions"]		= extensions;
	specializations["execution_mode"]	= behaviorExecutionMode;
	specializations["annotations"]		= annotations + specOpData.annotations;
	specializations["types"]			= types + specOpData.types;
	specializations["io_definitions"]	= ioDefinitions;
	specializations["variables"]		= specOpData.variables;
	specializations["functions"]		= specOpData.functions;
	specializations["save_result"]		= outTypeSnippets->storeResultsSnippet;
	specializations["arguments"]		= specOpData.arguments;
	specializations["commands"]			= specOpData.commands;

<<<<<<< HEAD

	// Build constants. They are only needed sometimes.
	specializations["constants"]		= "";
	const bool argsUseFPConstants = DE_NULL != strstr(specOpData.arguments.c_str(), " %c_f");
	const bool commandsUseFPConstants = DE_NULL != strstr(specOpData.commands.c_str(), " %c_f");
	const bool needConstants = argsUseFPConstants || commandsUseFPConstants;
=======
	// Build constants. They are only needed sometimes.
	const FloatStatementUsageFlags	argsAnyFloatConstMask				= B_STATEMENT_USAGE_ARGS_CONST_FLOAT | B_STATEMENT_USAGE_ARGS_CONST_FP16 | B_STATEMENT_USAGE_ARGS_CONST_FP32 | B_STATEMENT_USAGE_ARGS_CONST_FP64;
	const bool						argsUseFPConstants					= (specOpData.argumentsUsesFloatConstant & argsAnyFloatConstMask) != 0;
	const FloatStatementUsageFlags	commandsAnyFloatConstMask			= B_STATEMENT_USAGE_COMMANDS_CONST_FLOAT | B_STATEMENT_USAGE_COMMANDS_CONST_FP16 | B_STATEMENT_USAGE_COMMANDS_CONST_FP32 | B_STATEMENT_USAGE_COMMANDS_CONST_FP64;
	const bool						commandsUseFPConstants				= (testCaseInfo.operation.statementUsageFlags & commandsAnyFloatConstMask) != 0;
	const bool						needConstants						= argsUseFPConstants || commandsUseFPConstants;
	const FloatStatementUsageFlags	constsFloatTypeMask					= B_STATEMENT_USAGE_CONSTS_TYPE_FLOAT | B_STATEMENT_USAGE_CONSTS_TYPE_FP16;
	const bool						constsUsesFP16Type					= (testCaseInfo.operation.statementUsageFlags & constsFloatTypeMask) != 0;
	const bool						loadStoreRequiresShaderFloat16		= inFp16TypeUsage || outFp16TypeUsage;
	const bool						usesFP16Constants					= constsUsesFP16Type || (needConstants && loadStoreRequiresShaderFloat16);

	specializations["constants"]		= "";
>>>>>>> b3507875
	if (needConstants)
	{
		specializations["constants"]	= constants;
	}
<<<<<<< HEAD
	specializations["constants"]		+= specOpData.constans;

	// Various bits of text can use 16bit constants.
	const bool usesFP16Constants = DE_NULL != strstr(specializations["constants"].c_str(), " %type_f16 ");
=======
	specializations["constants"]		+= specOpData.constants;
>>>>>>> b3507875

	// check which format features are needed
	bool float16FeatureRequired = (outFloatType == FP16) || (inFloatType == FP16);
	bool float64FeatureRequired = (outFloatType == FP64) || (inFloatType == FP64);

	// Determine required capabilities.
	if ((testOperation.floatUsage == FLOAT_ARITHMETIC && float16FeatureRequired) || usesFP16Constants)
	{
		capabilities += "OpCapability Float16\n";
	}
	specializations["capabilities"]		= capabilities;

	// specialize shader
	const string shaderCode = m_operationShaderTemplate.specialize(specializations);

	// construct input and output buffers of proper types
	TypeValuesSP inTypeValues	= m_typeData.at(inFloatType).values;
	TypeValuesSP outTypeValues	= m_typeData.at(outFloatType).values;
	BufferSp inBufferSp			= inTypeValues->constructInputBuffer(testCase.input);
	BufferSp outBufferSp		= outTypeValues->constructOutputBuffer(testCase.expectedOutput);
	csSpec.inputs.push_back(Resource(inBufferSp, VK_DESCRIPTOR_TYPE_STORAGE_BUFFER));
	csSpec.outputs.push_back(Resource(outBufferSp));

	// check which format features are needed
	setupVulkanFeatures(inFloatTypeForCaps,		// usualy same as inFloatType - different only for UnpackHalf2x16
						outFloatType,
						testCase.behaviorFlags,
						float64FeatureRequired,
						csSpec.requestedVulkanFeatures);

	csSpec.assembly			= shaderCode;
	csSpec.numWorkGroups	= IVec3(1, 1, 1);
	csSpec.verifyIO			= checkFloatsLUT[outFloatType];

	csSpec.extensions.push_back("VK_KHR_shader_float_controls");
	bool needShaderFloat16 = false;
	if (float16FeatureRequired)
	{
		csSpec.extensions.push_back("VK_KHR_16bit_storage");
		csSpec.requestedVulkanFeatures.ext16BitStorage = EXT16BITSTORAGEFEATURES_UNIFORM_BUFFER_BLOCK;
		needShaderFloat16 |= testOperation.floatUsage == FLOAT_ARITHMETIC;
	}
	needShaderFloat16 |= usesFP16Constants;
	if (needShaderFloat16)
	{
		csSpec.extensions.push_back("VK_KHR_shader_float16_int8");
		csSpec.requestedVulkanFeatures.extFloat16Int8 = EXTFLOAT16INT8FEATURES_FLOAT16;
	}
	if (float64FeatureRequired)
		csSpec.requestedVulkanFeatures.coreFeatures.shaderFloat64 = VK_TRUE;
}

void ComputeTestGroupBuilder::fillShaderSpec(const SettingsTestCaseInfo&	testCaseInfo,
											 ComputeShaderSpec&				csSpec) const
{
	string		capabilities;
	string		fp16behaviorName;
	string		fp32behaviorName;
	string		fp64behaviorName;

	ValueId		addArgs[2];
	ValueId		fp16resultValue;
	ValueId		fp32resultValue;
	ValueId		fp64resultValue;

	ExtensionFloatControlsFeatures& floatControls = csSpec.requestedVulkanFeatures.floatControlsProperties;
	bool fp16Required	= testCaseInfo.fp16Option != SO_UNUSED;
	bool fp32Required	= testCaseInfo.fp32Option != SO_UNUSED;
	bool fp64Required	= testCaseInfo.fp64Option != SO_UNUSED;

	if (testCaseInfo.testedMode == SM_ROUNDING)
	{
		// make sure that only rounding options are used
		DE_ASSERT((testCaseInfo.fp16Option != SO_FLUSH) ||
				  (testCaseInfo.fp16Option != SO_PRESERVE) ||
				  (testCaseInfo.fp32Option != SO_FLUSH) ||
				  (testCaseInfo.fp32Option != SO_PRESERVE) ||
				  (testCaseInfo.fp64Option != SO_FLUSH) ||
				  (testCaseInfo.fp64Option != SO_PRESERVE));

		bool fp16RteRounding	= testCaseInfo.fp16Option == SO_RTE;
		bool fp32RteRounding	= testCaseInfo.fp32Option == SO_RTE;
		bool fp64RteRounding	= testCaseInfo.fp64Option == SO_RTE;

		const string& rte		= m_behaviorToName.at(B_RTE_ROUNDING);
		const string& rtz		= m_behaviorToName.at(B_RTZ_ROUNDING);

		fp16behaviorName		= fp16RteRounding ? rte : rtz;
		fp32behaviorName		= fp32RteRounding ? rte : rtz;
		fp64behaviorName		= fp64RteRounding ? rte : rtz;

		addArgs[0]				= V_ADD_ARG_A;
		addArgs[1]				= V_ADD_ARG_B;
		fp16resultValue			= fp16RteRounding ? V_ADD_RTE_RESULT : V_ADD_RTZ_RESULT;
		fp32resultValue			= fp32RteRounding ? V_ADD_RTE_RESULT : V_ADD_RTZ_RESULT;
		fp64resultValue			= fp64RteRounding ? V_ADD_RTE_RESULT : V_ADD_RTZ_RESULT;

		capabilities			= "OpCapability " + rte + "\n"
								  "OpCapability " + rtz + "\n";

		floatControls.roundingModeIndependence		= testCaseInfo.independenceSetting;
		floatControls.denormBehaviorIndependence	= VK_SHADER_FLOAT_CONTROLS_INDEPENDENCE_NONE_KHR;
		floatControls.shaderRoundingModeRTEFloat16	= fp16RteRounding;
		floatControls.shaderRoundingModeRTZFloat16	= fp16Required && !fp16RteRounding;
		floatControls.shaderRoundingModeRTEFloat32	= fp32RteRounding;
		floatControls.shaderRoundingModeRTZFloat32	= fp32Required && !fp32RteRounding;
		floatControls.shaderRoundingModeRTEFloat64	= fp64RteRounding;
		floatControls.shaderRoundingModeRTZFloat64	= fp64Required && !fp64RteRounding;
	}
	else // SM_DENORMS
	{
		// make sure that only denorm options are used
		DE_ASSERT((testCaseInfo.fp16Option != SO_RTE) ||
				  (testCaseInfo.fp16Option != SO_RTZ) ||
				  (testCaseInfo.fp32Option != SO_RTE) ||
				  (testCaseInfo.fp32Option != SO_RTZ) ||
				  (testCaseInfo.fp64Option != SO_RTE) ||
				  (testCaseInfo.fp64Option != SO_RTZ));

		bool fp16DenormPreserve		= testCaseInfo.fp16Option == SO_PRESERVE;
		bool fp32DenormPreserve		= testCaseInfo.fp32Option == SO_PRESERVE;
		bool fp64DenormPreserve		= testCaseInfo.fp64Option == SO_PRESERVE;

		const string& preserve		= m_behaviorToName.at(B_DENORM_PRESERVE);
		const string& flush			= m_behaviorToName.at(B_DENORM_FLUSH);

		fp16behaviorName			= fp16DenormPreserve ? preserve : flush;
		fp32behaviorName			= fp32DenormPreserve ? preserve : flush;
		fp64behaviorName			= fp64DenormPreserve ? preserve : flush;

		addArgs[0]					= V_DENORM;
		addArgs[1]					= V_DENORM;
		fp16resultValue				= fp16DenormPreserve ? V_DENORM_TIMES_TWO : V_ZERO;
		fp32resultValue				= fp32DenormPreserve ? V_DENORM_TIMES_TWO : V_ZERO;
		fp64resultValue				= fp64DenormPreserve ? V_DENORM_TIMES_TWO : V_ZERO;

		capabilities				= "OpCapability " + preserve + "\n"
									  "OpCapability " + flush + "\n";

		floatControls.denormBehaviorIndependence		= testCaseInfo.independenceSetting;
		floatControls.roundingModeIndependence			= VK_SHADER_FLOAT_CONTROLS_INDEPENDENCE_NONE_KHR;
		floatControls.shaderDenormPreserveFloat16		= fp16DenormPreserve;
		floatControls.shaderDenormFlushToZeroFloat16	= fp16Required && !fp16DenormPreserve;
		floatControls.shaderDenormPreserveFloat32		= fp32DenormPreserve;
		floatControls.shaderDenormFlushToZeroFloat32	= fp32Required && !fp32DenormPreserve;
		floatControls.shaderDenormPreserveFloat64		= fp64DenormPreserve;
		floatControls.shaderDenormFlushToZeroFloat64	= fp64Required && !fp64DenormPreserve;
	}

	const auto&	fp64Data			= m_typeData.at(FP64);
	const auto&	fp32Data			= m_typeData.at(FP32);
	const auto&	fp16Data			= m_typeData.at(FP16);

	deUint32	attributeIndex		= 0;
	deUint32	attributeOffset		= 0;
	string		attribute;
	string		extensions			= "";
	string		executionModes		= "";
	string		ioAnnotations		= "";
	string		types				= "";
	string		inStruct			= "";
	string		outDefinitions		= "";
	string		commands			= "";
	string		saveResult			= "";

	// construct single input buffer containing arguments for all float widths
	// (maxPerStageDescriptorStorageBuffers can be min 4 and we need 3 for outputs)
	deUint32				inputOffset	= 0;
	std::vector<deUint8>	inputData	((fp64Required * sizeof(double) + sizeof(float) + fp16Required * sizeof(deFloat16)) * 2);

	// to follow storage buffer layout rules we store data in ssbo in order 64 -> 16
	if (fp64Required)
	{
		capabilities	+= fp64Data.snippets->capabilities;
		executionModes	+= "OpExecutionMode %main " + fp64behaviorName + " 64\n";
		attribute		 = to_string(attributeIndex);
		ioAnnotations	+= "OpMemberDecorate %SSBO_in " + attribute + " Offset " + to_string(attributeOffset) +"\n" +
						   fp64Data.snippets->multiOutputAnnotationsSnippet +
						   "OpDecorate %ssbo_f64_out Binding " + to_string(attributeIndex+1) + "\n";
		types			+= fp64Data.snippets->minTypeDefinitionsSnippet;
		inStruct		+= " %type_f64_arr_2";
		outDefinitions	+= fp64Data.snippets->multiOutputDefinitionsSnippet;
		commands		+= replace(fp64Data.snippets->multiArgumentsFromInputSnippet, "${attr}", attribute) +
						   "%result64             = OpFAdd %type_f64 %arg1_f64 %arg2_f64\n";
		saveResult		+= fp64Data.snippets->multiStoreResultsSnippet;
		attributeOffset += 2 * static_cast<deUint32>(sizeof(double));
		attributeIndex++;

		fp64Data.values->fillInputData(addArgs, inputData, inputOffset);

		// construct separate buffers for outputs to make validation easier
		BufferSp fp64OutBufferSp = fp64Data.values->constructOutputBuffer(fp64resultValue);
		csSpec.outputs.push_back(Resource(fp64OutBufferSp));

		csSpec.requestedVulkanFeatures.coreFeatures.shaderFloat64 = VK_TRUE;
	}
	if (fp32Required)
	{
		executionModes		+= "OpExecutionMode %main " + fp32behaviorName + " 32\n";
		attribute			 = to_string(attributeIndex);
		ioAnnotations		+= "OpMemberDecorate %SSBO_in " + attribute + " Offset " + to_string(attributeOffset) +"\n" +
							   fp32Data.snippets->multiOutputAnnotationsSnippet +
							   "OpDecorate %ssbo_f32_out Binding " + to_string(attributeIndex+1) + "\n";
		types				+= fp32Data.snippets->minTypeDefinitionsSnippet;
		inStruct			+= " %type_f32_arr_2";
		outDefinitions		+= fp32Data.snippets->multiOutputDefinitionsSnippet;
		commands			+= replace(fp32Data.snippets->multiArgumentsFromInputSnippet, "${attr}", attribute) +
							   "%result32             = OpFAdd %type_f32 %arg1_f32 %arg2_f32\n";
		saveResult			+= fp32Data.snippets->multiStoreResultsSnippet;
		attributeOffset		+= 2 * static_cast<deUint32>(sizeof(float));
		attributeIndex++;

		fp32Data.values->fillInputData(addArgs, inputData, inputOffset);

		BufferSp fp32OutBufferSp = fp32Data.values->constructOutputBuffer(fp32resultValue);
		csSpec.outputs.push_back(Resource(fp32OutBufferSp));
	}
	if (fp16Required)
	{
		capabilities	+= fp16Data.snippets->capabilities +
						   "OpCapability Float16\n";
		extensions		+= fp16Data.snippets->extensions;
		executionModes	+= "OpExecutionMode %main " + fp16behaviorName + " 16\n";
		attribute		 = to_string(attributeIndex);
		ioAnnotations	+= "OpMemberDecorate %SSBO_in " + attribute + " Offset " + to_string(attributeOffset) +"\n" +
						   fp16Data.snippets->multiOutputAnnotationsSnippet +
						   "OpDecorate %ssbo_f16_out Binding " + to_string(attributeIndex+1) + "\n";
		types			+= fp16Data.snippets->minTypeDefinitionsSnippet;
		inStruct		+= " %type_f16_arr_2";
		outDefinitions	+= fp16Data.snippets->multiOutputDefinitionsSnippet;
		commands		+= replace(fp16Data.snippets->multiArgumentsFromInputSnippet, "${attr}", attribute) +
						   "%result16             = OpFAdd %type_f16 %arg1_f16 %arg2_f16\n";
		saveResult		+= fp16Data.snippets->multiStoreResultsSnippet;

		fp16Data.values->fillInputData(addArgs, inputData, inputOffset);

		BufferSp fp16OutBufferSp = fp16Data.values->constructOutputBuffer(fp16resultValue);
		csSpec.outputs.push_back(Resource(fp16OutBufferSp));

		csSpec.extensions.push_back("VK_KHR_16bit_storage");
		csSpec.requestedVulkanFeatures.ext16BitStorage = EXT16BITSTORAGEFEATURES_UNIFORM_BUFFER_BLOCK;
	}

	BufferSp inBufferSp(new Buffer<deUint8>(inputData));
	csSpec.inputs.push_back(Resource(inBufferSp, VK_DESCRIPTOR_TYPE_STORAGE_BUFFER));

	map<string, string> specializations =
	{
		{ "capabilities",		capabilities },
		{ "extensions",			extensions },
		{ "execution_modes",	executionModes },
		{ "io_annotations",		ioAnnotations },
		{ "types",				types },
		{ "in_struct",			inStruct },
		{ "out_definitions",	outDefinitions },
		{ "commands",			commands },
		{ "save_result",		saveResult }
	};

	// specialize shader
	const string shaderCode = m_settingsShaderTemplate.specialize(specializations);

	csSpec.assembly			= shaderCode;
	csSpec.numWorkGroups	= IVec3(1, 1, 1);
	csSpec.verifyIO			= checkMixedFloats;
	csSpec.extensions.push_back("VK_KHR_shader_float_controls");
}

void getGraphicsShaderCode (vk::SourceCollections& dst, InstanceContext context)
{
	// this function is used only by GraphicsTestGroupBuilder but it couldn't
	// be implemented as a method because of how addFunctionCaseWithPrograms
	// was implemented

	SpirvVersion	targetSpirvVersion	= context.resources.spirvVersion;
	const deUint32	vulkanVersion		= dst.usedVulkanVersion;

	static const string vertexTemplate =
		"OpCapability Shader\n"
		"${vert_capabilities}"

		"OpExtension \"SPV_KHR_float_controls\"\n"
		"${vert_extensions}"

		"%std450            = OpExtInstImport \"GLSL.std.450\"\n"
		"OpMemoryModel Logical GLSL450\n"
		"OpEntryPoint Vertex %main \"main\" %BP_stream %BP_position %BP_color %BP_gl_VertexIndex %BP_gl_InstanceIndex %BP_vertex_color %BP_vertex_result \n"
		"${vert_execution_mode}"

		"OpMemberDecorate %BP_gl_PerVertex 0 BuiltIn Position\n"
		"OpMemberDecorate %BP_gl_PerVertex 1 BuiltIn PointSize\n"
		"OpMemberDecorate %BP_gl_PerVertex 2 BuiltIn ClipDistance\n"
		"OpMemberDecorate %BP_gl_PerVertex 3 BuiltIn CullDistance\n"
		"OpDecorate %BP_gl_PerVertex Block\n"
		"OpDecorate %BP_position Location 0\n"
		"OpDecorate %BP_color Location 1\n"
		"OpDecorate %BP_vertex_color Location 1\n"
		"OpDecorate %BP_vertex_result Location 2\n"
		"OpDecorate %BP_vertex_result Flat\n"
		"OpDecorate %BP_gl_VertexIndex BuiltIn VertexIndex\n"
		"OpDecorate %BP_gl_InstanceIndex BuiltIn InstanceIndex\n"

		// some tests require additional annotations
		"${vert_annotations}"

		// types required by most of tests
		"%type_void            = OpTypeVoid\n"
		"%type_voidf           = OpTypeFunction %type_void\n"
		"%type_bool            = OpTypeBool\n"
		"%type_i32             = OpTypeInt 32 1\n"
		"%type_u32             = OpTypeInt 32 0\n"
		"%type_u32_vec2        = OpTypeVector %type_u32 2\n"
		"%type_i32_iptr        = OpTypePointer Input %type_i32\n"
		"%type_i32_optr        = OpTypePointer Output %type_i32\n"
		"%type_i32_fptr        = OpTypePointer Function %type_i32\n"

		// constants required by most of tests
		"%c_i32_0              = OpConstant %type_i32 0\n"
		"%c_i32_1              = OpConstant %type_i32 1\n"
		"%c_i32_2              = OpConstant %type_i32 2\n"
		"%c_u32_1              = OpConstant %type_u32 1\n"

		// if input float type has different width then output then
		// both types are defined here along with all types derived from
		// them that are commonly used by tests; some tests also define
		// their own types (those that are needed just by this single test)
		"${vert_types}"

		// SSBO is not universally supported for storing
		// data in vertex stages - it is onle read here
		"${vert_io_definitions}"

		"%BP_gl_PerVertex      = OpTypeStruct %type_f32_vec4 %type_f32 %type_f32_arr_1 %type_f32_arr_1\n"
		"%BP_gl_PerVertex_optr = OpTypePointer Output %BP_gl_PerVertex\n"
		"%BP_stream            = OpVariable %BP_gl_PerVertex_optr Output\n"
		"%BP_position          = OpVariable %type_f32_vec4_iptr Input\n"
		"%BP_color             = OpVariable %type_f32_vec4_iptr Input\n"
		"%BP_gl_VertexIndex    = OpVariable %type_i32_iptr Input\n"
		"%BP_gl_InstanceIndex  = OpVariable %type_i32_iptr Input\n"
		"%BP_vertex_color      = OpVariable %type_f32_vec4_optr Output\n"

		// set of default constants per float type is placed here,
		// operation tests can also define additional constants.
		"${vert_constants}"

		// O_RETURN_VAL defines function here and because
		// of that this token needs to be directly before main function.
		"${vert_functions}"

		"%main                 = OpFunction %type_void None %type_voidf\n"
		"%label                = OpLabel\n"

		"${vert_variables}"

		"%position             = OpLoad %type_f32_vec4 %BP_position\n"
		"%gl_pos               = OpAccessChain %type_f32_vec4_optr %BP_stream %c_i32_0\n"
		"OpStore %gl_pos %position\n"
		"%color                = OpLoad %type_f32_vec4 %BP_color\n"
		"OpStore %BP_vertex_color %color\n"

		// this token is filled only when vertex stage is tested;
		// depending on test case arguments are either read from input ssbo
		// or generated in spir-v code - in later case ssbo is not used
		"${vert_arguments}"

		// when vertex shader is tested then test operations are performed
		// here and passed to fragment stage; if fragment stage ts tested
		// then ${comands} and ${vert_process_result} are rplaced with nop
		"${vert_commands}"

		"${vert_process_result}"

		"OpReturn\n"
		"OpFunctionEnd\n";


	static const string fragmentTemplate =
		"OpCapability Shader\n"
		"${frag_capabilities}"

		"OpExtension \"SPV_KHR_float_controls\"\n"
		"${frag_extensions}"

		"%std450            = OpExtInstImport \"GLSL.std.450\"\n"
		"OpMemoryModel Logical GLSL450\n"
		"OpEntryPoint Fragment %main \"main\" %BP_vertex_color %BP_vertex_result %BP_fragColor %BP_gl_FragCoord \n"
		"OpExecutionMode %main OriginUpperLeft\n"
		"${frag_execution_mode}"

		"OpDecorate %BP_fragColor Location 0\n"
		"OpDecorate %BP_vertex_color Location 1\n"
		"OpDecorate %BP_vertex_result Location 2\n"
		"OpDecorate %BP_vertex_result Flat\n"
		"OpDecorate %BP_gl_FragCoord BuiltIn FragCoord\n"

		// some tests require additional annotations
		"${frag_annotations}"

		// types required by most of tests
		"%type_void            = OpTypeVoid\n"
		"%type_voidf           = OpTypeFunction %type_void\n"
		"%type_bool            = OpTypeBool\n"
		"%type_i32             = OpTypeInt 32 1\n"
		"%type_u32             = OpTypeInt 32 0\n"
		"%type_u32_vec2        = OpTypeVector %type_u32 2\n"
		"%type_i32_iptr        = OpTypePointer Input %type_i32\n"
		"%type_i32_optr        = OpTypePointer Output %type_i32\n"
		"%type_i32_fptr        = OpTypePointer Function %type_i32\n"

		// constants required by most of tests
		"%c_i32_0              = OpConstant %type_i32 0\n"
		"%c_i32_1              = OpConstant %type_i32 1\n"
		"%c_i32_2              = OpConstant %type_i32 2\n"
		"%c_u32_1              = OpConstant %type_u32 1\n"

		// if input float type has different width then output then
		// both types are defined here along with all types derived from
		// them that are commonly used by tests; some tests also define
		// their own types (those that are needed just by this single test)
		"${frag_types}"

		"%BP_gl_FragCoord      = OpVariable %type_f32_vec4_iptr Input\n"
		"%BP_vertex_color      = OpVariable %type_f32_vec4_iptr Input\n"
		"%BP_fragColor         = OpVariable %type_f32_vec4_optr Output\n"

		// SSBO definitions
		"${frag_io_definitions}"

		// set of default constants per float type is placed here,
		// operation tests can also define additional constants.
		"${frag_constants}"

		// O_RETURN_VAL defines function here and because
		// of that this token needs to be directly before main function.
		"${frag_functions}"

		"%main                 = OpFunction %type_void None %type_voidf\n"
		"%label                = OpLabel\n"

		"${frag_variables}"

		// just pass vertex color - rendered image is not important in our case
		"%vertex_color         = OpLoad %type_f32_vec4 %BP_vertex_color\n"
		"OpStore %BP_fragColor %vertex_color\n"

		// this token is filled only when fragment stage is tested;
		// depending on test case arguments are either read from input ssbo or
		// generated in spir-v code - in later case ssbo is used only for output
		"${frag_arguments}"

		// when fragment shader is tested then test operations are performed
		// here and saved to ssbo; if vertex stage was tested then its
		// result is just saved to ssbo here
		"${frag_commands}"
		"${frag_process_result}"

		"OpReturn\n"
		"OpFunctionEnd\n";

	dst.spirvAsmSources.add("vert", DE_NULL)
		<< StringTemplate(vertexTemplate).specialize(context.testCodeFragments)
		<< SpirVAsmBuildOptions(vulkanVersion, targetSpirvVersion);
	dst.spirvAsmSources.add("frag", DE_NULL)
		<< StringTemplate(fragmentTemplate).specialize(context.testCodeFragments)
		<< SpirVAsmBuildOptions(vulkanVersion, targetSpirvVersion);
}

// GraphicsTestGroupBuilder iterates over all test cases and creates test for both
// vertex and fragment stages. As in most spirv-assembly tests, tests here are also
// executed using functionality defined in vktSpvAsmGraphicsShaderTestUtil.cpp but
// because one of requirements during development was that SSBO wont be used in
// vertex stage we couldn't use createTestForStage functions - we need a custom
// version for both vertex and fragmen shaders at the same time. This was required
// as we needed to pass result from vertex stage to fragment stage where it could
// be saved to ssbo. To achieve that InstanceContext is created manually in
// createInstanceContext method.
class GraphicsTestGroupBuilder: public TestGroupBuilderBase
{
public:

	void init();

	void createOperationTests(TestCaseGroup* parentGroup, const char* groupName, FloatType floatType, bool argumentsFromInput) override;
	void createSettingsTests(TestCaseGroup* parentGroup) override;

protected:

	InstanceContext createInstanceContext(const OperationTestCaseInfo& testCaseInfo) const;

private:

	TestCasesBuilder	m_testCaseBuilder;
};

void GraphicsTestGroupBuilder::init()
{
	m_testCaseBuilder.init();
}

void GraphicsTestGroupBuilder::createOperationTests(TestCaseGroup* parentGroup, const char* groupName, FloatType floatType, bool argumentsFromInput)
{
	TestContext&	testCtx	= parentGroup->getTestContext();
	TestCaseGroup*	group	= new TestCaseGroup(testCtx, groupName, "");
	parentGroup->addChild(group);

	// create test cases for vertex stage
	TestCaseVect testCases;
	m_testCaseBuilder.build(testCases, m_typeData[floatType].testResults, argumentsFromInput);

	TestCaseVect::const_iterator currTestCase = testCases.begin();
	TestCaseVect::const_iterator lastTestCase = testCases.end();
	while(currTestCase != lastTestCase)
	{
		const OperationTestCase& testCase = *currTestCase;
		++currTestCase;

		// skip cases with undefined output
		if (testCase.expectedOutput == V_UNUSED)
			continue;

		// FPRoundingMode decoration can be applied only to conversion instruction that is used as the object
		// argument of an OpStore storing through a pointer to a 16-bit floating-point object in Uniform, or
		// PushConstant, or Input, or Output Storage Classes. SSBO writes are not commonly supported
		// in VS so this test case needs to be skiped for vertex stage.
		if ((testCase.operationId == O_ORTZ_ROUND) || (testCase.operationId == O_ORTE_ROUND))
			continue;

		OperationTestCaseInfo testCaseInfo =
		{
			floatType,
			argumentsFromInput,
			VK_SHADER_STAGE_VERTEX_BIT,
			m_testCaseBuilder.getOperation(testCase.operationId),
			testCase
		};

		InstanceContext ctxVertex	= createInstanceContext(testCaseInfo);
		string			testName	= replace(testCase.baseName, "op", testCaseInfo.operation.name);

		addFunctionCaseWithPrograms<InstanceContext>(group, testName + "_vert", "", getGraphicsShaderCode, runAndVerifyDefaultPipeline, ctxVertex);
	}

	// create test cases for fragment stage
	testCases.clear();
	m_testCaseBuilder.build(testCases, m_typeData[floatType].testResults, argumentsFromInput);

	currTestCase = testCases.begin();
	lastTestCase = testCases.end();
	while(currTestCase != lastTestCase)
	{
		const OperationTestCase& testCase = *currTestCase;
		++currTestCase;

		// skip cases with undefined output
		if (testCase.expectedOutput == V_UNUSED)
			continue;

		OperationTestCaseInfo testCaseInfo =
		{
			floatType,
			argumentsFromInput,
			VK_SHADER_STAGE_FRAGMENT_BIT,
			m_testCaseBuilder.getOperation(testCase.operationId),
			testCase
		};

		InstanceContext ctxFragment	= createInstanceContext(testCaseInfo);
		string			testName	= replace(testCase.baseName, "op", testCaseInfo.operation.name);

		addFunctionCaseWithPrograms<InstanceContext>(group, testName + "_frag", "", getGraphicsShaderCode, runAndVerifyDefaultPipeline, ctxFragment);
	}
}

void GraphicsTestGroupBuilder::createSettingsTests(TestCaseGroup* parentGroup)
{
	DE_UNREF(parentGroup);

	// WG decided that testing settings only for compute stage is sufficient
}

InstanceContext GraphicsTestGroupBuilder::createInstanceContext(const OperationTestCaseInfo& testCaseInfo) const
{
	// LUT storing functions used to verify test results
	const VerifyIOFunc checkFloatsLUT[] =
	{
		checkFloats<Float16, deFloat16>,
		checkFloats<Float32, float>,
		checkFloats<Float64, double>
	};

	// 32-bit float types are always needed for standard operations on color
	// if tested operation does not require fp32 for either input or output
	// then this minimal type definitions must be appended to types section
	const string f32TypeMinimalRequired =
		"%type_f32             = OpTypeFloat 32\n"
		"%type_f32_arr_1       = OpTypeArray %type_f32 %c_i32_1\n"
		"%type_f32_iptr        = OpTypePointer Input %type_f32\n"
		"%type_f32_optr        = OpTypePointer Output %type_f32\n"
		"%type_f32_vec4        = OpTypeVector %type_f32 4\n"
		"%type_f32_vec4_iptr   = OpTypePointer Input %type_f32_vec4\n"
		"%type_f32_vec4_optr   = OpTypePointer Output %type_f32_vec4\n";

	const Operation&			testOperation	= testCaseInfo.operation;
	const OperationTestCase&	testCase		= testCaseInfo.testCase;
	FloatType					outFloatType	= testCaseInfo.outFloatType;
	VkShaderStageFlagBits		testedStage		= testCaseInfo.testedStage;

	DE_ASSERT((testedStage == VK_SHADER_STAGE_VERTEX_BIT) || (testedStage == VK_SHADER_STAGE_FRAGMENT_BIT));

	SpecializedOperation specOpData;
	specializeOperation(testCaseInfo, specOpData);

	TypeSnippetsSP	inTypeSnippets		= specOpData.inTypeSnippets;
	TypeSnippetsSP	outTypeSnippets		= specOpData.outTypeSnippets;
	FloatType		inFloatType			= specOpData.inFloatType;

	// There may be several reasons why we need the shaderFloat16 Vulkan feature.
	bool needsShaderFloat16 = false;
	// There are some weird cases where we need the constants, but would otherwise drop them.
	bool needsSpecialConstants = false;

	// UnpackHalf2x16 is a corner case - it returns two 32-bit floats but
	// internaly operates on fp16 and this type should be used by float controls
	FloatType		inFloatTypeForCaps		= inFloatType;
	string			inFloatWidthForCaps		= inTypeSnippets->bitWidth;
	if (testCase.operationId == O_UPH_DENORM)
	{
		inFloatTypeForCaps	= FP16;
		inFloatWidthForCaps	= "16";
	}

	string behaviorCapability;
	string behaviorExecutionMode;
	getBehaviorCapabilityAndExecutionMode(testCase.behaviorFlags,
										  inFloatWidthForCaps,
										  outTypeSnippets->bitWidth,
										  behaviorCapability,
										  behaviorExecutionMode);

	// check which format features are needed
	bool float16FeatureRequired = (inFloatType == FP16) || (outFloatType == FP16);
	bool float64FeatureRequired = (inFloatType == FP64) || (outFloatType == FP64);

	string vertExecutionMode;
	string fragExecutionMode;
	string vertCapabilities;
	string fragCapabilities;
	string vertExtensions;
	string fragExtensions;
	string vertAnnotations;
	string fragAnnotations;
	string vertTypes;
	string fragTypes;
	string vertConstants;
	string fragConstants;
	string vertFunctions;
	string fragFunctions;
	string vertIODefinitions;
	string fragIODefinitions;
	string vertArguments;
	string fragArguments;
	string vertVariables;
	string fragVariables;
	string vertCommands;
	string fragCommands;
	string vertProcessResult;
	string fragProcessResult;

	// check if operation should be executed in vertex stage
	if (testedStage == VK_SHADER_STAGE_VERTEX_BIT)
	{
		vertAnnotations = inTypeSnippets->inputAnnotationsSnippet + inTypeSnippets->typeAnnotationsSnippet;
		fragAnnotations = outTypeSnippets->outputAnnotationsSnippet + outTypeSnippets->typeAnnotationsSnippet;
		vertFunctions = specOpData.functions;

		// check if input type is different from tested type (conversion operations)
		if (testOperation.isInputTypeRestricted)
		{
			vertCapabilities	= behaviorCapability + inTypeSnippets->capabilities + outTypeSnippets->capabilities;
			fragCapabilities	= outTypeSnippets->capabilities;
			vertExtensions		= inTypeSnippets->extensions + outTypeSnippets->extensions;
			fragExtensions		= outTypeSnippets->extensions;
			vertTypes			= inTypeSnippets->typeDefinitionsSnippet + outTypeSnippets->typeDefinitionsSnippet + outTypeSnippets->varyingsTypesSnippet;
			fragTypes			= outTypeSnippets->typeDefinitionsSnippet + outTypeSnippets->varyingsTypesSnippet;
			vertConstants		= inTypeSnippets->constantsDefinitionsSnippet + outTypeSnippets->constantsDefinitionsSnippet;
			fragConstants		= outTypeSnippets->constantsDefinitionsSnippet;
		}
		else
		{
			// input and output types are the same (majority of operations)

			vertCapabilities	= behaviorCapability + outTypeSnippets->capabilities;
			fragCapabilities	= vertCapabilities;
			vertExtensions		= outTypeSnippets->extensions;
			fragExtensions		= vertExtensions;
			vertTypes			= outTypeSnippets->typeDefinitionsSnippet + outTypeSnippets->varyingsTypesSnippet;
			fragTypes			= vertTypes;
			vertConstants		= outTypeSnippets->constantsDefinitionsSnippet;
			fragConstants		= outTypeSnippets->constantsDefinitionsSnippet;
		}

		if (outFloatType != FP32)
		{
			fragTypes += f32TypeMinimalRequired;
			if (inFloatType != FP32)
				vertTypes += f32TypeMinimalRequired;
		}

		vertAnnotations	+= specOpData.annotations;
		vertTypes		+= specOpData.types;
		vertConstants	+= specOpData.constants;

		vertExecutionMode		= behaviorExecutionMode;
		fragExecutionMode		= "";
		vertIODefinitions		= inTypeSnippets->inputDefinitionsSnippet + outTypeSnippets->outputVaryingsSnippet;
		fragIODefinitions		= outTypeSnippets->outputDefinitionsSnippet + outTypeSnippets->inputVaryingsSnippet;
		vertArguments			= specOpData.arguments;
		fragArguments			= "";
		vertVariables			= specOpData.variables;
		fragVariables			= "";
		vertCommands			= specOpData.commands;
		fragCommands			= "";
		vertProcessResult		= outTypeSnippets->storeVertexResultSnippet;
		fragProcessResult		= outTypeSnippets->loadVertexResultSnippet + outTypeSnippets->storeResultsSnippet;
		needsShaderFloat16		|= outTypeSnippets->loadStoreRequiresShaderFloat16;
	}
	else // perform test in fragment stage - vertex stage is empty
	{
		fragFunctions = specOpData.functions;
		// check if input type is different from tested type
		if (testOperation.isInputTypeRestricted)
		{
			fragAnnotations		= inTypeSnippets->inputAnnotationsSnippet + inTypeSnippets->typeAnnotationsSnippet +
								  outTypeSnippets->outputAnnotationsSnippet + outTypeSnippets->typeAnnotationsSnippet;
			fragCapabilities	= behaviorCapability + inTypeSnippets->capabilities + outTypeSnippets->capabilities;
			fragExtensions		= inTypeSnippets->extensions + outTypeSnippets->extensions;
			fragTypes			= inTypeSnippets->typeDefinitionsSnippet + outTypeSnippets->typeDefinitionsSnippet;
			fragConstants		= inTypeSnippets->constantsDefinitionsSnippet + outTypeSnippets->constantsDefinitionsSnippet;
		}
		else
		{
			// input and output types are the same

			fragAnnotations		= inTypeSnippets->inputAnnotationsSnippet + inTypeSnippets->typeAnnotationsSnippet +
								  outTypeSnippets->outputAnnotationsSnippet;
			fragCapabilities	= behaviorCapability + outTypeSnippets->capabilities;
			fragExtensions		= outTypeSnippets->extensions;
			fragTypes			= outTypeSnippets->typeDefinitionsSnippet;
			fragConstants		= outTypeSnippets->constantsDefinitionsSnippet;
		}

		// varying is not used but it needs to be specified so lets use type_i32 for it
		string dummyVertVarying = "%BP_vertex_result     = OpVariable %type_i32_optr Output\n";
		string dummyFragVarying = "%BP_vertex_result     = OpVariable %type_i32_iptr Input\n";

		vertCapabilities	= "";
		vertExtensions		= "";
		vertAnnotations		= "OpDecorate %type_f32_arr_1 ArrayStride 4\n";
		vertTypes			= f32TypeMinimalRequired;
		vertConstants		= "";

		if ((outFloatType != FP32) && (inFloatType != FP32))
			fragTypes += f32TypeMinimalRequired;

		fragAnnotations += specOpData.annotations;
		fragTypes		+= specOpData.types;
		fragConstants	+= specOpData.constants;

		vertExecutionMode	= "";
		fragExecutionMode	= behaviorExecutionMode;
		vertIODefinitions	= dummyVertVarying;
		fragIODefinitions	= inTypeSnippets->inputDefinitionsSnippet +
							  outTypeSnippets->outputDefinitionsSnippet + dummyFragVarying;
		vertArguments		= "";
		fragArguments		= specOpData.arguments;
		vertVariables		= "";
		fragVariables		= specOpData.variables;
		vertCommands		= "";
		fragCommands		= specOpData.commands;
		vertProcessResult	= "";
		fragProcessResult	= outTypeSnippets->storeResultsSnippet;

		if (!testCaseInfo.argumentsFromInput)
		{
			switch(testCaseInfo.testCase.operationId)
			{
				case O_CONV_FROM_FP32:
				case O_CONV_FROM_FP64:
					needsSpecialConstants = true;
					break;
				default:
					break;
			}
		}
	}

	// Another reason we need shaderFloat16 is the executable instructions uses fp16
	// in a way not supported by the 16bit storage extension.
	needsShaderFloat16 |= float16FeatureRequired && testOperation.floatUsage == FLOAT_ARITHMETIC;

	// Constants are only needed sometimes.  Drop them in the fp16 case if the code doesn't need
	// them, and if we don't otherwise need shaderFloat16.
	bool needsFP16Constants = needsShaderFloat16 || needsSpecialConstants;

	if (!needsFP16Constants && float16FeatureRequired)
	{
		// Check various code fragments
<<<<<<< HEAD
		auto hasFP16Constants = [](const std::string& spirv) { return DE_NULL != strstr(spirv.c_str(), "%c_f16"); };
		if (hasFP16Constants(vertConstants) || hasFP16Constants(fragConstants))
		{
			needsFP16Constants |=
				hasFP16Constants(vertCommands) || hasFP16Constants(vertArguments)
				|| hasFP16Constants(fragCommands) || hasFP16Constants(fragArguments);
			if (!needsFP16Constants)
			{
				vertConstants = "";
				fragConstants = "";
			}
=======
		const FloatStatementUsageFlags	commandsFloatConstMask				= B_STATEMENT_USAGE_COMMANDS_CONST_FLOAT | B_STATEMENT_USAGE_COMMANDS_CONST_FP16;
		const bool						commandsUsesFloatConstant			= (testCaseInfo.operation.statementUsageFlags & commandsFloatConstMask) != 0;;
		const FloatStatementUsageFlags	argumentsFloatConstMask				= B_STATEMENT_USAGE_ARGS_CONST_FLOAT | B_STATEMENT_USAGE_ARGS_CONST_FP16;
		const bool						argumentsUsesFloatConstant			= (specOpData.argumentsUsesFloatConstant & argumentsFloatConstMask) != 0;
		bool							hasFP16ConstsInCommandsOrArguments	= commandsUsesFloatConstant || argumentsUsesFloatConstant;

		needsFP16Constants |= hasFP16ConstsInCommandsOrArguments;

		if (!needsFP16Constants)
		{
			vertConstants = "";
			fragConstants = "";
>>>>>>> b3507875
		}
	}
	needsShaderFloat16 |= needsFP16Constants;

	if (needsShaderFloat16)
	{
		vertCapabilities += "OpCapability Float16\n";
		fragCapabilities += "OpCapability Float16\n";
	}

	map<string, string> specializations;
	specializations["vert_capabilities"]	= vertCapabilities;
	specializations["vert_extensions"]		= vertExtensions;
	specializations["vert_execution_mode"]	= vertExecutionMode;
	specializations["vert_annotations"]		= vertAnnotations;
	specializations["vert_types"]			= vertTypes;
	specializations["vert_constants"]		= vertConstants;
	specializations["vert_io_definitions"]	= vertIODefinitions;
	specializations["vert_arguments"]		= vertArguments;
	specializations["vert_variables"]		= vertVariables;
	specializations["vert_functions"]		= vertFunctions;
	specializations["vert_commands"]		= vertCommands;
	specializations["vert_process_result"]	= vertProcessResult;
	specializations["frag_capabilities"]	= fragCapabilities;
	specializations["frag_extensions"]		= fragExtensions;
	specializations["frag_execution_mode"]	= fragExecutionMode;
	specializations["frag_annotations"]		= fragAnnotations;
	specializations["frag_types"]			= fragTypes;
	specializations["frag_constants"]		= fragConstants;
	specializations["frag_functions"]		= fragFunctions;
	specializations["frag_io_definitions"]	= fragIODefinitions;
	specializations["frag_arguments"]		= fragArguments;
	specializations["frag_variables"]		= fragVariables;
	specializations["frag_commands"]		= fragCommands;
	specializations["frag_process_result"]	= fragProcessResult;

	// colors are not used by the test - input is passed via uniform buffer
	RGBA defaultColors[4] = { RGBA::white(), RGBA::red(), RGBA::green(), RGBA::blue() };

	// construct input and output buffers of proper types
	TypeValuesSP inTypeValues	= m_typeData.at(inFloatType).values;
	TypeValuesSP outTypeValues	= m_typeData.at(outFloatType).values;
	BufferSp inBufferSp			= inTypeValues->constructInputBuffer(testCase.input);
	BufferSp outBufferSp		= outTypeValues->constructOutputBuffer(testCase.expectedOutput);

	vkt::SpirVAssembly::GraphicsResources resources;
	resources.inputs.push_back( Resource(inBufferSp, VK_DESCRIPTOR_TYPE_STORAGE_BUFFER));
	resources.outputs.push_back(Resource(outBufferSp, VK_DESCRIPTOR_TYPE_STORAGE_BUFFER));
	resources.verifyIO = checkFloatsLUT[outFloatType];

	StageToSpecConstantMap	noSpecConstants;
	PushConstants			noPushConstants;
	GraphicsInterfaces		noInterfaces;

	VulkanFeatures vulkanFeatures;
	setupVulkanFeatures(inFloatTypeForCaps,		// usualy same as inFloatType - different only for UnpackHalf2x16
						outFloatType,
						testCase.behaviorFlags,
						float64FeatureRequired,
						vulkanFeatures);
	vulkanFeatures.coreFeatures.fragmentStoresAndAtomics = true;

	vector<string> extensions;
	extensions.push_back("VK_KHR_shader_float_controls");
	if (needsShaderFloat16)
	{
		extensions.push_back("VK_KHR_shader_float16_int8");
		vulkanFeatures.extFloat16Int8 = EXTFLOAT16INT8FEATURES_FLOAT16;
	}
	if (float16FeatureRequired)
	{
		extensions.push_back("VK_KHR_16bit_storage");
		vulkanFeatures.ext16BitStorage = EXT16BITSTORAGEFEATURES_UNIFORM_BUFFER_BLOCK;
	}

	InstanceContext ctx(defaultColors,
						defaultColors,
						specializations,
						noSpecConstants,
						noPushConstants,
						resources,
						noInterfaces,
						extensions,
						vulkanFeatures,
						testedStage);

	ctx.moduleMap["vert"].push_back(std::make_pair("main", VK_SHADER_STAGE_VERTEX_BIT));
	ctx.moduleMap["frag"].push_back(std::make_pair("main", VK_SHADER_STAGE_FRAGMENT_BIT));

	ctx.requiredStages			= static_cast<VkShaderStageFlagBits>(VK_SHADER_STAGE_VERTEX_BIT | VK_SHADER_STAGE_FRAGMENT_BIT);
	ctx.failResult				= QP_TEST_RESULT_FAIL;
	ctx.failMessageTemplate		= "Output doesn't match with expected";

	return ctx;
}

} // anonymous

tcu::TestCaseGroup* createFloatControlsTestGroup (TestContext& testCtx, TestGroupBuilderBase* groupBuilder)
{
	de::MovePtr<TestCaseGroup>	group(new TestCaseGroup(testCtx, "float_controls", "Tests for VK_KHR_shader_float_controls extension"));

	struct TestGroup
	{
		FloatType		floatType;
		const char*		groupName;
	};
	TestGroup testGroups[] =
	{
		{ FP16, "fp16" },
		{ FP32, "fp32" },
		{ FP64, "fp64" },
	};

	for (int i = 0 ; i < DE_LENGTH_OF_ARRAY(testGroups) ; ++i)
	{
		const TestGroup& testGroup = testGroups[i];
		TestCaseGroup* typeGroup = new TestCaseGroup(testCtx, testGroup.groupName, "");
		group->addChild(typeGroup);

		groupBuilder->createOperationTests(typeGroup, "input_args", testGroup.floatType, true);
		groupBuilder->createOperationTests(typeGroup, "generated_args", testGroup.floatType, false);
	}

	groupBuilder->createSettingsTests(group.get());

	return group.release();
}

tcu::TestCaseGroup* createFloatControlsComputeGroup (TestContext& testCtx)
{
	ComputeTestGroupBuilder computeTestGroupBuilder;
	computeTestGroupBuilder.init();

	return createFloatControlsTestGroup(testCtx, &computeTestGroupBuilder);
}

tcu::TestCaseGroup* createFloatControlsGraphicsGroup (TestContext& testCtx)
{
	GraphicsTestGroupBuilder graphicsTestGroupBuilder;
	graphicsTestGroupBuilder.init();

	return createFloatControlsTestGroup(testCtx, &graphicsTestGroupBuilder);
}

} // SpirVAssembly
} // vkt<|MERGE_RESOLUTION|>--- conflicted
+++ resolved
@@ -65,8 +65,6 @@
 	FLOAT_ARITHMETIC
 };
 
-<<<<<<< HEAD
-=======
 enum FloatStatementUsageBits
 {
 	B_STATEMENT_USAGE_ARGS_CONST_FLOAT		= (1<<0 ),
@@ -93,7 +91,6 @@
 
 typedef deUint32 FloatStatementUsageFlags;
 
->>>>>>> b3507875
 // Enum containing float behaviors that its possible to test.
 enum BehaviorFlagBits
 {
@@ -713,11 +710,7 @@
 		"%type_float_uptr        = OpTypePointer Uniform %type_float\n"
 		"%type_float_arr_2       = OpTypeArray %type_float %c_i32_2\n";
 
-<<<<<<< HEAD
-	// definition off all constans that are used by tests
-=======
 	// definition off all constants that are used by tests
->>>>>>> b3507875
 	const string constantsDefinitionsTemplate =
 		"%c_float_n1             = OpConstant %type_float -1\n"
 		"%c_float_0              = OpConstant %type_float 0.0\n"
@@ -1365,11 +1358,7 @@
 	Operation()		{}
 
 	// Minimal constructor - used by most of operations
-<<<<<<< HEAD
-	Operation(const char* _name, FloatUsage _floatUsage, const char* _commands)
-=======
 	Operation(const char* _name, FloatUsage _floatUsage, const char* _commands, const FloatStatementUsageFlags _statementUsageFlags = 0)
->>>>>>> b3507875
 		: name(_name)
 		, floatUsage(_floatUsage)
 		, annotations("")
@@ -1414,12 +1403,8 @@
 			  const char* _constants,
 			  const char* _variables,
 			  const char* _functions,
-<<<<<<< HEAD
-			  const char* _commands)
-=======
 			  const char* _commands,
 			  const FloatStatementUsageFlags _statementUsageFlags = 0)
->>>>>>> b3507875
 		: name(_name)
 		, floatUsage(_floatUsage)
 		, annotations(_annotations)
@@ -1548,38 +1533,6 @@
 	// used for all float types
 
 	mo[O_NEGATE]		= Op("negate",		FLOAT_ARITHMETIC,
-<<<<<<< HEAD
-										    "%result             = OpFNegate %type_float %arg1\n");
-	mo[O_COMPOSITE]		= Op("composite",	FLOAT_ARITHMETIC,
-										    "%vec1               = OpCompositeConstruct %type_float_vec2 %arg1 %arg1\n"
-											"%result             = OpCompositeExtract %type_float %vec1 0\n");
-	mo[O_COMPOSITE_INS]	= Op("comp_ins",	FLOAT_ARITHMETIC,
-										    "%vec1               = OpCompositeConstruct %type_float_vec2 %c_float_0 %c_float_0\n"
-											"%vec2               = OpCompositeInsert %type_float_vec2 %arg1 %vec1 0\n"
-											"%result             = OpCompositeExtract %type_float %vec2 0\n");
-	mo[O_COPY]			= Op("copy",		FLOAT_STORAGE_ONLY,
-										    "%result             = OpCopyObject %type_float %arg1\n");
-	mo[O_D_EXTRACT]		= Op("extract",		FLOAT_ARITHMETIC,
-										    "%vec1               = OpCompositeConstruct %type_float_vec2 %arg1 %arg1\n"
-											"%result             = OpVectorExtractDynamic %type_float %vec1 %c_i32_0\n");
-	mo[O_D_INSERT]		= Op("insert",		FLOAT_ARITHMETIC,
-										    "%tmpVec             = OpCompositeConstruct %type_float_vec2 %c_float_2 %c_float_2\n"
-											"%vec1               = OpVectorInsertDynamic %type_float_vec2 %tmpVec %arg1 %c_i32_0\n"
-											"%result             = OpCompositeExtract %type_float %vec1 0\n");
-	mo[O_SHUFFLE]		= Op("shuffle",		FLOAT_ARITHMETIC,
-										    "%tmpVec1            = OpCompositeConstruct %type_float_vec2 %arg1 %arg1\n"
-											"%tmpVec2            = OpCompositeConstruct %type_float_vec2 %c_float_2 %c_float_2\n"	// NOTE: its impossible to test shuffle with denorms flushed
-											"%vec1               = OpVectorShuffle %type_float_vec2 %tmpVec1 %tmpVec2 0 2\n"		//       to zero as this will be done by earlier operation
-											"%result             = OpCompositeExtract %type_float %vec1 0\n");						//       (this also applies to few other operations)
-	mo[O_TRANSPOSE]		= Op("transpose",	FLOAT_ARITHMETIC,
-										    "%col                = OpCompositeConstruct %type_float_vec2 %arg1 %arg1\n"
-											"%mat                = OpCompositeConstruct %type_float_mat2x2 %col %col\n"
-											"%tmat               = OpTranspose %type_float_mat2x2 %mat\n"
-											"%tcol               = OpCompositeExtract %type_float_vec2 %tmat 0\n"
-											"%result             = OpCompositeExtract %type_float %tcol 0\n");
-	mo[O_RETURN_VAL]	= Op("ret_val",		FLOAT_ARITHMETIC,
-										    "",
-=======
 											"%result             = OpFNegate %type_float %arg1\n",
 											B_STATEMENT_USAGE_COMMANDS_TYPE_FLOAT);
 	mo[O_COMPOSITE]		= Op("composite",	FLOAT_ARITHMETIC,
@@ -1618,7 +1571,6 @@
 											B_STATEMENT_USAGE_COMMANDS_TYPE_FLOAT);
 	mo[O_RETURN_VAL]	= Op("ret_val",		FLOAT_ARITHMETIC,
 											"",
->>>>>>> b3507875
 											"%type_test_fun      = OpTypeFunction %type_float %type_float\n",
 											"",
 											"",
@@ -1627,15 +1579,6 @@
 											"%entry = OpLabel\n"
 											"OpReturnValue %param\n"
 											"OpFunctionEnd\n",
-<<<<<<< HEAD
-											"%result             = OpFunctionCall %type_float %test_fun %arg1\n");
-
-	// conversion operations that are meant to be used only for single output type (defined by the second number in name)
-	const char* convertSource =				"%result             = OpFConvert %type_float %arg1\n";
-	mo[O_CONV_FROM_FP16]	= Op("conv_from_fp16", FLOAT_STORAGE_ONLY, false, FP16, "", convertSource);
-	mo[O_CONV_FROM_FP32]	= Op("conv_from_fp32", FLOAT_STORAGE_ONLY, false, FP32, "", convertSource);
-	mo[O_CONV_FROM_FP64]	= Op("conv_from_fp64", FLOAT_STORAGE_ONLY, false, FP64, "", convertSource);
-=======
 											"%result             = OpFunctionCall %type_float %test_fun %arg1\n",
 											B_STATEMENT_USAGE_TYPES_TYPE_FLOAT | B_STATEMENT_USAGE_COMMANDS_TYPE_FLOAT);
 
@@ -1644,7 +1587,6 @@
 	mo[O_CONV_FROM_FP16]	= Op("conv_from_fp16", FLOAT_STORAGE_ONLY, false, FP16, "", convertSource, B_STATEMENT_USAGE_COMMANDS_TYPE_FLOAT);
 	mo[O_CONV_FROM_FP32]	= Op("conv_from_fp32", FLOAT_STORAGE_ONLY, false, FP32, "", convertSource, B_STATEMENT_USAGE_COMMANDS_TYPE_FLOAT);
 	mo[O_CONV_FROM_FP64]	= Op("conv_from_fp64", FLOAT_STORAGE_ONLY, false, FP64, "", convertSource, B_STATEMENT_USAGE_COMMANDS_TYPE_FLOAT);
->>>>>>> b3507875
 
 	// from all operands supported by OpSpecConstantOp we can only test FConvert opcode with literals as everything
 	// else requires Karnel capability (OpenCL); values of literals used in SPIR-V code must be equiwalent to
@@ -1665,18 +1607,6 @@
 						= Op("sconst_conv_from_fp64", FLOAT_ARITHMETIC, true, FP64,
 											"%c_arg              = OpConstant %type_f64 1.22334445\n"
 											"%result             = OpSpecConstantOp %type_f16 FConvert %c_arg\n",
-<<<<<<< HEAD
-											"");
-
-	mo[O_ADD]			= Op("add",			FLOAT_ARITHMETIC, "%result             = OpFAdd %type_float %arg1 %arg2\n");
-	mo[O_SUB]			= Op("sub",			FLOAT_ARITHMETIC, "%result             = OpFSub %type_float %arg1 %arg2\n");
-	mo[O_MUL]			= Op("mul",			FLOAT_ARITHMETIC, "%result             = OpFMul %type_float %arg1 %arg2\n");
-	mo[O_DIV]			= Op("div",			FLOAT_ARITHMETIC, "%result             = OpFDiv %type_float %arg1 %arg2\n");
-	mo[O_REM]			= Op("rem",			FLOAT_ARITHMETIC, "%result             = OpFRem %type_float %arg1 %arg2\n");
-	mo[O_MOD]			= Op("mod",			FLOAT_ARITHMETIC, "%result             = OpFMod %type_float %arg1 %arg2\n");
-	mo[O_PHI]			= Op("phi",			FLOAT_ARITHMETIC,
-										    "%comp               = OpFOrdGreaterThan %type_bool %arg1 %arg2\n"
-=======
 											"",
 											B_STATEMENT_USAGE_CONSTS_TYPE_FP16 | B_STATEMENT_USAGE_CONSTS_TYPE_FP64);
 
@@ -1688,7 +1618,6 @@
 	mo[O_MOD]			= Op("mod",			FLOAT_ARITHMETIC, "%result             = OpFMod %type_float %arg1 %arg2\n", B_STATEMENT_USAGE_COMMANDS_TYPE_FLOAT);
 	mo[O_PHI]			= Op("phi",			FLOAT_ARITHMETIC,
 											"%comp               = OpFOrdGreaterThan %type_bool %arg1 %arg2\n"
->>>>>>> b3507875
 											"                      OpSelectionMerge %comp_merge None\n"
 											"                      OpBranchConditional %comp %true_branch %false_branch\n"
 											"%true_branch        = OpLabel\n"
@@ -1696,40 +1625,6 @@
 											"%false_branch       = OpLabel\n"
 											"                      OpBranch %comp_merge\n"
 											"%comp_merge         = OpLabel\n"
-<<<<<<< HEAD
-											"%result             = OpPhi %type_float %arg2 %true_branch %arg1 %false_branch\n");
-	mo[O_SELECT]		= Op("select",		FLOAT_ARITHMETIC,
-										    "%always_true        = OpFOrdGreaterThan %type_bool %c_float_1 %c_float_0\n"
-											"%result             = OpSelect %type_float %always_true %arg1 %arg2\n");
-	mo[O_DOT]			= Op("dot",			FLOAT_ARITHMETIC,
-										    "%vec1               = OpCompositeConstruct %type_float_vec2 %arg1 %arg1\n"
-											"%vec2               = OpCompositeConstruct %type_float_vec2 %arg2 %arg2\n"
-											"%result             = OpDot %type_float %vec1 %vec2\n");
-	mo[O_VEC_MUL_S]		= Op("vmuls",		FLOAT_ARITHMETIC,
-										    "%vec                = OpCompositeConstruct %type_float_vec2 %arg1 %arg1\n"
-											"%tmpVec             = OpVectorTimesScalar %type_float_vec2 %vec %arg2\n"
-											"%result             = OpCompositeExtract %type_float %tmpVec 0\n");
-	mo[O_VEC_MUL_M]		= Op("vmulm",		FLOAT_ARITHMETIC,
-										    "%col                = OpCompositeConstruct %type_float_vec2 %arg1 %arg1\n"
-											"%mat                = OpCompositeConstruct %type_float_mat2x2 %col %col\n"
-											"%vec                = OpCompositeConstruct %type_float_vec2 %arg2 %arg2\n"
-											"%tmpVec             = OpVectorTimesMatrix %type_float_vec2 %vec %mat\n"
-											"%result             = OpCompositeExtract %type_float %tmpVec 0\n");
-	mo[O_MAT_MUL_S]		= Op("mmuls",		FLOAT_ARITHMETIC,
-										    "%col                = OpCompositeConstruct %type_float_vec2 %arg1 %arg1\n"
-											"%mat                = OpCompositeConstruct %type_float_mat2x2 %col %col\n"
-											"%mulMat             = OpMatrixTimesScalar %type_float_mat2x2 %mat %arg2\n"
-											"%extCol             = OpCompositeExtract %type_float_vec2 %mulMat 0\n"
-											"%result             = OpCompositeExtract %type_float %extCol 0\n");
-	mo[O_MAT_MUL_V]		= Op("mmulv",		FLOAT_ARITHMETIC,
-										    "%col                = OpCompositeConstruct %type_float_vec2 %arg1 %arg1\n"
-											"%mat                = OpCompositeConstruct %type_float_mat2x2 %col %col\n"
-											"%vec                = OpCompositeConstruct %type_float_vec2 %arg2 %arg2\n"
-											"%mulVec             = OpMatrixTimesVector %type_float_vec2 %mat %vec\n"
-											"%result             = OpCompositeExtract %type_float %mulVec 0\n");
-	mo[O_MAT_MUL_M]		= Op("mmulm",		FLOAT_ARITHMETIC,
-										    "%col1               = OpCompositeConstruct %type_float_vec2 %arg1 %arg1\n"
-=======
 											"%result             = OpPhi %type_float %arg2 %true_branch %arg1 %false_branch\n",
 											B_STATEMENT_USAGE_COMMANDS_TYPE_FLOAT);
 	mo[O_SELECT]		= Op("select",		FLOAT_ARITHMETIC,
@@ -1769,22 +1664,15 @@
 											B_STATEMENT_USAGE_COMMANDS_TYPE_FLOAT);
 	mo[O_MAT_MUL_M]		= Op("mmulm",		FLOAT_ARITHMETIC,
 											"%col1               = OpCompositeConstruct %type_float_vec2 %arg1 %arg1\n"
->>>>>>> b3507875
 											"%mat1               = OpCompositeConstruct %type_float_mat2x2 %col1 %col1\n"
 											"%col2               = OpCompositeConstruct %type_float_vec2 %arg2 %arg2\n"
 											"%mat2               = OpCompositeConstruct %type_float_mat2x2 %col2 %col2\n"
 											"%mulMat             = OpMatrixTimesMatrix %type_float_mat2x2 %mat1 %mat2\n"
 											"%extCol             = OpCompositeExtract %type_float_vec2 %mulMat 0\n"
-<<<<<<< HEAD
-											"%result             = OpCompositeExtract %type_float %extCol 0\n");
-	mo[O_OUT_PROD]		= Op("out_prod",	FLOAT_ARITHMETIC,
-										    "%vec1               = OpCompositeConstruct %type_float_vec2 %arg1 %arg1\n"
-=======
 											"%result             = OpCompositeExtract %type_float %extCol 0\n",
 											B_STATEMENT_USAGE_COMMANDS_TYPE_FLOAT);
 	mo[O_OUT_PROD]		= Op("out_prod",	FLOAT_ARITHMETIC,
 											"%vec1               = OpCompositeConstruct %type_float_vec2 %arg1 %arg1\n"
->>>>>>> b3507875
 											"%vec2               = OpCompositeConstruct %type_float_vec2 %arg2 %arg2\n"
 											"%mulMat             = OpOuterProduct %type_float_mat2x2 %vec1 %vec2\n"
 											"%extCol             = OpCompositeExtract %type_float_vec2 %mulMat 0\n"
@@ -1793,136 +1681,6 @@
 
 	// comparison operations
 	mo[O_ORD_EQ]		= Op("ord_eq",		FLOAT_ARITHMETIC,
-<<<<<<< HEAD
-										    "%boolVal           = OpFOrdEqual %type_bool %arg1 %arg2\n"
-											"%result            = OpSelect %type_float %boolVal %c_float_1 %c_float_0\n");
-	mo[O_UORD_EQ]		= Op("uord_eq",		FLOAT_ARITHMETIC,
-										    "%boolVal           = OpFUnordEqual %type_bool %arg1 %arg2\n"
-											"%result            = OpSelect %type_float %boolVal %c_float_1 %c_float_0\n");
-	mo[O_ORD_NEQ]		= Op("ord_neq",		FLOAT_ARITHMETIC,
-										    "%boolVal           = OpFOrdNotEqual %type_bool %arg1 %arg2\n"
-											"%result            = OpSelect %type_float %boolVal %c_float_1 %c_float_0\n");
-	mo[O_UORD_NEQ]		= Op("uord_neq",	FLOAT_ARITHMETIC,
-										    "%boolVal           = OpFUnordNotEqual %type_bool %arg1 %arg2\n"
-											"%result            = OpSelect %type_float %boolVal %c_float_1 %c_float_0\n");
-	mo[O_ORD_LS]		= Op("ord_ls",		FLOAT_ARITHMETIC,
-										    "%boolVal           = OpFOrdLessThan %type_bool %arg1 %arg2\n"
-											"%result            = OpSelect %type_float %boolVal %c_float_1 %c_float_0\n");
-	mo[O_UORD_LS]		= Op("uord_ls",		FLOAT_ARITHMETIC,
-										    "%boolVal           = OpFUnordLessThan %type_bool %arg1 %arg2\n"
-											"%result            = OpSelect %type_float %boolVal %c_float_1 %c_float_0\n");
-	mo[O_ORD_GT]		= Op("ord_gt",		FLOAT_ARITHMETIC,
-										    "%boolVal           = OpFOrdGreaterThan %type_bool %arg1 %arg2\n"
-											"%result            = OpSelect %type_float %boolVal %c_float_1 %c_float_0\n");
-	mo[O_UORD_GT]		= Op("uord_gt",		FLOAT_ARITHMETIC,
-										    "%boolVal           = OpFUnordGreaterThan %type_bool %arg1 %arg2\n"
-											"%result            = OpSelect %type_float %boolVal %c_float_1 %c_float_0\n");
-	mo[O_ORD_LE]		= Op("ord_le",		FLOAT_ARITHMETIC,
-										    "%boolVal           = OpFOrdLessThanEqual %type_bool %arg1 %arg2\n"
-											"%result            = OpSelect %type_float %boolVal %c_float_1 %c_float_0\n");
-	mo[O_UORD_LE]		= Op("uord_le",		FLOAT_ARITHMETIC,
-										    "%boolVal           = OpFUnordLessThanEqual %type_bool %arg1 %arg2\n"
-											"%result            = OpSelect %type_float %boolVal %c_float_1 %c_float_0\n");
-	mo[O_ORD_GE]		= Op("ord_ge",		FLOAT_ARITHMETIC,
-										    "%boolVal           = OpFOrdGreaterThanEqual %type_bool %arg1 %arg2\n"
-											"%result            = OpSelect %type_float %boolVal %c_float_1 %c_float_0\n");
-	mo[O_UORD_GE]		= Op("uord_ge",		FLOAT_ARITHMETIC,
-										    "%boolVal           = OpFUnordGreaterThanEqual %type_bool %arg1 %arg2\n"
-											"%result            = OpSelect %type_float %boolVal %c_float_1 %c_float_0\n");
-
-	mo[O_ATAN2]			= Op("atan2",		FLOAT_ARITHMETIC,
-										    "%result             = OpExtInst %type_float %std450 Atan2 %arg1 %arg2\n");
-	mo[O_POW]			= Op("pow",			FLOAT_ARITHMETIC,
-										    "%result             = OpExtInst %type_float %std450 Pow %arg1 %arg2\n");
-	mo[O_MIX]			= Op("mix",			FLOAT_ARITHMETIC,
-										    "%result             = OpExtInst %type_float %std450 FMix %arg1 %arg2 %c_float_0_5\n");
-	mo[O_FMA]			= Op("fma",			FLOAT_ARITHMETIC,
-										    "%result             = OpExtInst %type_float %std450 Fma %arg1 %arg2 %c_float_0_5\n");
-	mo[O_MIN]			= Op("min",			FLOAT_ARITHMETIC,
-										    "%result             = OpExtInst %type_float %std450 FMin %arg1 %arg2\n");
-	mo[O_MAX]			= Op("max",			FLOAT_ARITHMETIC,
-										    "%result             = OpExtInst %type_float %std450 FMax %arg1 %arg2\n");
-	mo[O_CLAMP]			= Op("clamp",		FLOAT_ARITHMETIC,
-										    "%result             = OpExtInst %type_float %std450 FClamp %arg1 %arg2 %arg2\n");
-	mo[O_STEP]			= Op("step",		FLOAT_ARITHMETIC,
-										    "%result             = OpExtInst %type_float %std450 Step %arg1 %arg2\n");
-	mo[O_SSTEP]			= Op("sstep",		FLOAT_ARITHMETIC,
-										    "%result             = OpExtInst %type_float %std450 SmoothStep %arg1 %arg2 %c_float_0_5\n");
-	mo[O_DIST]			= Op("distance",	FLOAT_ARITHMETIC,
-										    "%result             = OpExtInst %type_float %std450 Distance %arg1 %arg2\n");
-	mo[O_CROSS]			= Op("cross",		FLOAT_ARITHMETIC,
-										    "%vec1               = OpCompositeConstruct %type_float_vec3 %arg1 %arg1 %arg1\n"
-											"%vec2               = OpCompositeConstruct %type_float_vec3 %arg2 %arg2 %arg2\n"
-											"%tmpVec             = OpExtInst %type_float_vec3 %std450 Cross %vec1 %vec2\n"
-											"%result             = OpCompositeExtract %type_float %tmpVec 0\n");
-	mo[O_FACE_FWD]		= Op("face_fwd",	FLOAT_ARITHMETIC,
-										    "%result             = OpExtInst %type_float %std450 FaceForward %c_float_1 %arg1 %arg2\n");
-	mo[O_NMIN]			= Op("nmin",		FLOAT_ARITHMETIC,
-										    "%result             = OpExtInst %type_float %std450 NMin %arg1 %arg2\n");
-	mo[O_NMAX]			= Op("nmax",		FLOAT_ARITHMETIC,
-										    "%result             = OpExtInst %type_float %std450 NMax %arg1 %arg2\n");
-	mo[O_NCLAMP]		= Op("nclamp",		FLOAT_ARITHMETIC,
-										    "%result             = OpExtInst %type_float %std450 NClamp %arg2 %arg1 %arg2\n");
-
-	mo[O_ROUND]			= Op("round",		FLOAT_ARITHMETIC,
-										    "%result             = OpExtInst %type_float %std450 Round %arg1\n");
-	mo[O_ROUND_EV]		= Op("round_ev",	FLOAT_ARITHMETIC,
-										    "%result             = OpExtInst %type_float %std450 RoundEven %arg1\n");
-	mo[O_TRUNC]			= Op("trunc",		FLOAT_ARITHMETIC,
-										    "%result             = OpExtInst %type_float %std450 Trunc %arg1\n");
-	mo[O_ABS]			= Op("abs",			FLOAT_ARITHMETIC,
-										    "%result             = OpExtInst %type_float %std450 FAbs %arg1\n");
-	mo[O_SIGN]			= Op("sign",		FLOAT_ARITHMETIC,
-										    "%result             = OpExtInst %type_float %std450 FSign %arg1\n");
-	mo[O_FLOOR]			= Op("floor",		FLOAT_ARITHMETIC,
-										    "%result             = OpExtInst %type_float %std450 Floor %arg1\n");
-	mo[O_CEIL]			= Op("ceil",		FLOAT_ARITHMETIC,
-										    "%result             = OpExtInst %type_float %std450 Ceil %arg1\n");
-	mo[O_FRACT]			= Op("fract",		FLOAT_ARITHMETIC,
-										    "%result             = OpExtInst %type_float %std450 Fract %arg1\n");
-	mo[O_RADIANS]		= Op("radians",		FLOAT_ARITHMETIC,
-										    "%result             = OpExtInst %type_float %std450 Radians %arg1\n");
-	mo[O_DEGREES]		= Op("degrees",		FLOAT_ARITHMETIC,
-										    "%result             = OpExtInst %type_float %std450 Degrees %arg1\n");
-	mo[O_SIN]			= Op("sin",			FLOAT_ARITHMETIC,
-										    "%result             = OpExtInst %type_float %std450 Sin %arg1\n");
-	mo[O_COS]			= Op("cos",			FLOAT_ARITHMETIC,
-										    "%result             = OpExtInst %type_float %std450 Cos %arg1\n");
-	mo[O_TAN]			= Op("tan",			FLOAT_ARITHMETIC,
-										    "%result             = OpExtInst %type_float %std450 Tan %arg1\n");
-	mo[O_ASIN]			= Op("asin",		FLOAT_ARITHMETIC,
-										    "%result             = OpExtInst %type_float %std450 Asin %arg1\n");
-	mo[O_ACOS]			= Op("acos",		FLOAT_ARITHMETIC,
-										    "%result             = OpExtInst %type_float %std450 Acos %arg1\n");
-	mo[O_ATAN]			= Op("atan",		FLOAT_ARITHMETIC,
-										    "%result             = OpExtInst %type_float %std450 Atan %arg1\n");
-	mo[O_SINH]			= Op("sinh",		FLOAT_ARITHMETIC,
-										    "%result             = OpExtInst %type_float %std450 Sinh %arg1\n");
-	mo[O_COSH]			= Op("cosh",		FLOAT_ARITHMETIC,
-										    "%result             = OpExtInst %type_float %std450 Cosh %arg1\n");
-	mo[O_TANH]			= Op("tanh",		FLOAT_ARITHMETIC,
-										    "%result             = OpExtInst %type_float %std450 Tanh %arg1\n");
-	mo[O_ASINH]			= Op("asinh",		FLOAT_ARITHMETIC,
-										    "%result             = OpExtInst %type_float %std450 Asinh %arg1\n");
-	mo[O_ACOSH]			= Op("acosh",		FLOAT_ARITHMETIC,
-										    "%result             = OpExtInst %type_float %std450 Acosh %arg1\n");
-	mo[O_ATANH]			= Op("atanh",		FLOAT_ARITHMETIC,
-										    "%result             = OpExtInst %type_float %std450 Atanh %arg1\n");
-	mo[O_EXP]			= Op("exp",			FLOAT_ARITHMETIC,
-										    "%result             = OpExtInst %type_float %std450 Exp %arg1\n");
-	mo[O_LOG]			= Op("log",			FLOAT_ARITHMETIC,
-										    "%result             = OpExtInst %type_float %std450 Log %arg1\n");
-	mo[O_EXP2]			= Op("exp2",		FLOAT_ARITHMETIC,
-										    "%result             = OpExtInst %type_float %std450 Exp2 %arg1\n");
-	mo[O_LOG2]			= Op("log2",		FLOAT_ARITHMETIC,
-										    "%result             = OpExtInst %type_float %std450 Log2 %arg1\n");
-	mo[O_SQRT]			= Op("sqrt",		FLOAT_ARITHMETIC,
-										    "%result             = OpExtInst %type_float %std450 Sqrt %arg1\n");
-	mo[O_INV_SQRT]		= Op("inv_sqrt",	FLOAT_ARITHMETIC,
-										    "%result             = OpExtInst %type_float %std450 InverseSqrt %arg1\n");
-	mo[O_MODF]			= Op("modf",		FLOAT_ARITHMETIC,
-										    "",
-=======
 											"%boolVal           = OpFOrdEqual %type_bool %arg1 %arg2\n"
 											"%result            = OpSelect %type_float %boolVal %c_float_1 %c_float_0\n",
 											B_STATEMENT_USAGE_COMMANDS_CONST_FLOAT | B_STATEMENT_USAGE_COMMANDS_TYPE_FLOAT);
@@ -2106,21 +1864,14 @@
 											B_STATEMENT_USAGE_COMMANDS_TYPE_FLOAT);
 	mo[O_MODF]			= Op("modf",		FLOAT_ARITHMETIC,
 											"",
->>>>>>> b3507875
 											"",
 											"",
 											"%tmpVarPtr          = OpVariable %type_float_fptr Function\n",
 											"",
-<<<<<<< HEAD
-											"%result             = OpExtInst %type_float %std450 Modf %arg1 %tmpVarPtr\n");
-	mo[O_MODF_ST]		= Op("modf_st",		FLOAT_ARITHMETIC,
-										    "OpMemberDecorate %struct_ff 0 Offset ${float_width}\n"
-=======
 											"%result             = OpExtInst %type_float %std450 Modf %arg1 %tmpVarPtr\n",
 											B_STATEMENT_USAGE_COMMANDS_TYPE_FLOAT);
 	mo[O_MODF_ST]		= Op("modf_st",		FLOAT_ARITHMETIC,
 											"OpMemberDecorate %struct_ff 0 Offset ${float_width}\n"
->>>>>>> b3507875
 											"OpMemberDecorate %struct_ff 1 Offset ${float_width}\n",
 											"%struct_ff          = OpTypeStruct %type_float %type_float\n"
 											"%struct_ff_fptr     = OpTypePointer Function %struct_ff\n",
@@ -2130,30 +1881,18 @@
 											"%tmpStruct          = OpExtInst %struct_ff %std450 ModfStruct %arg1\n"
 											"                      OpStore %tmpStructPtr %tmpStruct\n"
 											"%tmpLoc             = OpAccessChain %type_float_fptr %tmpStructPtr %c_i32_0\n"
-<<<<<<< HEAD
-											"%result             = OpLoad %type_float %tmpLoc\n");
-	mo[O_FREXP]			= Op("frexp",		FLOAT_ARITHMETIC,
-										    "",
-=======
 											"%result             = OpLoad %type_float %tmpLoc\n",
 											B_STATEMENT_USAGE_TYPES_TYPE_FLOAT | B_STATEMENT_USAGE_COMMANDS_TYPE_FLOAT);
 	mo[O_FREXP]			= Op("frexp",		FLOAT_ARITHMETIC,
 											"",
->>>>>>> b3507875
 											"",
 											"",
 											"%tmpVarPtr          = OpVariable %type_i32_fptr Function\n",
 											"",
-<<<<<<< HEAD
-											"%result             = OpExtInst %type_float %std450 Frexp %arg1 %tmpVarPtr\n");
-	mo[O_FREXP_ST]		= Op("frexp_st",	FLOAT_ARITHMETIC,
-										    "OpMemberDecorate %struct_fi 0 Offset ${float_width}\n"
-=======
 											"%result             = OpExtInst %type_float %std450 Frexp %arg1 %tmpVarPtr\n",
 											B_STATEMENT_USAGE_COMMANDS_TYPE_FLOAT);
 	mo[O_FREXP_ST]		= Op("frexp_st",	FLOAT_ARITHMETIC,
 											"OpMemberDecorate %struct_fi 0 Offset ${float_width}\n"
->>>>>>> b3507875
 											"OpMemberDecorate %struct_fi 1 Offset 32\n",
 											"%struct_fi          = OpTypeStruct %type_float %type_i32\n"
 											"%struct_fi_fptr     = OpTypePointer Function %struct_fi\n",
@@ -2163,31 +1902,6 @@
 											"%tmpStruct          = OpExtInst %struct_fi %std450 FrexpStruct %arg1\n"
 											"                      OpStore %tmpStructPtr %tmpStruct\n"
 											"%tmpLoc             = OpAccessChain %type_float_fptr %tmpStructPtr %c_i32_0\n"
-<<<<<<< HEAD
-											"%result             = OpLoad %type_float %tmpLoc\n");
-	mo[O_LENGHT]		= Op("length",		FLOAT_ARITHMETIC,
-										    "%result             = OpExtInst %type_float %std450 Length %arg1\n");
-	mo[O_NORMALIZE]		= Op("normalize",	FLOAT_ARITHMETIC,
-										    "%vec1               = OpCompositeConstruct %type_float_vec2 %arg1 %c_float_2\n"
-											"%tmpVec             = OpExtInst %type_float_vec2 %std450 Normalize %vec1\n"
-											"%result             = OpCompositeExtract %type_float %tmpVec 0\n");
-	mo[O_REFLECT]		= Op("reflect",		FLOAT_ARITHMETIC,
-										    "%vec1               = OpCompositeConstruct %type_float_vec2 %arg1 %arg1\n"
-											"%vecN               = OpCompositeConstruct %type_float_vec2 %c_float_0 %c_float_n1\n"
-											"%tmpVec             = OpExtInst %type_float_vec2 %std450 Reflect %vec1 %vecN\n"
-											"%result             = OpCompositeExtract %type_float %tmpVec 0\n");
-	mo[O_REFRACT]		= Op("refract",		FLOAT_ARITHMETIC,
-										    "%vec1               = OpCompositeConstruct %type_float_vec2 %arg1 %arg1\n"
-											"%vecN               = OpCompositeConstruct %type_float_vec2 %c_float_0 %c_float_n1\n"
-											"%tmpVec             = OpExtInst %type_float_vec2 %std450 Refract %vec1 %vecN %c_float_0_5\n"
-											"%result             = OpCompositeExtract %type_float %tmpVec 0\n");
-	mo[O_MAT_DET]		= Op("mat_det",		FLOAT_ARITHMETIC,
-										    "%col                = OpCompositeConstruct %type_float_vec2 %arg1 %arg1\n"
-											"%mat                = OpCompositeConstruct %type_float_mat2x2 %col %col\n"
-											"%result             = OpExtInst %type_float %std450 Determinant %mat\n");
-	mo[O_MAT_INV]		= Op("mat_inv",		FLOAT_ARITHMETIC,
-										    "%col1               = OpCompositeConstruct %type_float_vec2 %arg1 %c_float_1\n"
-=======
 											"%result             = OpLoad %type_float %tmpLoc\n",
 											B_STATEMENT_USAGE_TYPES_TYPE_FLOAT | B_STATEMENT_USAGE_COMMANDS_TYPE_FLOAT);
 	mo[O_LENGHT]		= Op("length",		FLOAT_ARITHMETIC,
@@ -2217,7 +1931,6 @@
 											B_STATEMENT_USAGE_COMMANDS_TYPE_FLOAT);
 	mo[O_MAT_INV]		= Op("mat_inv",		FLOAT_ARITHMETIC,
 											"%col1               = OpCompositeConstruct %type_float_vec2 %arg1 %c_float_1\n"
->>>>>>> b3507875
 											"%col2               = OpCompositeConstruct %type_float_vec2 %c_float_1 %c_float_1\n"
 											"%mat                = OpCompositeConstruct %type_float_mat2x2 %col1 %col2\n"
 											"%invMat             = OpExtInst %type_float_mat2x2 %std450 MatrixInverse %mat\n"
@@ -2228,11 +1941,7 @@
 	// PackHalf2x16 is a special case as it operates on fp32 vec2 and returns unsigned int,
 	// the verification is done in SPIR-V code (if result is correct 1.0 will be written to SSBO)
 	mo[O_PH_DENORM]		= Op("ph_denorm",	FLOAT_STORAGE_ONLY,
-<<<<<<< HEAD
-										    "",
-=======
 											"",
->>>>>>> b3507875
 											"",
 											"%c_fp32_denorm_fp16 = OpConstant %type_f32 6.01e-5\n"		// fp32 representation of fp16 denorm value
 											"%c_ref              = OpConstant %type_u32 66061296\n",
@@ -2247,11 +1956,7 @@
 	// UnpackHalf2x16 is a special case that operates on uint32 and returns two 32-bit floats,
 	// this function is tested using constants
 	mo[O_UPH_DENORM]	= Op("uph_denorm",	FLOAT_STORAGE_ONLY,
-<<<<<<< HEAD
-										    "",
-=======
 											"",
->>>>>>> b3507875
 											"",
 											"%c_u32_2_16_pack    = OpConstant %type_u32 66061296\n", // == packHalf2x16(vec2(denorm))
 											"",
@@ -2263,11 +1968,7 @@
 	// PackDouble2x32 is a special case that operates on two uint32 and returns
 	// double, this function is tested using constants
 	mo[O_PD_DENORM]		= Op("pd_denorm",	FLOAT_STORAGE_ONLY,
-<<<<<<< HEAD
-										    "",
-=======
 											"",
->>>>>>> b3507875
 											"",
 											"%c_p1               = OpConstant %type_u32 0\n"
 											"%c_p2               = OpConstant %type_u32 262144\n",		// == UnpackDouble2x32(denorm)
@@ -2291,29 +1992,14 @@
 											"%c_p2               = OpConstant %type_u32 0\n",
 											"",
 											"",
-<<<<<<< HEAD
-											unpackDouble2x32Source);
-=======
 											unpackDouble2x32Source,
 											B_STATEMENT_USAGE_COMMANDS_CONST_FP64 | B_STATEMENT_USAGE_COMMANDS_TYPE_FP64);
->>>>>>> b3507875
 	mo[O_UPD_DENORM_PRESERVE]	= Op("upd_denorm",	FLOAT_STORAGE_ONLY, "",
 											unpackDouble2x32Types,
 											"%c_p1               = OpConstant %type_u32 1008\n"
 											"%c_p2               = OpConstant %type_u32 0\n",
 											"",
 											"",
-<<<<<<< HEAD
-											unpackDouble2x32Source);
-
-	mo[O_ORTE_ROUND]	= Op("orte_round",	FLOAT_STORAGE_ONLY, FP32,
-										    "OpDecorate %result FPRoundingMode RTE\n",
-											"",
-											"",
-											"%result             = OpFConvert %type_f16 %arg1\n");
-	mo[O_ORTZ_ROUND]	= Op("ortz_round",	FLOAT_STORAGE_ONLY, FP32,
-										    "OpDecorate %result FPRoundingMode RTZ\n",
-=======
 											unpackDouble2x32Source,
 											B_STATEMENT_USAGE_COMMANDS_CONST_FP64 | B_STATEMENT_USAGE_COMMANDS_TYPE_FP64);
 
@@ -2325,7 +2011,6 @@
 											B_STATEMENT_USAGE_COMMANDS_TYPE_FP16);
 	mo[O_ORTZ_ROUND]	= Op("ortz_round",	FLOAT_STORAGE_ONLY, FP32,
 											"OpDecorate %result FPRoundingMode RTZ\n",
->>>>>>> b3507875
 											"",
 											"",
 											"%result             = OpFConvert %type_f16 %arg1\n",
@@ -2856,11 +2541,7 @@
 	{
 		const char*								name;
 		SettingsMode							testedMode;
-<<<<<<< HEAD
 		VkShaderFloatControlsIndependence		independenceSetting;
-=======
-		VkShaderFloatControlsIndependenceKHR	independenceSetting;
->>>>>>> b3507875
 
 		SettingsOption							fp16Option;
 		SettingsOption							fp32Option;
@@ -2921,13 +2602,8 @@
 	m_behaviorToName[B_RTZ_ROUNDING]	= "RoundingModeRTZ";
 }
 
-<<<<<<< HEAD
-void TestGroupBuilderBase::specializeOperation(const OperationTestCaseInfo&	testCaseInfo,
-											   SpecializedOperation&		specializedOperation) const
-=======
 void TestGroupBuilderBase::specializeOperation (const OperationTestCaseInfo&	testCaseInfo,
 												SpecializedOperation&			specializedOperation) const
->>>>>>> b3507875
 {
 	const string		typeToken		= "_float";
 	const string		widthToken		= "${float_width}";
@@ -3075,12 +2751,7 @@
 // features are set to the same value when specific independence settings are used.
 tcu::TestStatus verifyIndependenceSettings(Context& context)
 {
-<<<<<<< HEAD
 	if (!context.isDeviceFunctionalitySupported("VK_KHR_shader_float_controls"))
-=======
-	const std::vector<std::string>& deviceExtensions = context.getDeviceExtensions();
-	if (!isDeviceExtensionSupported(context.getUsedApiVersion(), deviceExtensions, "VK_KHR_shader_float_controls"))
->>>>>>> b3507875
 		TCU_THROW(NotSupportedError, "VK_KHR_shader_float_controls not supported");
 
 	vk::VkPhysicalDeviceFloatControlsPropertiesKHR	fcProperties;
@@ -3365,11 +3036,7 @@
 	TestCaseGroup*	group	= new TestCaseGroup(testCtx, "independence_settings", "");
 	parentGroup->addChild(group);
 
-<<<<<<< HEAD
 	using SFCI = VkShaderFloatControlsIndependence;
-=======
-	using SFCI = VkShaderFloatControlsIndependenceKHR;
->>>>>>> b3507875
 	const SFCI independence32	= VK_SHADER_FLOAT_CONTROLS_INDEPENDENCE_32_BIT_ONLY_KHR;
 	const SFCI independenceAll	= VK_SHADER_FLOAT_CONTROLS_INDEPENDENCE_ALL_KHR;
 
@@ -3506,14 +3173,6 @@
 	specializations["arguments"]		= specOpData.arguments;
 	specializations["commands"]			= specOpData.commands;
 
-<<<<<<< HEAD
-
-	// Build constants. They are only needed sometimes.
-	specializations["constants"]		= "";
-	const bool argsUseFPConstants = DE_NULL != strstr(specOpData.arguments.c_str(), " %c_f");
-	const bool commandsUseFPConstants = DE_NULL != strstr(specOpData.commands.c_str(), " %c_f");
-	const bool needConstants = argsUseFPConstants || commandsUseFPConstants;
-=======
 	// Build constants. They are only needed sometimes.
 	const FloatStatementUsageFlags	argsAnyFloatConstMask				= B_STATEMENT_USAGE_ARGS_CONST_FLOAT | B_STATEMENT_USAGE_ARGS_CONST_FP16 | B_STATEMENT_USAGE_ARGS_CONST_FP32 | B_STATEMENT_USAGE_ARGS_CONST_FP64;
 	const bool						argsUseFPConstants					= (specOpData.argumentsUsesFloatConstant & argsAnyFloatConstMask) != 0;
@@ -3526,19 +3185,11 @@
 	const bool						usesFP16Constants					= constsUsesFP16Type || (needConstants && loadStoreRequiresShaderFloat16);
 
 	specializations["constants"]		= "";
->>>>>>> b3507875
 	if (needConstants)
 	{
 		specializations["constants"]	= constants;
 	}
-<<<<<<< HEAD
-	specializations["constants"]		+= specOpData.constans;
-
-	// Various bits of text can use 16bit constants.
-	const bool usesFP16Constants = DE_NULL != strstr(specializations["constants"].c_str(), " %type_f16 ");
-=======
 	specializations["constants"]		+= specOpData.constants;
->>>>>>> b3507875
 
 	// check which format features are needed
 	bool float16FeatureRequired = (outFloatType == FP16) || (inFloatType == FP16);
@@ -4346,19 +3997,6 @@
 	if (!needsFP16Constants && float16FeatureRequired)
 	{
 		// Check various code fragments
-<<<<<<< HEAD
-		auto hasFP16Constants = [](const std::string& spirv) { return DE_NULL != strstr(spirv.c_str(), "%c_f16"); };
-		if (hasFP16Constants(vertConstants) || hasFP16Constants(fragConstants))
-		{
-			needsFP16Constants |=
-				hasFP16Constants(vertCommands) || hasFP16Constants(vertArguments)
-				|| hasFP16Constants(fragCommands) || hasFP16Constants(fragArguments);
-			if (!needsFP16Constants)
-			{
-				vertConstants = "";
-				fragConstants = "";
-			}
-=======
 		const FloatStatementUsageFlags	commandsFloatConstMask				= B_STATEMENT_USAGE_COMMANDS_CONST_FLOAT | B_STATEMENT_USAGE_COMMANDS_CONST_FP16;
 		const bool						commandsUsesFloatConstant			= (testCaseInfo.operation.statementUsageFlags & commandsFloatConstMask) != 0;;
 		const FloatStatementUsageFlags	argumentsFloatConstMask				= B_STATEMENT_USAGE_ARGS_CONST_FLOAT | B_STATEMENT_USAGE_ARGS_CONST_FP16;
@@ -4371,7 +4009,6 @@
 		{
 			vertConstants = "";
 			fragConstants = "";
->>>>>>> b3507875
 		}
 	}
 	needsShaderFloat16 |= needsFP16Constants;
