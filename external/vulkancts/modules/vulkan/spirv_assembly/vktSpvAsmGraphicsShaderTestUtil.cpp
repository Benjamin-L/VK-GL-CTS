--- conflicted
+++ resolved
@@ -4408,26 +4408,13 @@
 							for (deUint32 byteNdx = 0; byteNdx < typNumBytes; ++byteNdx)
 								data.push_back(provided[offset + byteNdx]);
 
-<<<<<<< HEAD
-		flushAlloc(vk, device, *vertexInputMemory);
-	}
-=======
 					deMemcpy(vertexInputMemory->getHostPtr(), data.data(), data.size());
 
-					const VkMappedMemoryRange	range			=
-					{
-						VK_STRUCTURE_TYPE_MAPPED_MEMORY_RANGE,	//	VkStructureType	sType;
-						DE_NULL,								//	const void*		pNext;
-						vertexInputMemory->getMemory(),			//	VkDeviceMemory	mem;
-						0,										//	VkDeviceSize	offset;
-						VK_WHOLE_SIZE,							//	VkDeviceSize	size;
-					};
-
-					VK_CHECK(vk.flushMappedMemoryRanges(device, 1u, &range));
+					flushAlloc(vk, device, *vertexInputMemory);
+
 				}
 				firstPass = false;
 			}
->>>>>>> dfa9239a
 
 			// Submit & wait for completion
 			submitCommandsAndWait(vk, device, queue, cmdBuf.get());
