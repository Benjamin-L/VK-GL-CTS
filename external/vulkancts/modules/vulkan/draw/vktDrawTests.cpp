--- conflicted
+++ resolved
@@ -95,12 +95,6 @@
 #ifndef CTS_USES_VULKANSC
 		group->addChild(createDrawMultiExtTests						(testCtx, groupParams));
 
-<<<<<<< HEAD
-		// subpasses can't be translated to dynamic rendering
-		group->addChild(createAhbTests						(testCtx));
-	}
-	group->addChild(createAhbExternalFormatResolveTests	(testCtx, groupParams));
-=======
 		if (!groupParams->useDynamicRendering)
 		{
 			// amber tests - no support for dynamic rendering
@@ -111,7 +105,8 @@
 			// subpasses can't be translated to dynamic rendering
 			group->addChild(createAhbTests						(testCtx));
 		}
->>>>>>> 5cebe95f
+
+		group->addChild(createAhbExternalFormatResolveTests	(testCtx, groupParams));
 #endif // CTS_USES_VULKANSC
 	}
 }
