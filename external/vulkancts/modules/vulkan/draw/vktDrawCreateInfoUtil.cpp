--- conflicted
+++ resolved
@@ -719,11 +719,7 @@
                                                  std::vector<vk::VkRect2D> _scissors, const void *_pNext)
 {
     sType         = vk::VK_STRUCTURE_TYPE_PIPELINE_VIEWPORT_STATE_CREATE_INFO;
-<<<<<<< HEAD
-    pNext         = nullptr;
-=======
     pNext         = _pNext;
->>>>>>> 1fdea2db
     flags         = 0u;
     viewportCount = _viewportCount;
     scissorCount  = _viewportCount;
