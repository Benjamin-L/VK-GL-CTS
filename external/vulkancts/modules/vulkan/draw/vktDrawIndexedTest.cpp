--- conflicted
+++ resolved
@@ -68,7 +68,6 @@
 	POSITIVE	= 16,	// Will be rounded up to the alignment requirement.
 };
 
-<<<<<<< HEAD
 enum TestType
 {
 	TEST_TYPE_NON_MAINTENANCE_6 = 0,
@@ -80,13 +79,17 @@
 	TEST_TYPE_MAINTENANCE6_MULTI_INDEXED_EXT,
 #endif
 	TEST_TYPE_LAST
-=======
+};
+
 struct TestSpec2 : TestSpecBase
 {
 	const int32_t			vertexOffset;
 	const vk::VkDeviceSize	bindIndexBufferOffset;
 	const vk::VkDeviceSize	memoryBindOffset;
-	bool	useMaintenance5Ext;
+	const TestType			testType;
+	bool					useMaintenance5Ext;
+	const bool				nullDescriptor;
+	const bool				bindIndexBuffer2;
 
 	TestSpec2 (const ShaderMap& shaders_,
 			  vk::VkPrimitiveTopology topology_,
@@ -94,54 +97,26 @@
 			  int32_t vertexOffset_,
 			  vk::VkDeviceSize bindIndexBufferOffset_,
 			  vk::VkDeviceSize memoryBindOffset_,
-			  bool useMaintenance5Ext_)
+			  TestType testType_,
+			  bool useMaintenance5Ext_,
+			  bool nullDescriptor_,
+			  bool bindIndexBuffer2_)
 		: TestSpecBase			{shaders_, topology_, groupParams_}
 		, vertexOffset			(vertexOffset_)
 		, bindIndexBufferOffset	(bindIndexBufferOffset_)
 		, memoryBindOffset		(memoryBindOffset_)
-		, useMaintenance5Ext(useMaintenance5Ext_)
-	{
-	}
->>>>>>> b127977d
+		, testType				(testType_)
+		, useMaintenance5Ext	(useMaintenance5Ext_)
+		, nullDescriptor		(nullDescriptor_)
+		, bindIndexBuffer2		(bindIndexBuffer2_)
+	{
+	}
 };
 
 class DrawIndexed : public DrawTestsBaseClass
 {
 public:
-<<<<<<< HEAD
-	struct TestSpec : public TestSpecBase
-	{
-		const int32_t			vertexOffset;
-		const vk::VkDeviceSize	bindIndexBufferOffset;
-		const vk::VkDeviceSize	memoryBindOffset;
-
-		const TestType			testType;
-		const bool				nullDescriptor;
-		const bool				bindIndexBuffer2;
-
-		TestSpec (const ShaderMap& shaders_,
-				  vk::VkPrimitiveTopology topology_,
-				  SharedGroupParams groupParams_,
-				  int32_t vertexOffset_,
-				  vk::VkDeviceSize bindIndexBufferOffset_,
-				  vk::VkDeviceSize memoryBindOffset_,
-				  TestType testType_,
-				  bool nullDescriptor_,
-				  bool bindIndexBuffer2_
-			)
-			: TestSpecBase			{shaders_, topology_, groupParams_}
-			, vertexOffset			(vertexOffset_)
-			, bindIndexBufferOffset	(bindIndexBufferOffset_)
-			, memoryBindOffset		(memoryBindOffset_)
-			, testType				(testType_)
-			, nullDescriptor		(nullDescriptor_)
-			, bindIndexBuffer2		(bindIndexBuffer2_)
-		{
-		}
-	};
-=======
 	typedef		TestSpec2	TestSpec;
->>>>>>> b127977d
 
 								DrawIndexed				(Context				&context,
 														 TestSpec				testSpec);
@@ -154,17 +129,7 @@
 														 vk::VkIndexType		indexType);
 	std::vector<deUint32>		m_indexes;
 	de::SharedPtr<Buffer>		m_indexBuffer;
-<<<<<<< HEAD
-	const int32_t				m_vertexOffset;
-	const vk::VkDeviceSize		m_bindIndexBufferOffset;
-	const vk::VkDeviceSize		m_memoryBindOffset;
-
-	const TestType				m_testType;
-	const bool					m_nullDescriptor;
-	const bool					m_bindIndexBuffer2;
-=======
 	const TestSpec				m_testSpec;
->>>>>>> b127977d
 };
 
 class DrawInstancedIndexed : public DrawIndexed
@@ -174,20 +139,9 @@
 	virtual		tcu::TestStatus	iterate					(void);
 };
 
-<<<<<<< HEAD
-DrawIndexed::DrawIndexed(Context& context, TestSpec testSpec)
-	: DrawTestsBaseClass(context, testSpec.shaders[glu::SHADERTYPE_VERTEX], testSpec.shaders[glu::SHADERTYPE_FRAGMENT], testSpec.groupParams, testSpec.topology)
-	, m_vertexOffset(testSpec.vertexOffset)
-	, m_bindIndexBufferOffset(testSpec.bindIndexBufferOffset)
-	, m_memoryBindOffset(testSpec.memoryBindOffset)
-	, m_testType(testSpec.testType)
-	, m_nullDescriptor(testSpec.nullDescriptor)
-	, m_bindIndexBuffer2(testSpec.bindIndexBuffer2)
-=======
 DrawIndexed::DrawIndexed (Context &context, TestSpec testSpec)
 	: DrawTestsBaseClass(context, testSpec.shaders[glu::SHADERTYPE_VERTEX], testSpec.shaders[glu::SHADERTYPE_FRAGMENT], testSpec.groupParams, testSpec.topology)
 	, m_testSpec(testSpec)
->>>>>>> b127977d
 {
 	if (testSpec.testType == TEST_TYPE_NON_MAINTENANCE_6)
 	{
@@ -199,16 +153,10 @@
 		// - Store vertices at the start of the vertex buffer.
 		// - Increase indices by abs(offset) so when substracting it, it results in the regular positions.
 
-<<<<<<< HEAD
-		const uint32_t indexOffset = (m_vertexOffset < 0 ? static_cast<uint32_t>(-m_vertexOffset) : 0u);
+		const uint32_t indexOffset = (m_testSpec.vertexOffset < 0 ? static_cast<uint32_t>(-m_testSpec.vertexOffset) : 0u);
 
 		switch (m_topology)
 		{
-=======
-	const uint32_t indexOffset = (testSpec.vertexOffset < 0 ? static_cast<uint32_t>(-testSpec.vertexOffset) : 0u);
-	switch (m_topology)
-	{
->>>>>>> b127977d
 		case vk::VK_PRIMITIVE_TOPOLOGY_TRIANGLE_LIST:
 			m_indexes.push_back(0 + indexOffset);
 			m_indexes.push_back(0 + indexOffset);
@@ -634,7 +582,7 @@
 	const vk::VkDevice		device = m_context.getDevice();
 	const auto				memProps = vk::getPhysicalDeviceMemoryProperties(vki, physDev);
 	const auto				atomSize = m_context.getDeviceProperties().limits.nonCoherentAtomSize;
-	vk::SimpleAllocator		allocator(m_vk, device, memProps, vk::SimpleAllocator::OptionalOffsetParams({ atomSize, m_memoryBindOffset }));
+	vk::SimpleAllocator		allocator(m_vk, device, memProps, vk::SimpleAllocator::OptionalOffsetParams({ atomSize, m_testSpec.memoryBindOffset }));
 
 	beginCommandBuffer(m_vk, *m_cmdBuffer, 0u);
 	preRenderBarriers();
@@ -648,7 +596,7 @@
 	beginLegacyRender(*m_cmdBuffer);
 #endif // CTS_USES_VULKANSC
 
-	const uint32_t indexCount = m_nullDescriptor ? 3 : 0;
+	const uint32_t indexCount = m_testSpec.nullDescriptor ? 3 : 0;
 
 	const vk::VkDrawIndexedIndirectCommand drawParams =	{indexCount, 1, 0, 0, 0};
 
@@ -681,7 +629,7 @@
 	m_vk.cmdBindVertexBuffers(*m_cmdBuffer, 0, 1, &vertexBuffer, &vertexBufferOffset);
 
 #ifndef CTS_USES_VULKANSC
-	if (m_bindIndexBuffer2)
+	if (m_testSpec.bindIndexBuffer2)
 	{
 		m_vk.cmdBindIndexBuffer2KHR(*m_cmdBuffer, VK_NULL_HANDLE, 0, 0, vk::VK_INDEX_TYPE_UINT32);
 	}
@@ -693,7 +641,7 @@
 
 	m_vk.cmdBindPipeline(*m_cmdBuffer, vk::VK_PIPELINE_BIND_POINT_GRAPHICS, *m_pipeline);
 
-	switch (m_testType)
+	switch (m_testSpec.testType)
 	{
 		case TEST_TYPE_MAINTENANCE6_INDEXED:
 		{
@@ -750,7 +698,7 @@
 	tcu::TextureLevel refImage(vk::mapVkFormat(m_colorAttachmentFormat), (int)(0.5f + static_cast<float>(WIDTH)), (int)(0.5f + static_cast<float>(HEIGHT)));
 	tcu::clear(refImage.getAccess(), tcu::Vec4(0.0f, 0.0f, 0.0f, 1.0f));
 
-	if (m_nullDescriptor)
+	if (m_testSpec.nullDescriptor)
 	{
 		std::vector<tcu::Vec4>	vertices;
 		std::vector<tcu::Vec4>	colors;
@@ -806,7 +754,6 @@
 	if (testSpec.groupParams->useDynamicRendering)
 		context.requireDeviceFunctionality("VK_KHR_dynamic_rendering");
 
-<<<<<<< HEAD
 	if (testSpec.testType != TEST_TYPE_NON_MAINTENANCE_6)
 	{
 		context.requireDeviceFunctionality("VK_KHR_maintenance6");
@@ -845,12 +792,10 @@
 			context.requireDeviceFunctionality("VK_KHR_draw_indirect_count");
 		}
 	}
-=======
 #ifndef CTS_USES_VULKANSC
 	if (testSpec.useMaintenance5Ext)
 		context.requireDeviceFunctionality(VK_KHR_MAINTENANCE_5_EXTENSION_NAME);
 #endif
->>>>>>> b127977d
 }
 
 }	// anonymous
@@ -875,14 +820,7 @@
 
 void DrawIndexedTests::init (bool useMaintenance5Ext)
 {
-	std::string	maintenance5ExtNameSuffix;
-	std::string	maintenance5ExtDescSuffix;
-
-	if (useMaintenance5Ext)
-	{
-		maintenance5ExtNameSuffix = "_maintenance_5";
-		maintenance5ExtDescSuffix = " using vkCmdBindIndexBuffer2KHR() introduced in VK_KHR_maintenance5";
-	}
+	std::string	maintenance5ExtNameSuffix = useMaintenance5Ext ? "_maintenance_5" : "";
 
 	const struct {
 		const vk::VkPrimitiveTopology		topology;
@@ -954,13 +892,10 @@
 							offsetCase.offset,
 							indexBindOffset,
 							memoryBindOffset,
-<<<<<<< HEAD
 							TEST_TYPE_NON_MAINTENANCE_6,
+							useMaintenance5Ext,
 							false,
 							false
-=======
-							useMaintenance5Ext
->>>>>>> b127977d
 						);
 
 						const auto testName = std::string("draw_indexed_") + topologyCase.nameSuffix + offsetCase.nameSuffix + indexBindOffsetCase.nameSuffix + memoryBindOffsetCase.nameSuffix + maintenance5ExtNameSuffix;
@@ -980,13 +915,10 @@
 							offsetCase.offset,
 							indexBindOffset,
 							memoryBindOffset,
-<<<<<<< HEAD
 							TEST_TYPE_NON_MAINTENANCE_6,
+							useMaintenance5Ext,
 							false,
 							false
-=======
-							useMaintenance5Ext
->>>>>>> b127977d
 						);
 
 						const auto testName = std::string("draw_instanced_indexed_") + topologyCase.nameSuffix + offsetCase.nameSuffix + indexBindOffsetCase.nameSuffix + memoryBindOffsetCase.nameSuffix + maintenance5ExtNameSuffix;
@@ -1002,15 +934,14 @@
 	const struct
 	{
 		TestType	testType;
-		const char* nameSuffix;
-		const char* descSuffix;
+		std::string	nameSuffix;
 	} Maintenance6Cases[] =
 	{
-		{ TEST_TYPE_MAINTENANCE6_INDEXED,	"",								""},
-		{ TEST_TYPE_MAINTENANCE6_INDEXED_INDIRECT,	"indirect_",			""},
-		{ TEST_TYPE_MAINTENANCE6_INDEXED_INDIRECT_COUNT, "indirect_count_",	""},
-#ifndef CTS_USES_VULKANSC
-		{ TEST_TYPE_MAINTENANCE6_MULTI_INDEXED_EXT,	"multi_",				""},
+		{ TEST_TYPE_MAINTENANCE6_INDEXED,	"" },
+		{ TEST_TYPE_MAINTENANCE6_INDEXED_INDIRECT,	"_indirect" },
+		{ TEST_TYPE_MAINTENANCE6_INDEXED_INDIRECT_COUNT, "_indirect_count" },
+#ifndef CTS_USES_VULKANSC
+		{ TEST_TYPE_MAINTENANCE6_MULTI_INDEXED_EXT,	"_multi" },
 #endif
 	};
 
@@ -1032,18 +963,18 @@
 					0,
 					0,
 					maintenance6Case.testType,
+					useMaintenance5Ext,
 					null == 1,
 					m5 == 1
-					);
+				);
 
 				const char* m5Suffix = m5 == 0 ? "" : "_bindindexbuffer2";
 				const char* nullSuffix = null == 0 ? "" : "_nulldescriptor";
 
-				const auto testName = std::string("draw_indexed_") + maintenance6Case.nameSuffix + std::string("maintenance6") + m5Suffix + nullSuffix;
-				const auto testDesc = std::string("Draws indexed ") + maintenance6Case.descSuffix;
+				const auto testName = std::string("draw_indexed") + maintenance6Case.nameSuffix + m5Suffix + nullSuffix + maintenance5ExtNameSuffix + std::string("_maintenance6");
 
 				addChild(new InstanceFactory<DrawIndexedMaintenance6, FunctionSupport1<DrawIndexed::TestSpec> >
-					(m_testCtx, testName, testDesc, testSpec, FunctionSupport1<DrawIndexedMaintenance6::TestSpec>::Args(checkSupport, testSpec)));
+					(m_testCtx, testName, testSpec, FunctionSupport1<DrawIndexedMaintenance6::TestSpec>::Args(checkSupport, testSpec)));
 			}
 		}
 	}
