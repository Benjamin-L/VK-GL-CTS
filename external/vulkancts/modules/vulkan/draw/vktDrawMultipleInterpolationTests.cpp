--- conflicted
+++ resolved
@@ -56,11 +56,8 @@
 	// From the SPIR-V point of view, structured test variants will allow us to test interpolation decorations on struct members
 	// instead of plain ids.
 	bool						useStructure;
-<<<<<<< HEAD
 	bool						includeSampleDecoration;
-=======
 	bool						useDynamicRendering;
->>>>>>> c5d12256
 };
 
 template<typename T>
@@ -287,17 +284,13 @@
 void DrawTestCase::checkSupport (Context& context) const
 {
 	if (!(m_params.samples & context.getDeviceProperties().limits.framebufferColorSampleCounts))
-<<<<<<< HEAD
 		TCU_THROW(NotSupportedError, "Multisampling with " + de::toString(m_params.samples) + " samples not supported");
 
 	if (m_params.includeSampleDecoration && !context.getDeviceFeatures().sampleRateShading)
 		TCU_THROW(NotSupportedError, "Sample rate shading not supported");
-=======
-		throw tcu::NotSupportedError("Multisampling with " + de::toString(m_params.samples) + " samples not supported");
 
 	if (m_params.useDynamicRendering)
 		context.requireDeviceFunctionality("VK_KHR_dynamic_rendering");
->>>>>>> c5d12256
 }
 
 TestInstance* DrawTestCase::createInstance (Context& context) const
@@ -821,20 +814,15 @@
 
 		for (const auto& sampleVariant : sampleVariants)
 		{
-<<<<<<< HEAD
 			de::MovePtr<tcu::TestCaseGroup> sampleGroup {new tcu::TestCaseGroup{testCtx, sampleVariant.groupName.c_str(), ""}};
 
 			for (const auto& testVariant : testVariants)
 			{
-				const DrawParams params {format, size, testVariant.samples, grpVariant.useStructure, sampleVariant.includeSampleDecoration};
+				const DrawParams params {format, size, testVariant.samples, grpVariant.useStructure, sampleVariant.includeSampleDecoration, useDynamicRendering};
 				sampleGroup->addChild(new DrawTestCase(testCtx, testVariant.name, testVariant.desc, params));
 			}
 
 			group->addChild(sampleGroup.release());
-=======
-			const DrawParams params {format, size, testVariant.samples, grpVariant.useStructure, useDynamicRendering};
-			group->addChild(new DrawTestCase(testCtx, testVariant.name, testVariant.desc, params));
->>>>>>> c5d12256
 		}
 
 		testGroup->addChild(group.release());
