/*-------------------------------------------------------------------------
 * Vulkan Conformance Tests
 * ------------------------
 *
 * Copyright (c) 2016 Google Inc.
 *
 * Licensed under the Apache License, Version 2.0 (the "License");
 * you may not use this file except in compliance with the License.
 * You may obtain a copy of the License at
 *
 *      http://www.apache.org/licenses/LICENSE-2.0
 *
 * Unless required by applicable law or agreed to in writing, software
 * distributed under the License is distributed on an "AS IS" BASIS,
 * WITHOUT WARRANTIES OR CONDITIONS OF ANY KIND, either express or implied.
 * See the License for the specific language governing permissions and
 * limitations under the License.
 *
 *//*!
 * \file
 * \brief Texture filtering tests with explicit LOD instructions
 *//*--------------------------------------------------------------------*/

#include "vktTextureFilteringExplicitLodTests.hpp"

#include "vkDefs.hpp"

#include "vktSampleVerifier.hpp"
#include "vktShaderExecutor.hpp"
#include "vktTestCaseUtil.hpp"

#include "vkDeviceUtil.hpp"
#include "vkImageUtil.hpp"
#include "vkPlatform.hpp"
#include "vkRef.hpp"
#include "vkRefUtil.hpp"
#include "vkStrUtil.hpp"
#include "vkTypeUtil.hpp"
#include "vkQueryUtil.hpp"
<<<<<<< HEAD
=======
#include "vkMemUtil.hpp"
>>>>>>> b95a9d79

#include "tcuTexLookupVerifier.hpp"
#include "tcuTestLog.hpp"
#include "tcuTexture.hpp"
#include "tcuTextureUtil.hpp"
#include "tcuVector.hpp"

#include "deClock.h"
#include "deMath.h"
#include "deStringUtil.hpp"
#include "deUniquePtr.hpp"

#include <sstream>
#include <string>
#include <vector>

namespace vkt
{
namespace texture
{

using namespace tcu;
using namespace vk;
using std::string;

namespace
{

tcu::FloatFormat getConversionPrecision (VkFormat format)
{
	const tcu::FloatFormat	reallyLow	(0, 0, 8, false, tcu::YES);
	const tcu::FloatFormat	fp16		(-14, 15, 10, false);
	const tcu::FloatFormat	fp32		(-126, 127, 23, true);

	switch (format)
	{
	    case VK_FORMAT_B4G4R4A4_UNORM_PACK16:
		case VK_FORMAT_R5G6B5_UNORM_PACK16:
		case VK_FORMAT_A1R5G5B5_UNORM_PACK16:
			return reallyLow;

		case VK_FORMAT_R8_UNORM:
		case VK_FORMAT_R8_SNORM:
		case VK_FORMAT_R8G8_UNORM:
		case VK_FORMAT_R8G8_SNORM:
		case VK_FORMAT_R8G8B8A8_UNORM:
		case VK_FORMAT_R8G8B8A8_SNORM:
		case VK_FORMAT_B8G8R8A8_UNORM:
		case VK_FORMAT_A8B8G8R8_UNORM_PACK32:
		case VK_FORMAT_A8B8G8R8_SNORM_PACK32:
		case VK_FORMAT_A2B10G10R10_UNORM_PACK32:
			return fp16;

		case VK_FORMAT_R16_SFLOAT:
		case VK_FORMAT_R16G16_SFLOAT:
		case VK_FORMAT_R16G16B16A16_SFLOAT:
			return fp16;

		case VK_FORMAT_R32_SFLOAT:
		case VK_FORMAT_R32G32_SFLOAT:
		case VK_FORMAT_R32G32B32A32_SFLOAT:
			return fp32;

		default:
			DE_FATAL("Precision not defined for format");
			return fp32;
	}
}

tcu::FloatFormat getFilteringPrecision (VkFormat format)
{
	const tcu::FloatFormat	reallyLow	(0, 0, 6, false, tcu::YES);
	const tcu::FloatFormat	low			(0, 0, 7, false, tcu::YES);
	const tcu::FloatFormat	fp16		(-14, 15, 10, false);
	const tcu::FloatFormat	fp32		(-126, 127, 23, true);

	switch (format)
	{
	    case VK_FORMAT_B4G4R4A4_UNORM_PACK16:
		case VK_FORMAT_R5G6B5_UNORM_PACK16:
		case VK_FORMAT_A1R5G5B5_UNORM_PACK16:
			return reallyLow;

		case VK_FORMAT_R8_UNORM:
		case VK_FORMAT_R8_SNORM:
		case VK_FORMAT_R8G8_UNORM:
		case VK_FORMAT_R8G8_SNORM:
		case VK_FORMAT_R8G8B8A8_UNORM:
		case VK_FORMAT_R8G8B8A8_SNORM:
		case VK_FORMAT_B8G8R8A8_UNORM:
		case VK_FORMAT_A8B8G8R8_UNORM_PACK32:
		case VK_FORMAT_A8B8G8R8_SNORM_PACK32:
		case VK_FORMAT_A2B10G10R10_UNORM_PACK32:
			return low;

		case VK_FORMAT_R16_SFLOAT:
		case VK_FORMAT_R16G16_SFLOAT:
		case VK_FORMAT_R16G16B16A16_SFLOAT:
			return fp16;

		case VK_FORMAT_R32_SFLOAT:
		case VK_FORMAT_R32G32_SFLOAT:
		case VK_FORMAT_R32G32B32A32_SFLOAT:
			return fp32;

		default:
			DE_FATAL("Precision not defined for format");
			return fp32;
	}
}

using namespace shaderexecutor;

string genSamplerDeclaration(const ImageViewParameters& imParams,
							 const SamplerParameters&	samplerParams)
{
	string result = "sampler";

	switch (imParams.dim)
	{
		case IMG_DIM_1D:
			result += "1D";
			break;

		case IMG_DIM_2D:
			result += "2D";
			break;

		case IMG_DIM_3D:
			result += "3D";
			break;

		case IMG_DIM_CUBE:
			result += "Cube";
			break;

		default:
			break;
	}

	if (imParams.isArrayed)
	{
		result += "Array";
	}

	if (samplerParams.isCompare)
	{
		result += "Shadow";
	}

	return result;
}

string genLookupCode(const ImageViewParameters&		imParams,
					 const SamplerParameters&		samplerParams,
					 const SampleLookupSettings&	lookupSettings)
{
	int dim = -1;

	switch (imParams.dim)
	{
		case IMG_DIM_1D:
			dim = 1;
			break;

		case IMG_DIM_2D:
			dim = 2;
			break;

		case IMG_DIM_3D:
			dim = 3;
			break;

		case IMG_DIM_CUBE:
			dim = 3;
			break;

		default:
			dim = 0;
			break;
	}

	DE_ASSERT(dim >= 1 && dim <= 3);

	int numCoordComp = dim;

	if (lookupSettings.isProjective)
	{
		++numCoordComp;
	}

	int numArgComp = numCoordComp;
	bool hasSeparateCompare = false;

	if (imParams.isArrayed)
	{
		DE_ASSERT(!lookupSettings.isProjective && "Can't do a projective lookup on an arrayed image!");

		++numArgComp;
	}

	if (samplerParams.isCompare && numCoordComp == 4)
	{
		hasSeparateCompare = true;
	}
	else if (samplerParams.isCompare)
	{
		++numArgComp;
	}

	// Build coordinate input to texture*() function

	string arg	= "vec";
	arg += (char) (numArgComp + '0');
	arg += "(vec";
	arg += (char) (numCoordComp + '0');
	arg += "(coord)";

    int numZero = numArgComp - numCoordComp;

	if (imParams.isArrayed)
	{
		arg += ", layer";
		--numZero;
	}

	if (samplerParams.isCompare && !hasSeparateCompare)
	{
		arg += ", dRef";
		--numZero;
	}

	for (int ndx = 0; ndx < numZero; ++ndx)
	{
		arg += ", 0.0";
	}

	arg += ")";

	// Build call to texture*() function

	string code;

	code += "result = texture";

	if (lookupSettings.isProjective)
	{
		code += "Proj";
	}

	if (lookupSettings.lookupLodMode == LOOKUP_LOD_MODE_DERIVATIVES)
	{
		code += "Grad";
	}
	else if (lookupSettings.lookupLodMode == LOOKUP_LOD_MODE_LOD)
	{
		code += "Lod";
	}

	code += "(testSampler, ";
	code += arg;

	if (samplerParams.isCompare && hasSeparateCompare)
	{
		code += ", dRef";
	}

	if (lookupSettings.lookupLodMode == LOOKUP_LOD_MODE_DERIVATIVES)
	{
		code += ", vec";
		code += (char) (numCoordComp + '0');
		code += "(dPdx), ";
		code += "vec";
		code += (char) (numCoordComp + '0');
		code += "(dPdy)";
	}
	else if (lookupSettings.lookupLodMode == LOOKUP_LOD_MODE_LOD)
	{
		code += ", lod";
	}

	code += ");";

	return code;
}

void initializeImage(Context& ctx, VkImage im, const ConstPixelBufferAccess* pba, ImageViewParameters imParams)
{
	const DeviceInterface& vkd = ctx.getDeviceInterface();
	const VkDevice dev = ctx.getDevice();
	const deUint32 uqfi = ctx.getUniversalQueueFamilyIndex();

	const VkDeviceSize bufSize =
		getPixelSize(mapVkFormat(imParams.format))
		* imParams.arrayLayers
		* imParams.size[0]
		* imParams.size[1]
		* imParams.size[2]
		* 2;

    const VkBufferCreateInfo bufCreateInfo =
	{
		VK_STRUCTURE_TYPE_BUFFER_CREATE_INFO,	// sType
		DE_NULL,								// pNext
		0,										// flags
		bufSize,								// size
		VK_BUFFER_USAGE_TRANSFER_SRC_BIT,		// usage
		VK_SHARING_MODE_EXCLUSIVE,				// sharingMode
		1,										// queueFamilyIndexCount
		&uqfi									// pQueueFamilyIndices
	};

	Unique<VkBuffer> buf(createBuffer(vkd, dev, &bufCreateInfo));

	VkMemoryRequirements bufMemReq;
	vkd.getBufferMemoryRequirements(dev, buf.get(), &bufMemReq);

	de::UniquePtr<Allocation> bufMem(ctx.getDefaultAllocator().allocate(bufMemReq, MemoryRequirement::HostVisible));
	VK_CHECK(vkd.bindBufferMemory(dev, buf.get(), bufMem->getMemory(), bufMem->getOffset()));

	Unique<VkCommandPool> copyPool(createCommandPool(vkd, dev, VK_COMMAND_POOL_CREATE_TRANSIENT_BIT, uqfi));

	Unique<VkCommandBuffer> copyBuffer(allocateCommandBuffer(vkd, dev, *copyPool, VK_COMMAND_BUFFER_LEVEL_PRIMARY));

	std::vector<VkBufferImageCopy> copyRegions;

	deUint8* const bufMapPtr = reinterpret_cast<deUint8*>(bufMem->getHostPtr());
	deUint8* bufCurPtr = bufMapPtr;

	for (int level = 0; level < imParams.levels; ++level)
	{
		const IVec3 curLevelSize = pba[level].getSize();

		const std::size_t copySize =
			getPixelSize(mapVkFormat(imParams.format))
			* curLevelSize[0] * curLevelSize[1] * curLevelSize[2]
			* imParams.arrayLayers;

		deMemcpy(bufCurPtr, pba[level].getDataPtr(), copySize);

	    flushMappedMemoryRange(vkd, dev, bufMem->getMemory(), bufMem->getOffset() + (bufCurPtr - bufMapPtr), copySize);

		const VkImageSubresourceLayers curSubresource =
		{
			VK_IMAGE_ASPECT_COLOR_BIT,
			(deUint32)level,
			0,
			(deUint32)imParams.arrayLayers
		};

		const VkBufferImageCopy curRegion =
		{
			(VkDeviceSize) (bufCurPtr - bufMapPtr),
			0,
			0,
			curSubresource,
			{0U, 0U, 0U},
			{(deUint32)curLevelSize[0], (deUint32)curLevelSize[1], (deUint32)curLevelSize[2]}
		};

		copyRegions.push_back(curRegion);

		bufCurPtr += copySize;
	}

	const VkCommandBufferBeginInfo beginInfo =
	{
		VK_STRUCTURE_TYPE_COMMAND_BUFFER_BEGIN_INFO,
		DE_NULL,
		VK_COMMAND_BUFFER_USAGE_ONE_TIME_SUBMIT_BIT,
		DE_NULL
	};

	VK_CHECK(vkd.beginCommandBuffer(copyBuffer.get(), &beginInfo));

	const VkImageSubresourceRange imMemBarSubRange =
	{
		VK_IMAGE_ASPECT_COLOR_BIT,
		0,
		(deUint32)imParams.levels,
		0,
		(deUint32)imParams.arrayLayers
	};

	VkImageMemoryBarrier imMemBar =
	{
		VK_STRUCTURE_TYPE_IMAGE_MEMORY_BARRIER,
		DE_NULL,
		0,
		VK_ACCESS_TRANSFER_WRITE_BIT,
		VK_IMAGE_LAYOUT_UNDEFINED,
		VK_IMAGE_LAYOUT_TRANSFER_DST_OPTIMAL,
		VK_QUEUE_FAMILY_IGNORED,
		VK_QUEUE_FAMILY_IGNORED,
		im,
		imMemBarSubRange
	};

	VkBufferMemoryBarrier bufMemBar =
	{
		VK_STRUCTURE_TYPE_BUFFER_MEMORY_BARRIER,
		DE_NULL,
		VK_ACCESS_HOST_WRITE_BIT,
		VK_ACCESS_TRANSFER_READ_BIT,
		VK_QUEUE_FAMILY_IGNORED,
		VK_QUEUE_FAMILY_IGNORED,
		buf.get(),
		0,
		bufSize
	};

	vkd.cmdPipelineBarrier(copyBuffer.get(),
						   VK_PIPELINE_STAGE_ALL_COMMANDS_BIT,
						   VK_PIPELINE_STAGE_ALL_COMMANDS_BIT,
						   0,
						   0,
						   DE_NULL,
						   1,
						   &bufMemBar,
						   1,
						   &imMemBar);

	vkd.cmdCopyBufferToImage(copyBuffer.get(),
							 buf.get(),
							 im,
							 VK_IMAGE_LAYOUT_TRANSFER_DST_OPTIMAL,
							 (deUint32)copyRegions.size(),
							 &copyRegions[0]);

	imMemBar.srcAccessMask = VK_ACCESS_TRANSFER_WRITE_BIT;
	imMemBar.dstAccessMask = VK_ACCESS_SHADER_READ_BIT;
	imMemBar.oldLayout = VK_IMAGE_LAYOUT_TRANSFER_DST_OPTIMAL;
	imMemBar.newLayout = VK_IMAGE_LAYOUT_SHADER_READ_ONLY_OPTIMAL;

	vkd.cmdPipelineBarrier(copyBuffer.get(),
						   VK_PIPELINE_STAGE_ALL_COMMANDS_BIT,
						   VK_PIPELINE_STAGE_ALL_COMMANDS_BIT,
						   0,
						   0,
						   DE_NULL,
						   0,
						   DE_NULL,
						   1,
						   &imMemBar);

	VK_CHECK(vkd.endCommandBuffer(copyBuffer.get()));

	const VkSubmitInfo copySubmitInfo =
	{
		VK_STRUCTURE_TYPE_SUBMIT_INFO,
		DE_NULL,
		0,
		DE_NULL,
		DE_NULL,
		1,
		&(copyBuffer.get()),
		0,
		DE_NULL
	};

	VK_CHECK(vkd.queueSubmit(ctx.getUniversalQueue(), 1, &copySubmitInfo, 0));
	VK_CHECK(vkd.queueWaitIdle(ctx.getUniversalQueue()));
}

struct TestCaseData
{
	std::vector<ConstPixelBufferAccess>	pba;
	ImageViewParameters					imParams;
	SamplerParameters					samplerParams;
	SampleLookupSettings				sampleLookupSettings;
	glu::ShaderType						shaderType;
};

VkSamplerCreateInfo mapSamplerCreateInfo (const SamplerParameters& samplerParams)
{
	VkSamplerCreateInfo samplerCreateInfo =
	{
		VK_STRUCTURE_TYPE_SAMPLER_CREATE_INFO,				// sType
		DE_NULL,											// pNext
		0U,													// flags
	    samplerParams.magFilter,							// magFilter
		samplerParams.minFilter,							// minFilter
		samplerParams.mipmapFilter,							// mipmapMode
	    samplerParams.wrappingModeU,						// addressModeU
	    samplerParams.wrappingModeV,						// addressModeV
	    samplerParams.wrappingModeW,						// addressMoveW
		samplerParams.lodBias,								// mipLodBias
		VK_FALSE,											// anisotropyEnable
		1.0f,												// maxAnisotropy
		VK_FALSE,											// compareEnable
		VK_COMPARE_OP_NEVER,								// compareOp
		samplerParams.minLod,								// minLod
		samplerParams.maxLod,								// maxLod
	    samplerParams.borderColor,							// borderColor
		samplerParams.isUnnormalized ? VK_TRUE : VK_FALSE,	// unnormalizedCoordinates
	};

	if (samplerParams.isCompare)
	{
		samplerCreateInfo.compareEnable = VK_TRUE;

	    DE_FATAL("Not implemented");
	}

	return samplerCreateInfo;
}

VkImageType mapImageType (ImgDim dim)
{
	VkImageType imType;

	switch (dim)
	{
		case IMG_DIM_1D:
			imType = VK_IMAGE_TYPE_1D;
			break;

		case IMG_DIM_2D:
		case IMG_DIM_CUBE:
			imType = VK_IMAGE_TYPE_2D;
			break;

		case IMG_DIM_3D:
			imType = VK_IMAGE_TYPE_3D;
			break;

		default:
			imType = VK_IMAGE_TYPE_LAST;
			break;
	}

	return imType;
}

VkImageViewType mapImageViewType (const ImageViewParameters& imParams)
{
	VkImageViewType imViewType;

	if (imParams.isArrayed)
	{
		switch (imParams.dim)
		{
			case IMG_DIM_1D:
				imViewType = VK_IMAGE_VIEW_TYPE_1D_ARRAY;
				break;

			case IMG_DIM_2D:
				imViewType = VK_IMAGE_VIEW_TYPE_2D_ARRAY;
				break;

			case IMG_DIM_CUBE:
				imViewType = VK_IMAGE_VIEW_TYPE_CUBE_ARRAY;
				break;

			default:
				imViewType = VK_IMAGE_VIEW_TYPE_LAST;
				break;
		}
	}
	else
	{
		switch (imParams.dim)
		{
			case IMG_DIM_1D:
				imViewType = VK_IMAGE_VIEW_TYPE_1D;
				break;

			case IMG_DIM_2D:
				imViewType = VK_IMAGE_VIEW_TYPE_2D;
				break;

			case IMG_DIM_3D:
				imViewType = VK_IMAGE_VIEW_TYPE_3D;
				break;

			case IMG_DIM_CUBE:
				imViewType = VK_IMAGE_VIEW_TYPE_CUBE;
				break;

			default:
				imViewType = VK_IMAGE_VIEW_TYPE_LAST;
				break;
		}
	}

	return imViewType;
}

class DataGenerator
{
public:
	virtual										~DataGenerator	(void) {}

	virtual bool								generate		(void) = 0;

	virtual std::vector<ConstPixelBufferAccess> getPba			(void) const = 0;
	virtual std::vector<SampleArguments>		getSampleArgs	(void) const = 0;

protected:
												DataGenerator	(void) {}
};

class TextureFilteringTestInstance : public TestInstance
{
public:
										TextureFilteringTestInstance	(Context&					ctx,
																		 const TestCaseData&		testCaseData,
<<<<<<< HEAD
																		 ShaderExecutor&			shaderExecutor,
=======
																		 const ShaderSpec&			shaderSpec,
>>>>>>> b95a9d79
																		 de::MovePtr<DataGenerator>	gen);

	virtual TestStatus					iterate							(void) { return runTest(); }

protected:
	TestStatus							runTest							(void);
	bool								isSupported						(void);
	void								createResources					(void);
	void								execute							(void);
	bool								verify							(void);

	tcu::Sampler						mapTcuSampler					(void) const;

<<<<<<< HEAD
=======
	const glu::ShaderType				m_shaderType;
	const ShaderSpec					m_shaderSpec;
>>>>>>> b95a9d79
	const ImageViewParameters			m_imParams;
	const SamplerParameters				m_samplerParams;
	const SampleLookupSettings			m_sampleLookupSettings;

	std::vector<SampleArguments>		m_sampleArguments;
	deUint32							m_numSamples;

<<<<<<< HEAD
	ShaderExecutor&						m_shaderExecutor;

=======
>>>>>>> b95a9d79
	de::MovePtr<Allocation>				m_imAllocation;
	Move<VkImage>						m_im;
	Move<VkImageView>					m_imView;
	Move<VkSampler>						m_sampler;

<<<<<<< HEAD
=======
	Move<VkDescriptorSetLayout>			m_extraResourcesLayout;
	Move<VkDescriptorPool>				m_extraResourcesPool;
	Move<VkDescriptorSet>				m_extraResourcesSet;

	de::MovePtr<ShaderExecutor>			m_executor;

>>>>>>> b95a9d79
	std::vector<ConstPixelBufferAccess> m_levels;
	de::MovePtr<DataGenerator>			m_gen;

	std::vector<Vec4>					m_resultSamples;
	std::vector<Vec4>					m_resultCoords;
};

TextureFilteringTestInstance::TextureFilteringTestInstance (Context&					ctx,
															const TestCaseData&			testCaseData,
<<<<<<< HEAD
															ShaderExecutor&				shaderExecutor,
															de::MovePtr<DataGenerator>	gen)
	: TestInstance				(ctx)
	, m_imParams				(testCaseData.imParams)
	, m_samplerParams			(testCaseData.samplerParams)
	, m_sampleLookupSettings	(testCaseData.sampleLookupSettings)
	, m_shaderExecutor			(shaderExecutor)
=======
															const ShaderSpec&			shaderSpec,
															de::MovePtr<DataGenerator>	gen)
	: TestInstance				(ctx)
	, m_shaderType				(testCaseData.shaderType)
	, m_shaderSpec				(shaderSpec)
	, m_imParams				(testCaseData.imParams)
	, m_samplerParams			(testCaseData.samplerParams)
	, m_sampleLookupSettings	(testCaseData.sampleLookupSettings)
>>>>>>> b95a9d79
	, m_levels					(testCaseData.pba)
	, m_gen						(gen.release())
{
	for (deUint8 compNdx = 0; compNdx < 3; ++compNdx)
		DE_ASSERT(m_imParams.size[compNdx] > 0);
}

TestStatus TextureFilteringTestInstance::runTest (void)
{
	if (!isSupported())
	    TCU_THROW(NotSupportedError, "Unsupported combination of filtering and image format");

	TCU_CHECK(m_gen->generate());
	m_levels = m_gen->getPba();

	m_sampleArguments = m_gen->getSampleArgs();
	m_numSamples = (deUint32)m_sampleArguments.size();

	createResources();
	initializeImage(m_context, m_im.get(), &m_levels[0], m_imParams);
<<<<<<< HEAD

	m_shaderExecutor.addSamplerUniform(0, m_imView.get(), m_sampler.get());
=======
>>>>>>> b95a9d79

	deUint64 startTime, endTime;

	startTime = deGetMicroseconds();
	execute();
	endTime = deGetMicroseconds();

	m_context.getTestContext().getLog() << TestLog::Message
										<< "Execution time: "
										<< endTime - startTime
										<< "us"
										<< TestLog::EndMessage;

    startTime = deGetMicroseconds();
	bool result = verify();
    endTime = deGetMicroseconds();

	m_context.getTestContext().getLog() << TestLog::Message
										<< "Verification time: "
										<< endTime - startTime
										<< "us"
										<< TestLog::EndMessage;

	if (result)
	{
		return TestStatus::pass("Success");
	}
	else
	{
		// \todo [2016-06-24 collinbaker] Print report if verification fails
		return TestStatus::fail("Verification failed");
	}
}

bool TextureFilteringTestInstance::verify (void)
{
	// \todo [2016-06-24 collinbaker] Handle cubemaps

	const int				coordBits			= (int)m_context.getDeviceProperties().limits.subTexelPrecisionBits;
	const int				mipmapBits			= (int)m_context.getDeviceProperties().limits.mipmapPrecisionBits;
	const int				maxPrintedFailures	= 5;
	int						failCount			= 0;

	const SampleVerifier	verifier			(m_imParams,
												 m_samplerParams,
												 m_sampleLookupSettings,
												 coordBits,
												 mipmapBits,
												 getConversionPrecision(m_imParams.format),
												 getFilteringPrecision(m_imParams.format),
												 m_levels);


	for (deUint32 sampleNdx = 0; sampleNdx < m_numSamples; ++sampleNdx)
	{
		if (!verifier.verifySample(m_sampleArguments[sampleNdx], m_resultSamples[sampleNdx]))
		{
			if (failCount++ < maxPrintedFailures)
			{
				// Re-run with report logging
				std::string report;
				verifier.verifySampleReport(m_sampleArguments[sampleNdx], m_resultSamples[sampleNdx], report);

				m_context.getTestContext().getLog()
					<< TestLog::Section("Failed sample", "Failed sample")
					<< TestLog::Message
					<< "Sample " << sampleNdx << ".\n"
					<< "\tCoordinate: " << m_sampleArguments[sampleNdx].coord << "\n"
					<< "\tLOD: " << m_sampleArguments[sampleNdx].lod << "\n"
					<< "\tGPU Result: " << m_resultSamples[sampleNdx] << "\n\n"
					<< "Failure report:\n" << report << "\n"
					<< TestLog::EndMessage
					<< TestLog::EndSection;
			}
		}
	}

	m_context.getTestContext().getLog()
		<< TestLog::Message
		<< "Passed " << m_numSamples - failCount << " out of " << m_numSamples << "."
		<< TestLog::EndMessage;

	return failCount == 0;
}

void TextureFilteringTestInstance::execute (void)
{
	std::vector<float> coords, layers, dRefs, dPdxs, dPdys, lods;

	for (deUint32 ndx = 0; ndx < m_numSamples; ++ndx)
	{
		const SampleArguments& sampleArgs = m_sampleArguments[ndx];

		for (deUint8 compNdx = 0; compNdx < 4; ++compNdx)
		{
			coords.push_back(sampleArgs.coord[compNdx]);
			dPdxs .push_back(sampleArgs.dPdx[compNdx]);
			dPdys .push_back(sampleArgs.dPdy[compNdx]);
		}

		layers.push_back(sampleArgs.layer);
		dRefs .push_back(sampleArgs.dRef);
		lods  .push_back(sampleArgs.lod);
	}

	const void* inputs[6] =
	{
		reinterpret_cast<const void*>(&coords[0]),
		reinterpret_cast<const void*>(&layers[0]),
		reinterpret_cast<const void*>(&dRefs[0]),
		reinterpret_cast<const void*>(&dPdxs[0]),
		reinterpret_cast<const void*>(&dPdys[0]),
		reinterpret_cast<const void*>(&lods[0])
	};

	// Staging buffers; data will be copied into vectors of Vec4
	// \todo [2016-06-24 collinbaker] Figure out if I actually need to
	// use staging buffers
	std::vector<float> resultSamplesTemp(m_numSamples * 4);
	std::vector<float> resultCoordsTemp (m_numSamples * 4);

	void* outputs[2] =
	{
		reinterpret_cast<void*>(&resultSamplesTemp[0]),
		reinterpret_cast<void*>(&resultCoordsTemp[0])
	};

<<<<<<< HEAD
	m_shaderExecutor.execute(m_context, m_numSamples, inputs, outputs);
=======
	m_executor->execute(m_numSamples, inputs, outputs, *m_extraResourcesSet);
>>>>>>> b95a9d79

	m_resultSamples.resize(m_numSamples);
	m_resultCoords .resize(m_numSamples);

	for (deUint32 ndx = 0; ndx < m_numSamples; ++ndx)
	{
		m_resultSamples[ndx] = Vec4(resultSamplesTemp[4 * ndx + 0],
									resultSamplesTemp[4 * ndx + 1],
									resultSamplesTemp[4 * ndx + 2],
									resultSamplesTemp[4 * ndx + 3]);

		m_resultCoords [ndx] = Vec4(resultCoordsTemp [4 * ndx + 0],
									resultCoordsTemp [4 * ndx + 1],
									resultCoordsTemp [4 * ndx + 2],
									resultCoordsTemp [4 * ndx + 3]);
	}
}

void TextureFilteringTestInstance::createResources (void)
{
	// Create VkImage

	const DeviceInterface&		vkd				= m_context.getDeviceInterface();
	const VkDevice				device			= m_context.getDevice();

	const deUint32				queueFamily		= m_context.getUniversalQueueFamilyIndex();
	const VkImageCreateFlags	imCreateFlags	=(m_imParams.dim == IMG_DIM_CUBE) ? VK_IMAGE_CREATE_CUBE_COMPATIBLE_BIT : 0;

	const VkImageCreateInfo		imCreateInfo	=
	{
		VK_STRUCTURE_TYPE_IMAGE_CREATE_INFO,
		DE_NULL,
		imCreateFlags,
	    mapImageType(m_imParams.dim),
	    m_imParams.format,
		makeExtent3D(m_imParams.size[0], m_imParams.size[1], m_imParams.size[2]),
	    (deUint32)m_imParams.levels,
	    (deUint32)m_imParams.arrayLayers,
		VK_SAMPLE_COUNT_1_BIT,
		VK_IMAGE_TILING_OPTIMAL,
		VK_IMAGE_USAGE_TRANSFER_DST_BIT | VK_IMAGE_USAGE_SAMPLED_BIT,
		VK_SHARING_MODE_EXCLUSIVE,
		1,
		&queueFamily,
		VK_IMAGE_LAYOUT_UNDEFINED
	};

    m_im = createImage(vkd, device, &imCreateInfo);

	// Allocate memory for image

	VkMemoryRequirements imMemReq;
	vkd.getImageMemoryRequirements(device, m_im.get(), &imMemReq);

	m_imAllocation = m_context.getDefaultAllocator().allocate(imMemReq, MemoryRequirement::Any);
	VK_CHECK(vkd.bindImageMemory(device, m_im.get(), m_imAllocation->getMemory(), m_imAllocation->getOffset()));

	// Create VkImageView

	// \todo [2016-06-23 collinbaker] Pick aspectMask based on image type (i.e. support depth and/or stencil images)
	DE_ASSERT(m_imParams.dim != IMG_DIM_CUBE); // \todo Support cube maps
	const VkImageSubresourceRange imViewSubresourceRange =
	{
		VK_IMAGE_ASPECT_COLOR_BIT,			// aspectMask
		0,									// baseMipLevel
		(deUint32)m_imParams.levels,		// levelCount
		0,									// baseArrayLayer
		(deUint32)m_imParams.arrayLayers	// layerCount
	};

	const VkComponentMapping imViewCompMap =
	{
		VK_COMPONENT_SWIZZLE_R,
		VK_COMPONENT_SWIZZLE_G,
		VK_COMPONENT_SWIZZLE_B,
		VK_COMPONENT_SWIZZLE_A
	};

	const VkImageViewCreateInfo imViewCreateInfo =
	{
		VK_STRUCTURE_TYPE_IMAGE_VIEW_CREATE_INFO,	// sType
		DE_NULL,									// pNext
		0,											// flags
		m_im.get(),									// image
		mapImageViewType(m_imParams),				// viewType
	    m_imParams.format,							// format
	    imViewCompMap,								// components
		imViewSubresourceRange						// subresourceRange
	};

	m_imView = createImageView(vkd, device, &imViewCreateInfo);

	// Create VkSampler

	const VkSamplerCreateInfo samplerCreateInfo = mapSamplerCreateInfo(m_samplerParams);
	m_sampler = createSampler(vkd, device, &samplerCreateInfo);
<<<<<<< HEAD
}

VkFormatFeatureFlags getRequiredFormatFeatures (const SamplerParameters& samplerParams)
{
	VkFormatFeatureFlags	features	= VK_FORMAT_FEATURE_SAMPLED_IMAGE_BIT;

	if (samplerParams.minFilter	 == VK_FILTER_LINEAR ||
		samplerParams.magFilter	 == VK_FILTER_LINEAR ||
		samplerParams.mipmapFilter == VK_SAMPLER_MIPMAP_MODE_LINEAR)
	{
		features |= VK_FORMAT_FEATURE_SAMPLED_IMAGE_FILTER_LINEAR_BIT;
	}

	return features;
}

bool TextureFilteringTestInstance::isSupported (void)
{
	const VkImageCreateFlags		imCreateFlags		= (m_imParams.dim == IMG_DIM_CUBE) ? VK_IMAGE_CREATE_CUBE_COMPATIBLE_BIT : 0;
	const VkFormatFeatureFlags		reqImFeatures		= getRequiredFormatFeatures(m_samplerParams);

	const VkImageFormatProperties	imFormatProperties	= getPhysicalDeviceImageFormatProperties(m_context.getInstanceInterface(),
																								 m_context.getPhysicalDevice(),
																								 m_imParams.format,
																								 mapImageType(m_imParams.dim),
																								 VK_IMAGE_TILING_OPTIMAL,
																								 VK_IMAGE_USAGE_TRANSFER_DST_BIT | VK_IMAGE_USAGE_SAMPLED_BIT,
																								 imCreateFlags);
	const VkFormatProperties		formatProperties	= getPhysicalDeviceFormatProperties(m_context.getInstanceInterface(),
																							m_context.getPhysicalDevice(),
																							m_imParams.format);

	// \todo [2016-06-23 collinbaker] Check image parameters against imFormatProperties
	DE_UNREF(imFormatProperties);
=======

	// Create additional descriptors

	{
		const VkDescriptorSetLayoutBinding		bindings[]	=
		{
			{ 0u,	VK_DESCRIPTOR_TYPE_COMBINED_IMAGE_SAMPLER,	1u,		VK_SHADER_STAGE_ALL,	DE_NULL		},
		};
		const VkDescriptorSetLayoutCreateInfo	layoutInfo	=
		{
			VK_STRUCTURE_TYPE_DESCRIPTOR_SET_LAYOUT_CREATE_INFO,
			DE_NULL,
			(VkDescriptorSetLayoutCreateFlags)0u,
			DE_LENGTH_OF_ARRAY(bindings),
			bindings,
		};

		m_extraResourcesLayout = createDescriptorSetLayout(vkd, device, &layoutInfo);
	}

	{
		const VkDescriptorPoolSize			poolSizes[]	=
		{
			{ VK_DESCRIPTOR_TYPE_COMBINED_IMAGE_SAMPLER,	1u	},
		};
		const VkDescriptorPoolCreateInfo	poolInfo	=
		{
			VK_STRUCTURE_TYPE_DESCRIPTOR_POOL_CREATE_INFO,
			DE_NULL,
			(VkDescriptorPoolCreateFlags)VK_DESCRIPTOR_POOL_CREATE_FREE_DESCRIPTOR_SET_BIT,
			1u,		// maxSets
			DE_LENGTH_OF_ARRAY(poolSizes),
			poolSizes,
		};

		m_extraResourcesPool = createDescriptorPool(vkd, device, &poolInfo);
	}

	{
		const VkDescriptorSetAllocateInfo	allocInfo	=
		{
			VK_STRUCTURE_TYPE_DESCRIPTOR_SET_ALLOCATE_INFO,
			DE_NULL,
			*m_extraResourcesPool,
			1u,
			&m_extraResourcesLayout.get(),
		};

		m_extraResourcesSet = allocateDescriptorSet(vkd, device, &allocInfo);
	}

	{
		const VkDescriptorImageInfo		imageInfo			=
		{
			*m_sampler,
			*m_imView,
			VK_IMAGE_LAYOUT_SHADER_READ_ONLY_OPTIMAL
		};
		const VkWriteDescriptorSet		descriptorWrite		=
		{
			VK_STRUCTURE_TYPE_WRITE_DESCRIPTOR_SET,
			DE_NULL,
			*m_extraResourcesSet,
			0u,		// dstBinding
			0u,		// dstArrayElement
			1u,
			VK_DESCRIPTOR_TYPE_COMBINED_IMAGE_SAMPLER,
			&imageInfo,
			(const VkDescriptorBufferInfo*)DE_NULL,
			(const VkBufferView*)DE_NULL,
		};

		vkd.updateDescriptorSets(device, 1u, &descriptorWrite, 0u, DE_NULL);
	}

	m_executor = de::MovePtr<ShaderExecutor>(createExecutor(m_context, m_shaderType, m_shaderSpec, *m_extraResourcesLayout));
}

VkFormatFeatureFlags getRequiredFormatFeatures (const SamplerParameters& samplerParams)
{
	VkFormatFeatureFlags	features	= VK_FORMAT_FEATURE_SAMPLED_IMAGE_BIT;

	if (samplerParams.minFilter	 == VK_FILTER_LINEAR ||
		samplerParams.magFilter	 == VK_FILTER_LINEAR ||
		samplerParams.mipmapFilter == VK_SAMPLER_MIPMAP_MODE_LINEAR)
	{
		features |= VK_FORMAT_FEATURE_SAMPLED_IMAGE_FILTER_LINEAR_BIT;
	}
>>>>>>> b95a9d79

	return features;
}

bool TextureFilteringTestInstance::isSupported (void)
{
	const VkImageCreateFlags		imCreateFlags		= (m_imParams.dim == IMG_DIM_CUBE) ? VK_IMAGE_CREATE_CUBE_COMPATIBLE_BIT : 0;
	const VkFormatFeatureFlags		reqImFeatures		= getRequiredFormatFeatures(m_samplerParams);

	const VkImageFormatProperties	imFormatProperties	= getPhysicalDeviceImageFormatProperties(m_context.getInstanceInterface(),
																								 m_context.getPhysicalDevice(),
																								 m_imParams.format,
																								 mapImageType(m_imParams.dim),
																								 VK_IMAGE_TILING_OPTIMAL,
																								 VK_IMAGE_USAGE_TRANSFER_DST_BIT | VK_IMAGE_USAGE_SAMPLED_BIT,
																								 imCreateFlags);
	const VkFormatProperties		formatProperties	= getPhysicalDeviceFormatProperties(m_context.getInstanceInterface(),
																							m_context.getPhysicalDevice(),
																							m_imParams.format);

	// \todo [2016-06-23 collinbaker] Check image parameters against imFormatProperties
	DE_UNREF(imFormatProperties);

	return (formatProperties.optimalTilingFeatures & reqImFeatures) == reqImFeatures;
}

class TextureFilteringTestCase : public TestCase
{
public:
	TextureFilteringTestCase (tcu::TestContext&	testCtx,
							  const char*		name,
							  const char*		description)
		: TestCase(testCtx, name, description)
	{
	}

	void initSpec (void);

	virtual void initPrograms (vk::SourceCollections& programCollection) const
	{
		generateSources(m_testCaseData.shaderType, m_shaderSpec, programCollection);
	}

	virtual de::MovePtr<DataGenerator> createGenerator (void) const = 0;

	virtual TestInstance* createInstance (Context& ctx) const
	{
		return new TextureFilteringTestInstance(ctx, m_testCaseData, m_shaderSpec, createGenerator());
	}

protected:
	de::MovePtr<ShaderExecutor> m_executor;
	TestCaseData				m_testCaseData;
	ShaderSpec					m_shaderSpec;
};

void TextureFilteringTestCase::initSpec (void)
{
	m_shaderSpec.source = genLookupCode(m_testCaseData.imParams,
										m_testCaseData.samplerParams,
										m_testCaseData.sampleLookupSettings);
	m_shaderSpec.source += "\nsampledCoord = coord;";

	m_shaderSpec.outputs.push_back(Symbol("result", glu::VarType(glu::TYPE_FLOAT_VEC4, glu::PRECISION_HIGHP)));
	m_shaderSpec.outputs.push_back(Symbol("sampledCoord", glu::VarType(glu::TYPE_FLOAT_VEC4, glu::PRECISION_HIGHP)));
	m_shaderSpec.inputs .push_back(Symbol("coord", glu::VarType(glu::TYPE_FLOAT_VEC4, glu::PRECISION_HIGHP)));
	m_shaderSpec.inputs .push_back(Symbol("layer", glu::VarType(glu::TYPE_FLOAT, glu::PRECISION_HIGHP)));
	m_shaderSpec.inputs .push_back(Symbol("dRef", glu::VarType(glu::TYPE_FLOAT, glu::PRECISION_HIGHP)));
	m_shaderSpec.inputs .push_back(Symbol("dPdx", glu::VarType(glu::TYPE_FLOAT_VEC4, glu::PRECISION_HIGHP)));
	m_shaderSpec.inputs .push_back(Symbol("dPdy", glu::VarType(glu::TYPE_FLOAT_VEC4, glu::PRECISION_HIGHP)));
	m_shaderSpec.inputs .push_back(Symbol("lod", glu::VarType(glu::TYPE_FLOAT, glu::PRECISION_HIGHP)));

	m_shaderSpec.globalDeclarations = "layout(set=" + de::toString((int)EXTRA_RESOURCES_DESCRIPTOR_SET_INDEX) + ", binding=0) uniform highp ";
	m_shaderSpec.globalDeclarations += genSamplerDeclaration(m_testCaseData.imParams,
														   m_testCaseData.samplerParams);
	m_shaderSpec.globalDeclarations += " testSampler;";
}

class Texture2DGradientTestCase : public TextureFilteringTestCase
{
public:
	Texture2DGradientTestCase (TestContext&			testCtx,
							   const char*			name,
							   const char*			desc,
							   TextureFormat		format,
							   IVec3				dimensions,
							   VkFilter				magFilter,
							   VkFilter				minFilter,
							   VkSamplerMipmapMode	mipmapFilter,
							   VkSamplerAddressMode	wrappingMode,
							   bool					useDerivatives)

		: TextureFilteringTestCase	(testCtx, name, desc)
		, m_format					(format)
		, m_dimensions				(dimensions)
		, m_magFilter				(magFilter)
		, m_minFilter				(minFilter)
		, m_mipmapFilter			(mipmapFilter)
		, m_wrappingMode			(wrappingMode)
		, m_useDerivatives			(useDerivatives)
	{
		m_testCaseData = genTestCaseData();
		initSpec();
	}

protected:
	class Generator;

	virtual de::MovePtr<DataGenerator> createGenerator (void) const;

	TestCaseData genTestCaseData()
	{
		// Generate grid

		const SampleLookupSettings sampleLookupSettings =
		{
			m_useDerivatives ? LOOKUP_LOD_MODE_DERIVATIVES : LOOKUP_LOD_MODE_LOD, // lookupLodMode
			false, // hasLodBias
			false, // isProjective
		};

		const SamplerParameters samplerParameters =
		{
			m_magFilter,
			m_minFilter,
			m_mipmapFilter,
			m_wrappingMode,
			m_wrappingMode,
			m_wrappingMode,
			VK_BORDER_COLOR_FLOAT_OPAQUE_WHITE,
			0.0f,
			-1.0f,
			50.0f,
			false,
			false
		};

		const deUint8 numLevels = (deUint8) (1 + deLog2Floor32(de::max(m_dimensions[0],
																	   m_dimensions[1])));

		const ImageViewParameters imParameters =
		{
			IMG_DIM_2D,
			mapTextureFormat(m_format),
			m_dimensions,
			numLevels,
			false,
			1,
		};

		const TestCaseData data =
		{
			std::vector<ConstPixelBufferAccess>(),
			imParameters,
			samplerParameters,
			sampleLookupSettings,
			glu::SHADERTYPE_FRAGMENT
		};

		return data;
	}

private:
	const TextureFormat			m_format;
	const IVec3					m_dimensions;
	const VkFilter				m_magFilter;
	const VkFilter				m_minFilter;
	const VkSamplerMipmapMode	m_mipmapFilter;
	const VkSamplerAddressMode	m_wrappingMode;
	const bool					m_useDerivatives;
};

class Texture2DGradientTestCase::Generator : public DataGenerator
{
public:
	Generator (const Texture2DGradientTestCase* testCase) : m_testCase(testCase) {}

	virtual ~Generator (void)
	{
		delete m_tex.release();
	}

	virtual bool generate (void)
	{
		m_tex = de::MovePtr<Texture2D>(new Texture2D(m_testCase->m_format,
													 m_testCase->m_dimensions[0],
													 m_testCase->m_dimensions[1]));

		const deUint8 numLevels = (deUint8) (1 + deLog2Floor32(de::max(m_testCase->m_dimensions[0],
																	   m_testCase->m_dimensions[1])));

		const TextureFormatInfo fmtInfo = getTextureFormatInfo(m_testCase->m_format);

		const Vec4 cBias  = fmtInfo.valueMin;
		const Vec4 cScale = fmtInfo.valueMax - fmtInfo.valueMin;

		for (deUint8 levelNdx = 0; levelNdx < numLevels; ++levelNdx)
		{
			const Vec4 gMin = Vec4(0.0f, 0.0f, 0.0f, 1.0f) * cScale + cBias;
			const Vec4 gMax = Vec4(1.0f, 1.0f, 1.0f, 0.0f) * cScale + cBias;

			m_tex->allocLevel(levelNdx);
			fillWithComponentGradients(m_tex->getLevel(levelNdx), gMin, gMax);
		}

		return true;
	}

	virtual std::vector<ConstPixelBufferAccess> getPba (void) const
	{
		std::vector<ConstPixelBufferAccess> pba;

		const deUint8 numLevels = (deUint8) m_tex->getNumLevels();

		for (deUint8 levelNdx = 0; levelNdx < numLevels; ++levelNdx)
		{
			pba.push_back(m_tex->getLevel(levelNdx));
		}

		return pba;
	}

	virtual std::vector<SampleArguments> getSampleArgs (void) const
	{
		std::vector<SampleArguments> args;

		if (m_testCase->m_useDerivatives)
		{
			struct
			{
				Vec4 dPdx;
				Vec4 dPdy;
			}
			derivativePairs[] =
			{
				{Vec4(0.0f, 0.0f, 0.0f, 0.0f), Vec4(0.0f, 0.0f, 0.0f, 0.0f)},
				{Vec4(1.0f, 1.0f, 1.0f, 0.0f), Vec4(1.0f, 1.0f, 1.0f, 0.0f)},
				{Vec4(0.0f, 0.0f, 0.0f, 0.0f), Vec4(1.0f, 1.0f, 1.0f, 0.0f)},
				{Vec4(1.0f, 1.0f, 1.0f, 0.0f), Vec4(0.0f, 0.0f, 0.0f, 0.0f)},
				{Vec4(2.0f, 2.0f, 2.0f, 0.0f), Vec4(2.0f, 2.0f, 2.0f, 0.0f)}
			};

			for (deInt32 i = 0; i < 2 * m_testCase->m_dimensions[0] + 1; ++i)
			{
				for (deInt32 j = 0; j < 2 * m_testCase->m_dimensions[1] + 1; ++j)
				{
				    for (deUint32 derivNdx = 0; derivNdx < DE_LENGTH_OF_ARRAY(derivativePairs); ++derivNdx)
					{
						SampleArguments cur;
						cur.coord = Vec4((float)i / (float)(2 * m_testCase->m_dimensions[0]),
										 (float)j / (float)(2 * m_testCase->m_dimensions[1]),
										 0.0f, 0.0f);
						cur.dPdx = derivativePairs[derivNdx].dPdx;
						cur.dPdy = derivativePairs[derivNdx].dPdy;

						args.push_back(cur);
					}
				}
			}
		}
		else
		{
			const float lodList[] = {-1.0, -0.5, 0.0, 0.5, 1.0, 1.5, 2.0};

			for (deInt32 i = 0; i < 2 * m_testCase->m_dimensions[0] + 1; ++i)
			{
				for (deInt32 j = 0; j < 2 * m_testCase->m_dimensions[1] + 1; ++j)
				{
					for (deUint32 lodNdx = 0; lodNdx < DE_LENGTH_OF_ARRAY(lodList); ++lodNdx)
					{
						SampleArguments cur;
						cur.coord = Vec4((float)i / (float)(2 * m_testCase->m_dimensions[0]),
										 (float)j / (float)(2 * m_testCase->m_dimensions[1]),
										 0.0f, 0.0f);
						cur.lod = lodList[lodNdx];

						args.push_back(cur);
					}
				}
			}
		}

		return args;
	}

private:
	const Texture2DGradientTestCase*	m_testCase;
	de::MovePtr<Texture2D>				m_tex;
};

de::MovePtr<DataGenerator> Texture2DGradientTestCase::createGenerator (void) const
{
	return de::MovePtr<DataGenerator>(new Generator(this));
}

TestCaseGroup* create2DFormatTests (TestContext& testCtx)
{
	de::MovePtr<TestCaseGroup> tests(
		new TestCaseGroup(testCtx, "formats", "Various image formats"));

    const VkFormat formats[] =
	{
	    VK_FORMAT_B4G4R4A4_UNORM_PACK16,
		VK_FORMAT_R5G6B5_UNORM_PACK16,
		VK_FORMAT_A1R5G5B5_UNORM_PACK16,
		VK_FORMAT_R8_UNORM,
		VK_FORMAT_R8_SNORM,
		VK_FORMAT_R8G8_UNORM,
		VK_FORMAT_R8G8_SNORM,
		VK_FORMAT_R8G8B8A8_UNORM,
		VK_FORMAT_R8G8B8A8_SNORM,
//		VK_FORMAT_R8G8B8A8_SRGB,
		VK_FORMAT_B8G8R8A8_UNORM,
//		VK_FORMAT_B8G8R8A8_SRGB,
		VK_FORMAT_A8B8G8R8_UNORM_PACK32,
		VK_FORMAT_A8B8G8R8_SNORM_PACK32,
//		VK_FORMAT_A8B8G8R8_SRGB_PACK32,
		VK_FORMAT_A2B10G10R10_UNORM_PACK32,
		VK_FORMAT_R16_SFLOAT,
		VK_FORMAT_R16G16_SFLOAT,
		VK_FORMAT_R16G16B16A16_SFLOAT,
		VK_FORMAT_R32_SFLOAT,
		VK_FORMAT_R32G32_SFLOAT,
		VK_FORMAT_R32G32B32A32_SFLOAT,
//		VK_FORMAT_B10G11R11_UFLOAT_PACK32,
//		VK_FORMAT_E5B9G9R9_UFLOAT_PACK32
	};

	const IVec3 size(32, 32, 1);

	for (deUint32 formatNdx = 0; formatNdx < DE_LENGTH_OF_ARRAY(formats); ++formatNdx)
	{
		const std::string prefix = de::toLower(std::string(getFormatName(formats[formatNdx])).substr(10));

		Texture2DGradientTestCase* testCaseNearest =
			new Texture2DGradientTestCase(
				testCtx,
			    (prefix + "_nearest").c_str(),
				"...",
				mapVkFormat(formats[formatNdx]),
				size,
				VK_FILTER_NEAREST,
				VK_FILTER_NEAREST,
				VK_SAMPLER_MIPMAP_MODE_NEAREST,
				VK_SAMPLER_ADDRESS_MODE_REPEAT,
				false);

		tests->addChild(testCaseNearest);

	    Texture2DGradientTestCase* testCaseLinear =
			new Texture2DGradientTestCase(
				testCtx,
			    (prefix + "_linear").c_str(),
				"...",
				mapVkFormat(formats[formatNdx]),
				size,
				VK_FILTER_LINEAR,
				VK_FILTER_LINEAR,
				VK_SAMPLER_MIPMAP_MODE_LINEAR,
				VK_SAMPLER_ADDRESS_MODE_REPEAT,
				false);

		tests->addChild(testCaseLinear);
	}

	return tests.release();
}

TestCaseGroup* create2DDerivTests (TestContext& testCtx)
{
	de::MovePtr<TestCaseGroup> tests(
		new TestCaseGroup(testCtx, "derivatives", "Explicit derivative tests"));

	const VkFormat				format		 = VK_FORMAT_R8G8B8A8_UNORM;
	const VkSamplerAddressMode	wrappingMode = VK_SAMPLER_ADDRESS_MODE_CLAMP_TO_EDGE;
	const IVec3					size		 = IVec3(16, 16, 1);

	const VkFilter filters[2] =
	{
		VK_FILTER_NEAREST,
		VK_FILTER_LINEAR
	};

	const VkSamplerMipmapMode mipmapFilters[2] =
	{
		VK_SAMPLER_MIPMAP_MODE_NEAREST,
		VK_SAMPLER_MIPMAP_MODE_LINEAR,
	};

	for (int magFilterNdx = 0; magFilterNdx < DE_LENGTH_OF_ARRAY(filters); ++magFilterNdx)
	{
		for (int minFilterNdx = 0; minFilterNdx < DE_LENGTH_OF_ARRAY(filters); ++minFilterNdx)
		{
			for (int mipmapFilterNdx = 0; mipmapFilterNdx < DE_LENGTH_OF_ARRAY(mipmapFilters); ++mipmapFilterNdx)
			{
				std::ostringstream caseName;

				switch (filters[magFilterNdx])
				{
					case VK_FILTER_NEAREST:
						caseName << "nearest";
						break;

					case VK_FILTER_LINEAR:
						caseName << "linear";
						break;

					default:
						break;
				}

				switch (filters[minFilterNdx])
				{
					case VK_FILTER_NEAREST:
						caseName << "_nearest";
						break;

					case VK_FILTER_LINEAR:
						caseName << "_linear";
						break;

					default:
						break;
				}

				caseName << "_mipmap";

				switch (mipmapFilters[mipmapFilterNdx])
				{
					case VK_SAMPLER_MIPMAP_MODE_NEAREST:
						caseName << "_nearest";
						break;

					case VK_SAMPLER_MIPMAP_MODE_LINEAR:
						caseName << "_linear";
						break;

					default:
						break;
				}

				Texture2DGradientTestCase* testCase =
					new Texture2DGradientTestCase(
						testCtx,
						caseName.str().c_str(),
						"...",
						mapVkFormat(format),
						size,
						filters[magFilterNdx],
						filters[minFilterNdx],
						mipmapFilters[mipmapFilterNdx],
						wrappingMode,
						true);

				tests->addChild(testCase);
			}
		}
	}

	return tests.release();
}

TestCaseGroup* create2DSizeTests (TestContext& testCtx)
{
	de::MovePtr<TestCaseGroup> tests(
		new TestCaseGroup(testCtx, "sizes", "Various size and filtering combinations"));

	const VkFilter filters[2] =
	{
		VK_FILTER_NEAREST,
		VK_FILTER_LINEAR
	};

	const VkSamplerMipmapMode mipmapFilters[2] =
	{
		VK_SAMPLER_MIPMAP_MODE_NEAREST,
		VK_SAMPLER_MIPMAP_MODE_LINEAR
	};

	const VkSamplerAddressMode wrappingModes[2] =
	{
		VK_SAMPLER_ADDRESS_MODE_REPEAT,
		VK_SAMPLER_ADDRESS_MODE_CLAMP_TO_EDGE
	};

	const IVec3 sizes[] =
	{
		IVec3(2, 2, 1),
		IVec3(2, 3, 1),
		IVec3(3, 7, 1),
		IVec3(4, 8, 1),
		IVec3(31, 55, 1),
		IVec3(32, 32, 1),
		IVec3(32, 64, 1),
		IVec3(57, 35, 1),
		IVec3(128, 128, 1)
	};


	for (deUint32 sizeNdx = 0; sizeNdx < DE_LENGTH_OF_ARRAY(sizes); ++sizeNdx)
	{
		for (deUint32 magFilterNdx = 0; magFilterNdx < 2; ++magFilterNdx)
		{
			for (deUint32 minFilterNdx = 0; minFilterNdx < 2; ++minFilterNdx)
			{
				for (deUint32 mipmapFilterNdx = 0; mipmapFilterNdx < 2; ++mipmapFilterNdx)
				{
					for (deUint32 wrappingModeNdx = 0; wrappingModeNdx < 2; ++wrappingModeNdx)
					{
						std::ostringstream caseName;

						caseName << sizes[sizeNdx][0] << "x" << sizes[sizeNdx][1];

						switch (filters[magFilterNdx])
						{
							case VK_FILTER_NEAREST:
								caseName << "_nearest";
								break;

							case VK_FILTER_LINEAR:
								caseName << "_linear";
								break;

							default:
								break;
						}

						switch (filters[minFilterNdx])
						{
							case VK_FILTER_NEAREST:
								caseName << "_nearest";
								break;

							case VK_FILTER_LINEAR:
								caseName << "_linear";
								break;

							default:
								break;
						}

						switch (mipmapFilters[mipmapFilterNdx])
						{
							case VK_SAMPLER_MIPMAP_MODE_NEAREST:
								caseName << "_mipmap_nearest";
								break;

							case VK_SAMPLER_MIPMAP_MODE_LINEAR:
								caseName << "_mipmap_linear";
								break;

							default:
								break;
						}

						switch (wrappingModes[wrappingModeNdx])
						{
							case VK_SAMPLER_ADDRESS_MODE_CLAMP_TO_EDGE:
								caseName << "_clamp";
								break;

							case VK_SAMPLER_ADDRESS_MODE_REPEAT:
								caseName << "_repeat";
								break;

							default:
								break;
						}

						Texture2DGradientTestCase* testCase =
							new Texture2DGradientTestCase(
								testCtx,
								caseName.str().c_str(),
								"...",
								mapVkFormat(VK_FORMAT_R8G8B8A8_UNORM),
								sizes[sizeNdx],
								filters[magFilterNdx],
								filters[minFilterNdx],
								mipmapFilters[mipmapFilterNdx],
								wrappingModes[wrappingModeNdx],
								false);

						tests->addChild(testCase);
					}
				}
			}
		}
	}

	return tests.release();
}

TestCaseGroup* create2DTests (TestContext& testCtx)
{
	de::MovePtr<TestCaseGroup> tests(
		new TestCaseGroup(testCtx, "2d", "2D Image filtering tests"));

	tests->addChild(create2DSizeTests(testCtx));
	tests->addChild(create2DFormatTests(testCtx));
	tests->addChild(create2DDerivTests(testCtx));

	return tests.release();
}

} // anonymous

TestCaseGroup* createExplicitLodTests (TestContext& testCtx)
{
	de::MovePtr<TestCaseGroup> tests(
		new TestCaseGroup(testCtx, "explicit_lod", "Texture filtering with explicit LOD"));

	tests->addChild(create2DTests(testCtx));

	return tests.release();
}

} // texture
} // vkt<|MERGE_RESOLUTION|>--- conflicted
+++ resolved
@@ -37,10 +37,7 @@
 #include "vkStrUtil.hpp"
 #include "vkTypeUtil.hpp"
 #include "vkQueryUtil.hpp"
-<<<<<<< HEAD
-=======
 #include "vkMemUtil.hpp"
->>>>>>> b95a9d79
 
 #include "tcuTexLookupVerifier.hpp"
 #include "tcuTestLog.hpp"
@@ -648,11 +645,7 @@
 public:
 										TextureFilteringTestInstance	(Context&					ctx,
 																		 const TestCaseData&		testCaseData,
-<<<<<<< HEAD
-																		 ShaderExecutor&			shaderExecutor,
-=======
 																		 const ShaderSpec&			shaderSpec,
->>>>>>> b95a9d79
 																		 de::MovePtr<DataGenerator>	gen);
 
 	virtual TestStatus					iterate							(void) { return runTest(); }
@@ -666,11 +659,8 @@
 
 	tcu::Sampler						mapTcuSampler					(void) const;
 
-<<<<<<< HEAD
-=======
 	const glu::ShaderType				m_shaderType;
 	const ShaderSpec					m_shaderSpec;
->>>>>>> b95a9d79
 	const ImageViewParameters			m_imParams;
 	const SamplerParameters				m_samplerParams;
 	const SampleLookupSettings			m_sampleLookupSettings;
@@ -678,25 +668,17 @@
 	std::vector<SampleArguments>		m_sampleArguments;
 	deUint32							m_numSamples;
 
-<<<<<<< HEAD
-	ShaderExecutor&						m_shaderExecutor;
-
-=======
->>>>>>> b95a9d79
 	de::MovePtr<Allocation>				m_imAllocation;
 	Move<VkImage>						m_im;
 	Move<VkImageView>					m_imView;
 	Move<VkSampler>						m_sampler;
 
-<<<<<<< HEAD
-=======
 	Move<VkDescriptorSetLayout>			m_extraResourcesLayout;
 	Move<VkDescriptorPool>				m_extraResourcesPool;
 	Move<VkDescriptorSet>				m_extraResourcesSet;
 
 	de::MovePtr<ShaderExecutor>			m_executor;
 
->>>>>>> b95a9d79
 	std::vector<ConstPixelBufferAccess> m_levels;
 	de::MovePtr<DataGenerator>			m_gen;
 
@@ -706,15 +688,6 @@
 
 TextureFilteringTestInstance::TextureFilteringTestInstance (Context&					ctx,
 															const TestCaseData&			testCaseData,
-<<<<<<< HEAD
-															ShaderExecutor&				shaderExecutor,
-															de::MovePtr<DataGenerator>	gen)
-	: TestInstance				(ctx)
-	, m_imParams				(testCaseData.imParams)
-	, m_samplerParams			(testCaseData.samplerParams)
-	, m_sampleLookupSettings	(testCaseData.sampleLookupSettings)
-	, m_shaderExecutor			(shaderExecutor)
-=======
 															const ShaderSpec&			shaderSpec,
 															de::MovePtr<DataGenerator>	gen)
 	: TestInstance				(ctx)
@@ -723,7 +696,6 @@
 	, m_imParams				(testCaseData.imParams)
 	, m_samplerParams			(testCaseData.samplerParams)
 	, m_sampleLookupSettings	(testCaseData.sampleLookupSettings)
->>>>>>> b95a9d79
 	, m_levels					(testCaseData.pba)
 	, m_gen						(gen.release())
 {
@@ -744,11 +716,6 @@
 
 	createResources();
 	initializeImage(m_context, m_im.get(), &m_levels[0], m_imParams);
-<<<<<<< HEAD
-
-	m_shaderExecutor.addSamplerUniform(0, m_imView.get(), m_sampler.get());
-=======
->>>>>>> b95a9d79
 
 	deUint64 startTime, endTime;
 
@@ -876,11 +843,7 @@
 		reinterpret_cast<void*>(&resultCoordsTemp[0])
 	};
 
-<<<<<<< HEAD
-	m_shaderExecutor.execute(m_context, m_numSamples, inputs, outputs);
-=======
 	m_executor->execute(m_numSamples, inputs, outputs, *m_extraResourcesSet);
->>>>>>> b95a9d79
 
 	m_resultSamples.resize(m_numSamples);
 	m_resultCoords .resize(m_numSamples);
@@ -977,42 +940,6 @@
 
 	const VkSamplerCreateInfo samplerCreateInfo = mapSamplerCreateInfo(m_samplerParams);
 	m_sampler = createSampler(vkd, device, &samplerCreateInfo);
-<<<<<<< HEAD
-}
-
-VkFormatFeatureFlags getRequiredFormatFeatures (const SamplerParameters& samplerParams)
-{
-	VkFormatFeatureFlags	features	= VK_FORMAT_FEATURE_SAMPLED_IMAGE_BIT;
-
-	if (samplerParams.minFilter	 == VK_FILTER_LINEAR ||
-		samplerParams.magFilter	 == VK_FILTER_LINEAR ||
-		samplerParams.mipmapFilter == VK_SAMPLER_MIPMAP_MODE_LINEAR)
-	{
-		features |= VK_FORMAT_FEATURE_SAMPLED_IMAGE_FILTER_LINEAR_BIT;
-	}
-
-	return features;
-}
-
-bool TextureFilteringTestInstance::isSupported (void)
-{
-	const VkImageCreateFlags		imCreateFlags		= (m_imParams.dim == IMG_DIM_CUBE) ? VK_IMAGE_CREATE_CUBE_COMPATIBLE_BIT : 0;
-	const VkFormatFeatureFlags		reqImFeatures		= getRequiredFormatFeatures(m_samplerParams);
-
-	const VkImageFormatProperties	imFormatProperties	= getPhysicalDeviceImageFormatProperties(m_context.getInstanceInterface(),
-																								 m_context.getPhysicalDevice(),
-																								 m_imParams.format,
-																								 mapImageType(m_imParams.dim),
-																								 VK_IMAGE_TILING_OPTIMAL,
-																								 VK_IMAGE_USAGE_TRANSFER_DST_BIT | VK_IMAGE_USAGE_SAMPLED_BIT,
-																								 imCreateFlags);
-	const VkFormatProperties		formatProperties	= getPhysicalDeviceFormatProperties(m_context.getInstanceInterface(),
-																							m_context.getPhysicalDevice(),
-																							m_imParams.format);
-
-	// \todo [2016-06-23 collinbaker] Check image parameters against imFormatProperties
-	DE_UNREF(imFormatProperties);
-=======
 
 	// Create additional descriptors
 
@@ -1101,7 +1028,6 @@
 	{
 		features |= VK_FORMAT_FEATURE_SAMPLED_IMAGE_FILTER_LINEAR_BIT;
 	}
->>>>>>> b95a9d79
 
 	return features;
 }
