/*-------------------------------------------------------------------------
 * Vulkan Conformance Tests
 * ------------------------
 *
 * Copyright (c) 2016 Google Inc.
 *
 * Licensed under the Apache License, Version 2.0 (the "License");
 * you may not use this file except in compliance with the License.
 * You may obtain a copy of the License at
 *
 *      http://www.apache.org/licenses/LICENSE-2.0
 *
 * Unless required by applicable law or agreed to in writing, software
 * distributed under the License is distributed on an "AS IS" BASIS,
 * WITHOUT WARRANTIES OR CONDITIONS OF ANY KIND, either express or implied.
 * See the License for the specific language governing permissions and
 * limitations under the License.
 *
 *//*!
 * \file
 * \brief Texture filtering tests with explicit LOD instructions
 *//*--------------------------------------------------------------------*/

#include "vktTextureFilteringExplicitLodTests.hpp"

#include "vkDefs.hpp"

#include "vktSampleVerifier.hpp"
#include "vktShaderExecutor.hpp"
#include "vktTestCaseUtil.hpp"

#include "vkDeviceUtil.hpp"
#include "vkImageUtil.hpp"
#include "vkPlatform.hpp"
#include "vkRef.hpp"
#include "vkRefUtil.hpp"
#include "vkStrUtil.hpp"
#include "vkTypeUtil.hpp"
#include "vkQueryUtil.hpp"
#include "vkMemUtil.hpp"
#include "vkCmdUtil.hpp"

#include "tcuTexLookupVerifier.hpp"
#include "tcuTestLog.hpp"
#include "tcuTexture.hpp"
#include "tcuTextureUtil.hpp"
#include "tcuVector.hpp"

#include "deClock.h"
#include "deMath.h"
#include "deStringUtil.hpp"
#include "deUniquePtr.hpp"

#include <sstream>
#include <string>
#include <vector>

namespace vkt
{
namespace texture
{

using namespace tcu;
using namespace vk;
using std::string;

namespace
{

tcu::FloatFormat getConversionPrecision (VkFormat format)
{
	const tcu::FloatFormat	reallyLow	(0, 0, 8, false, tcu::YES);
	const tcu::FloatFormat	fp16		(-14, 15, 10, false);
	const tcu::FloatFormat	fp32		(-126, 127, 23, true);

	switch (format)
	{
	    case VK_FORMAT_B4G4R4A4_UNORM_PACK16:
		case VK_FORMAT_R5G6B5_UNORM_PACK16:
		case VK_FORMAT_A1R5G5B5_UNORM_PACK16:
			return reallyLow;

		case VK_FORMAT_R8_UNORM:
		case VK_FORMAT_R8_SNORM:
		case VK_FORMAT_R8G8_UNORM:
		case VK_FORMAT_R8G8_SNORM:
		case VK_FORMAT_R8G8B8A8_UNORM:
		case VK_FORMAT_R8G8B8A8_SNORM:
		case VK_FORMAT_B8G8R8A8_UNORM:
		case VK_FORMAT_A8B8G8R8_UNORM_PACK32:
		case VK_FORMAT_A8B8G8R8_SNORM_PACK32:
		case VK_FORMAT_A2B10G10R10_UNORM_PACK32:
			return fp16;

		case VK_FORMAT_R16_SFLOAT:
		case VK_FORMAT_R16G16_SFLOAT:
		case VK_FORMAT_R16G16B16A16_SFLOAT:
			return fp16;

		case VK_FORMAT_R32_SFLOAT:
		case VK_FORMAT_R32G32_SFLOAT:
		case VK_FORMAT_R32G32B32A32_SFLOAT:
			return fp32;

		default:
			DE_FATAL("Precision not defined for format");
			return fp32;
	}
}

tcu::FloatFormat getFilteringPrecision (VkFormat format)
{
	const tcu::FloatFormat	reallyLow	(0, 0, 6, false, tcu::YES);
	const tcu::FloatFormat	low			(0, 0, 7, false, tcu::YES);
	const tcu::FloatFormat	fp16		(-14, 15, 10, false);
	const tcu::FloatFormat	fp32		(-126, 127, 23, true);

	switch (format)
	{
	    case VK_FORMAT_B4G4R4A4_UNORM_PACK16:
		case VK_FORMAT_R5G6B5_UNORM_PACK16:
		case VK_FORMAT_A1R5G5B5_UNORM_PACK16:
			return reallyLow;

		case VK_FORMAT_R8_UNORM:
		case VK_FORMAT_R8_SNORM:
		case VK_FORMAT_R8G8_UNORM:
		case VK_FORMAT_R8G8_SNORM:
		case VK_FORMAT_R8G8B8A8_UNORM:
		case VK_FORMAT_R8G8B8A8_SNORM:
		case VK_FORMAT_B8G8R8A8_UNORM:
		case VK_FORMAT_A8B8G8R8_UNORM_PACK32:
		case VK_FORMAT_A8B8G8R8_SNORM_PACK32:
		case VK_FORMAT_A2B10G10R10_UNORM_PACK32:
			return low;

		case VK_FORMAT_R16_SFLOAT:
		case VK_FORMAT_R16G16_SFLOAT:
		case VK_FORMAT_R16G16B16A16_SFLOAT:
			return fp16;

		case VK_FORMAT_R32_SFLOAT:
		case VK_FORMAT_R32G32_SFLOAT:
		case VK_FORMAT_R32G32B32A32_SFLOAT:
			return fp32;

		default:
			DE_FATAL("Precision not defined for format");
			return fp32;
	}
}

using namespace shaderexecutor;

string genSamplerDeclaration(const ImageViewParameters& imParams,
							 const SamplerParameters&	samplerParams)
{
	string result = "sampler";

	switch (imParams.dim)
	{
		case IMG_DIM_1D:
			result += "1D";
			break;

		case IMG_DIM_2D:
			result += "2D";
			break;

		case IMG_DIM_3D:
			result += "3D";
			break;

		case IMG_DIM_CUBE:
			result += "Cube";
			break;

		default:
			break;
	}

	if (imParams.isArrayed)
	{
		result += "Array";
	}

	if (samplerParams.isCompare)
	{
		result += "Shadow";
	}

	return result;
}

string genLookupCode(const ImageViewParameters&		imParams,
					 const SamplerParameters&		samplerParams,
					 const SampleLookupSettings&	lookupSettings)
{
	int dim = -1;

	switch (imParams.dim)
	{
		case IMG_DIM_1D:
			dim = 1;
			break;

		case IMG_DIM_2D:
			dim = 2;
			break;

		case IMG_DIM_3D:
			dim = 3;
			break;

		case IMG_DIM_CUBE:
			dim = 3;
			break;

		default:
			dim = 0;
			break;
	}

	DE_ASSERT(dim >= 1 && dim <= 3);

	int numCoordComp = dim;

	if (lookupSettings.isProjective)
	{
		++numCoordComp;
	}

	int numArgComp = numCoordComp;
	bool hasSeparateCompare = false;

	if (imParams.isArrayed)
	{
		DE_ASSERT(!lookupSettings.isProjective && "Can't do a projective lookup on an arrayed image!");

		++numArgComp;
	}

	if (samplerParams.isCompare && numCoordComp == 4)
	{
		hasSeparateCompare = true;
	}
	else if (samplerParams.isCompare)
	{
		++numArgComp;
	}

	// Build coordinate input to texture*() function

	string arg	= "vec";
	arg += (char) (numArgComp + '0');
	arg += "(vec";
	arg += (char) (numCoordComp + '0');
	arg += "(coord)";

    int numZero = numArgComp - numCoordComp;

	if (imParams.isArrayed)
	{
		arg += ", layer";
		--numZero;
	}

	if (samplerParams.isCompare && !hasSeparateCompare)
	{
		arg += ", dRef";
		--numZero;
	}

	for (int ndx = 0; ndx < numZero; ++ndx)
	{
		arg += ", 0.0";
	}

	arg += ")";

	// Build call to texture*() function

	string code;

	code += "result = texture";

	if (lookupSettings.isProjective)
	{
		code += "Proj";
	}

	if (lookupSettings.lookupLodMode == LOOKUP_LOD_MODE_DERIVATIVES)
	{
		code += "Grad";
	}
	else if (lookupSettings.lookupLodMode == LOOKUP_LOD_MODE_LOD)
	{
		code += "Lod";
	}

	code += "(testSampler, ";
	code += arg;

	if (samplerParams.isCompare && hasSeparateCompare)
	{
		code += ", dRef";
	}

	if (lookupSettings.lookupLodMode == LOOKUP_LOD_MODE_DERIVATIVES)
	{
		code += ", vec";
		code += (char) (numCoordComp + '0');
		code += "(dPdx), ";
		code += "vec";
		code += (char) (numCoordComp + '0');
		code += "(dPdy)";
	}
	else if (lookupSettings.lookupLodMode == LOOKUP_LOD_MODE_LOD)
	{
		code += ", lod";
	}

	code += ");";

	return code;
}

void initializeImage(Context& ctx, VkImage im, const ConstPixelBufferAccess* pba, ImageViewParameters imParams)
{
	const DeviceInterface& vkd = ctx.getDeviceInterface();
	const VkDevice dev = ctx.getDevice();
	const deUint32 uqfi = ctx.getUniversalQueueFamilyIndex();

	const VkDeviceSize bufSize =
		getPixelSize(mapVkFormat(imParams.format))
		* imParams.arrayLayers
		* imParams.size[0]
		* imParams.size[1]
		* imParams.size[2]
		* 2;

    const VkBufferCreateInfo bufCreateInfo =
	{
		VK_STRUCTURE_TYPE_BUFFER_CREATE_INFO,	// sType
		DE_NULL,								// pNext
		0,										// flags
		bufSize,								// size
		VK_BUFFER_USAGE_TRANSFER_SRC_BIT,		// usage
		VK_SHARING_MODE_EXCLUSIVE,				// sharingMode
		1,										// queueFamilyIndexCount
		&uqfi									// pQueueFamilyIndices
	};

	Unique<VkBuffer> buf(createBuffer(vkd, dev, &bufCreateInfo));

	VkMemoryRequirements bufMemReq;
	vkd.getBufferMemoryRequirements(dev, buf.get(), &bufMemReq);

	de::UniquePtr<Allocation> bufMem(ctx.getDefaultAllocator().allocate(bufMemReq, MemoryRequirement::HostVisible));
	VK_CHECK(vkd.bindBufferMemory(dev, buf.get(), bufMem->getMemory(), bufMem->getOffset()));

	std::vector<VkBufferImageCopy> copyRegions;

	deUint8* const bufMapPtr = reinterpret_cast<deUint8*>(bufMem->getHostPtr());
	deUint8* bufCurPtr = bufMapPtr;

	for (int level = 0; level < imParams.levels; ++level)
	{
		const IVec3 curLevelSize = pba[level].getSize();

		const std::size_t copySize =
			getPixelSize(mapVkFormat(imParams.format))
			* curLevelSize[0] * curLevelSize[1] * curLevelSize[2]
			* imParams.arrayLayers;

		deMemcpy(bufCurPtr, pba[level].getDataPtr(), copySize);

		const VkImageSubresourceLayers curSubresource =
		{
			VK_IMAGE_ASPECT_COLOR_BIT,
			(deUint32)level,
			0,
			(deUint32)imParams.arrayLayers
		};

		const VkBufferImageCopy curRegion =
		{
			(VkDeviceSize) (bufCurPtr - bufMapPtr),
			0,
			0,
			curSubresource,
			{0U, 0U, 0U},
			{(deUint32)curLevelSize[0], (deUint32)curLevelSize[1], (deUint32)curLevelSize[2]}
		};

		copyRegions.push_back(curRegion);

		bufCurPtr += copySize;
	}

	flushAlloc(vkd, dev, *bufMem);
<<<<<<< HEAD

	beginCommandBuffer(vkd, copyBuffer.get());

	const VkImageSubresourceRange imMemBarSubRange =
	{
		VK_IMAGE_ASPECT_COLOR_BIT,
		0,
		(deUint32)imParams.levels,
		0,
		(deUint32)imParams.arrayLayers
	};

	VkImageMemoryBarrier imMemBar =
	{
		VK_STRUCTURE_TYPE_IMAGE_MEMORY_BARRIER,
		DE_NULL,
		0,
		VK_ACCESS_TRANSFER_WRITE_BIT,
		VK_IMAGE_LAYOUT_UNDEFINED,
		VK_IMAGE_LAYOUT_TRANSFER_DST_OPTIMAL,
		VK_QUEUE_FAMILY_IGNORED,
		VK_QUEUE_FAMILY_IGNORED,
		im,
		imMemBarSubRange
	};

	VkBufferMemoryBarrier bufMemBar =
	{
		VK_STRUCTURE_TYPE_BUFFER_MEMORY_BARRIER,
		DE_NULL,
		VK_ACCESS_HOST_WRITE_BIT,
		VK_ACCESS_TRANSFER_READ_BIT,
		VK_QUEUE_FAMILY_IGNORED,
		VK_QUEUE_FAMILY_IGNORED,
		buf.get(),
		0,
		bufSize
	};

	vkd.cmdPipelineBarrier(copyBuffer.get(),
						   VK_PIPELINE_STAGE_ALL_COMMANDS_BIT,
						   VK_PIPELINE_STAGE_ALL_COMMANDS_BIT,
						   0,
						   0,
						   DE_NULL,
						   1,
						   &bufMemBar,
						   1,
						   &imMemBar);

	vkd.cmdCopyBufferToImage(copyBuffer.get(),
							 buf.get(),
							 im,
							 VK_IMAGE_LAYOUT_TRANSFER_DST_OPTIMAL,
							 (deUint32)copyRegions.size(),
							 &copyRegions[0]);

	imMemBar.srcAccessMask = VK_ACCESS_TRANSFER_WRITE_BIT;
	imMemBar.dstAccessMask = VK_ACCESS_SHADER_READ_BIT;
	imMemBar.oldLayout = VK_IMAGE_LAYOUT_TRANSFER_DST_OPTIMAL;
	imMemBar.newLayout = VK_IMAGE_LAYOUT_SHADER_READ_ONLY_OPTIMAL;

	vkd.cmdPipelineBarrier(copyBuffer.get(),
						   VK_PIPELINE_STAGE_ALL_COMMANDS_BIT,
						   VK_PIPELINE_STAGE_ALL_COMMANDS_BIT,
						   0,
						   0,
						   DE_NULL,
						   0,
						   DE_NULL,
						   1,
						   &imMemBar);

	endCommandBuffer(vkd, copyBuffer.get());

	submitCommandsAndWait(vkd, dev, ctx.getUniversalQueue(), copyBuffer.get());
=======

	copyBufferToImage(vkd, dev, ctx.getUniversalQueue(), ctx.getUniversalQueueFamilyIndex(), buf.get(), bufSize, copyRegions, DE_NULL, VK_IMAGE_ASPECT_COLOR_BIT, imParams.levels, imParams.arrayLayers, im);
>>>>>>> 055f40e9
}

struct TestCaseData
{
	std::vector<ConstPixelBufferAccess>	pba;
	ImageViewParameters					imParams;
	SamplerParameters					samplerParams;
	SampleLookupSettings				sampleLookupSettings;
	glu::ShaderType						shaderType;
};

VkSamplerCreateInfo mapSamplerCreateInfo (const SamplerParameters& samplerParams)
{
	VkSamplerCreateInfo samplerCreateInfo =
	{
		VK_STRUCTURE_TYPE_SAMPLER_CREATE_INFO,				// sType
		DE_NULL,											// pNext
		0U,													// flags
	    samplerParams.magFilter,							// magFilter
		samplerParams.minFilter,							// minFilter
		samplerParams.mipmapFilter,							// mipmapMode
	    samplerParams.wrappingModeU,						// addressModeU
	    samplerParams.wrappingModeV,						// addressModeV
	    samplerParams.wrappingModeW,						// addressMoveW
		samplerParams.lodBias,								// mipLodBias
		VK_FALSE,											// anisotropyEnable
		1.0f,												// maxAnisotropy
		VK_FALSE,											// compareEnable
		VK_COMPARE_OP_NEVER,								// compareOp
		samplerParams.minLod,								// minLod
		samplerParams.maxLod,								// maxLod
	    samplerParams.borderColor,							// borderColor
		samplerParams.isUnnormalized ? VK_TRUE : VK_FALSE,	// unnormalizedCoordinates
	};

	if (samplerParams.isCompare)
	{
		samplerCreateInfo.compareEnable = VK_TRUE;

	    DE_FATAL("Not implemented");
	}

	return samplerCreateInfo;
}

VkImageType mapImageType (ImgDim dim)
{
	VkImageType imType;

	switch (dim)
	{
		case IMG_DIM_1D:
			imType = VK_IMAGE_TYPE_1D;
			break;

		case IMG_DIM_2D:
		case IMG_DIM_CUBE:
			imType = VK_IMAGE_TYPE_2D;
			break;

		case IMG_DIM_3D:
			imType = VK_IMAGE_TYPE_3D;
			break;

		default:
			imType = VK_IMAGE_TYPE_LAST;
			break;
	}

	return imType;
}

VkImageViewType mapImageViewType (const ImageViewParameters& imParams)
{
	VkImageViewType imViewType;

	if (imParams.isArrayed)
	{
		switch (imParams.dim)
		{
			case IMG_DIM_1D:
				imViewType = VK_IMAGE_VIEW_TYPE_1D_ARRAY;
				break;

			case IMG_DIM_2D:
				imViewType = VK_IMAGE_VIEW_TYPE_2D_ARRAY;
				break;

			case IMG_DIM_CUBE:
				imViewType = VK_IMAGE_VIEW_TYPE_CUBE_ARRAY;
				break;

			default:
				imViewType = VK_IMAGE_VIEW_TYPE_LAST;
				break;
		}
	}
	else
	{
		switch (imParams.dim)
		{
			case IMG_DIM_1D:
				imViewType = VK_IMAGE_VIEW_TYPE_1D;
				break;

			case IMG_DIM_2D:
				imViewType = VK_IMAGE_VIEW_TYPE_2D;
				break;

			case IMG_DIM_3D:
				imViewType = VK_IMAGE_VIEW_TYPE_3D;
				break;

			case IMG_DIM_CUBE:
				imViewType = VK_IMAGE_VIEW_TYPE_CUBE;
				break;

			default:
				imViewType = VK_IMAGE_VIEW_TYPE_LAST;
				break;
		}
	}

	return imViewType;
}

class DataGenerator
{
public:
	virtual										~DataGenerator	(void) {}

	virtual bool								generate		(void) = 0;

	virtual std::vector<ConstPixelBufferAccess> getPba			(void) const = 0;
	virtual std::vector<SampleArguments>		getSampleArgs	(void) const = 0;

protected:
												DataGenerator	(void) {}
};

class TextureFilteringTestInstance : public TestInstance
{
public:
										TextureFilteringTestInstance	(Context&					ctx,
																		 const TestCaseData&		testCaseData,
																		 const ShaderSpec&			shaderSpec,
																		 de::MovePtr<DataGenerator>	gen);

	virtual TestStatus					iterate							(void) { return runTest(); }

protected:
	TestStatus							runTest							(void);
	bool								isSupported						(void);
	void								createResources					(void);
	void								execute							(void);
	bool								verify							(void);

	tcu::Sampler						mapTcuSampler					(void) const;

	const glu::ShaderType				m_shaderType;
	const ShaderSpec					m_shaderSpec;
	const ImageViewParameters			m_imParams;
	const SamplerParameters				m_samplerParams;
	const SampleLookupSettings			m_sampleLookupSettings;

	std::vector<SampleArguments>		m_sampleArguments;
	deUint32							m_numSamples;

	de::MovePtr<Allocation>				m_imAllocation;
	Move<VkImage>						m_im;
	Move<VkImageView>					m_imView;
	Move<VkSampler>						m_sampler;

	Move<VkDescriptorSetLayout>			m_extraResourcesLayout;
	Move<VkDescriptorPool>				m_extraResourcesPool;
	Move<VkDescriptorSet>				m_extraResourcesSet;

	de::MovePtr<ShaderExecutor>			m_executor;

	std::vector<ConstPixelBufferAccess> m_levels;
	de::MovePtr<DataGenerator>			m_gen;

	std::vector<Vec4>					m_resultSamples;
	std::vector<Vec4>					m_resultCoords;
};

TextureFilteringTestInstance::TextureFilteringTestInstance (Context&					ctx,
															const TestCaseData&			testCaseData,
															const ShaderSpec&			shaderSpec,
															de::MovePtr<DataGenerator>	gen)
	: TestInstance				(ctx)
	, m_shaderType				(testCaseData.shaderType)
	, m_shaderSpec				(shaderSpec)
	, m_imParams				(testCaseData.imParams)
	, m_samplerParams			(testCaseData.samplerParams)
	, m_sampleLookupSettings	(testCaseData.sampleLookupSettings)
	, m_levels					(testCaseData.pba)
	, m_gen						(gen.release())
{
	for (deUint8 compNdx = 0; compNdx < 3; ++compNdx)
		DE_ASSERT(m_imParams.size[compNdx] > 0);
}

TestStatus TextureFilteringTestInstance::runTest (void)
{
	if (!isSupported())
	    TCU_THROW(NotSupportedError, "Unsupported combination of filtering and image format");

	TCU_CHECK(m_gen->generate());
	m_levels = m_gen->getPba();

	m_sampleArguments = m_gen->getSampleArgs();
	m_numSamples = (deUint32)m_sampleArguments.size();

	createResources();
	initializeImage(m_context, m_im.get(), &m_levels[0], m_imParams);

	deUint64 startTime, endTime;

	startTime = deGetMicroseconds();
	execute();
	endTime = deGetMicroseconds();

	m_context.getTestContext().getLog() << TestLog::Message
										<< "Execution time: "
										<< endTime - startTime
										<< "us"
										<< TestLog::EndMessage;

    startTime = deGetMicroseconds();
	bool result = verify();
    endTime = deGetMicroseconds();

	m_context.getTestContext().getLog() << TestLog::Message
										<< "Verification time: "
										<< endTime - startTime
										<< "us"
										<< TestLog::EndMessage;

	if (result)
	{
		return TestStatus::pass("Success");
	}
	else
	{
		// \todo [2016-06-24 collinbaker] Print report if verification fails
		return TestStatus::fail("Verification failed");
	}
}

bool TextureFilteringTestInstance::verify (void)
{
	// \todo [2016-06-24 collinbaker] Handle cubemaps

	const int				coordBits			= (int)m_context.getDeviceProperties().limits.subTexelPrecisionBits;
	const int				mipmapBits			= (int)m_context.getDeviceProperties().limits.mipmapPrecisionBits;
	const int				maxPrintedFailures	= 5;
	int						failCount			= 0;

	const SampleVerifier	verifier			(m_imParams,
												 m_samplerParams,
												 m_sampleLookupSettings,
												 coordBits,
												 mipmapBits,
												 getConversionPrecision(m_imParams.format),
												 getFilteringPrecision(m_imParams.format),
												 m_levels);


	for (deUint32 sampleNdx = 0; sampleNdx < m_numSamples; ++sampleNdx)
	{
		if (!verifier.verifySample(m_sampleArguments[sampleNdx], m_resultSamples[sampleNdx]))
		{
			if (failCount++ < maxPrintedFailures)
			{
				// Re-run with report logging
				std::string report;
				verifier.verifySampleReport(m_sampleArguments[sampleNdx], m_resultSamples[sampleNdx], report);

				m_context.getTestContext().getLog()
					<< TestLog::Section("Failed sample", "Failed sample")
					<< TestLog::Message
					<< "Sample " << sampleNdx << ".\n"
					<< "\tCoordinate: " << m_sampleArguments[sampleNdx].coord << "\n"
					<< "\tLOD: " << m_sampleArguments[sampleNdx].lod << "\n"
					<< "\tGPU Result: " << m_resultSamples[sampleNdx] << "\n\n"
					<< "Failure report:\n" << report << "\n"
					<< TestLog::EndMessage
					<< TestLog::EndSection;
			}
		}
	}

	m_context.getTestContext().getLog()
		<< TestLog::Message
		<< "Passed " << m_numSamples - failCount << " out of " << m_numSamples << "."
		<< TestLog::EndMessage;

	return failCount == 0;
}

void TextureFilteringTestInstance::execute (void)
{
	std::vector<float> coords, layers, dRefs, dPdxs, dPdys, lods;

	for (deUint32 ndx = 0; ndx < m_numSamples; ++ndx)
	{
		const SampleArguments& sampleArgs = m_sampleArguments[ndx];

		for (deUint8 compNdx = 0; compNdx < 4; ++compNdx)
		{
			coords.push_back(sampleArgs.coord[compNdx]);
			dPdxs .push_back(sampleArgs.dPdx[compNdx]);
			dPdys .push_back(sampleArgs.dPdy[compNdx]);
		}

		layers.push_back(sampleArgs.layer);
		dRefs .push_back(sampleArgs.dRef);
		lods  .push_back(sampleArgs.lod);
	}

	const void* inputs[6] =
	{
		reinterpret_cast<const void*>(&coords[0]),
		reinterpret_cast<const void*>(&layers[0]),
		reinterpret_cast<const void*>(&dRefs[0]),
		reinterpret_cast<const void*>(&dPdxs[0]),
		reinterpret_cast<const void*>(&dPdys[0]),
		reinterpret_cast<const void*>(&lods[0])
	};

	// Staging buffers; data will be copied into vectors of Vec4
	// \todo [2016-06-24 collinbaker] Figure out if I actually need to
	// use staging buffers
	std::vector<float> resultSamplesTemp(m_numSamples * 4);
	std::vector<float> resultCoordsTemp (m_numSamples * 4);

	void* outputs[2] =
	{
		reinterpret_cast<void*>(&resultSamplesTemp[0]),
		reinterpret_cast<void*>(&resultCoordsTemp[0])
	};

	m_executor->execute(m_numSamples, inputs, outputs, *m_extraResourcesSet);

	m_resultSamples.resize(m_numSamples);
	m_resultCoords .resize(m_numSamples);

	for (deUint32 ndx = 0; ndx < m_numSamples; ++ndx)
	{
		m_resultSamples[ndx] = Vec4(resultSamplesTemp[4 * ndx + 0],
									resultSamplesTemp[4 * ndx + 1],
									resultSamplesTemp[4 * ndx + 2],
									resultSamplesTemp[4 * ndx + 3]);

		m_resultCoords [ndx] = Vec4(resultCoordsTemp [4 * ndx + 0],
									resultCoordsTemp [4 * ndx + 1],
									resultCoordsTemp [4 * ndx + 2],
									resultCoordsTemp [4 * ndx + 3]);
	}
}

void TextureFilteringTestInstance::createResources (void)
{
	// Create VkImage

	const DeviceInterface&		vkd				= m_context.getDeviceInterface();
	const VkDevice				device			= m_context.getDevice();

	const deUint32				queueFamily		= m_context.getUniversalQueueFamilyIndex();
	const VkImageCreateFlags	imCreateFlags	=(m_imParams.dim == IMG_DIM_CUBE) ? VK_IMAGE_CREATE_CUBE_COMPATIBLE_BIT : 0;

	const VkImageCreateInfo		imCreateInfo	=
	{
		VK_STRUCTURE_TYPE_IMAGE_CREATE_INFO,
		DE_NULL,
		imCreateFlags,
	    mapImageType(m_imParams.dim),
	    m_imParams.format,
		makeExtent3D(m_imParams.size[0], m_imParams.size[1], m_imParams.size[2]),
	    (deUint32)m_imParams.levels,
	    (deUint32)m_imParams.arrayLayers,
		VK_SAMPLE_COUNT_1_BIT,
		VK_IMAGE_TILING_OPTIMAL,
		VK_IMAGE_USAGE_TRANSFER_DST_BIT | VK_IMAGE_USAGE_SAMPLED_BIT,
		VK_SHARING_MODE_EXCLUSIVE,
		1,
		&queueFamily,
		VK_IMAGE_LAYOUT_UNDEFINED
	};

    m_im = createImage(vkd, device, &imCreateInfo);

	// Allocate memory for image

	VkMemoryRequirements imMemReq;
	vkd.getImageMemoryRequirements(device, m_im.get(), &imMemReq);

	m_imAllocation = m_context.getDefaultAllocator().allocate(imMemReq, MemoryRequirement::Any);
	VK_CHECK(vkd.bindImageMemory(device, m_im.get(), m_imAllocation->getMemory(), m_imAllocation->getOffset()));

	// Create VkImageView

	// \todo [2016-06-23 collinbaker] Pick aspectMask based on image type (i.e. support depth and/or stencil images)
	DE_ASSERT(m_imParams.dim != IMG_DIM_CUBE); // \todo Support cube maps
	const VkImageSubresourceRange imViewSubresourceRange =
	{
		VK_IMAGE_ASPECT_COLOR_BIT,			// aspectMask
		0,									// baseMipLevel
		(deUint32)m_imParams.levels,		// levelCount
		0,									// baseArrayLayer
		(deUint32)m_imParams.arrayLayers	// layerCount
	};

	const VkComponentMapping imViewCompMap =
	{
		VK_COMPONENT_SWIZZLE_R,
		VK_COMPONENT_SWIZZLE_G,
		VK_COMPONENT_SWIZZLE_B,
		VK_COMPONENT_SWIZZLE_A
	};

	const VkImageViewCreateInfo imViewCreateInfo =
	{
		VK_STRUCTURE_TYPE_IMAGE_VIEW_CREATE_INFO,	// sType
		DE_NULL,									// pNext
		0,											// flags
		m_im.get(),									// image
		mapImageViewType(m_imParams),				// viewType
	    m_imParams.format,							// format
	    imViewCompMap,								// components
		imViewSubresourceRange						// subresourceRange
	};

	m_imView = createImageView(vkd, device, &imViewCreateInfo);

	// Create VkSampler

	const VkSamplerCreateInfo samplerCreateInfo = mapSamplerCreateInfo(m_samplerParams);
	m_sampler = createSampler(vkd, device, &samplerCreateInfo);

	// Create additional descriptors

	{
		const VkDescriptorSetLayoutBinding		bindings[]	=
		{
			{ 0u,	VK_DESCRIPTOR_TYPE_COMBINED_IMAGE_SAMPLER,	1u,		VK_SHADER_STAGE_ALL,	DE_NULL		},
		};
		const VkDescriptorSetLayoutCreateInfo	layoutInfo	=
		{
			VK_STRUCTURE_TYPE_DESCRIPTOR_SET_LAYOUT_CREATE_INFO,
			DE_NULL,
			(VkDescriptorSetLayoutCreateFlags)0u,
			DE_LENGTH_OF_ARRAY(bindings),
			bindings,
		};

		m_extraResourcesLayout = createDescriptorSetLayout(vkd, device, &layoutInfo);
	}

	{
		const VkDescriptorPoolSize			poolSizes[]	=
		{
			{ VK_DESCRIPTOR_TYPE_COMBINED_IMAGE_SAMPLER,	1u	},
		};
		const VkDescriptorPoolCreateInfo	poolInfo	=
		{
			VK_STRUCTURE_TYPE_DESCRIPTOR_POOL_CREATE_INFO,
			DE_NULL,
			(VkDescriptorPoolCreateFlags)VK_DESCRIPTOR_POOL_CREATE_FREE_DESCRIPTOR_SET_BIT,
			1u,		// maxSets
			DE_LENGTH_OF_ARRAY(poolSizes),
			poolSizes,
		};

		m_extraResourcesPool = createDescriptorPool(vkd, device, &poolInfo);
	}

	{
		const VkDescriptorSetAllocateInfo	allocInfo	=
		{
			VK_STRUCTURE_TYPE_DESCRIPTOR_SET_ALLOCATE_INFO,
			DE_NULL,
			*m_extraResourcesPool,
			1u,
			&m_extraResourcesLayout.get(),
		};

		m_extraResourcesSet = allocateDescriptorSet(vkd, device, &allocInfo);
	}

	{
		const VkDescriptorImageInfo		imageInfo			=
		{
			*m_sampler,
			*m_imView,
			VK_IMAGE_LAYOUT_SHADER_READ_ONLY_OPTIMAL
		};
		const VkWriteDescriptorSet		descriptorWrite		=
		{
			VK_STRUCTURE_TYPE_WRITE_DESCRIPTOR_SET,
			DE_NULL,
			*m_extraResourcesSet,
			0u,		// dstBinding
			0u,		// dstArrayElement
			1u,
			VK_DESCRIPTOR_TYPE_COMBINED_IMAGE_SAMPLER,
			&imageInfo,
			(const VkDescriptorBufferInfo*)DE_NULL,
			(const VkBufferView*)DE_NULL,
		};

		vkd.updateDescriptorSets(device, 1u, &descriptorWrite, 0u, DE_NULL);
	}

	m_executor = de::MovePtr<ShaderExecutor>(createExecutor(m_context, m_shaderType, m_shaderSpec, *m_extraResourcesLayout));
}

VkFormatFeatureFlags getRequiredFormatFeatures (const SamplerParameters& samplerParams)
{
	VkFormatFeatureFlags	features	= VK_FORMAT_FEATURE_SAMPLED_IMAGE_BIT;

	if (samplerParams.minFilter	 == VK_FILTER_LINEAR ||
		samplerParams.magFilter	 == VK_FILTER_LINEAR ||
		samplerParams.mipmapFilter == VK_SAMPLER_MIPMAP_MODE_LINEAR)
	{
		features |= VK_FORMAT_FEATURE_SAMPLED_IMAGE_FILTER_LINEAR_BIT;
	}

	return features;
}

bool TextureFilteringTestInstance::isSupported (void)
{
	const VkImageCreateFlags		imCreateFlags		= (m_imParams.dim == IMG_DIM_CUBE) ? VK_IMAGE_CREATE_CUBE_COMPATIBLE_BIT : 0;
	const VkFormatFeatureFlags		reqImFeatures		= getRequiredFormatFeatures(m_samplerParams);

	const VkImageFormatProperties	imFormatProperties	= getPhysicalDeviceImageFormatProperties(m_context.getInstanceInterface(),
																								 m_context.getPhysicalDevice(),
																								 m_imParams.format,
																								 mapImageType(m_imParams.dim),
																								 VK_IMAGE_TILING_OPTIMAL,
																								 VK_IMAGE_USAGE_TRANSFER_DST_BIT | VK_IMAGE_USAGE_SAMPLED_BIT,
																								 imCreateFlags);
	const VkFormatProperties		formatProperties	= getPhysicalDeviceFormatProperties(m_context.getInstanceInterface(),
																							m_context.getPhysicalDevice(),
																							m_imParams.format);

	// \todo [2016-06-23 collinbaker] Check image parameters against imFormatProperties
	DE_UNREF(imFormatProperties);

	return (formatProperties.optimalTilingFeatures & reqImFeatures) == reqImFeatures;
}

class TextureFilteringTestCase : public TestCase
{
public:
	TextureFilteringTestCase (tcu::TestContext&	testCtx,
							  const char*		name,
							  const char*		description)
		: TestCase(testCtx, name, description)
	{
	}

	void initSpec (void);

	virtual void initPrograms (vk::SourceCollections& programCollection) const
	{
		generateSources(m_testCaseData.shaderType, m_shaderSpec, programCollection);
	}

	virtual de::MovePtr<DataGenerator> createGenerator (void) const = 0;

	virtual TestInstance* createInstance (Context& ctx) const
	{
		return new TextureFilteringTestInstance(ctx, m_testCaseData, m_shaderSpec, createGenerator());
	}

protected:
	de::MovePtr<ShaderExecutor> m_executor;
	TestCaseData				m_testCaseData;
	ShaderSpec					m_shaderSpec;
};

void TextureFilteringTestCase::initSpec (void)
{
	m_shaderSpec.source = genLookupCode(m_testCaseData.imParams,
										m_testCaseData.samplerParams,
										m_testCaseData.sampleLookupSettings);
	m_shaderSpec.source += "\nsampledCoord = coord;";

	m_shaderSpec.outputs.push_back(Symbol("result", glu::VarType(glu::TYPE_FLOAT_VEC4, glu::PRECISION_HIGHP)));
	m_shaderSpec.outputs.push_back(Symbol("sampledCoord", glu::VarType(glu::TYPE_FLOAT_VEC4, glu::PRECISION_HIGHP)));
	m_shaderSpec.inputs .push_back(Symbol("coord", glu::VarType(glu::TYPE_FLOAT_VEC4, glu::PRECISION_HIGHP)));
	m_shaderSpec.inputs .push_back(Symbol("layer", glu::VarType(glu::TYPE_FLOAT, glu::PRECISION_HIGHP)));
	m_shaderSpec.inputs .push_back(Symbol("dRef", glu::VarType(glu::TYPE_FLOAT, glu::PRECISION_HIGHP)));
	m_shaderSpec.inputs .push_back(Symbol("dPdx", glu::VarType(glu::TYPE_FLOAT_VEC4, glu::PRECISION_HIGHP)));
	m_shaderSpec.inputs .push_back(Symbol("dPdy", glu::VarType(glu::TYPE_FLOAT_VEC4, glu::PRECISION_HIGHP)));
	m_shaderSpec.inputs .push_back(Symbol("lod", glu::VarType(glu::TYPE_FLOAT, glu::PRECISION_HIGHP)));

	m_shaderSpec.globalDeclarations = "layout(set=" + de::toString((int)EXTRA_RESOURCES_DESCRIPTOR_SET_INDEX) + ", binding=0) uniform highp ";
	m_shaderSpec.globalDeclarations += genSamplerDeclaration(m_testCaseData.imParams,
														   m_testCaseData.samplerParams);
	m_shaderSpec.globalDeclarations += " testSampler;";
}

class Texture2DGradientTestCase : public TextureFilteringTestCase
{
public:
	Texture2DGradientTestCase (TestContext&			testCtx,
							   const char*			name,
							   const char*			desc,
							   TextureFormat		format,
							   IVec3				dimensions,
							   VkFilter				magFilter,
							   VkFilter				minFilter,
							   VkSamplerMipmapMode	mipmapFilter,
							   VkSamplerAddressMode	wrappingMode,
							   bool					useDerivatives)

		: TextureFilteringTestCase	(testCtx, name, desc)
		, m_format					(format)
		, m_dimensions				(dimensions)
		, m_magFilter				(magFilter)
		, m_minFilter				(minFilter)
		, m_mipmapFilter			(mipmapFilter)
		, m_wrappingMode			(wrappingMode)
		, m_useDerivatives			(useDerivatives)
	{
		m_testCaseData = genTestCaseData();
		initSpec();
	}

protected:
	class Generator;

	virtual de::MovePtr<DataGenerator> createGenerator (void) const;

	TestCaseData genTestCaseData()
	{
		// Generate grid

		const SampleLookupSettings sampleLookupSettings =
		{
			m_useDerivatives ? LOOKUP_LOD_MODE_DERIVATIVES : LOOKUP_LOD_MODE_LOD, // lookupLodMode
			false, // hasLodBias
			false, // isProjective
		};

		const SamplerParameters samplerParameters =
		{
			m_magFilter,
			m_minFilter,
			m_mipmapFilter,
			m_wrappingMode,
			m_wrappingMode,
			m_wrappingMode,
			VK_BORDER_COLOR_FLOAT_OPAQUE_WHITE,
			0.0f,
			-1.0f,
			50.0f,
			false,
			false
		};

		const deUint8 numLevels = (deUint8) (1 + deLog2Floor32(de::max(m_dimensions[0],
																	   m_dimensions[1])));

		const ImageViewParameters imParameters =
		{
			IMG_DIM_2D,
			mapTextureFormat(m_format),
			m_dimensions,
			numLevels,
			false,
			1,
		};

		const TestCaseData data =
		{
			std::vector<ConstPixelBufferAccess>(),
			imParameters,
			samplerParameters,
			sampleLookupSettings,
			glu::SHADERTYPE_FRAGMENT
		};

		return data;
	}

private:
	const TextureFormat			m_format;
	const IVec3					m_dimensions;
	const VkFilter				m_magFilter;
	const VkFilter				m_minFilter;
	const VkSamplerMipmapMode	m_mipmapFilter;
	const VkSamplerAddressMode	m_wrappingMode;
	const bool					m_useDerivatives;
};

class Texture2DGradientTestCase::Generator : public DataGenerator
{
public:
	Generator (const Texture2DGradientTestCase* testCase) : m_testCase(testCase) {}

	virtual ~Generator (void)
	{
		delete m_tex.release();
	}

	virtual bool generate (void)
	{
		m_tex = de::MovePtr<Texture2D>(new Texture2D(m_testCase->m_format,
													 m_testCase->m_dimensions[0],
													 m_testCase->m_dimensions[1]));

		const deUint8 numLevels = (deUint8) (1 + deLog2Floor32(de::max(m_testCase->m_dimensions[0],
																	   m_testCase->m_dimensions[1])));

		const TextureFormatInfo fmtInfo = getTextureFormatInfo(m_testCase->m_format);

		const Vec4 cBias  = fmtInfo.valueMin;
		const Vec4 cScale = fmtInfo.valueMax - fmtInfo.valueMin;

		for (deUint8 levelNdx = 0; levelNdx < numLevels; ++levelNdx)
		{
			const Vec4 gMin = Vec4(0.0f, 0.0f, 0.0f, 1.0f) * cScale + cBias;
			const Vec4 gMax = Vec4(1.0f, 1.0f, 1.0f, 0.0f) * cScale + cBias;

			m_tex->allocLevel(levelNdx);
			fillWithComponentGradients(m_tex->getLevel(levelNdx), gMin, gMax);
		}

		return true;
	}

	virtual std::vector<ConstPixelBufferAccess> getPba (void) const
	{
		std::vector<ConstPixelBufferAccess> pba;

		const deUint8 numLevels = (deUint8) m_tex->getNumLevels();

		for (deUint8 levelNdx = 0; levelNdx < numLevels; ++levelNdx)
		{
			pba.push_back(m_tex->getLevel(levelNdx));
		}

		return pba;
	}

	virtual std::vector<SampleArguments> getSampleArgs (void) const
	{
		std::vector<SampleArguments> args;

		if (m_testCase->m_useDerivatives)
		{
			struct
			{
				Vec4 dPdx;
				Vec4 dPdy;
			}
			derivativePairs[] =
			{
				{Vec4(0.0f, 0.0f, 0.0f, 0.0f), Vec4(0.0f, 0.0f, 0.0f, 0.0f)},
				{Vec4(1.0f, 1.0f, 1.0f, 0.0f), Vec4(1.0f, 1.0f, 1.0f, 0.0f)},
				{Vec4(0.0f, 0.0f, 0.0f, 0.0f), Vec4(1.0f, 1.0f, 1.0f, 0.0f)},
				{Vec4(1.0f, 1.0f, 1.0f, 0.0f), Vec4(0.0f, 0.0f, 0.0f, 0.0f)},
				{Vec4(2.0f, 2.0f, 2.0f, 0.0f), Vec4(2.0f, 2.0f, 2.0f, 0.0f)}
			};

			for (deInt32 i = 0; i < 2 * m_testCase->m_dimensions[0] + 1; ++i)
			{
				for (deInt32 j = 0; j < 2 * m_testCase->m_dimensions[1] + 1; ++j)
				{
				    for (deUint32 derivNdx = 0; derivNdx < DE_LENGTH_OF_ARRAY(derivativePairs); ++derivNdx)
					{
						SampleArguments cur = SampleArguments();
						cur.coord = Vec4((float)i / (float)(2 * m_testCase->m_dimensions[0]),
										 (float)j / (float)(2 * m_testCase->m_dimensions[1]),
										 0.0f, 0.0f);
						cur.dPdx = derivativePairs[derivNdx].dPdx;
						cur.dPdy = derivativePairs[derivNdx].dPdy;

						args.push_back(cur);
					}
				}
			}
		}
		else
		{
			const float lodList[] = {-1.0, -0.5, 0.0, 0.5, 1.0, 1.5, 2.0};

			for (deInt32 i = 0; i < 2 * m_testCase->m_dimensions[0] + 1; ++i)
			{
				for (deInt32 j = 0; j < 2 * m_testCase->m_dimensions[1] + 1; ++j)
				{
					for (deUint32 lodNdx = 0; lodNdx < DE_LENGTH_OF_ARRAY(lodList); ++lodNdx)
					{
						SampleArguments cur = SampleArguments();
						cur.coord = Vec4((float)i / (float)(2 * m_testCase->m_dimensions[0]),
										 (float)j / (float)(2 * m_testCase->m_dimensions[1]),
										 0.0f, 0.0f);
						cur.lod = lodList[lodNdx];

						args.push_back(cur);
					}
				}
			}
		}

		return args;
	}

private:
	const Texture2DGradientTestCase*	m_testCase;
	de::MovePtr<Texture2D>				m_tex;
};

de::MovePtr<DataGenerator> Texture2DGradientTestCase::createGenerator (void) const
{
	return de::MovePtr<DataGenerator>(new Generator(this));
}

TestCaseGroup* create2DFormatTests (TestContext& testCtx)
{
	de::MovePtr<TestCaseGroup> tests(
		new TestCaseGroup(testCtx, "formats", "Various image formats"));

    const VkFormat formats[] =
	{
	    VK_FORMAT_B4G4R4A4_UNORM_PACK16,
		VK_FORMAT_R5G6B5_UNORM_PACK16,
		VK_FORMAT_A1R5G5B5_UNORM_PACK16,
		VK_FORMAT_R8_UNORM,
		VK_FORMAT_R8_SNORM,
		VK_FORMAT_R8G8_UNORM,
		VK_FORMAT_R8G8_SNORM,
		VK_FORMAT_R8G8B8A8_UNORM,
		VK_FORMAT_R8G8B8A8_SNORM,
//		VK_FORMAT_R8G8B8A8_SRGB,
		VK_FORMAT_B8G8R8A8_UNORM,
//		VK_FORMAT_B8G8R8A8_SRGB,
		VK_FORMAT_A8B8G8R8_UNORM_PACK32,
		VK_FORMAT_A8B8G8R8_SNORM_PACK32,
//		VK_FORMAT_A8B8G8R8_SRGB_PACK32,
		VK_FORMAT_A2B10G10R10_UNORM_PACK32,
		VK_FORMAT_R16_SFLOAT,
		VK_FORMAT_R16G16_SFLOAT,
		VK_FORMAT_R16G16B16A16_SFLOAT,
		VK_FORMAT_R32_SFLOAT,
		VK_FORMAT_R32G32_SFLOAT,
		VK_FORMAT_R32G32B32A32_SFLOAT,
//		VK_FORMAT_B10G11R11_UFLOAT_PACK32,
//		VK_FORMAT_E5B9G9R9_UFLOAT_PACK32
	};

	const IVec3 size(32, 32, 1);

	for (deUint32 formatNdx = 0; formatNdx < DE_LENGTH_OF_ARRAY(formats); ++formatNdx)
	{
		const std::string prefix = de::toLower(std::string(getFormatName(formats[formatNdx])).substr(10));

		Texture2DGradientTestCase* testCaseNearest =
			new Texture2DGradientTestCase(
				testCtx,
			    (prefix + "_nearest").c_str(),
				"...",
				mapVkFormat(formats[formatNdx]),
				size,
				VK_FILTER_NEAREST,
				VK_FILTER_NEAREST,
				VK_SAMPLER_MIPMAP_MODE_NEAREST,
				VK_SAMPLER_ADDRESS_MODE_REPEAT,
				false);

		tests->addChild(testCaseNearest);

	    Texture2DGradientTestCase* testCaseLinear =
			new Texture2DGradientTestCase(
				testCtx,
			    (prefix + "_linear").c_str(),
				"...",
				mapVkFormat(formats[formatNdx]),
				size,
				VK_FILTER_LINEAR,
				VK_FILTER_LINEAR,
				VK_SAMPLER_MIPMAP_MODE_LINEAR,
				VK_SAMPLER_ADDRESS_MODE_REPEAT,
				false);

		tests->addChild(testCaseLinear);
	}

	return tests.release();
}

TestCaseGroup* create2DDerivTests (TestContext& testCtx)
{
	de::MovePtr<TestCaseGroup> tests(
		new TestCaseGroup(testCtx, "derivatives", "Explicit derivative tests"));

	const VkFormat				format		 = VK_FORMAT_R8G8B8A8_UNORM;
	const VkSamplerAddressMode	wrappingMode = VK_SAMPLER_ADDRESS_MODE_CLAMP_TO_EDGE;
	const IVec3					size		 = IVec3(16, 16, 1);

	const VkFilter filters[2] =
	{
		VK_FILTER_NEAREST,
		VK_FILTER_LINEAR
	};

	const VkSamplerMipmapMode mipmapFilters[2] =
	{
		VK_SAMPLER_MIPMAP_MODE_NEAREST,
		VK_SAMPLER_MIPMAP_MODE_LINEAR,
	};

	for (int magFilterNdx = 0; magFilterNdx < DE_LENGTH_OF_ARRAY(filters); ++magFilterNdx)
	{
		for (int minFilterNdx = 0; minFilterNdx < DE_LENGTH_OF_ARRAY(filters); ++minFilterNdx)
		{
			for (int mipmapFilterNdx = 0; mipmapFilterNdx < DE_LENGTH_OF_ARRAY(mipmapFilters); ++mipmapFilterNdx)
			{
				std::ostringstream caseName;

				switch (filters[magFilterNdx])
				{
					case VK_FILTER_NEAREST:
						caseName << "nearest";
						break;

					case VK_FILTER_LINEAR:
						caseName << "linear";
						break;

					default:
						break;
				}

				switch (filters[minFilterNdx])
				{
					case VK_FILTER_NEAREST:
						caseName << "_nearest";
						break;

					case VK_FILTER_LINEAR:
						caseName << "_linear";
						break;

					default:
						break;
				}

				caseName << "_mipmap";

				switch (mipmapFilters[mipmapFilterNdx])
				{
					case VK_SAMPLER_MIPMAP_MODE_NEAREST:
						caseName << "_nearest";
						break;

					case VK_SAMPLER_MIPMAP_MODE_LINEAR:
						caseName << "_linear";
						break;

					default:
						break;
				}

				Texture2DGradientTestCase* testCase =
					new Texture2DGradientTestCase(
						testCtx,
						caseName.str().c_str(),
						"...",
						mapVkFormat(format),
						size,
						filters[magFilterNdx],
						filters[minFilterNdx],
						mipmapFilters[mipmapFilterNdx],
						wrappingMode,
						true);

				tests->addChild(testCase);
			}
		}
	}

	return tests.release();
}

TestCaseGroup* create2DSizeTests (TestContext& testCtx)
{
	de::MovePtr<TestCaseGroup> tests(
		new TestCaseGroup(testCtx, "sizes", "Various size and filtering combinations"));

	const VkFilter filters[2] =
	{
		VK_FILTER_NEAREST,
		VK_FILTER_LINEAR
	};

	const VkSamplerMipmapMode mipmapFilters[2] =
	{
		VK_SAMPLER_MIPMAP_MODE_NEAREST,
		VK_SAMPLER_MIPMAP_MODE_LINEAR
	};

	const VkSamplerAddressMode wrappingModes[2] =
	{
		VK_SAMPLER_ADDRESS_MODE_REPEAT,
		VK_SAMPLER_ADDRESS_MODE_CLAMP_TO_EDGE
	};

	const IVec3 sizes[] =
	{
		IVec3(2, 2, 1),
		IVec3(2, 3, 1),
		IVec3(3, 7, 1),
		IVec3(4, 8, 1),
		IVec3(31, 55, 1),
		IVec3(32, 32, 1),
		IVec3(32, 64, 1),
		IVec3(57, 35, 1),
		IVec3(128, 128, 1)
	};


	for (deUint32 sizeNdx = 0; sizeNdx < DE_LENGTH_OF_ARRAY(sizes); ++sizeNdx)
	{
		for (deUint32 magFilterNdx = 0; magFilterNdx < 2; ++magFilterNdx)
		{
			for (deUint32 minFilterNdx = 0; minFilterNdx < 2; ++minFilterNdx)
			{
				for (deUint32 mipmapFilterNdx = 0; mipmapFilterNdx < 2; ++mipmapFilterNdx)
				{
					for (deUint32 wrappingModeNdx = 0; wrappingModeNdx < 2; ++wrappingModeNdx)
					{
						std::ostringstream caseName;

						caseName << sizes[sizeNdx][0] << "x" << sizes[sizeNdx][1];

						switch (filters[magFilterNdx])
						{
							case VK_FILTER_NEAREST:
								caseName << "_nearest";
								break;

							case VK_FILTER_LINEAR:
								caseName << "_linear";
								break;

							default:
								break;
						}

						switch (filters[minFilterNdx])
						{
							case VK_FILTER_NEAREST:
								caseName << "_nearest";
								break;

							case VK_FILTER_LINEAR:
								caseName << "_linear";
								break;

							default:
								break;
						}

						switch (mipmapFilters[mipmapFilterNdx])
						{
							case VK_SAMPLER_MIPMAP_MODE_NEAREST:
								caseName << "_mipmap_nearest";
								break;

							case VK_SAMPLER_MIPMAP_MODE_LINEAR:
								caseName << "_mipmap_linear";
								break;

							default:
								break;
						}

						switch (wrappingModes[wrappingModeNdx])
						{
							case VK_SAMPLER_ADDRESS_MODE_CLAMP_TO_EDGE:
								caseName << "_clamp";
								break;

							case VK_SAMPLER_ADDRESS_MODE_REPEAT:
								caseName << "_repeat";
								break;

							default:
								break;
						}

						Texture2DGradientTestCase* testCase =
							new Texture2DGradientTestCase(
								testCtx,
								caseName.str().c_str(),
								"...",
								mapVkFormat(VK_FORMAT_R8G8B8A8_UNORM),
								sizes[sizeNdx],
								filters[magFilterNdx],
								filters[minFilterNdx],
								mipmapFilters[mipmapFilterNdx],
								wrappingModes[wrappingModeNdx],
								false);

						tests->addChild(testCase);
					}
				}
			}
		}
	}

	return tests.release();
}

TestCaseGroup* create2DTests (TestContext& testCtx)
{
	de::MovePtr<TestCaseGroup> tests(
		new TestCaseGroup(testCtx, "2d", "2D Image filtering tests"));

	tests->addChild(create2DSizeTests(testCtx));
	tests->addChild(create2DFormatTests(testCtx));
	tests->addChild(create2DDerivTests(testCtx));

	return tests.release();
}

} // anonymous

TestCaseGroup* createExplicitLodTests (TestContext& testCtx)
{
	de::MovePtr<TestCaseGroup> tests(
		new TestCaseGroup(testCtx, "explicit_lod", "Texture filtering with explicit LOD"));

	tests->addChild(create2DTests(testCtx));

	return tests.release();
}

} // texture
} // vkt<|MERGE_RESOLUTION|>--- conflicted
+++ resolved
@@ -399,87 +399,8 @@
 	}
 
 	flushAlloc(vkd, dev, *bufMem);
-<<<<<<< HEAD
-
-	beginCommandBuffer(vkd, copyBuffer.get());
-
-	const VkImageSubresourceRange imMemBarSubRange =
-	{
-		VK_IMAGE_ASPECT_COLOR_BIT,
-		0,
-		(deUint32)imParams.levels,
-		0,
-		(deUint32)imParams.arrayLayers
-	};
-
-	VkImageMemoryBarrier imMemBar =
-	{
-		VK_STRUCTURE_TYPE_IMAGE_MEMORY_BARRIER,
-		DE_NULL,
-		0,
-		VK_ACCESS_TRANSFER_WRITE_BIT,
-		VK_IMAGE_LAYOUT_UNDEFINED,
-		VK_IMAGE_LAYOUT_TRANSFER_DST_OPTIMAL,
-		VK_QUEUE_FAMILY_IGNORED,
-		VK_QUEUE_FAMILY_IGNORED,
-		im,
-		imMemBarSubRange
-	};
-
-	VkBufferMemoryBarrier bufMemBar =
-	{
-		VK_STRUCTURE_TYPE_BUFFER_MEMORY_BARRIER,
-		DE_NULL,
-		VK_ACCESS_HOST_WRITE_BIT,
-		VK_ACCESS_TRANSFER_READ_BIT,
-		VK_QUEUE_FAMILY_IGNORED,
-		VK_QUEUE_FAMILY_IGNORED,
-		buf.get(),
-		0,
-		bufSize
-	};
-
-	vkd.cmdPipelineBarrier(copyBuffer.get(),
-						   VK_PIPELINE_STAGE_ALL_COMMANDS_BIT,
-						   VK_PIPELINE_STAGE_ALL_COMMANDS_BIT,
-						   0,
-						   0,
-						   DE_NULL,
-						   1,
-						   &bufMemBar,
-						   1,
-						   &imMemBar);
-
-	vkd.cmdCopyBufferToImage(copyBuffer.get(),
-							 buf.get(),
-							 im,
-							 VK_IMAGE_LAYOUT_TRANSFER_DST_OPTIMAL,
-							 (deUint32)copyRegions.size(),
-							 &copyRegions[0]);
-
-	imMemBar.srcAccessMask = VK_ACCESS_TRANSFER_WRITE_BIT;
-	imMemBar.dstAccessMask = VK_ACCESS_SHADER_READ_BIT;
-	imMemBar.oldLayout = VK_IMAGE_LAYOUT_TRANSFER_DST_OPTIMAL;
-	imMemBar.newLayout = VK_IMAGE_LAYOUT_SHADER_READ_ONLY_OPTIMAL;
-
-	vkd.cmdPipelineBarrier(copyBuffer.get(),
-						   VK_PIPELINE_STAGE_ALL_COMMANDS_BIT,
-						   VK_PIPELINE_STAGE_ALL_COMMANDS_BIT,
-						   0,
-						   0,
-						   DE_NULL,
-						   0,
-						   DE_NULL,
-						   1,
-						   &imMemBar);
-
-	endCommandBuffer(vkd, copyBuffer.get());
-
-	submitCommandsAndWait(vkd, dev, ctx.getUniversalQueue(), copyBuffer.get());
-=======
 
 	copyBufferToImage(vkd, dev, ctx.getUniversalQueue(), ctx.getUniversalQueueFamilyIndex(), buf.get(), bufSize, copyRegions, DE_NULL, VK_IMAGE_ASPECT_COLOR_BIT, imParams.levels, imParams.arrayLayers, im);
->>>>>>> 055f40e9
 }
 
 struct TestCaseData
