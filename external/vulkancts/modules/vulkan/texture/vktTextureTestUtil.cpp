--- conflicted
+++ resolved
@@ -257,57 +257,10 @@
 
 		switch (program)
 		{
-<<<<<<< HEAD
-			case PROGRAM_2D_FLOAT:			sampler = "sampler2D";				lookup = "texture(u_sampler, texCoord)";												break;
-			case PROGRAM_2D_INT:			sampler = "isampler2D";				lookup = "vec4(texture(u_sampler, texCoord))";											break;
-			case PROGRAM_2D_UINT:			sampler = "usampler2D";				lookup = "vec4(texture(u_sampler, texCoord))";											break;
-			case PROGRAM_2D_FETCH_LOD:		sampler = "sampler2D";				lookup = "texelFetch(u_sampler, ivec2(texCoord * vec2(64.f), 3)";							break;
-			case PROGRAM_2D_SHADOW:			sampler = "sampler2DShadow";		lookup = "vec4(texture(u_sampler, vec3(texCoord, u_ref)), 0.0, 0.0, 1.0)";				break;
-			case PROGRAM_2D_FLOAT_BIAS:		sampler = "sampler2D";				lookup = "texture(u_sampler, texCoord, u_bias)";										break;
-			case PROGRAM_2D_INT_BIAS:		sampler = "isampler2D";				lookup = "vec4(texture(u_sampler, texCoord, u_bias))";									break;
-			case PROGRAM_2D_UINT_BIAS:		sampler = "usampler2D";				lookup = "vec4(texture(u_sampler, texCoord, u_bias))";									break;
-			case PROGRAM_2D_SHADOW_BIAS:	sampler = "sampler2DShadow";		lookup = "vec4(texture(u_sampler, vec3(texCoord, u_ref), u_bias), 0.0, 0.0, 1.0)";		break;
-			case PROGRAM_1D_FLOAT:			sampler = "sampler1D";				lookup = "texture(u_sampler, texCoord)";												break;
-			case PROGRAM_1D_INT:			sampler = "isampler1D";				lookup = "vec4(texture(u_sampler, texCoord))";											break;
-			case PROGRAM_1D_UINT:			sampler = "usampler1D";				lookup = "vec4(texture(u_sampler, texCoord))";											break;
-			case PROGRAM_1D_SHADOW:			sampler = "sampler1DShadow";		lookup = "vec4(texture(u_sampler, vec3(texCoord, 0.0, u_ref)), 0.0, 0.0, 1.0)";			break;
-			case PROGRAM_1D_FLOAT_BIAS:		sampler = "sampler1D";				lookup = "texture(u_sampler, texCoord, u_bias)";										break;
-			case PROGRAM_1D_INT_BIAS:		sampler = "isampler1D";				lookup = "vec4(texture(u_sampler, texCoord, u_bias))";									break;
-			case PROGRAM_1D_UINT_BIAS:		sampler = "usampler1D";				lookup = "vec4(texture(u_sampler, texCoord, u_bias))";									break;
-			case PROGRAM_1D_SHADOW_BIAS:	sampler = "sampler1DShadow";		lookup = "vec4(texture(u_sampler, vec3(texCoord, 0.0, u_ref), u_bias), 0.0, 0.0, 1.0)";	break;
-			case PROGRAM_CUBE_FLOAT:		sampler = "samplerCube";			lookup = "texture(u_sampler, texCoord)";												break;
-			case PROGRAM_CUBE_INT:			sampler = "isamplerCube";			lookup = "vec4(texture(u_sampler, texCoord))";											break;
-			case PROGRAM_CUBE_UINT:			sampler = "usamplerCube";			lookup = "vec4(texture(u_sampler, texCoord))";											break;
-			case PROGRAM_CUBE_SHADOW:		sampler = "samplerCubeShadow";		lookup = "vec4(texture(u_sampler, vec4(texCoord, u_ref)), 0.0, 0.0, 1.0)";				break;
-			case PROGRAM_CUBE_FLOAT_BIAS:	sampler = "samplerCube";			lookup = "texture(u_sampler, texCoord, u_bias)";										break;
-			case PROGRAM_CUBE_INT_BIAS:		sampler = "isamplerCube";			lookup = "vec4(texture(u_sampler, texCoord, u_bias))";									break;
-			case PROGRAM_CUBE_UINT_BIAS:	sampler = "usamplerCube";			lookup = "vec4(texture(u_sampler, texCoord, u_bias))";									break;
-			case PROGRAM_CUBE_SHADOW_BIAS:	sampler = "samplerCubeShadow";		lookup = "vec4(texture(u_sampler, vec4(texCoord, u_ref), u_bias), 0.0, 0.0, 1.0)";		break;
-			case PROGRAM_2D_ARRAY_FLOAT:	sampler = "sampler2DArray";			lookup = "texture(u_sampler, texCoord)";												break;
-			case PROGRAM_2D_ARRAY_INT:		sampler = "isampler2DArray";		lookup = "vec4(texture(u_sampler, texCoord))";											break;
-			case PROGRAM_2D_ARRAY_UINT:		sampler = "usampler2DArray";		lookup = "vec4(texture(u_sampler, texCoord))";											break;
-			case PROGRAM_2D_ARRAY_SHADOW:	sampler = "sampler2DArrayShadow";	lookup = "vec4(texture(u_sampler, vec4(texCoord, u_ref)), 0.0, 0.0, 1.0)";				break;
-			case PROGRAM_3D_FLOAT:			sampler = "sampler3D";				lookup = "texture(u_sampler, texCoord)";												break;
-			case PROGRAM_3D_INT:			sampler = "isampler3D";				lookup = "vec4(texture(u_sampler, texCoord))";											break;
-			case PROGRAM_3D_UINT:			sampler = "usampler3D";				lookup = "vec4(texture(u_sampler, texCoord))";											break;
-			case PROGRAM_3D_FLOAT_BIAS:		sampler = "sampler3D";				lookup = "texture(u_sampler, texCoord, u_bias)";										break;
-			case PROGRAM_3D_INT_BIAS:		sampler = "isampler3D";				lookup = "vec4(texture(u_sampler, texCoord, u_bias))";									break;
-			case PROGRAM_3D_UINT_BIAS:		sampler = "usampler3D";				lookup = "vec4(texture(u_sampler, texCoord, u_bias))";									break;
-			case PROGRAM_CUBE_ARRAY_FLOAT:	sampler = "samplerCubeArray";		lookup = "texture(u_sampler, texCoord)";												break;
-			case PROGRAM_CUBE_ARRAY_INT:	sampler = "isamplerCubeArray";		lookup = "vec4(texture(u_sampler, texCoord))";											break;
-			case PROGRAM_CUBE_ARRAY_UINT:	sampler = "usamplerCubeArray";		lookup = "vec4(texture(u_sampler, texCoord))";											break;
-			case PROGRAM_CUBE_ARRAY_SHADOW:	sampler = "samplerCubeArrayShadow";	lookup = "vec4(texture(u_sampler, texCoord, u_ref), 0.0, 0.0, 1.0)";					break;
-			case PROGRAM_1D_ARRAY_FLOAT:	sampler = "sampler1DArray";			lookup = "texture(u_sampler, texCoord)";												break;
-			case PROGRAM_1D_ARRAY_INT:		sampler = "isampler1DArray";		lookup = "vec4(texture(u_sampler, texCoord))";											break;
-			case PROGRAM_1D_ARRAY_UINT:		sampler = "usampler1DArray";		lookup = "vec4(texture(u_sampler, texCoord))";											break;
-			case PROGRAM_1D_ARRAY_SHADOW:	sampler = "sampler1DArrayShadow";	lookup = "vec4(texture(u_sampler, vec3(texCoord, u_ref)), 0.0, 0.0, 1.0)";				break;
-			case PROGRAM_BUFFER_FLOAT:		sampler = "samplerBuffer";			lookup = "texelFetch(u_sampler, int(texCoord))";										break;
-			case PROGRAM_BUFFER_INT:		sampler = "isamplerBuffer";			lookup = "vec4(texelFetch(u_sampler, int(texCoord)))";									break;
-			case PROGRAM_BUFFER_UINT:		sampler = "usamplerBuffer";			lookup = "vec4(texelFetch(u_sampler, int(texCoord)))";									break;
-=======
-			case PROGRAM_2D_FLOAT:			sampler = "sampler2D";				lookup =  texture + "(u_sampler, texCoord" + lod + ")";												break;
+			case PROGRAM_2D_FLOAT:			sampler = "sampler2D";				lookup = texture + "(u_sampler, texCoord" + lod + ")";												break;
 			case PROGRAM_2D_INT:			sampler = "isampler2D";				lookup = "vec4(" + texture + "(u_sampler, texCoord" + lod + "))";									break;
 			case PROGRAM_2D_UINT:			sampler = "usampler2D";				lookup = "vec4(" + texture + "(u_sampler, texCoord" + lod + "))";									break;
+			case PROGRAM_2D_FETCH_LOD:		sampler = "sampler2D";				lookup = "texelFetch(u_sampler, ivec2(texCoord * vec2(64.f), 3)";									break;
 			case PROGRAM_2D_SHADOW:			sampler = "sampler2DShadow";		lookup = "vec4(" + texture + "(u_sampler, vec3(texCoord, u_ref)" + lod + "), 0.0, 0.0, 1.0)";		break;
 			case PROGRAM_2D_FLOAT_BIAS:		sampler = "sampler2D";				lookup = "texture(u_sampler, texCoord, u_bias)";													break;
 			case PROGRAM_2D_INT_BIAS:		sampler = "isampler2D";				lookup = "vec4(texture(u_sampler, texCoord, u_bias))";												break;
@@ -350,7 +303,6 @@
 			case PROGRAM_BUFFER_FLOAT:		sampler = "samplerBuffer";			lookup = "texelFetch(u_sampler, int(texCoord))";													break;
 			case PROGRAM_BUFFER_INT:		sampler = "isamplerBuffer";			lookup = "vec4(texelFetch(u_sampler, int(texCoord)))";												break;
 			case PROGRAM_BUFFER_UINT:		sampler = "usamplerBuffer";			lookup = "vec4(texelFetch(u_sampler, int(texCoord)))";												break;
->>>>>>> 17aaaeed
 			default:
 				DE_ASSERT(false);
 		}
