--- conflicted
+++ resolved
@@ -1065,26 +1065,8 @@
 
 		auto compareAndLogImages = [&] (tcu::ImageViewMinLodMode imageViewLodMode = tcu::IMAGEVIEWMINLODMODE_PREFERRED)
 		{
-<<<<<<< HEAD
-			for (int gridX = 0; gridX < gridWidth; gridX++)
-			{
-				const int	curX		= cellWidth*gridX;
-				const int	curY		= cellHeight*gridY;
-				const int	curW		= gridX+1 == gridWidth ? (viewportWidth-curX) : cellWidth;
-				const int	curH		= gridY+1 == gridHeight ? (viewportHeight-curY) : cellHeight;
-				const int	cellNdx		= gridY*gridWidth + gridX;
-
-				getReferenceParams(refParams,cellNdx);
-
-				// Compute texcoord.
-				if (refParams.samplerType == glu::TextureTestUtil::SAMPLERTYPE_FETCH_FLOAT)
-					getBasicTexCoord2DImageViewMinLodIntTexCoord(texCoord);
-				else
-					getBasicTexCoord2D(texCoord, cellNdx);
-=======
 			tcu::Surface			referenceFrame	(viewportWidth, viewportHeight);
 			tcu::Surface			errorMask		(viewportWidth, viewportHeight);
->>>>>>> fbc38865
 
 			int						numFailedPixels = 0;
 
@@ -1644,26 +1626,6 @@
 			tcu::Surface			errorMask		(viewportWidth, viewportHeight);
 			int						numFailedPixels = 0;
 
-<<<<<<< HEAD
-				getReferenceParams(refParams, cellNdx);
-
-				// Compute texcoord.
-				if (refParams.samplerType == glu::TextureTestUtil::SAMPLERTYPE_FETCH_FLOAT)
-					getBasicTexCoord3DImageViewMinlodIntTexCoord(texCoord);
-				else
-					getBasicTexCoord3D(texCoord, cellNdx);
-
-				// Render ideal result
-				sampleTexture(tcu::SurfaceAccess(referenceFrame, pixelFormat, curX, curY, curW, curH),
-							  refTexture, &texCoord[0], refParams);
-
-				// Compare this cell
-				numFailedPixels += computeTextureLookupDiff(tcu::getSubregion(renderedFrame.getAccess(), curX, curY, curW, curH),
-															tcu::getSubregion(referenceFrame.getAccess(), curX, curY, curW, curH),
-															tcu::getSubregion(errorMask.getAccess(), curX, curY, curW, curH),
-															m_texture->getTexture(), &texCoord[0], refParams,
-															lookupPrec, lodPrec, m_context.getTestContext().getWatchDog());
-=======
 			for (int gridY = 0; gridY < gridHeight; gridY++)
 			{
 				for (int gridX = 0; gridX < gridWidth; gridX++)
@@ -1700,7 +1662,6 @@
 			{
 				m_context.getTestContext().getLog() << TestLog::Image("Reference", "Ideal reference", referenceFrame)
 													<< TestLog::Image("ErrorMask", "Error mask", errorMask);
->>>>>>> fbc38865
 			}
 
 			return numFailedPixels;
@@ -1810,7 +1771,6 @@
 };
 
 class Texture2DImageViewMinLodTestInstance : public Texture2DLodControlTestInstance
-<<<<<<< HEAD
 {
 public:
 	Texture2DImageViewMinLodTestInstance (Context& context, const Texture2DMipmapTestCaseParameters& testParameters)
@@ -2422,621 +2382,6 @@
 } // util
 
 void populateTextureMipmappingTests (tcu::TestCaseGroup* textureMipmappingTests)
-=======
->>>>>>> fbc38865
-{
-public:
-	Texture2DImageViewMinLodTestInstance (Context& context, const Texture2DMipmapTestCaseParameters& testParameters)
-		: Texture2DLodControlTestInstance(context, testParameters)
-	{
-	}
-
-protected:
-
-	float getImageViewMinLod (int cellNdx, int baseLevel, int maxLevel) const
-	{
-		de::Random rnd(cellNdx + 1);
-
-		// baselevel + 1.0 as minimum, to test that minLod is working. If we go over the maximum, use that instead.
-		float minBaseLevel = de::min((float)baseLevel + 1.0f, (float)maxLevel);
-		return rnd.getFloat(minBaseLevel, (float)maxLevel);
-	}
-
-	void getReferenceParams (ReferenceParams& params, int cellNdx)
-	{
-		params.minLod = getMinLodForCell(cellNdx);
-		params.imageViewMinLod = getImageViewMinLod(cellNdx, params.baseLevel, params.maxLevel);
-	}
-};
-
-class Texture2DImageViewMinLodBaseLevelTestInstance : public Texture2DLodControlTestInstance
-{
-public:
-	Texture2DImageViewMinLodBaseLevelTestInstance (Context& context, const Texture2DMipmapTestCaseParameters& testParameters)
-		: Texture2DLodControlTestInstance(context, testParameters)
-		, m_testParam (testParameters)
-	{
-	}
-
-protected:
-	const Texture2DMipmapTestCaseParameters m_testParam;
-
-	int getBaseLevel (int cellNdx) const
-	{
-		const int	numLevels	= deLog2Floor32(de::max(m_texWidth, m_texHeight))+1;
-		const int	baseLevel	= (deInt32Hash(cellNdx) ^ deStringHash(m_testParam.minFilterName) ^ 0xac2f274a) % numLevels;
-
-		return baseLevel;
-	}
-
-	float getImageViewMinLod (int cellNdx, int baseLevel, int maxLevel) const
-	{
-		de::Random rnd(cellNdx + 1);
-
-		// baselevel + 1.0 as minimum, to test that minLod is working. If we go over the maximum, use that instead.
-		float minValue = de::min((float)baseLevel + 1.0f, (float)maxLevel);
-		return rnd.getFloat(minValue, (float)maxLevel);
-	}
-
-	void getReferenceParams (ReferenceParams& params, int cellNdx)
-	{
-		params.baseLevel = getBaseLevel(cellNdx);
-		params.imageViewMinLod = getImageViewMinLod(cellNdx, params.baseLevel, params.maxLevel);
-	}
-};
-
-class Texture3DImageViewMinLodTestInstance : public Texture3DLodControlTestInstance
-{
-public:
-	Texture3DImageViewMinLodTestInstance (Context& context, const Texture3DMipmapTestCaseParameters& testParameters)
-		: Texture3DLodControlTestInstance(context, testParameters)
-	{
-	}
-
-protected:
-	float getImageViewMinLod (int cellNdx, int baseLevel, int maxLevel) const
-	{
-		de::Random rnd(cellNdx + 1);
-
-		// baselevel + 1.0 as minimum, to test that minLod is working. If we go over the maximum, use that instead.
-		float minValue = de::min((float)baseLevel + 1.0f, (float)maxLevel);
-		return rnd.getFloat(minValue, (float)maxLevel);
-	}
-
-<<<<<<< HEAD
-=======
-	void getReferenceParams (ReferenceParams& params, int cellNdx)
-	{
-		params.minLod = getMinLodForCell(cellNdx);
-		params.imageViewMinLod = getImageViewMinLod(cellNdx, params.baseLevel, params.maxLevel);
-	}
-};
-
-class Texture3DImageViewMinLodBaseLevelTestInstance : public Texture3DLodControlTestInstance
-{
-public:
-	Texture3DImageViewMinLodBaseLevelTestInstance (Context& context, const Texture3DMipmapTestCaseParameters& testParameters)
-		: Texture3DLodControlTestInstance(context, testParameters)
-		, m_testParam (testParameters)
-	{
-	}
-
-protected:
-	const Texture3DMipmapTestCaseParameters m_testParam;
-
-	int getBaseLevel (int cellNdx) const
-	{
-		const int	numLevels	= deLog2Floor32(de::max(m_texWidth, de::max(m_texHeight, m_texDepth)))+1;
-		const int	baseLevel	= (deInt32Hash(cellNdx) ^ deStringHash(m_testParam.minFilterName) ^ 0x7347e9) % numLevels;
-
-		return baseLevel;
-	}
-
-	float getImageViewMinLod (int cellNdx, int baseLevel, int maxLevel) const
-	{
-		de::Random rnd(cellNdx + 1);
-
-		// baselevel + 1.0 as minimum, to test that minLod is working. If we go over the maximum, use that instead.
-		float minValue = de::min((float)baseLevel + 1.0f, (float)maxLevel);
-		return rnd.getFloat(minValue, (float)maxLevel);
-	}
-
-	void getReferenceParams (ReferenceParams& params, int cellNdx)
-	{
-		params.baseLevel = getBaseLevel(cellNdx);
-		params.imageViewMinLod = getImageViewMinLod(cellNdx, params.baseLevel, params.maxLevel);
-
-	}
-};
-
-class TextureCubeImageViewMinLodTestInstance : public TextureCubeLodControlTestInstance
-{
-public:
-	TextureCubeImageViewMinLodTestInstance (Context& context, const TextureCubeMipmapTestCaseParameters& testParameters)
-		: TextureCubeLodControlTestInstance(context, testParameters)
-	{
-	}
-
-protected:
-	float getImageViewMinLod (int cellNdx, int baseLevel, int maxLevel) const
-	{
-		de::Random rnd(cellNdx + 1);
-
-		// baselevel + 1.0 as minimum, to test that minLod is working. If we go over the maximum, use that instead.
-		float minValue = de::min((float)baseLevel + 1.0f, (float)maxLevel);
-		return rnd.getFloat(minValue, (float)maxLevel);
-	}
-
-	void getReferenceParams (ReferenceParams& params, int cellNdx)
-	{
-		params.minLod = getMinLodForCell(cellNdx);
-		params.imageViewMinLod = getImageViewMinLod(cellNdx, params.baseLevel, params.maxLevel);
-	}
-};
-
-class TextureCubeImageViewMinLodBaseLevelTestInstance : public TextureCubeLodControlTestInstance
-{
-public:
-	TextureCubeImageViewMinLodBaseLevelTestInstance (Context& context, const TextureCubeMipmapTestCaseParameters& testParameters)
-		: TextureCubeLodControlTestInstance(context, testParameters)
-		, m_testParam (testParameters)
-	{
-	}
-
-protected:
-	const TextureCubeMipmapTestCaseParameters m_testParam;
-
-	int getBaseLevel (int cellNdx) const
-	{
-		const int	numLevels	= deLog2Floor32(m_texSize)+1;
-		const int	baseLevel	= (deInt32Hash(cellNdx) ^ deStringHash(m_testParam.minFilterName) ^ 0x23fae13) % numLevels;
-
-		return baseLevel;
-	}
-
-	float getImageViewMinLod (int cellNdx, int baseLevel, int maxLevel) const
-	{
-		de::Random rnd(cellNdx + 1);
-
-		// baselevel + 1.0 as minimum, to test that minLod is working. If we go over the maximum, use that instead.
-		float minValue = de::min((float)baseLevel + 1.0f, (float)maxLevel);
-		return rnd.getFloat(minValue, (float)maxLevel);
-	}
-
-	void getReferenceParams (ReferenceParams& params, int cellNdx)
-	{
-		params.baseLevel = getBaseLevel(cellNdx);
-		params.imageViewMinLod = getImageViewMinLod(cellNdx, params.baseLevel, params.maxLevel);
-	}
-};
-
-class Texture2DImageViewMinLodIntTexCoordTestInstance : public Texture2DLodControlTestInstance
-{
-public:
-	Texture2DImageViewMinLodIntTexCoordTestInstance (Context& context, const Texture2DMipmapTestCaseParameters& testParameters)
-		: Texture2DLodControlTestInstance(context, testParameters)
-		, m_testParam (testParameters)
-	{
-	}
-
-protected:
-	const Texture2DMipmapTestCaseParameters m_testParam;
-
-	float getImageViewMinLod (int cellNdx, int baseLevel, int maxLevel) const
-	{
-		de::Random rnd(cellNdx + 1);
-
-		// baselevel + 1.0 as minimum, to test that minLod is working. If we go over the maximum, use that instead.
-		float minValue = de::min((float)baseLevel + 1.0f, (float)maxLevel);
-		return rnd.getFloat(minValue, (float)maxLevel);
-	}
-
-	int getLodTexelFetch (int cellNdx, int baseLevel, int maxLevel) const
-	{
-		de::Random rnd(cellNdx + 1);
-		return rnd.getInt(baseLevel, maxLevel) - baseLevel;
-	}
-
-	void getReferenceParams (ReferenceParams& params, int cellNdx)
-	{
-		params.imageViewMinLod = getImageViewMinLod(cellNdx, params.baseLevel, params.maxLevel);
-		params.samplerType = glu::TextureTestUtil::SAMPLERTYPE_FETCH_FLOAT;
-		params.lodTexelFetch = getLodTexelFetch(cellNdx, params.baseLevel, params.maxLevel);
-	}
-};
-
-class Texture2DImageViewMinLodBaseLevelIntTexCoordTestInstance : public Texture2DLodControlTestInstance
-{
-public:
-	Texture2DImageViewMinLodBaseLevelIntTexCoordTestInstance (Context& context, const Texture2DMipmapTestCaseParameters& testParameters)
-		: Texture2DLodControlTestInstance(context, testParameters)
-		, m_testParam (testParameters)
-	{
-	}
-
-protected:
-	const Texture2DMipmapTestCaseParameters m_testParam;
-
-	int getBaseLevel (int cellNdx) const
-	{
-		const int	numLevels	= deLog2Floor32(de::max(m_texWidth, m_texHeight))+1;
-		const int	baseLevel	= (deInt32Hash(cellNdx) ^ deStringHash(m_testParam.minFilterName) ^ 0xac2f274a) % numLevels;
-
-		return baseLevel;
-	}
-
-	float getImageViewMinLod (int cellNdx, int baseLevel, int maxLevel) const
-	{
-		de::Random rnd(cellNdx + 1);
-
-		// baselevel + 1.0 as minimum, to test that minLod is working. If we go over the maximum, use that instead.
-		float minValue = de::min((float)baseLevel + 1.0f, (float)maxLevel);
-		return rnd.getFloat(minValue, (float)maxLevel);
-	}
-
-	int getLodTexelFetch (int cellNdx, int baseLevel, int maxLevel) const
-	{
-		de::Random rnd(cellNdx + 1);
-		return rnd.getInt(baseLevel, maxLevel) - baseLevel;
-	}
-
-	void getReferenceParams (ReferenceParams& params, int cellNdx)
-	{
-		params.baseLevel = getBaseLevel(cellNdx);
-		params.imageViewMinLod = getImageViewMinLod(cellNdx, params.baseLevel, params.maxLevel);
-		params.samplerType = glu::TextureTestUtil::SAMPLERTYPE_FETCH_FLOAT;
-		params.lodTexelFetch = getLodTexelFetch(cellNdx, params.baseLevel, params.maxLevel);
-	}
-};
-
-class Texture2DImageViewMinLodIntTexCoordTest : public vkt::TestCase
-{
-public:
-	Texture2DImageViewMinLodIntTexCoordTest						(tcu::TestContext&							testContext,
-																 const string&								name,
-																 const string&								description,
-																 const Texture2DMipmapTestCaseParameters&	params);
-	~Texture2DImageViewMinLodIntTexCoordTest					(void);
-	void						initPrograms					(SourceCollections& sourceCollections) const;
-	TestInstance*				createInstance					(Context& context) const;
-	void						checkSupport					(Context& context) const;
-
-protected:
-	const Texture2DMipmapTestCaseParameters	m_params;
-};
-
-Texture2DImageViewMinLodIntTexCoordTest::Texture2DImageViewMinLodIntTexCoordTest (tcu::TestContext&							testContext,
-																				  const string&								name,
-																				  const string&								description,
-																				  const Texture2DMipmapTestCaseParameters&	params)
-	: vkt::TestCase	(testContext, name, description)
-	, m_params		(params)
-{
-}
-
-Texture2DImageViewMinLodIntTexCoordTest::~Texture2DImageViewMinLodIntTexCoordTest (void)
-{
-}
-
-void Texture2DImageViewMinLodIntTexCoordTest::initPrograms(SourceCollections& sourceCollections) const
-{
-	static const char* vertShader =
-		"#version 450\n"
-		"layout(location = 0) in vec4 a_position;\n"
-		"layout(location = 1) in vec2 a_texCoord;\n"
-		"out gl_PerVertex { vec4 gl_Position; };\n"
-		"\n"
-		"void main (void)\n"
-		"{\n"
-		"	gl_Position = a_position;\n"
-		"}\n";
-
-	static const char* fragShader =
-		"#version 450\n"
-		"layout(location = 0) out vec4 outColor;\n"
-		"layout (set=0, binding=0, std140) uniform Block \n"
-		"{\n"
-		"  float u_bias;\n"
-		"  float u_ref;\n"
-		"  vec4 u_colorScale;\n"
-		"  vec4 u_colorBias;\n"
-		"  int u_lod;\n"
-		"};\n\n"
-		"layout (set=1, binding=0) uniform sampler2D u_sampler;\n"
-		"void main (void)\n"
-		"{\n"
-		"  ivec2 texCoord = ivec2(0,0);\n" // Sampling always from the same coord, we are only interested on the lod.
-		"  outColor = texelFetch(u_sampler, texCoord, u_lod) * u_colorScale + u_colorBias;\n"
-		"}\n";
-	sourceCollections.glslSources.add("vertex_2D_FETCH_LOD") << glu::VertexSource(vertShader);
-	sourceCollections.glslSources.add("fragment_2D_FETCH_LOD") << glu::FragmentSource(fragShader);
-}
-
-void Texture2DImageViewMinLodIntTexCoordTest::checkSupport(Context& context) const
-{
-	DE_ASSERT(m_params.testType > util::TextureCommonTestCaseParameters::TEST_IMAGE_VIEW_MINLOD);
-
-	context.requireDeviceFunctionality("VK_EXT_image_view_min_lod");
-	context.requireDeviceFunctionality("VK_EXT_robustness2");
-	vk::VkPhysicalDeviceImageViewMinLodFeaturesEXT imageViewMinLodFeatures;
-	imageViewMinLodFeatures.sType = vk::VK_STRUCTURE_TYPE_PHYSICAL_DEVICE_IMAGE_VIEW_MIN_LOD_FEATURES_EXT;
-	imageViewMinLodFeatures.pNext = DE_NULL;
-
-	VkPhysicalDeviceRobustness2FeaturesEXT robustness2Features;
-	robustness2Features.sType = vk::VK_STRUCTURE_TYPE_PHYSICAL_DEVICE_ROBUSTNESS_2_FEATURES_EXT;
-	robustness2Features.pNext = &imageViewMinLodFeatures;
-	vk::VkPhysicalDeviceFeatures2 features2;
-
-	features2.sType = vk::VK_STRUCTURE_TYPE_PHYSICAL_DEVICE_FEATURES_2;
-	features2.pNext = &robustness2Features;
-
-	context.getInstanceInterface().getPhysicalDeviceFeatures2(context.getPhysicalDevice(), &features2);
-
-	if (imageViewMinLodFeatures.minLod == DE_FALSE)
-		TCU_THROW(NotSupportedError, "VK_EXT_image_view_min_lod minLod feature not supported");
-
-	if (robustness2Features.robustImageAccess2 == DE_FALSE)
-		TCU_THROW(NotSupportedError, "VK_EXT_robustness2 robustImageAccess2 feature not supported");
-}
-
-TestInstance* Texture2DImageViewMinLodIntTexCoordTest::createInstance(Context& context) const
-{
-	if (m_params.testType == util::TextureCommonTestCaseParameters::TEST_IMAGE_VIEW_MINLOD_INT_TEX_COORD)
-		return new Texture2DImageViewMinLodIntTexCoordTestInstance(context, m_params);
-	else
-	   return new Texture2DImageViewMinLodBaseLevelIntTexCoordTestInstance(context, m_params);
-}
-
-class Texture3DImageViewMinLodIntTexCoordTestInstance : public Texture3DLodControlTestInstance
-{
-public:
-	Texture3DImageViewMinLodIntTexCoordTestInstance (Context& context, const Texture3DMipmapTestCaseParameters& testParameters)
-		: Texture3DLodControlTestInstance(context, testParameters)
-		, m_testParam (testParameters)
-	{
-	}
-
-protected:
-	const Texture3DMipmapTestCaseParameters m_testParam;
-
-	float getImageViewMinLod (int cellNdx, int baseLevel, int maxLevel) const
-	{
-		de::Random rnd(cellNdx + 1);
-
-		// baselevel + 1.0 as minimum, to test that minLod is working. If we go over the maximum, use that instead.
-		float minValue = de::min((float)baseLevel + 1.0f, (float)maxLevel);
-		return rnd.getFloat(minValue, (float)maxLevel);
-	}
-
-	int getLodTexelFetch (int cellNdx, int baseLevel, int maxLevel) const
-	{
-		de::Random rnd(cellNdx + 1);
-		return rnd.getInt(baseLevel, maxLevel) - baseLevel;
-	}
-
-	void getReferenceParams (ReferenceParams& params, int cellNdx)
-	{
-		params.imageViewMinLod = getImageViewMinLod(cellNdx, params.baseLevel, params.maxLevel);
-		params.samplerType = glu::TextureTestUtil::SAMPLERTYPE_FETCH_FLOAT;
-		params.lodTexelFetch = getLodTexelFetch(cellNdx, params.baseLevel, params.maxLevel);
-	}
-};
-
-class Texture3DImageViewMinLodBaseLevelIntTexCoordTestInstance : public Texture3DLodControlTestInstance
-{
-public:
-	Texture3DImageViewMinLodBaseLevelIntTexCoordTestInstance (Context& context, const Texture3DMipmapTestCaseParameters& testParameters)
-		: Texture3DLodControlTestInstance(context, testParameters)
-		, m_testParam (testParameters)
-	{
-	}
-
-protected:
-	const Texture3DMipmapTestCaseParameters m_testParam;
-
-	int getBaseLevel (int cellNdx) const
-	{
-		const int	numLevels	= deLog2Floor32(de::max(m_texWidth, de::max(m_texHeight, m_texDepth)))+1;
-		const int	baseLevel	= (deInt32Hash(cellNdx) ^ deStringHash(m_testParam.minFilterName) ^ 0x7347e9) % numLevels;
-
-		return baseLevel;
-	}
-
-	float getImageViewMinLod (int cellNdx, int baseLevel, int maxLevel) const
-	{
-		de::Random rnd(cellNdx + 1);
-
-		// baselevel + 1.0 as minimum, to test that minLod is working. If we go over the maximum, use that instead.
-		float minValue = de::min((float)baseLevel + 1.0f, (float)maxLevel);
-		return rnd.getFloat(minValue, (float)maxLevel);
-	}
-
-	int getLodTexelFetch (int cellNdx, int baseLevel, int maxLevel) const
-	{
-		de::Random rnd(cellNdx + 1);
-		return rnd.getInt(baseLevel, maxLevel) - baseLevel;
-	}
-
-	void getReferenceParams (ReferenceParams& params, int cellNdx)
-	{
-		params.baseLevel = getBaseLevel(cellNdx);
-		params.imageViewMinLod = getImageViewMinLod(cellNdx, params.baseLevel, params.maxLevel);
-		params.samplerType = glu::TextureTestUtil::SAMPLERTYPE_FETCH_FLOAT;
-		params.lodTexelFetch = getLodTexelFetch(cellNdx, params.baseLevel, params.maxLevel);
-	}
-};
-
-class Texture3DImageViewMinLodIntTexCoordTest : public vkt::TestCase
-{
-public:
-	Texture3DImageViewMinLodIntTexCoordTest						(tcu::TestContext&							testContext,
-																 const string&								name,
-																 const string&								description,
-																 const Texture3DMipmapTestCaseParameters&	params);
-	~Texture3DImageViewMinLodIntTexCoordTest					(void);
-	void						initPrograms					(SourceCollections& sourceCollections) const;
-	TestInstance*				createInstance					(Context& context) const;
-	void						checkSupport					(Context& context) const;
-
-protected:
-	const Texture3DMipmapTestCaseParameters	m_params;
-};
-
-Texture3DImageViewMinLodIntTexCoordTest::Texture3DImageViewMinLodIntTexCoordTest (tcu::TestContext&							testContext,
-																				  const string&								name,
-																				  const string&								description,
-																				  const Texture3DMipmapTestCaseParameters&	params)
-	: vkt::TestCase	(testContext, name, description)
-	, m_params		(params)
-{
-}
-
-Texture3DImageViewMinLodIntTexCoordTest::~Texture3DImageViewMinLodIntTexCoordTest (void)
-{
-}
-
-void Texture3DImageViewMinLodIntTexCoordTest::initPrograms(SourceCollections& sourceCollections) const
-{
-	static const char* vertShader =
-		"#version 450\n"
-		"layout(location = 0) in vec4 a_position;\n"
-		"layout(location = 1) in vec3 a_texCoord;\n"
-		"out gl_PerVertex { vec4 gl_Position; };\n"
-		"\n"
-		"void main (void)\n"
-		"{\n"
-		"	gl_Position = a_position;\n"
-		"}\n";
-
-	static const char* fragShader =
-		"#version 450\n"
-		"layout(location = 0) out vec4 outColor;\n"
-		"layout (set=0, binding=0, std140) uniform Block \n"
-		"{\n"
-		"  float u_bias;\n"
-		"  float u_ref;\n"
-		"  vec4 u_colorScale;\n"
-		"  vec4 u_colorBias;\n"
-		"  int u_lod;\n"
-		"};\n\n"
-		"layout (set=1, binding=0) uniform sampler3D u_sampler;\n"
-		"void main (void)\n"
-		"{\n"
-		"  ivec3 texCoord = ivec3(0,0,0);\n" // Sampling always from the same coord, we are only interested on the lod.
-		"  outColor = texelFetch(u_sampler, texCoord, u_lod) * u_colorScale + u_colorBias;\n"
-		"}\n";
-	sourceCollections.glslSources.add("vertex_3D_FETCH_LOD") << glu::VertexSource(vertShader);
-	sourceCollections.glslSources.add("fragment_3D_FETCH_LOD") << glu::FragmentSource(fragShader);
-}
-
-void Texture3DImageViewMinLodIntTexCoordTest::checkSupport(Context& context) const
-{
-	DE_ASSERT(m_params.testType > util::TextureCommonTestCaseParameters::TEST_IMAGE_VIEW_MINLOD);
-
-	context.requireDeviceFunctionality("VK_EXT_image_view_min_lod");
-	context.requireDeviceFunctionality("VK_EXT_robustness2");
-	vk::VkPhysicalDeviceImageViewMinLodFeaturesEXT imageViewMinLodFeatures;
-	imageViewMinLodFeatures.sType = vk::VK_STRUCTURE_TYPE_PHYSICAL_DEVICE_IMAGE_VIEW_MIN_LOD_FEATURES_EXT;
-	imageViewMinLodFeatures.pNext = DE_NULL;
-
-	VkPhysicalDeviceRobustness2FeaturesEXT robustness2Features;
-	robustness2Features.sType = vk::VK_STRUCTURE_TYPE_PHYSICAL_DEVICE_ROBUSTNESS_2_FEATURES_EXT;
-	robustness2Features.pNext = &imageViewMinLodFeatures;
-	vk::VkPhysicalDeviceFeatures2 features2;
-
-	features2.sType = vk::VK_STRUCTURE_TYPE_PHYSICAL_DEVICE_FEATURES_2;
-	features2.pNext = &robustness2Features;
-
-	context.getInstanceInterface().getPhysicalDeviceFeatures2(context.getPhysicalDevice(), &features2);
-
-	if (imageViewMinLodFeatures.minLod == DE_FALSE)
-		TCU_THROW(NotSupportedError, "VK_EXT_image_view_min_lod minLod feature not supported");
-
-	if (robustness2Features.robustImageAccess2 == DE_FALSE)
-		TCU_THROW(NotSupportedError, "VK_EXT_robustness2 robustImageAccess2 feature not supported");
-}
-
-TestInstance* Texture3DImageViewMinLodIntTexCoordTest::createInstance(Context& context) const
-{
-	if (m_params.testType == util::TextureCommonTestCaseParameters::TEST_IMAGE_VIEW_MINLOD_INT_TEX_COORD)
-		return new Texture3DImageViewMinLodIntTexCoordTestInstance(context, m_params);
-	else
-	   return new Texture3DImageViewMinLodBaseLevelIntTexCoordTestInstance(context, m_params);
-}
-
-} // anonymous
-
-namespace util {
-
-template <>
-void checkTextureSupport (Context& context, const Texture2DMipmapTestCaseParameters& testParameters)
-{
-	if (testParameters.testType != TextureCommonTestCaseParameters::TEST_NORMAL)
-	{
-		context.requireDeviceFunctionality("VK_EXT_image_view_min_lod");
-		vk::VkPhysicalDeviceImageViewMinLodFeaturesEXT imageViewMinLodFeatures;
-		imageViewMinLodFeatures.sType = vk::VK_STRUCTURE_TYPE_PHYSICAL_DEVICE_IMAGE_VIEW_MIN_LOD_FEATURES_EXT;
-		imageViewMinLodFeatures.pNext = DE_NULL;
-
-		vk::VkPhysicalDeviceFeatures2 features2;
-
-		features2.sType = vk::VK_STRUCTURE_TYPE_PHYSICAL_DEVICE_FEATURES_2;
-		features2.pNext = &imageViewMinLodFeatures;
-
-		context.getInstanceInterface().getPhysicalDeviceFeatures2(context.getPhysicalDevice(), &features2);
-
-		if (imageViewMinLodFeatures.minLod == DE_FALSE)
-			TCU_THROW(NotSupportedError, "VK_EXT_image_view_min_lod minLod feature not supported");
-	}
-}
-
-template <>
-void checkTextureSupport (Context& context, const TextureCubeMipmapTestCaseParameters& testParameters)
-{
-	if (testParameters.testType != TextureCommonTestCaseParameters::TEST_NORMAL)
-	{
-		context.requireDeviceFunctionality("VK_EXT_image_view_min_lod");
-		vk::VkPhysicalDeviceImageViewMinLodFeaturesEXT imageViewMinLodFeatures;
-		imageViewMinLodFeatures.sType = vk::VK_STRUCTURE_TYPE_PHYSICAL_DEVICE_IMAGE_VIEW_MIN_LOD_FEATURES_EXT;
-		imageViewMinLodFeatures.pNext = DE_NULL;
-
-		vk::VkPhysicalDeviceFeatures2 features2;
-
-		features2.sType = vk::VK_STRUCTURE_TYPE_PHYSICAL_DEVICE_FEATURES_2;
-		features2.pNext = &imageViewMinLodFeatures;
-
-		context.getInstanceInterface().getPhysicalDeviceFeatures2(context.getPhysicalDevice(), &features2);
-
-		if (imageViewMinLodFeatures.minLod == DE_FALSE)
-			TCU_THROW(NotSupportedError, "VK_EXT_image_view_min_lod minLod feature not supported");
-	}
-}
-
-template <>
-void checkTextureSupport (Context& context, const Texture3DMipmapTestCaseParameters& testParameters)
-{
-	if (testParameters.testType != TextureCommonTestCaseParameters::TEST_NORMAL)
-	{
-		context.requireDeviceFunctionality("VK_EXT_image_view_min_lod");
-		vk::VkPhysicalDeviceImageViewMinLodFeaturesEXT imageViewMinLodFeatures;
-		imageViewMinLodFeatures.sType = vk::VK_STRUCTURE_TYPE_PHYSICAL_DEVICE_IMAGE_VIEW_MIN_LOD_FEATURES_EXT;
-		imageViewMinLodFeatures.pNext = DE_NULL;
-
-		vk::VkPhysicalDeviceFeatures2 features2;
-
-		features2.sType = vk::VK_STRUCTURE_TYPE_PHYSICAL_DEVICE_FEATURES_2;
-		features2.pNext = &imageViewMinLodFeatures;
-
-		context.getInstanceInterface().getPhysicalDeviceFeatures2(context.getPhysicalDevice(), &features2);
-
-		if (imageViewMinLodFeatures.minLod == DE_FALSE)
-			TCU_THROW(NotSupportedError, "VK_EXT_image_view_min_lod minLod feature not supported");
-	}
-}
-
-} // util
-
-void populateTextureMipmappingTests (tcu::TestCaseGroup* textureMipmappingTests)
 {
 	tcu::TestContext&	testCtx		= textureMipmappingTests->getTestContext();
 
@@ -3134,7 +2479,6 @@
 		de::MovePtr<tcu::TestCaseGroup>	baseLevelGroup2D	(new tcu::TestCaseGroup(testCtx, "base_level", "Base level"));
 		de::MovePtr<tcu::TestCaseGroup>	maxLevelGroup2D		(new tcu::TestCaseGroup(testCtx, "max_level", "Max level"));
 
->>>>>>> fbc38865
 		de::MovePtr<tcu::TestCaseGroup> imageViewMinLodExtGroup2D	(new tcu::TestCaseGroup(testCtx, "image_view_min_lod", "VK_EXT_image_view_min_lod tests"));
 		de::MovePtr<tcu::TestCaseGroup> imageViewMinLodGroup2D	(new tcu::TestCaseGroup(testCtx, "min_lod", "ImageView's minLod"));
 		de::MovePtr<tcu::TestCaseGroup> imageViewMinLodBaseLevelGroup2D	(new tcu::TestCaseGroup(testCtx, "base_level", "ImageView's minLod with base level different than one"));
