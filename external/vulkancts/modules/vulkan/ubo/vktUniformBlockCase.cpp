/*------------------------------------------------------------------------
 * Vulkan Conformance Tests
 * ------------------------
 *
 * Copyright (c) 2015 The Khronos Group Inc.
 * Copyright (c) 2015 Samsung Electronics Co., Ltd.
 * Copyright (c) 2016 The Android Open Source Project
 *
 * Licensed under the Apache License, Version 2.0 (the "License");
 * you may not use this file except in compliance with the License.
 * You may obtain a copy of the License at
 *
 *      http://www.apache.org/licenses/LICENSE-2.0
 *
 * Unless required by applicable law or agreed to in writing, software
 * distributed under the License is distributed on an "AS IS" BASIS,
 * WITHOUT WARRANTIES OR CONDITIONS OF ANY KIND, either express or implied.
 * See the License for the specific language governing permissions and
 * limitations under the License.
 *
 *//*!
 * \file
 * \brief Uniform block case.
 *//*--------------------------------------------------------------------*/

#include "vktUniformBlockCase.hpp"

#include "vkPrograms.hpp"

#include "gluVarType.hpp"
#include "tcuTestLog.hpp"
#include "tcuSurface.hpp"
#include "deRandom.hpp"
#include "deStringUtil.hpp"

#include "tcuTextureUtil.hpp"
#include "deSharedPtr.hpp"

#include "vkMemUtil.hpp"
#include "vkQueryUtil.hpp"
#include "vkTypeUtil.hpp"
#include "vkRef.hpp"
#include "vkRefUtil.hpp"
#include "vkBuilderUtil.hpp"

#include <map>
#include <set>

namespace vkt
{
namespace ubo
{

using namespace vk;

// VarType implementation.

VarType::VarType (void)
	: m_type	(TYPE_LAST)
	, m_flags	(0)
{
}

VarType::VarType (const VarType& other)
	: m_type	(TYPE_LAST)
	, m_flags	(0)
{
	*this = other;
}

VarType::VarType (glu::DataType basicType, deUint32 flags)
	: m_type	(TYPE_BASIC)
	, m_flags	(flags)
{
	m_data.basicType = basicType;
}

VarType::VarType (const VarType& elementType, int arraySize)
	: m_type	(TYPE_ARRAY)
	, m_flags	(0)
{
	m_data.array.size			= arraySize;
	m_data.array.elementType	= new VarType(elementType);
}

VarType::VarType (const StructType* structPtr)
	: m_type	(TYPE_STRUCT)
	, m_flags	(0)
{
	m_data.structPtr = structPtr;
}

VarType::~VarType (void)
{
	if (m_type == TYPE_ARRAY)
		delete m_data.array.elementType;
}

VarType& VarType::operator= (const VarType& other)
{
	if (this == &other)
		return *this; // Self-assignment.

	if (m_type == TYPE_ARRAY)
		delete m_data.array.elementType;

	m_type	= other.m_type;
	m_flags	= other.m_flags;
	m_data	= Data();

	if (m_type == TYPE_ARRAY)
	{
		m_data.array.elementType	= new VarType(*other.m_data.array.elementType);
		m_data.array.size			= other.m_data.array.size;
	}
	else
		m_data = other.m_data;

	return *this;
}

// StructType implementation.

void StructType::addMember (const std::string& name, const VarType& type, deUint32 flags)
{
	m_members.push_back(StructMember(name, type, flags));
}

// Uniform implementation.

Uniform::Uniform (const std::string& name, const VarType& type, deUint32 flags)
	: m_name	(name)
	, m_type	(type)
	, m_flags	(flags)
{
}

// UniformBlock implementation.

UniformBlock::UniformBlock (const std::string& blockName)
	: m_blockName	(blockName)
	, m_arraySize	(0)
	, m_flags		(0)
{
}

std::ostream& operator<< (std::ostream& stream, const BlockLayoutEntry& entry)
{
	stream << entry.name << " { name = " << entry.name
		   << ", size = " << entry.size
		   << ", activeUniformIndices = [";

	for (std::vector<int>::const_iterator i = entry.activeUniformIndices.begin(); i != entry.activeUniformIndices.end(); i++)
	{
		if (i != entry.activeUniformIndices.begin())
			stream << ", ";
		stream << *i;
	}

	stream << "] }";
	return stream;
}

std::ostream& operator<< (std::ostream& stream, const UniformLayoutEntry& entry)
{
	stream << entry.name << " { type = " << glu::getDataTypeName(entry.type)
		   << ", size = " << entry.size
		   << ", blockNdx = " << entry.blockLayoutNdx
		   << ", offset = " << entry.offset
		   << ", arrayStride = " << entry.arrayStride
		   << ", matrixStride = " << entry.matrixStride
		   << ", isRowMajor = " << (entry.isRowMajor ? "true" : "false")
		   << " }";
	return stream;
}

int UniformLayout::getUniformLayoutIndex (int blockNdx, const std::string& name) const
{
	for (int ndx = 0; ndx < (int)uniforms.size(); ndx++)
	{
		if (blocks[uniforms[ndx].blockLayoutNdx].blockDeclarationNdx == blockNdx &&
			uniforms[ndx].name == name)
			return ndx;
	}

	return -1;
}

int UniformLayout::getBlockLayoutIndex (int blockNdx, int instanceNdx) const
{
	for (int ndx = 0; ndx < (int)blocks.size(); ndx++)
	{
		if (blocks[ndx].blockDeclarationNdx == blockNdx &&
			blocks[ndx].instanceNdx == instanceNdx)
			return ndx;
	}

	return -1;
}

// ShaderInterface implementation.

ShaderInterface::ShaderInterface (void)
{
}

ShaderInterface::~ShaderInterface (void)
{
}

StructType& ShaderInterface::allocStruct (const std::string& name)
{
	m_structs.push_back(StructTypeSP(new StructType(name)));
	return *m_structs.back();
}

struct StructNameEquals
{
	std::string name;

	StructNameEquals (const std::string& name_) : name(name_) {}

	bool operator() (const StructTypeSP type) const
	{
		return type->hasTypeName() && name == type->getTypeName();
	}
};

void ShaderInterface::getNamedStructs (std::vector<const StructType*>& structs) const
{
	for (std::vector<StructTypeSP>::const_iterator i = m_structs.begin(); i != m_structs.end(); i++)
	{
		if ((*i)->hasTypeName())
			structs.push_back((*i).get());
	}
}

UniformBlock& ShaderInterface::allocBlock (const std::string& name)
{
	m_uniformBlocks.push_back(UniformBlockSP(new UniformBlock(name)));
	return *m_uniformBlocks.back();
}

namespace // Utilities
{

struct PrecisionFlagsFmt
{
	deUint32 flags;
	PrecisionFlagsFmt (deUint32 flags_) : flags(flags_) {}
};

std::ostream& operator<< (std::ostream& str, const PrecisionFlagsFmt& fmt)
{
	// Precision.
	DE_ASSERT(dePop32(fmt.flags & (PRECISION_LOW|PRECISION_MEDIUM|PRECISION_HIGH)) <= 1);
	str << (fmt.flags & PRECISION_LOW		? "lowp"	:
			fmt.flags & PRECISION_MEDIUM	? "mediump"	:
			fmt.flags & PRECISION_HIGH		? "highp"	: "");
	return str;
}

struct LayoutFlagsFmt
{
	deUint32 flags;
	LayoutFlagsFmt (deUint32 flags_) : flags(flags_) {}
};

std::ostream& operator<< (std::ostream& str, const LayoutFlagsFmt& fmt)
{
	static const struct
	{
		deUint32	bit;
		const char*	token;
	} bitDesc[] =
	{
		{ LAYOUT_STD140,		"std140"		},
		{ LAYOUT_ROW_MAJOR,		"row_major"		},
		{ LAYOUT_COLUMN_MAJOR,	"column_major"	}
	};

	deUint32 remBits = fmt.flags;
	for (int descNdx = 0; descNdx < DE_LENGTH_OF_ARRAY(bitDesc); descNdx++)
	{
		if (remBits & bitDesc[descNdx].bit)
		{
			if (remBits != fmt.flags)
				str << ", ";
			str << bitDesc[descNdx].token;
			remBits &= ~bitDesc[descNdx].bit;
		}
	}
	DE_ASSERT(remBits == 0);
	return str;
}

// Layout computation.

int getDataTypeByteSize (glu::DataType type)
{
	return glu::getDataTypeScalarSize(type)*(int)sizeof(deUint32);
}

int getDataTypeByteAlignment (glu::DataType type)
{
	switch (type)
	{
		case glu::TYPE_FLOAT:
		case glu::TYPE_INT:
		case glu::TYPE_UINT:
		case glu::TYPE_BOOL:		return 1*(int)sizeof(deUint32);

		case glu::TYPE_FLOAT_VEC2:
		case glu::TYPE_INT_VEC2:
		case glu::TYPE_UINT_VEC2:
		case glu::TYPE_BOOL_VEC2:	return 2*(int)sizeof(deUint32);

		case glu::TYPE_FLOAT_VEC3:
		case glu::TYPE_INT_VEC3:
		case glu::TYPE_UINT_VEC3:
		case glu::TYPE_BOOL_VEC3:	// Fall-through to vec4

		case glu::TYPE_FLOAT_VEC4:
		case glu::TYPE_INT_VEC4:
		case glu::TYPE_UINT_VEC4:
		case glu::TYPE_BOOL_VEC4:	return 4*(int)sizeof(deUint32);

		default:
			DE_ASSERT(false);
			return 0;
	}
}

deInt32 getminUniformBufferOffsetAlignment (Context &ctx)
{
	VkPhysicalDeviceProperties properties;
	ctx.getInstanceInterface().getPhysicalDeviceProperties(ctx.getPhysicalDevice(), &properties);
	VkDeviceSize align = properties.limits.minUniformBufferOffsetAlignment;
	DE_ASSERT(align == (VkDeviceSize)(deInt32)align);
	return (deInt32)align;
}

int getDataTypeArrayStride (glu::DataType type)
{
	DE_ASSERT(!glu::isDataTypeMatrix(type));

	const int baseStride	= getDataTypeByteSize(type);
	const int vec4Alignment	= (int)sizeof(deUint32)*4;

	DE_ASSERT(baseStride <= vec4Alignment);
	return de::max(baseStride, vec4Alignment); // Really? See rule 4.
}

static inline int deRoundUp32 (int a, int b)
{
	int d = a/b;
	return d*b == a ? a : (d+1)*b;
}

int computeStd140BaseAlignment (const VarType& type)
{
	const int vec4Alignment = (int)sizeof(deUint32)*4;

	if (type.isBasicType())
	{
		glu::DataType basicType = type.getBasicType();

		if (glu::isDataTypeMatrix(basicType))
		{
			bool	isRowMajor	= !!(type.getFlags() & LAYOUT_ROW_MAJOR);
			int		vecSize		= isRowMajor ? glu::getDataTypeMatrixNumColumns(basicType)
											 : glu::getDataTypeMatrixNumRows(basicType);

			return getDataTypeArrayStride(glu::getDataTypeFloatVec(vecSize));
		}
		else
			return getDataTypeByteAlignment(basicType);
	}
	else if (type.isArrayType())
	{
		int elemAlignment = computeStd140BaseAlignment(type.getElementType());

		// Round up to alignment of vec4
		return deRoundUp32(elemAlignment, vec4Alignment);
	}
	else
	{
		DE_ASSERT(type.isStructType());

		int maxBaseAlignment = 0;

		for (StructType::ConstIterator memberIter = type.getStruct().begin(); memberIter != type.getStruct().end(); memberIter++)
			maxBaseAlignment = de::max(maxBaseAlignment, computeStd140BaseAlignment(memberIter->getType()));

		return deRoundUp32(maxBaseAlignment, vec4Alignment);
	}
}

inline deUint32 mergeLayoutFlags (deUint32 prevFlags, deUint32 newFlags)
{
	const deUint32	packingMask		= LAYOUT_STD140;
	const deUint32	matrixMask		= LAYOUT_ROW_MAJOR|LAYOUT_COLUMN_MAJOR;

	deUint32 mergedFlags = 0;

	mergedFlags |= ((newFlags & packingMask)	? newFlags : prevFlags) & packingMask;
	mergedFlags |= ((newFlags & matrixMask)		? newFlags : prevFlags) & matrixMask;

	return mergedFlags;
}

void computeStd140Layout (UniformLayout& layout, int& curOffset, int curBlockNdx, const std::string& curPrefix, const VarType& type, deUint32 layoutFlags)
{
	int baseAlignment = computeStd140BaseAlignment(type);

	curOffset = deAlign32(curOffset, baseAlignment);

	if (type.isBasicType())
	{
		glu::DataType		basicType	= type.getBasicType();
		UniformLayoutEntry	entry;

		entry.name			= curPrefix;
		entry.type			= basicType;
		entry.size			= 1;
		entry.arrayStride	= 0;
		entry.matrixStride	= 0;
		entry.blockLayoutNdx= curBlockNdx;

		if (glu::isDataTypeMatrix(basicType))
		{
			// Array of vectors as specified in rules 5 & 7.
			bool	isRowMajor	= !!(layoutFlags & LAYOUT_ROW_MAJOR);
			int		vecSize		= isRowMajor ? glu::getDataTypeMatrixNumColumns(basicType)
											 : glu::getDataTypeMatrixNumRows(basicType);
			int		numVecs		= isRowMajor ? glu::getDataTypeMatrixNumRows(basicType)
											 : glu::getDataTypeMatrixNumColumns(basicType);
			int		stride		= getDataTypeArrayStride(glu::getDataTypeFloatVec(vecSize));

			entry.offset		= curOffset;
			entry.matrixStride	= stride;
			entry.isRowMajor	= isRowMajor;

			curOffset += numVecs*stride;
		}
		else
		{
			// Scalar or vector.
			entry.offset = curOffset;

			curOffset += getDataTypeByteSize(basicType);
		}

		layout.uniforms.push_back(entry);
	}
	else if (type.isArrayType())
	{
		const VarType&	elemType	= type.getElementType();

		if (elemType.isBasicType() && !glu::isDataTypeMatrix(elemType.getBasicType()))
		{
			// Array of scalars or vectors.
			glu::DataType		elemBasicType	= elemType.getBasicType();
			UniformLayoutEntry	entry;
			int					stride			= getDataTypeArrayStride(elemBasicType);

			entry.name			= curPrefix + "[0]"; // Array uniforms are always postfixed with [0]
			entry.type			= elemBasicType;
			entry.blockLayoutNdx= curBlockNdx;
			entry.offset		= curOffset;
			entry.size			= type.getArraySize();
			entry.arrayStride	= stride;
			entry.matrixStride	= 0;

			curOffset += stride*type.getArraySize();

			layout.uniforms.push_back(entry);
		}
		else if (elemType.isBasicType() && glu::isDataTypeMatrix(elemType.getBasicType()))
		{
			// Array of matrices.
			glu::DataType		elemBasicType	= elemType.getBasicType();
			bool				isRowMajor		= !!(layoutFlags & LAYOUT_ROW_MAJOR);
			int					vecSize			= isRowMajor ? glu::getDataTypeMatrixNumColumns(elemBasicType)
															 : glu::getDataTypeMatrixNumRows(elemBasicType);
			int					numVecs			= isRowMajor ? glu::getDataTypeMatrixNumRows(elemBasicType)
															 : glu::getDataTypeMatrixNumColumns(elemBasicType);
			int					stride			= getDataTypeArrayStride(glu::getDataTypeFloatVec(vecSize));
			UniformLayoutEntry	entry;

			entry.name			= curPrefix + "[0]"; // Array uniforms are always postfixed with [0]
			entry.type			= elemBasicType;
			entry.blockLayoutNdx= curBlockNdx;
			entry.offset		= curOffset;
			entry.size			= type.getArraySize();
			entry.arrayStride	= stride*numVecs;
			entry.matrixStride	= stride;
			entry.isRowMajor	= isRowMajor;

			curOffset += numVecs*type.getArraySize()*stride;

			layout.uniforms.push_back(entry);
		}
		else
		{
			DE_ASSERT(elemType.isStructType() || elemType.isArrayType());

			for (int elemNdx = 0; elemNdx < type.getArraySize(); elemNdx++)
				computeStd140Layout(layout, curOffset, curBlockNdx, curPrefix + "[" + de::toString(elemNdx) + "]", type.getElementType(), layoutFlags);
		}
	}
	else
	{
		DE_ASSERT(type.isStructType());

		for (StructType::ConstIterator memberIter = type.getStruct().begin(); memberIter != type.getStruct().end(); memberIter++)
			computeStd140Layout(layout, curOffset, curBlockNdx, curPrefix + "." + memberIter->getName(), memberIter->getType(), layoutFlags);

		curOffset = deAlign32(curOffset, baseAlignment);
	}
}

void computeStd140Layout (UniformLayout& layout, const ShaderInterface& interface)
{
	int numUniformBlocks = interface.getNumUniformBlocks();

	for (int blockNdx = 0; blockNdx < numUniformBlocks; blockNdx++)
	{
		const UniformBlock&	block			= interface.getUniformBlock(blockNdx);
		bool				hasInstanceName	= block.hasInstanceName();
		std::string			blockPrefix		= hasInstanceName ? (block.getBlockName() + ".") : "";
		int					curOffset		= 0;
		int					activeBlockNdx	= (int)layout.blocks.size();
		int					firstUniformNdx	= (int)layout.uniforms.size();

		for (UniformBlock::ConstIterator uniformIter = block.begin(); uniformIter != block.end(); uniformIter++)
		{
			const Uniform& uniform = *uniformIter;
			computeStd140Layout(layout, curOffset, activeBlockNdx, blockPrefix + uniform.getName(), uniform.getType(), mergeLayoutFlags(block.getFlags(), uniform.getFlags()));
		}

		int	uniformIndicesEnd	= (int)layout.uniforms.size();
		int	blockSize			= curOffset;
		int	numInstances		= block.isArray() ? block.getArraySize() : 1;

		// Create block layout entries for each instance.
		for (int instanceNdx = 0; instanceNdx < numInstances; instanceNdx++)
		{
			// Allocate entry for instance.
			layout.blocks.push_back(BlockLayoutEntry());
			BlockLayoutEntry& blockEntry = layout.blocks.back();

			blockEntry.name = block.getBlockName();
			blockEntry.size = blockSize;
			blockEntry.bindingNdx = blockNdx;
			blockEntry.blockDeclarationNdx = blockNdx;
			blockEntry.instanceNdx = instanceNdx;

			// Compute active uniform set for block.
			for (int uniformNdx = firstUniformNdx; uniformNdx < uniformIndicesEnd; uniformNdx++)
				blockEntry.activeUniformIndices.push_back(uniformNdx);

			if (block.isArray())
				blockEntry.name += "[" + de::toString(instanceNdx) + "]";
		}
	}
}

// Value generator.

void generateValue (const UniformLayoutEntry& entry, void* basePtr, de::Random& rnd)
{
	glu::DataType	scalarType		= glu::getDataTypeScalarType(entry.type);
	int				scalarSize		= glu::getDataTypeScalarSize(entry.type);
	bool			isMatrix		= glu::isDataTypeMatrix(entry.type);
	int				numVecs			= isMatrix ? (entry.isRowMajor ? glu::getDataTypeMatrixNumRows(entry.type) : glu::getDataTypeMatrixNumColumns(entry.type)) : 1;
	int				vecSize			= scalarSize / numVecs;
	bool			isArray			= entry.size > 1;
	const int		compSize		= sizeof(deUint32);

	DE_ASSERT(scalarSize%numVecs == 0);

	for (int elemNdx = 0; elemNdx < entry.size; elemNdx++)
	{
		deUint8* elemPtr = (deUint8*)basePtr + entry.offset + (isArray ? elemNdx*entry.arrayStride : 0);

		for (int vecNdx = 0; vecNdx < numVecs; vecNdx++)
		{
			deUint8* vecPtr = elemPtr + (isMatrix ? vecNdx*entry.matrixStride : 0);

			for (int compNdx = 0; compNdx < vecSize; compNdx++)
			{
				deUint8* compPtr = vecPtr + compSize*compNdx;

				switch (scalarType)
				{
					case glu::TYPE_FLOAT:	*((float*)compPtr)		= (float)rnd.getInt(-9, 9);						break;
					case glu::TYPE_INT:		*((int*)compPtr)		= rnd.getInt(-9, 9);							break;
					case glu::TYPE_UINT:	*((deUint32*)compPtr)	= (deUint32)rnd.getInt(0, 9);					break;
					// \note Random bit pattern is used for true values. Spec states that all non-zero values are
					//       interpreted as true but some implementations fail this.
					case glu::TYPE_BOOL:	*((deUint32*)compPtr)	= rnd.getBool() ? rnd.getUint32()|1u : 0u;		break;
					default:
						DE_ASSERT(false);
				}
			}
		}
	}
}

void generateValues (const UniformLayout& layout, const std::map<int, void*>& blockPointers, deUint32 seed)
{
	de::Random	rnd			(seed);
	int			numBlocks	= (int)layout.blocks.size();

	for (int blockNdx = 0; blockNdx < numBlocks; blockNdx++)
	{
		void*	basePtr		= blockPointers.find(blockNdx)->second;
		int		numEntries	= (int)layout.blocks[blockNdx].activeUniformIndices.size();

		for (int entryNdx = 0; entryNdx < numEntries; entryNdx++)
		{
			const UniformLayoutEntry& entry = layout.uniforms[layout.blocks[blockNdx].activeUniformIndices[entryNdx]];
			generateValue(entry, basePtr, rnd);
		}
	}
}

// Shader generator.

const char* getCompareFuncForType (glu::DataType type)
{
	switch (type)
	{
		case glu::TYPE_FLOAT:			return "mediump float compare_float    (highp float a, highp float b)  { return abs(a - b) < 0.05 ? 1.0 : 0.0; }\n";
		case glu::TYPE_FLOAT_VEC2:		return "mediump float compare_vec2     (highp vec2 a, highp vec2 b)    { return compare_float(a.x, b.x)*compare_float(a.y, b.y); }\n";
		case glu::TYPE_FLOAT_VEC3:		return "mediump float compare_vec3     (highp vec3 a, highp vec3 b)    { return compare_float(a.x, b.x)*compare_float(a.y, b.y)*compare_float(a.z, b.z); }\n";
		case glu::TYPE_FLOAT_VEC4:		return "mediump float compare_vec4     (highp vec4 a, highp vec4 b)    { return compare_float(a.x, b.x)*compare_float(a.y, b.y)*compare_float(a.z, b.z)*compare_float(a.w, b.w); }\n";
		case glu::TYPE_FLOAT_MAT2:		return "mediump float compare_mat2     (highp mat2 a, highp mat2 b)    { return compare_vec2(a[0], b[0])*compare_vec2(a[1], b[1]); }\n";
		case glu::TYPE_FLOAT_MAT2X3:	return "mediump float compare_mat2x3   (highp mat2x3 a, highp mat2x3 b){ return compare_vec3(a[0], b[0])*compare_vec3(a[1], b[1]); }\n";
		case glu::TYPE_FLOAT_MAT2X4:	return "mediump float compare_mat2x4   (highp mat2x4 a, highp mat2x4 b){ return compare_vec4(a[0], b[0])*compare_vec4(a[1], b[1]); }\n";
		case glu::TYPE_FLOAT_MAT3X2:	return "mediump float compare_mat3x2   (highp mat3x2 a, highp mat3x2 b){ return compare_vec2(a[0], b[0])*compare_vec2(a[1], b[1])*compare_vec2(a[2], b[2]); }\n";
		case glu::TYPE_FLOAT_MAT3:		return "mediump float compare_mat3     (highp mat3 a, highp mat3 b)    { return compare_vec3(a[0], b[0])*compare_vec3(a[1], b[1])*compare_vec3(a[2], b[2]); }\n";
		case glu::TYPE_FLOAT_MAT3X4:	return "mediump float compare_mat3x4   (highp mat3x4 a, highp mat3x4 b){ return compare_vec4(a[0], b[0])*compare_vec4(a[1], b[1])*compare_vec4(a[2], b[2]); }\n";
		case glu::TYPE_FLOAT_MAT4X2:	return "mediump float compare_mat4x2   (highp mat4x2 a, highp mat4x2 b){ return compare_vec2(a[0], b[0])*compare_vec2(a[1], b[1])*compare_vec2(a[2], b[2])*compare_vec2(a[3], b[3]); }\n";
		case glu::TYPE_FLOAT_MAT4X3:	return "mediump float compare_mat4x3   (highp mat4x3 a, highp mat4x3 b){ return compare_vec3(a[0], b[0])*compare_vec3(a[1], b[1])*compare_vec3(a[2], b[2])*compare_vec3(a[3], b[3]); }\n";
		case glu::TYPE_FLOAT_MAT4:		return "mediump float compare_mat4     (highp mat4 a, highp mat4 b)    { return compare_vec4(a[0], b[0])*compare_vec4(a[1], b[1])*compare_vec4(a[2], b[2])*compare_vec4(a[3], b[3]); }\n";
		case glu::TYPE_INT:				return "mediump float compare_int      (highp int a, highp int b)      { return a == b ? 1.0 : 0.0; }\n";
		case glu::TYPE_INT_VEC2:		return "mediump float compare_ivec2    (highp ivec2 a, highp ivec2 b)  { return a == b ? 1.0 : 0.0; }\n";
		case glu::TYPE_INT_VEC3:		return "mediump float compare_ivec3    (highp ivec3 a, highp ivec3 b)  { return a == b ? 1.0 : 0.0; }\n";
		case glu::TYPE_INT_VEC4:		return "mediump float compare_ivec4    (highp ivec4 a, highp ivec4 b)  { return a == b ? 1.0 : 0.0; }\n";
		case glu::TYPE_UINT:			return "mediump float compare_uint     (highp uint a, highp uint b)    { return a == b ? 1.0 : 0.0; }\n";
		case glu::TYPE_UINT_VEC2:		return "mediump float compare_uvec2    (highp uvec2 a, highp uvec2 b)  { return a == b ? 1.0 : 0.0; }\n";
		case glu::TYPE_UINT_VEC3:		return "mediump float compare_uvec3    (highp uvec3 a, highp uvec3 b)  { return a == b ? 1.0 : 0.0; }\n";
		case glu::TYPE_UINT_VEC4:		return "mediump float compare_uvec4    (highp uvec4 a, highp uvec4 b)  { return a == b ? 1.0 : 0.0; }\n";
		case glu::TYPE_BOOL:			return "mediump float compare_bool     (bool a, bool b)                { return a == b ? 1.0 : 0.0; }\n";
		case glu::TYPE_BOOL_VEC2:		return "mediump float compare_bvec2    (bvec2 a, bvec2 b)              { return a == b ? 1.0 : 0.0; }\n";
		case glu::TYPE_BOOL_VEC3:		return "mediump float compare_bvec3    (bvec3 a, bvec3 b)              { return a == b ? 1.0 : 0.0; }\n";
		case glu::TYPE_BOOL_VEC4:		return "mediump float compare_bvec4    (bvec4 a, bvec4 b)              { return a == b ? 1.0 : 0.0; }\n";
		default:
			DE_ASSERT(false);
			return DE_NULL;
	}
}

void getCompareDependencies (std::set<glu::DataType>& compareFuncs, glu::DataType basicType)
{
	switch (basicType)
	{
		case glu::TYPE_FLOAT_VEC2:
		case glu::TYPE_FLOAT_VEC3:
		case glu::TYPE_FLOAT_VEC4:
			compareFuncs.insert(glu::TYPE_FLOAT);
			compareFuncs.insert(basicType);
			break;

		case glu::TYPE_FLOAT_MAT2:
		case glu::TYPE_FLOAT_MAT2X3:
		case glu::TYPE_FLOAT_MAT2X4:
		case glu::TYPE_FLOAT_MAT3X2:
		case glu::TYPE_FLOAT_MAT3:
		case glu::TYPE_FLOAT_MAT3X4:
		case glu::TYPE_FLOAT_MAT4X2:
		case glu::TYPE_FLOAT_MAT4X3:
		case glu::TYPE_FLOAT_MAT4:
			compareFuncs.insert(glu::TYPE_FLOAT);
			compareFuncs.insert(glu::getDataTypeFloatVec(glu::getDataTypeMatrixNumRows(basicType)));
			compareFuncs.insert(basicType);
			break;

		default:
			compareFuncs.insert(basicType);
			break;
	}
}

void collectUniqueBasicTypes (std::set<glu::DataType>& basicTypes, const VarType& type)
{
	if (type.isStructType())
	{
		for (StructType::ConstIterator iter = type.getStruct().begin(); iter != type.getStruct().end(); ++iter)
			collectUniqueBasicTypes(basicTypes, iter->getType());
	}
	else if (type.isArrayType())
		collectUniqueBasicTypes(basicTypes, type.getElementType());
	else
	{
		DE_ASSERT(type.isBasicType());
		basicTypes.insert(type.getBasicType());
	}
}

void collectUniqueBasicTypes (std::set<glu::DataType>& basicTypes, const UniformBlock& uniformBlock)
{
	for (UniformBlock::ConstIterator iter = uniformBlock.begin(); iter != uniformBlock.end(); ++iter)
		collectUniqueBasicTypes(basicTypes, iter->getType());
}

void collectUniqueBasicTypes (std::set<glu::DataType>& basicTypes, const ShaderInterface& interface)
{
	for (int ndx = 0; ndx < interface.getNumUniformBlocks(); ++ndx)
		collectUniqueBasicTypes(basicTypes, interface.getUniformBlock(ndx));
}

void generateCompareFuncs (std::ostream& str, const ShaderInterface& interface)
{
	std::set<glu::DataType> types;
	std::set<glu::DataType> compareFuncs;

	// Collect unique basic types
	collectUniqueBasicTypes(types, interface);

	// Set of compare functions required
	for (std::set<glu::DataType>::const_iterator iter = types.begin(); iter != types.end(); ++iter)
	{
		getCompareDependencies(compareFuncs, *iter);
	}

	for (int type = 0; type < glu::TYPE_LAST; ++type)
	{
		if (compareFuncs.find(glu::DataType(type)) != compareFuncs.end())
			str << getCompareFuncForType(glu::DataType(type));
	}
}

struct Indent
{
	int level;
	Indent (int level_) : level(level_) {}
};

std::ostream& operator<< (std::ostream& str, const Indent& indent)
{
	for (int i = 0; i < indent.level; i++)
		str << "\t";
	return str;
}

void		generateDeclaration			(std::ostringstream& src, const VarType& type, const std::string& name, int indentLevel, deUint32 unusedHints);
void		generateDeclaration			(std::ostringstream& src, const Uniform& uniform, int indentLevel);
void		generateDeclaration			(std::ostringstream& src, const StructType& structType, int indentLevel);

void		generateLocalDeclaration	(std::ostringstream& src, const StructType& structType, int indentLevel);
void		generateFullDeclaration		(std::ostringstream& src, const StructType& structType, int indentLevel);

void generateDeclaration (std::ostringstream& src, const StructType& structType, int indentLevel)
{
	DE_ASSERT(structType.hasTypeName());
	generateFullDeclaration(src, structType, indentLevel);
	src << ";\n";
}

void generateFullDeclaration (std::ostringstream& src, const StructType& structType, int indentLevel)
{
	src << "struct";
	if (structType.hasTypeName())
		src << " " << structType.getTypeName();
	src << "\n" << Indent(indentLevel) << "{\n";

	for (StructType::ConstIterator memberIter = structType.begin(); memberIter != structType.end(); memberIter++)
	{
		src << Indent(indentLevel + 1);
		generateDeclaration(src, memberIter->getType(), memberIter->getName(), indentLevel + 1, memberIter->getFlags() & UNUSED_BOTH);
	}

	src << Indent(indentLevel) << "}";
}

void generateLocalDeclaration (std::ostringstream& src, const StructType& structType, int /* indentLevel */)
{
	src << structType.getTypeName();
}

void generateDeclaration (std::ostringstream& src, const VarType& type, const std::string& name, int indentLevel, deUint32 unusedHints)
{
	deUint32 flags = type.getFlags();

	if ((flags & LAYOUT_MASK) != 0)
		src << "layout(" << LayoutFlagsFmt(flags & LAYOUT_MASK) << ") ";

	if ((flags & PRECISION_MASK) != 0)
		src << PrecisionFlagsFmt(flags & PRECISION_MASK) << " ";

	if (type.isBasicType())
		src << glu::getDataTypeName(type.getBasicType()) << " " << name;
	else if (type.isArrayType())
	{
		std::vector<int>	arraySizes;
		const VarType*		curType		= &type;
		while (curType->isArrayType())
		{
			arraySizes.push_back(curType->getArraySize());
			curType = &curType->getElementType();
		}

		if (curType->isBasicType())
		{
			if ((curType->getFlags() & PRECISION_MASK) != 0)
				src << PrecisionFlagsFmt(curType->getFlags() & PRECISION_MASK) << " ";
			src << glu::getDataTypeName(curType->getBasicType());
		}
		else
		{
			DE_ASSERT(curType->isStructType());
			generateLocalDeclaration(src, curType->getStruct(), indentLevel+1);
		}

		src << " " << name;

		for (std::vector<int>::const_iterator sizeIter = arraySizes.begin(); sizeIter != arraySizes.end(); sizeIter++)
			src << "[" << *sizeIter << "]";
	}
	else
	{
		generateLocalDeclaration(src, type.getStruct(), indentLevel+1);
		src << " " << name;
	}

	src << ";";

	// Print out unused hints.
	if (unusedHints != 0)
		src << " // unused in " << (unusedHints == UNUSED_BOTH		? "both shaders"	:
									unusedHints == UNUSED_VERTEX	? "vertex shader"	:
									unusedHints == UNUSED_FRAGMENT	? "fragment shader" : "???");

	src << "\n";
}

void generateDeclaration (std::ostringstream& src, const Uniform& uniform, int indentLevel)
{
	if ((uniform.getFlags() & LAYOUT_MASK) != 0)
		src << "layout(" << LayoutFlagsFmt(uniform.getFlags() & LAYOUT_MASK) << ") ";

	generateDeclaration(src, uniform.getType(), uniform.getName(), indentLevel, uniform.getFlags() & UNUSED_BOTH);
}

void generateDeclaration (std::ostringstream& src, int blockNdx, const UniformBlock& block)
{
	src << "layout(set = 0, binding = " << blockNdx;
	if ((block.getFlags() & LAYOUT_MASK) != 0)
		src << ", " << LayoutFlagsFmt(block.getFlags() & LAYOUT_MASK);
	src << ") ";

	src << "uniform " << block.getBlockName();
	src << "\n{\n";

	for (UniformBlock::ConstIterator uniformIter = block.begin(); uniformIter != block.end(); uniformIter++)
	{
		src << Indent(1);
		generateDeclaration(src, *uniformIter, 1 /* indent level */);
	}

	src << "}";

	if (block.hasInstanceName())
	{
		src << " " << block.getInstanceName();
		if (block.isArray())
			src << "[" << block.getArraySize() << "]";
	}
	else
		DE_ASSERT(!block.isArray());

	src << ";\n";
}

void generateValueSrc (std::ostringstream& src, const UniformLayoutEntry& entry, const void* basePtr, int elementNdx)
{
	glu::DataType	scalarType		= glu::getDataTypeScalarType(entry.type);
	int				scalarSize		= glu::getDataTypeScalarSize(entry.type);
	bool			isArray			= entry.size > 1;
	const deUint8*	elemPtr			= (const deUint8*)basePtr + entry.offset + (isArray ? elementNdx * entry.arrayStride : 0);
	const int		compSize		= sizeof(deUint32);

	if (scalarSize > 1)
		src << glu::getDataTypeName(entry.type) << "(";

	if (glu::isDataTypeMatrix(entry.type))
	{
		int	numRows	= glu::getDataTypeMatrixNumRows(entry.type);
		int	numCols	= glu::getDataTypeMatrixNumColumns(entry.type);

		DE_ASSERT(scalarType == glu::TYPE_FLOAT);

		// Constructed in column-wise order.
		for (int colNdx = 0; colNdx < numCols; colNdx++)
		{
			for (int rowNdx = 0; rowNdx < numRows; rowNdx++)
			{
				const deUint8*	compPtr	= elemPtr + (entry.isRowMajor ? (rowNdx * entry.matrixStride + colNdx * compSize)
																	  : (colNdx * entry.matrixStride + rowNdx * compSize));

				if (colNdx > 0 || rowNdx > 0)
					src << ", ";

				src << de::floatToString(*((const float*)compPtr), 1);
			}
		}
	}
	else
	{
		for (int scalarNdx = 0; scalarNdx < scalarSize; scalarNdx++)
		{
			const deUint8* compPtr = elemPtr + scalarNdx * compSize;

			if (scalarNdx > 0)
				src << ", ";

			switch (scalarType)
			{
				case glu::TYPE_FLOAT:	src << de::floatToString(*((const float*)compPtr), 1);			break;
				case glu::TYPE_INT:		src << *((const int*)compPtr);									break;
				case glu::TYPE_UINT:	src << *((const deUint32*)compPtr) << "u";						break;
				case glu::TYPE_BOOL:	src << (*((const deUint32*)compPtr) != 0u ? "true" : "false");	break;
				default:
					DE_ASSERT(false);
			}
		}
	}

	if (scalarSize > 1)
		src << ")";
}

bool isMatrix (glu::DataType elementType)
{
	return (elementType >= glu::TYPE_FLOAT_MAT2) && (elementType <= glu::TYPE_FLOAT_MAT4);
}

void writeMatrixTypeSrc (int						columnCount,
						 int						rowCount,
						 std::string				compare,
						 std::string				compareType,
						 std::ostringstream&		src,
						 const std::string&			srcName,
						 const void*				basePtr,
						 const UniformLayoutEntry&	entry,
						 bool						vector)
{
	if (vector)	// generateTestSrcMatrixPerVec
	{
		for (int colNdex = 0; colNdex < columnCount; colNdex++)
		{
			src << "\tresult *= " << compare + compareType << "(" << srcName << "[" << colNdex << "], ";

			if (glu::isDataTypeMatrix(entry.type))
			{
				int	scalarSize = glu::getDataTypeScalarSize(entry.type);
				const deUint8*	elemPtr			= (const deUint8*)basePtr + entry.offset;
				const int		compSize		= sizeof(deUint32);

				if (scalarSize > 1)
					src << compareType << "(";
				for (int rowNdex = 0; rowNdex < rowCount; rowNdex++)
				{
					const deUint8*	compPtr	= elemPtr + (entry.isRowMajor ? (rowNdex * entry.matrixStride + colNdex * compSize)
																		  : (colNdex * entry.matrixStride + rowNdex * compSize));
					src << de::floatToString(*((const float*)compPtr), 1);

					if (rowNdex < rowCount-1)
						src << ", ";
				}
				src << "));\n";
			}
			else
			{
				generateValueSrc(src, entry, basePtr, 0);
				src << "[" << colNdex << "]);\n";
			}
		}
	}
	else		// generateTestSrcMatrixPerElement
	{
		for (int colNdex = 0; colNdex < columnCount; colNdex++)
		{
			for (int rowNdex = 0; rowNdex < rowCount; rowNdex++)
			{
				src << "\tresult *= " << compare + compareType << "(" << srcName << "[" << colNdex << "][" << rowNdex << "], ";
				if (glu::isDataTypeMatrix(entry.type))
				{
					const deUint8*	elemPtr			= (const deUint8*)basePtr + entry.offset;
					const int		compSize		= sizeof(deUint32);
					const deUint8*	compPtr	= elemPtr + (entry.isRowMajor ? (rowNdex * entry.matrixStride + colNdex * compSize)
																		  : (colNdex * entry.matrixStride + rowNdex * compSize));

					src << de::floatToString(*((const float*)compPtr), 1) << ");\n";
				}
				else
				{
					generateValueSrc(src, entry, basePtr, 0);
					src << "[" << colNdex << "][" << rowNdex << "]);\n";
				}
			}
		}
	}
}

void generateTestSrcMatrixPerVec (glu::DataType				elementType,
								  std::ostringstream&		src,
								  const std::string&		srcName,
								  const void*				basePtr,
								  const UniformLayoutEntry&	entry,
								  bool						vector)
{
	std::string compare = "compare_";
	switch (elementType)
	{
		case glu::TYPE_FLOAT_MAT2:
			writeMatrixTypeSrc(2, 2, compare, "vec2", src, srcName, basePtr, entry, vector);
			break;

		case glu::TYPE_FLOAT_MAT2X3:
			writeMatrixTypeSrc(2, 3, compare, "vec3", src, srcName, basePtr, entry, vector);
			break;

		case glu::TYPE_FLOAT_MAT2X4:
			writeMatrixTypeSrc(2, 4, compare, "vec4", src, srcName, basePtr, entry, vector);
			break;

		case glu::TYPE_FLOAT_MAT3X4:
			writeMatrixTypeSrc(3, 4, compare, "vec4", src, srcName, basePtr, entry, vector);
			break;

		case glu::TYPE_FLOAT_MAT4:
			writeMatrixTypeSrc(4, 4, compare, "vec4", src, srcName, basePtr, entry, vector);
			break;

		case glu::TYPE_FLOAT_MAT4X2:
			writeMatrixTypeSrc(4, 2, compare, "vec2", src, srcName, basePtr, entry, vector);
			break;

		case glu::TYPE_FLOAT_MAT4X3:
			writeMatrixTypeSrc(4, 3, compare, "vec3", src, srcName, basePtr, entry, vector);
			break;

		default:
			break;
	}
}

void generateTestSrcMatrixPerElement (glu::DataType				elementType,
									  std::ostringstream&		src,
									  const std::string&		srcName,
									  const void*				basePtr,
									  const UniformLayoutEntry&	entry,
									  bool						vector)
{
	std::string compare = "compare_";
	std::string compareType = "float";
	switch (elementType)
	{
		case glu::TYPE_FLOAT_MAT2:
			writeMatrixTypeSrc(2, 2, compare, compareType, src, srcName, basePtr, entry, vector);
			break;

		case glu::TYPE_FLOAT_MAT2X3:
			writeMatrixTypeSrc(2, 3, compare, compareType, src, srcName, basePtr, entry, vector);
			break;

		case glu::TYPE_FLOAT_MAT2X4:
			writeMatrixTypeSrc(2, 4, compare, compareType, src, srcName, basePtr, entry, vector);
			break;

		case glu::TYPE_FLOAT_MAT3X4:
			writeMatrixTypeSrc(3, 4, compare, compareType, src, srcName, basePtr, entry, vector);
			break;

		case glu::TYPE_FLOAT_MAT4:
			writeMatrixTypeSrc(4, 4, compare, compareType, src, srcName, basePtr, entry, vector);
			break;

		case glu::TYPE_FLOAT_MAT4X2:
			writeMatrixTypeSrc(4, 2, compare, compareType, src, srcName, basePtr, entry, vector);
			break;

		case glu::TYPE_FLOAT_MAT4X3:
			writeMatrixTypeSrc(4, 3, compare, compareType, src, srcName, basePtr, entry, vector);
			break;

		default:
			break;
	}
}

void generateSingleCompare (std::ostringstream&			src,
							glu::DataType				elementType,
							const std::string&			srcName,
							const void*					basePtr,
							const UniformLayoutEntry&	entry,
							MatrixLoadFlags				matrixLoadFlag)
{
	if (matrixLoadFlag == LOAD_FULL_MATRIX)
	{
		const char* typeName = glu::getDataTypeName(elementType);

		src << "\tresult *= compare_" << typeName << "(" << srcName << ", ";
		generateValueSrc(src, entry, basePtr, 0);
		src << ");\n";
	}
	else
	{
		if (isMatrix(elementType))
		{
			generateTestSrcMatrixPerVec		(elementType, src, srcName, basePtr, entry, true);
			generateTestSrcMatrixPerElement	(elementType, src, srcName, basePtr, entry, false);
		}
	}
}

void generateCompareSrc (std::ostringstream&	src,
						 const char*			resultVar,
						 const VarType&			type,
						 const std::string&		srcName,
						 const std::string&		apiName,
						 const UniformLayout&	layout,
						 int					blockNdx,
						 const void*			basePtr,
						 deUint32				unusedMask,
						 MatrixLoadFlags		matrixLoadFlag)
{
	if (type.isBasicType() || (type.isArrayType() && type.getElementType().isBasicType()))
	{
		// Basic type or array of basic types.
		bool						isArray			= type.isArrayType();
		glu::DataType				elementType		= isArray ? type.getElementType().getBasicType() : type.getBasicType();
		const char*					typeName		= glu::getDataTypeName(elementType);
		std::string					fullApiName		= std::string(apiName) + (isArray ? "[0]" : ""); // Arrays are always postfixed with [0]
		int							uniformNdx		= layout.getUniformLayoutIndex(blockNdx, fullApiName);
		const UniformLayoutEntry&	entry			= layout.uniforms[uniformNdx];

		if (isArray)
		{
			for (int elemNdx = 0; elemNdx < type.getArraySize(); elemNdx++)
			{
				src << "\tresult *= compare_" << typeName << "(" << srcName << "[" << elemNdx << "], ";
				generateValueSrc(src, entry, basePtr, elemNdx);
				src << ");\n";
			}
		}
		else
		{
			generateSingleCompare(src, elementType, srcName, basePtr, entry, matrixLoadFlag);
		}
	}
	else if (type.isArrayType())
	{
		const VarType& elementType = type.getElementType();

		for (int elementNdx = 0; elementNdx < type.getArraySize(); elementNdx++)
		{
			std::string op = std::string("[") + de::toString(elementNdx) + "]";
			std::string elementSrcName = std::string(srcName) + op;
			std::string elementApiName = std::string(apiName) + op;
<<<<<<< HEAD
			generateCompareSrc(src, resultVar, elementType, elementSrcName, elementApiName, layout, basePtr, unusedMask, LOAD_FULL_MATRIX);
=======
			generateCompareSrc(src, resultVar, elementType, elementSrcName, elementApiName, layout, blockNdx, basePtr, unusedMask);
>>>>>>> a9ffcc1f
		}
	}
	else
	{
		DE_ASSERT(type.isStructType());

		for (StructType::ConstIterator memberIter = type.getStruct().begin(); memberIter != type.getStruct().end(); memberIter++)
		{
			if (memberIter->getFlags() & unusedMask)
				continue; // Skip member.

			std::string op = std::string(".") + memberIter->getName();
			std::string memberSrcName = std::string(srcName) + op;
			std::string memberApiName = std::string(apiName) + op;
<<<<<<< HEAD
			generateCompareSrc(src, resultVar, memberIter->getType(), memberSrcName, memberApiName, layout, basePtr, unusedMask, LOAD_FULL_MATRIX);
=======
			generateCompareSrc(src, resultVar, memberIter->getType(), memberSrcName, memberApiName, layout, blockNdx, basePtr, unusedMask);
>>>>>>> a9ffcc1f
		}
	}
}

void generateCompareSrc (std::ostringstream& src,
						 const char* resultVar,
						 const ShaderInterface& interface,
						 const UniformLayout& layout,
						 const std::map<int,
						 void*>& blockPointers,
						 bool isVertex,
						 MatrixLoadFlags matrixLoadFlag)
{
	deUint32 unusedMask = isVertex ? UNUSED_VERTEX : UNUSED_FRAGMENT;

	for (int blockNdx = 0; blockNdx < interface.getNumUniformBlocks(); blockNdx++)
	{
		const UniformBlock& block = interface.getUniformBlock(blockNdx);

		if ((block.getFlags() & (isVertex ? DECLARE_VERTEX : DECLARE_FRAGMENT)) == 0)
			continue; // Skip.

		bool			hasInstanceName	= block.hasInstanceName();
		bool			isArray			= block.isArray();
		int				numInstances	= isArray ? block.getArraySize() : 1;
		std::string		apiPrefix		= hasInstanceName ? block.getBlockName() + "." : std::string("");

		DE_ASSERT(!isArray || hasInstanceName);

		for (int instanceNdx = 0; instanceNdx < numInstances; instanceNdx++)
		{
			std::string		instancePostfix		= isArray ? std::string("[") + de::toString(instanceNdx) + "]" : std::string("");
			std::string		blockInstanceName	= block.getBlockName() + instancePostfix;
			std::string		srcPrefix			= hasInstanceName ? block.getInstanceName() + instancePostfix + "." : std::string("");
			int				blockLayoutNdx		= layout.getBlockLayoutIndex(blockNdx, instanceNdx);
			void*			basePtr				= blockPointers.find(blockLayoutNdx)->second;

			for (UniformBlock::ConstIterator uniformIter = block.begin(); uniformIter != block.end(); uniformIter++)
			{
				const Uniform& uniform = *uniformIter;

				if (uniform.getFlags() & unusedMask)
					continue; // Don't read from that uniform.

				std::string srcName = srcPrefix + uniform.getName();
				std::string apiName = apiPrefix + uniform.getName();
<<<<<<< HEAD
				generateCompareSrc(src, resultVar, uniform.getType(), srcName, apiName, layout, basePtr, unusedMask, matrixLoadFlag);
=======
				generateCompareSrc(src, resultVar, uniform.getType(), srcName, apiName, layout, blockNdx, basePtr, unusedMask);
>>>>>>> a9ffcc1f
			}
		}
	}
}

std::string generateVertexShader (const ShaderInterface& interface, const UniformLayout& layout, const std::map<int, void*>& blockPointers, MatrixLoadFlags matrixLoadFlag)
{
	std::ostringstream src;
	src << "#version 450\n";

	src << "layout(location = 0) in highp vec4 a_position;\n";
	src << "layout(location = 0) out mediump float v_vtxResult;\n";
	src << "\n";

	std::vector<const StructType*> namedStructs;
	interface.getNamedStructs(namedStructs);
	for (std::vector<const StructType*>::const_iterator structIter = namedStructs.begin(); structIter != namedStructs.end(); structIter++)
		generateDeclaration(src, **structIter, 0);

	for (int blockNdx = 0; blockNdx < interface.getNumUniformBlocks(); blockNdx++)
	{
		const UniformBlock& block = interface.getUniformBlock(blockNdx);
		if (block.getFlags() & DECLARE_VERTEX)
			generateDeclaration(src, blockNdx, block);
	}

	// Comparison utilities.
	src << "\n";
	generateCompareFuncs(src, interface);

	src << "\n"
		   "void main (void)\n"
		   "{\n"
		   "	gl_Position = a_position;\n"
		   "	mediump float result = 1.0;\n";

	// Value compare.
	generateCompareSrc(src, "result", interface, layout, blockPointers, true, matrixLoadFlag);

	src << "	v_vtxResult = result;\n"
		   "}\n";

	return src.str();
}

std::string generateFragmentShader (const ShaderInterface& interface, const UniformLayout& layout, const std::map<int, void*>& blockPointers, MatrixLoadFlags matrixLoadFlag)
{
	std::ostringstream src;
	src << "#version 450\n";

	src << "layout(location = 0) in mediump float v_vtxResult;\n";
	src << "layout(location = 0) out mediump vec4 dEQP_FragColor;\n";
	src << "\n";

	std::vector<const StructType*> namedStructs;
	interface.getNamedStructs(namedStructs);
	for (std::vector<const StructType*>::const_iterator structIter = namedStructs.begin(); structIter != namedStructs.end(); structIter++)
		generateDeclaration(src, **structIter, 0);

	for (int blockNdx = 0; blockNdx < interface.getNumUniformBlocks(); blockNdx++)
	{
		const UniformBlock& block = interface.getUniformBlock(blockNdx);
		if (block.getFlags() & DECLARE_FRAGMENT)
			generateDeclaration(src, blockNdx, block);
	}

	// Comparison utilities.
	src << "\n";
	generateCompareFuncs(src, interface);

	src << "\n"
		   "void main (void)\n"
		   "{\n"
		   "	mediump float result = 1.0;\n";

	// Value compare.
	generateCompareSrc(src, "result", interface, layout, blockPointers, false, matrixLoadFlag);

	src << "	dEQP_FragColor = vec4(1.0, v_vtxResult, result, 1.0);\n"
		   "}\n";

	return src.str();
}

Move<VkBuffer> createBuffer (Context& context, VkDeviceSize bufferSize, vk::VkBufferUsageFlags usageFlags)
{
	const VkDevice				vkDevice			= context.getDevice();
	const DeviceInterface&		vk					= context.getDeviceInterface();
	const deUint32				queueFamilyIndex	= context.getUniversalQueueFamilyIndex();

	const VkBufferCreateInfo	bufferInfo			=
	{
		VK_STRUCTURE_TYPE_BUFFER_CREATE_INFO,	// VkStructureType		sType;
		DE_NULL,								// const void*			pNext;
		0u,										// VkBufferCreateFlags	flags;
		bufferSize,								// VkDeviceSize			size;
		usageFlags,								// VkBufferUsageFlags	usage;
		VK_SHARING_MODE_EXCLUSIVE,				// VkSharingMode		sharingMode;
		1u,										// deUint32				queueFamilyIndexCount;
		&queueFamilyIndex						// const deUint32*		pQueueFamilyIndices;
	};

	return vk::createBuffer(vk, vkDevice, &bufferInfo);
}

Move<vk::VkImage> createImage2D (Context& context, deUint32 width, deUint32 height, vk::VkFormat format, vk::VkImageTiling tiling, vk::VkImageUsageFlags usageFlags)
{
	const deUint32				queueFamilyIndex	= context.getUniversalQueueFamilyIndex();
	const vk::VkImageCreateInfo	params				=
	{
		vk::VK_STRUCTURE_TYPE_IMAGE_CREATE_INFO,	// VkStructureType			sType
		DE_NULL,									// const void*				pNext
		0u,											// VkImageCreateFlags		flags
		vk::VK_IMAGE_TYPE_2D,						// VkImageType				imageType
		format,										// VkFormat					format
		{ width, height, 1u },						// VkExtent3D				extent
		1u,											// deUint32					mipLevels
		1u,											// deUint32					arrayLayers
		VK_SAMPLE_COUNT_1_BIT,						// VkSampleCountFlagBits	samples
		tiling,										// VkImageTiling			tiling
		usageFlags,									// VkImageUsageFlags		usage
		vk::VK_SHARING_MODE_EXCLUSIVE,				// VkSharingMode			sharingMode
		1u,											// deUint32					queueFamilyIndexCount
		&queueFamilyIndex,							// const deUint32*			pQueueFamilyIndices
		vk::VK_IMAGE_LAYOUT_UNDEFINED,				// VkImageLayout			initialLayout
	};

	return vk::createImage(context.getDeviceInterface(), context.getDevice(), &params);
}

de::MovePtr<vk::Allocation> allocateAndBindMemory (Context& context, vk::VkBuffer buffer, vk::MemoryRequirement memReqs)
{
	const vk::DeviceInterface&		vkd		= context.getDeviceInterface();
	const vk::VkMemoryRequirements	bufReqs	= vk::getBufferMemoryRequirements(vkd, context.getDevice(), buffer);
	de::MovePtr<vk::Allocation>		memory	= context.getDefaultAllocator().allocate(bufReqs, memReqs);

	vkd.bindBufferMemory(context.getDevice(), buffer, memory->getMemory(), memory->getOffset());

	return memory;
}

de::MovePtr<vk::Allocation> allocateAndBindMemory (Context& context, vk::VkImage image, vk::MemoryRequirement memReqs)
{
	const vk::DeviceInterface&	  vkd	 = context.getDeviceInterface();
	const vk::VkMemoryRequirements  imgReqs = vk::getImageMemoryRequirements(vkd, context.getDevice(), image);
	de::MovePtr<vk::Allocation>		 memory  = context.getDefaultAllocator().allocate(imgReqs, memReqs);

	vkd.bindImageMemory(context.getDevice(), image, memory->getMemory(), memory->getOffset());

	return memory;
}

Move<vk::VkImageView> createAttachmentView (Context& context, vk::VkImage image, vk::VkFormat format)
{
	const vk::VkImageViewCreateInfo params =
	{
		vk::VK_STRUCTURE_TYPE_IMAGE_VIEW_CREATE_INFO,		// sType
		DE_NULL,											// pNext
		0u,													// flags
		image,												// image
		vk::VK_IMAGE_VIEW_TYPE_2D,							// viewType
		format,												// format
		vk::makeComponentMappingRGBA(),						// components
		{ vk::VK_IMAGE_ASPECT_COLOR_BIT, 0u, 1u, 0u,1u },	// subresourceRange
	};

	return vk::createImageView(context.getDeviceInterface(), context.getDevice(), &params);
}

Move<vk::VkPipelineLayout> createPipelineLayout (Context& context, vk::VkDescriptorSetLayout descriptorSetLayout)
{
	const vk::VkPipelineLayoutCreateInfo params =
	{
		vk::VK_STRUCTURE_TYPE_PIPELINE_LAYOUT_CREATE_INFO,	// sType
		DE_NULL,											// pNext
		0u,													// flags
		1u,													// setLayoutCount
		&descriptorSetLayout,								// pSetLayouts
		0u,													// pushConstantRangeCount
		DE_NULL,											// pPushConstantRanges
	};

	return vk::createPipelineLayout(context.getDeviceInterface(), context.getDevice(), &params);
}

Move<vk::VkCommandPool> createCmdPool (Context& context)
{
	const deUint32					queueFamilyIndex	= context.getUniversalQueueFamilyIndex();
	const vk::VkCommandPoolCreateInfo	params				=
	{
		vk::VK_STRUCTURE_TYPE_COMMAND_POOL_CREATE_INFO,			// sType
		DE_NULL,												// pNext
		vk::VK_COMMAND_POOL_CREATE_RESET_COMMAND_BUFFER_BIT,	// flags
		queueFamilyIndex,										// queueFamilyIndex
	};

	return vk::createCommandPool(context.getDeviceInterface(), context.getDevice(), &params);
}

Move<vk::VkCommandBuffer> createCmdBuffer (Context& context, vk::VkCommandPool cmdPool)
{
	const vk::VkCommandBufferAllocateInfo params =
	{
		vk::VK_STRUCTURE_TYPE_COMMAND_BUFFER_ALLOCATE_INFO,	// sType
		DE_NULL,											// pNext
		cmdPool,											// commandPool
		vk::VK_COMMAND_BUFFER_LEVEL_PRIMARY,				// level
		1u,													// bufferCount
	};

	return vk::allocateCommandBuffer(context.getDeviceInterface(), context.getDevice(), &params);
}


// UniformBlockCaseInstance

class UniformBlockCaseInstance : public vkt::TestInstance
{
public:
									UniformBlockCaseInstance	(Context&						context,
																 UniformBlockCase::BufferMode	bufferMode,
																 const UniformLayout&			layout,
																 const std::map<int, void*>&	blockPointers);
	virtual							~UniformBlockCaseInstance	(void);
	virtual tcu::TestStatus			iterate						(void);

private:
	enum
	{
		RENDER_WIDTH = 100,
		RENDER_HEIGHT = 100,
	};

	vk::Move<VkRenderPass>			createRenderPass			(vk::VkFormat format) const;
	vk::Move<VkFramebuffer>			createFramebuffer			(vk::VkRenderPass renderPass, vk::VkImageView colorImageView) const;
	vk::Move<VkDescriptorSetLayout>	createDescriptorSetLayout	(void) const;
	vk::Move<VkDescriptorPool>		createDescriptorPool		(void) const;
	vk::Move<VkPipeline>			createPipeline				(vk::VkShaderModule vtxShaderModule, vk::VkShaderModule fragShaderModule, vk::VkPipelineLayout pipelineLayout, vk::VkRenderPass renderPass) const;

	vk::VkDescriptorBufferInfo		addUniformData				(deUint32 size, const void* dataPtr);

	UniformBlockCase::BufferMode	m_bufferMode;
	const UniformLayout&			m_layout;
	const std::map<int, void*>&		m_blockPointers;

	typedef de::SharedPtr<vk::Unique<vk::VkBuffer> >	VkBufferSp;
	typedef de::SharedPtr<vk::Allocation>				AllocationSp;

	std::vector<VkBufferSp>			m_uniformBuffers;
	std::vector<AllocationSp>		m_uniformAllocs;
};

UniformBlockCaseInstance::UniformBlockCaseInstance (Context&						ctx,
													UniformBlockCase::BufferMode	bufferMode,
													const UniformLayout&			layout,
													const std::map<int, void*>&		blockPointers)
	: vkt::TestInstance (ctx)
	, m_bufferMode		(bufferMode)
	, m_layout			(layout)
	, m_blockPointers	(blockPointers)
{
}

UniformBlockCaseInstance::~UniformBlockCaseInstance (void)
{
}

tcu::TestStatus UniformBlockCaseInstance::iterate (void)
{
	const vk::DeviceInterface&		vk					= m_context.getDeviceInterface();
	const vk::VkDevice				device				= m_context.getDevice();
	const vk::VkQueue				queue				= m_context.getUniversalQueue();
	const deUint32					queueFamilyIndex	= m_context.getUniversalQueueFamilyIndex();

	const float positions[] =
	{
		-1.0f, -1.0f, 0.0f, 1.0f,
		-1.0f, +1.0f, 0.0f, 1.0f,
		+1.0f, -1.0f, 0.0f, 1.0f,
		+1.0f, +1.0f, 0.0f, 1.0f
	};

	const deUint32 indices[] = { 0, 1, 2, 2, 1, 3 };

	vk::Unique<VkBuffer>				positionsBuffer		(createBuffer(m_context, sizeof(positions), vk::VK_BUFFER_USAGE_VERTEX_BUFFER_BIT));
	de::UniquePtr<Allocation>			positionsAlloc		(allocateAndBindMemory(m_context, *positionsBuffer, MemoryRequirement::HostVisible));
	vk::Unique<VkBuffer>				indicesBuffer		(createBuffer(m_context, sizeof(indices), vk::VK_BUFFER_USAGE_INDEX_BUFFER_BIT|vk::VK_BUFFER_USAGE_VERTEX_BUFFER_BIT));
	de::UniquePtr<Allocation>			indicesAlloc		(allocateAndBindMemory(m_context, *indicesBuffer, MemoryRequirement::HostVisible));

	int minUniformBufferOffsetAlignment = getminUniformBufferOffsetAlignment(m_context);

	// Upload attrbiutes data
	{
		deMemcpy(positionsAlloc->getHostPtr(), positions, sizeof(positions));
		flushMappedMemoryRange(vk, device, positionsAlloc->getMemory(), positionsAlloc->getOffset(), sizeof(positions));

		deMemcpy(indicesAlloc->getHostPtr(), indices, sizeof(indices));
		flushMappedMemoryRange(vk, device, indicesAlloc->getMemory(), indicesAlloc->getOffset(), sizeof(indices));
	}

	vk::Unique<VkImage>					colorImage			(createImage2D(m_context,
																			RENDER_WIDTH,
																			RENDER_HEIGHT,
																			vk::VK_FORMAT_R8G8B8A8_UNORM,
																			vk::VK_IMAGE_TILING_OPTIMAL,
																			vk::VK_IMAGE_USAGE_COLOR_ATTACHMENT_BIT|vk::VK_IMAGE_USAGE_TRANSFER_SRC_BIT));
	de::UniquePtr<Allocation>			colorImageAlloc		(allocateAndBindMemory(m_context, *colorImage, MemoryRequirement::Any));
	vk::Unique<VkImageView>				colorImageView		(createAttachmentView(m_context, *colorImage, vk::VK_FORMAT_R8G8B8A8_UNORM));

	vk::Unique<VkDescriptorSetLayout>	descriptorSetLayout	(createDescriptorSetLayout());
	vk::Unique<VkDescriptorPool>		descriptorPool		(createDescriptorPool());

	const VkDescriptorSetAllocateInfo	descriptorSetAllocateInfo =
	{
		VK_STRUCTURE_TYPE_DESCRIPTOR_SET_ALLOCATE_INFO,		// VkStructureType				sType;
		DE_NULL,											// const void*					pNext;
		*descriptorPool,									// VkDescriptorPool				descriptorPool;
		1u,													// deUint32						setLayoutCount;
		&descriptorSetLayout.get()							// const VkDescriptorSetLayout*	pSetLayouts;
	};

	vk::Unique<VkDescriptorSet>			descriptorSet(vk::allocateDescriptorSet(vk, device, &descriptorSetAllocateInfo));
	int									numBlocks = (int)m_layout.blocks.size();
	std::vector<vk::VkDescriptorBufferInfo>	descriptors(numBlocks);

	// Upload uniform data
	{
		vk::DescriptorSetUpdateBuilder	descriptorSetUpdateBuilder;

		if (m_bufferMode == UniformBlockCase::BUFFERMODE_PER_BLOCK)
		{
			for (int blockNdx = 0; blockNdx < numBlocks; blockNdx++)
			{
				const BlockLayoutEntry& block = m_layout.blocks[blockNdx];
				const void*	srcPtr = m_blockPointers.find(blockNdx)->second;

				descriptors[blockNdx] = addUniformData(block.size, srcPtr);
				descriptorSetUpdateBuilder.writeSingle(*descriptorSet, vk::DescriptorSetUpdateBuilder::Location::bindingArrayElement(block.bindingNdx, block.instanceNdx),
														VK_DESCRIPTOR_TYPE_UNIFORM_BUFFER, &descriptors[blockNdx]);
			}
		}
		else
		{
			int currentOffset = 0;
			std::map<int, int> offsets;
			for (int blockNdx = 0; blockNdx < numBlocks; blockNdx++)
			{
				if (minUniformBufferOffsetAlignment > 0)
					currentOffset = deAlign32(currentOffset, minUniformBufferOffsetAlignment);
				offsets[blockNdx] = currentOffset;
				currentOffset += m_layout.blocks[blockNdx].size;
			}

			deUint32 totalSize = currentOffset;

			// Make a copy of the data that satisfies the device's min uniform buffer alignment
			std::vector<deUint8> data;
			data.resize(totalSize);
			for (int blockNdx = 0; blockNdx < numBlocks; blockNdx++)
			{
				deMemcpy(&data[offsets[blockNdx]], m_blockPointers.find(blockNdx)->second, m_layout.blocks[blockNdx].size);
			}

			vk::VkBuffer buffer = addUniformData(totalSize, &data[0]).buffer;

			for (int blockNdx = 0; blockNdx < numBlocks; blockNdx++)
			{
				const BlockLayoutEntry& block = m_layout.blocks[blockNdx];
				deUint32 size = block.size;

				const VkDescriptorBufferInfo	descriptor =
				{
					buffer,							// VkBuffer		buffer;
					(deUint32)offsets[blockNdx],	// VkDeviceSize	offset;
					size,							// VkDeviceSize	range;
				};

				descriptors[blockNdx] = descriptor;
				descriptorSetUpdateBuilder.writeSingle(*descriptorSet,
														vk::DescriptorSetUpdateBuilder::Location::bindingArrayElement(block.bindingNdx, block.instanceNdx),
														VK_DESCRIPTOR_TYPE_UNIFORM_BUFFER,
														&descriptors[blockNdx]);
			}
		}

		descriptorSetUpdateBuilder.update(vk, device);
	}

	vk::Unique<VkRenderPass>			renderPass			(createRenderPass(vk::VK_FORMAT_R8G8B8A8_UNORM));
	vk::Unique<VkFramebuffer>			framebuffer			(createFramebuffer(*renderPass, *colorImageView));
	vk::Unique<VkPipelineLayout>		pipelineLayout		(createPipelineLayout(m_context, *descriptorSetLayout));

	vk::Unique<VkShaderModule>			vtxShaderModule		(vk::createShaderModule(vk, device, m_context.getBinaryCollection().get("vert"), 0));
	vk::Unique<VkShaderModule>			fragShaderModule	(vk::createShaderModule(vk, device, m_context.getBinaryCollection().get("frag"), 0));
	vk::Unique<VkPipeline>				pipeline			(createPipeline(*vtxShaderModule, *fragShaderModule, *pipelineLayout, *renderPass));
	vk::Unique<VkCommandPool>			cmdPool				(createCmdPool(m_context));
	vk::Unique<VkCommandBuffer>			cmdBuffer			(createCmdBuffer(m_context, *cmdPool));
	vk::Unique<VkBuffer>				readImageBuffer		(createBuffer(m_context, (vk::VkDeviceSize)(RENDER_WIDTH * RENDER_HEIGHT * 4), vk::VK_BUFFER_USAGE_TRANSFER_DST_BIT));
	de::UniquePtr<Allocation>			readImageAlloc		(allocateAndBindMemory(m_context, *readImageBuffer, vk::MemoryRequirement::HostVisible));

	// Record command buffer
	const vk::VkCommandBufferBeginInfo beginInfo	=
	{
		vk::VK_STRUCTURE_TYPE_COMMAND_BUFFER_BEGIN_INFO,	// VkStructureType					sType;
		DE_NULL,											// const void*						pNext;
		0u,													// VkCommandBufferUsageFlags		flags;
		(const vk::VkCommandBufferInheritanceInfo*)DE_NULL,
	};
	VK_CHECK(vk.beginCommandBuffer(*cmdBuffer, &beginInfo));

	const vk::VkClearValue clearValue = vk::makeClearValueColorF32(0.125f, 0.25f, 0.75f, 1.0f);
	const vk::VkRenderPassBeginInfo passBeginInfo	=
	{
		vk::VK_STRUCTURE_TYPE_RENDER_PASS_BEGIN_INFO,	// VkStructureType		sType;
		DE_NULL,										// const void*			pNext;
		*renderPass,									// VkRenderPass			renderPass;
		*framebuffer,									// VkFramebuffer		framebuffer;
		{ { 0, 0 }, { RENDER_WIDTH, RENDER_HEIGHT } },	// VkRect2D				renderArea;
		1u,												// deUint32				clearValueCount;
		&clearValue,									// const VkClearValue*	pClearValues;
	};

	// Add barrier for initializing image state 
	{
		const vk::VkImageMemoryBarrier  initializeBarrier =
		{
			vk::VK_STRUCTURE_TYPE_IMAGE_MEMORY_BARRIER,		// VkStructureType			sType;
			DE_NULL,										// const void*				pNext
			0,												// VVkAccessFlags			srcAccessMask;
			vk::VK_ACCESS_COLOR_ATTACHMENT_WRITE_BIT,		// VkAccessFlags			dstAccessMask;
			vk::VK_IMAGE_LAYOUT_UNDEFINED,					// VkImageLayout			oldLayout;
			vk::VK_IMAGE_LAYOUT_COLOR_ATTACHMENT_OPTIMAL,	// VkImageLayout			newLayout;
			queueFamilyIndex,								// deUint32					srcQueueFamilyIndex;
			queueFamilyIndex,								// deUint32					dstQueueFamilyIndex;
			*colorImage,									// VkImage					image;
			{
				vk::VK_IMAGE_ASPECT_COLOR_BIT,			// VkImageAspectFlags	aspectMask;
				0u,										// deUint32				baseMipLevel;
				1u,										// deUint32				mipLevels;
				0u,										// deUint32				baseArraySlice;
				1u,										// deUint32				arraySize;
			}												// VkImageSubresourceRange	subresourceRange
		};

		vk.cmdPipelineBarrier(*cmdBuffer, vk::VK_PIPELINE_STAGE_TOP_OF_PIPE_BIT, vk::VK_PIPELINE_STAGE_ALL_GRAPHICS_BIT, (vk::VkDependencyFlags)0,
			0, (const vk::VkMemoryBarrier*)DE_NULL,
			0, (const vk::VkBufferMemoryBarrier*)DE_NULL,
			1, &initializeBarrier);
	}

	vk.cmdBeginRenderPass(*cmdBuffer, &passBeginInfo, vk::VK_SUBPASS_CONTENTS_INLINE);

	vk.cmdBindPipeline(*cmdBuffer, vk::VK_PIPELINE_BIND_POINT_GRAPHICS, *pipeline);
	vk.cmdBindDescriptorSets(*cmdBuffer, vk::VK_PIPELINE_BIND_POINT_GRAPHICS, *pipelineLayout, 0u, 1u, &*descriptorSet, 0u, DE_NULL);

	const vk::VkDeviceSize offsets[] = { 0u };
	vk.cmdBindVertexBuffers(*cmdBuffer, 0u, 1u, &*positionsBuffer, offsets);
	vk.cmdBindIndexBuffer(*cmdBuffer, *indicesBuffer, (vk::VkDeviceSize)0, vk::VK_INDEX_TYPE_UINT32);

	vk.cmdDrawIndexed(*cmdBuffer, DE_LENGTH_OF_ARRAY(indices), 1u, 0u, 0u, 0u);
	vk.cmdEndRenderPass(*cmdBuffer);

	// Add render finish barrier
	{
		const vk::VkImageMemoryBarrier  renderFinishBarrier =
		{
			vk::VK_STRUCTURE_TYPE_IMAGE_MEMORY_BARRIER,		// VkStructureType			sType;
			DE_NULL,										// const void*				pNext
			vk::VK_ACCESS_COLOR_ATTACHMENT_WRITE_BIT,		// VVkAccessFlags			srcAccessMask;
			vk::VK_ACCESS_TRANSFER_READ_BIT,				// VkAccessFlags			dstAccessMask;
			vk::VK_IMAGE_LAYOUT_COLOR_ATTACHMENT_OPTIMAL,	// VkImageLayout			oldLayout;
			vk::VK_IMAGE_LAYOUT_TRANSFER_SRC_OPTIMAL,		// VkImageLayout			newLayout;
			queueFamilyIndex,								// deUint32					srcQueueFamilyIndex;
			queueFamilyIndex,								// deUint32					dstQueueFamilyIndex;
			*colorImage,									// VkImage					image;
			{
				vk::VK_IMAGE_ASPECT_COLOR_BIT,			// VkImageAspectFlags	aspectMask;
				0u,										// deUint32				baseMipLevel;
				1u,										// deUint32				mipLevels;
				0u,										// deUint32				baseArraySlice;
				1u,										// deUint32				arraySize;
			}												// VkImageSubresourceRange	subresourceRange
		};

		vk.cmdPipelineBarrier(*cmdBuffer, vk::VK_PIPELINE_STAGE_ALL_GRAPHICS_BIT, vk::VK_PIPELINE_STAGE_TRANSFER_BIT, (vk::VkDependencyFlags)0,
							  0, (const vk::VkMemoryBarrier*)DE_NULL,
							  0, (const vk::VkBufferMemoryBarrier*)DE_NULL,
							  1, &renderFinishBarrier);
	}

	// Add Image->Buffer copy command
	{
		const vk::VkBufferImageCopy copyParams =
		{
			(vk::VkDeviceSize)0u,					// VkDeviceSize				bufferOffset;
			(deUint32)RENDER_WIDTH,					// deUint32					bufferRowLength;
			(deUint32)RENDER_HEIGHT,				// deUint32					bufferImageHeight;
			{
				vk::VK_IMAGE_ASPECT_COLOR_BIT,	// VkImageAspect	aspect;
				0u,								// deUint32			mipLevel;
				0u,								// deUint32			arrayLayer;
				1u,								// deUint32			arraySize;
			},										// VkImageSubresourceCopy	imageSubresource
			{ 0u, 0u, 0u },							// VkOffset3D				imageOffset;
			{ RENDER_WIDTH, RENDER_HEIGHT, 1u }		// VkExtent3D				imageExtent;
		};

		vk.cmdCopyImageToBuffer(*cmdBuffer, *colorImage, vk::VK_IMAGE_LAYOUT_TRANSFER_SRC_OPTIMAL, *readImageBuffer, 1u, &copyParams);
	}

	// Add copy finish barrier
	{
		const vk::VkBufferMemoryBarrier copyFinishBarrier	=
		{
			vk::VK_STRUCTURE_TYPE_BUFFER_MEMORY_BARRIER,		// VkStructureType		sType;
			DE_NULL,											// const void*			pNext;
			VK_ACCESS_TRANSFER_WRITE_BIT,						// VkAccessFlags		srcAccessMask;
			VK_ACCESS_HOST_READ_BIT,							// VkAccessFlags		dstAccessMask;
			queueFamilyIndex,									// deUint32				srcQueueFamilyIndex;
			queueFamilyIndex,									// deUint32				destQueueFamilyIndex;
			*readImageBuffer,									// VkBuffer				buffer;
			0u,													// VkDeviceSize			offset;
			(vk::VkDeviceSize)(RENDER_WIDTH * RENDER_HEIGHT * 4)// VkDeviceSize			size;
		};

		vk.cmdPipelineBarrier(*cmdBuffer, vk::VK_PIPELINE_STAGE_TRANSFER_BIT, vk::VK_PIPELINE_STAGE_HOST_BIT, (vk::VkDependencyFlags)0,
							  0, (const vk::VkMemoryBarrier*)DE_NULL,
							  1, &copyFinishBarrier,
							  0, (const vk::VkImageMemoryBarrier*)DE_NULL);
	}

	VK_CHECK(vk.endCommandBuffer(*cmdBuffer));

	// Submit the command buffer
	{
		const vk::VkFenceCreateInfo fenceParams =
		{
			vk::VK_STRUCTURE_TYPE_FENCE_CREATE_INFO,	// VkStructureType		sType;
			DE_NULL,									// const void*			pNext;
			0u,											// VkFenceCreateFlags	flags;
		};
		const Unique<vk::VkFence> fence(vk::createFence(vk, device, &fenceParams));

		const VkSubmitInfo			submitInfo	=
		{
			VK_STRUCTURE_TYPE_SUBMIT_INFO,	// VkStructureType			sType;
			DE_NULL,						// const void*				pNext;
			0u,								// deUint32					waitSemaphoreCount;
			DE_NULL,						// const VkSemaphore*		pWaitSemaphores;
			(const VkPipelineStageFlags*)DE_NULL,
			1u,								// deUint32					commandBufferCount;
			&cmdBuffer.get(),				// const VkCommandBuffer*	pCommandBuffers;
			0u,								// deUint32					signalSemaphoreCount;
			DE_NULL							// const VkSemaphore*		pSignalSemaphores;
		};

		VK_CHECK(vk.queueSubmit(queue, 1u, &submitInfo, *fence));
		VK_CHECK(vk.waitForFences(device, 1u, &fence.get(), DE_TRUE, ~0ull));
	}

	// Read back the results
	tcu::Surface surface(RENDER_WIDTH, RENDER_HEIGHT);
	{
		const tcu::TextureFormat textureFormat(tcu::TextureFormat::RGBA, tcu::TextureFormat::UNORM_INT8);
		const tcu::ConstPixelBufferAccess imgAccess(textureFormat, RENDER_WIDTH, RENDER_HEIGHT, 1, readImageAlloc->getHostPtr());
		const vk::VkDeviceSize bufferSize = RENDER_WIDTH * RENDER_HEIGHT * 4;
		invalidateMappedMemoryRange(vk, device, readImageAlloc->getMemory(), readImageAlloc->getOffset(), bufferSize);

		tcu::copy(surface.getAccess(), imgAccess);
	}

	// Check if the result image is all white
	tcu::RGBA white(tcu::RGBA::white());
	int numFailedPixels = 0;

	for (int y = 0; y < surface.getHeight(); y++)
	{
		for (int x = 0; x < surface.getWidth(); x++)
		{
			if (surface.getPixel(x, y) != white)
				numFailedPixels += 1;
		}
	}

	if (numFailedPixels > 0)
	{
		tcu::TestLog& log = m_context.getTestContext().getLog();
		log << tcu::TestLog::Image("Image", "Rendered image", surface);
		log << tcu::TestLog::Message << "Image comparison failed, got " << numFailedPixels << " non-white pixels" << tcu::TestLog::EndMessage;

		for (size_t blockNdx = 0; blockNdx < m_layout.blocks.size(); blockNdx++)
		{
			const BlockLayoutEntry& block = m_layout.blocks[blockNdx];
			log << tcu::TestLog::Message << "Block index: " << blockNdx << " infos: " << block << tcu::TestLog::EndMessage;
		}

		for (size_t uniformNdx = 0; uniformNdx < m_layout.uniforms.size(); uniformNdx++)
		{
			log << tcu::TestLog::Message << "Uniform index: " << uniformNdx << " infos: " << m_layout.uniforms[uniformNdx] << tcu::TestLog::EndMessage;
		}

		return tcu::TestStatus::fail("Detected non-white pixels");
	}
	else
		return tcu::TestStatus::pass("Full white image ok");
}

vk::VkDescriptorBufferInfo UniformBlockCaseInstance::addUniformData (deUint32 size, const void* dataPtr)
{
	const VkDevice					vkDevice			= m_context.getDevice();
	const DeviceInterface&			vk					= m_context.getDeviceInterface();

	Move<VkBuffer>					buffer	= createBuffer(m_context, size, VK_BUFFER_USAGE_UNIFORM_BUFFER_BIT);
	de::MovePtr<Allocation>			alloc	= allocateAndBindMemory(m_context, *buffer, vk::MemoryRequirement::HostVisible);

	deMemcpy(alloc->getHostPtr(), dataPtr, size);
	flushMappedMemoryRange(vk, vkDevice, alloc->getMemory(), alloc->getOffset(), size);

	const VkDescriptorBufferInfo			descriptor			=
	{
		*buffer,				// VkBuffer		buffer;
		0u,						// VkDeviceSize	offset;
		size,					// VkDeviceSize	range;

	};

	m_uniformBuffers.push_back(VkBufferSp(new vk::Unique<vk::VkBuffer>(buffer)));
	m_uniformAllocs.push_back(AllocationSp(alloc.release()));

	return descriptor;
}

vk::Move<VkRenderPass> UniformBlockCaseInstance::createRenderPass (vk::VkFormat format) const
{
	const VkDevice					vkDevice				= m_context.getDevice();
	const DeviceInterface&			vk						= m_context.getDeviceInterface();

	const VkAttachmentDescription	attachmentDescription	=
	{
		0u,												// VkAttachmentDescriptorFlags	flags;
		format,											// VkFormat						format;
		VK_SAMPLE_COUNT_1_BIT,							// VkSampleCountFlagBits		samples;
		VK_ATTACHMENT_LOAD_OP_CLEAR,					// VkAttachmentLoadOp			loadOp;
		VK_ATTACHMENT_STORE_OP_STORE,					// VkAttachmentStoreOp			storeOp;
		VK_ATTACHMENT_LOAD_OP_DONT_CARE,				// VkAttachmentLoadOp			stencilLoadOp;
		VK_ATTACHMENT_STORE_OP_DONT_CARE,				// VkAttachmentStoreOp			stencilStoreOp;
		VK_IMAGE_LAYOUT_COLOR_ATTACHMENT_OPTIMAL,		// VkImageLayout				initialLayout;
		VK_IMAGE_LAYOUT_COLOR_ATTACHMENT_OPTIMAL,		// VkImageLayout				finalLayout;
	};

	const VkAttachmentReference		attachmentReference		=
	{
		0u,											// deUint32			attachment;
		VK_IMAGE_LAYOUT_COLOR_ATTACHMENT_OPTIMAL	// VkImageLayout	layout;
	};


	const VkSubpassDescription		subpassDescription		=
	{
		0u,												// VkSubpassDescriptionFlags	flags;
		VK_PIPELINE_BIND_POINT_GRAPHICS,				// VkPipelineBindPoint			pipelineBindPoint;
		0u,												// deUint32						inputAttachmentCount;
		DE_NULL,										// const VkAttachmentReference*	pInputAttachments;
		1u,												// deUint32						colorAttachmentCount;
		&attachmentReference,							// const VkAttachmentReference*	pColorAttachments;
		DE_NULL,										// const VkAttachmentReference*	pResolveAttachments;
		DE_NULL,										// const VkAttachmentReference*	pDepthStencilAttachment;
		0u,												// deUint32						preserveAttachmentCount;
		DE_NULL											// const VkAttachmentReference*	pPreserveAttachments;
	};

	const VkRenderPassCreateInfo	renderPassParams		=
	{
		VK_STRUCTURE_TYPE_RENDER_PASS_CREATE_INFO,		// VkStructureType					sType;
		DE_NULL,										// const void*						pNext;
		0u,												// VkRenderPassCreateFlags			flags;
		1u,												// deUint32							attachmentCount;
		&attachmentDescription,							// const VkAttachmentDescription*	pAttachments;
		1u,												// deUint32							subpassCount;
		&subpassDescription,							// const VkSubpassDescription*		pSubpasses;
		0u,												// deUint32							dependencyCount;
		DE_NULL											// const VkSubpassDependency*		pDependencies;
	};

	return vk::createRenderPass(vk, vkDevice, &renderPassParams);
}

vk::Move<VkFramebuffer> UniformBlockCaseInstance::createFramebuffer (vk::VkRenderPass renderPass, vk::VkImageView colorImageView) const
{
	const VkDevice					vkDevice			= m_context.getDevice();
	const DeviceInterface&			vk					= m_context.getDeviceInterface();

	const VkFramebufferCreateInfo	framebufferParams	=
	{
		VK_STRUCTURE_TYPE_FRAMEBUFFER_CREATE_INFO,		// VkStructureType			sType;
		DE_NULL,										// const void*				pNext;
		0u,												// VkFramebufferCreateFlags	flags;
		renderPass,										// VkRenderPass				renderPass;
		1u,												// deUint32					attachmentCount;
		&colorImageView,								// const VkImageView*		pAttachments;
		RENDER_WIDTH,									// deUint32					width;
		RENDER_HEIGHT,									// deUint32					height;
		1u												// deUint32					layers;
	};

	return vk::createFramebuffer(vk, vkDevice, &framebufferParams);
}

vk::Move<VkDescriptorSetLayout> UniformBlockCaseInstance::createDescriptorSetLayout (void) const
{
	int numBlocks = (int)m_layout.blocks.size();
	int lastBindingNdx = -1;
	std::vector<int> lengths;

	for (int blockNdx = 0; blockNdx < numBlocks; blockNdx++)
	{
		const BlockLayoutEntry& block = m_layout.blocks[blockNdx];

		if (block.bindingNdx == lastBindingNdx)
		{
			lengths.back()++;
		}
		else
		{
			lengths.push_back(1);
			lastBindingNdx = block.bindingNdx;
		}
	}

	vk::DescriptorSetLayoutBuilder layoutBuilder;
	for (size_t i = 0; i < lengths.size(); i++)
	{
		if (lengths[i] > 0)
		{
			layoutBuilder.addArrayBinding(VK_DESCRIPTOR_TYPE_UNIFORM_BUFFER, lengths[i], vk::VK_SHADER_STAGE_ALL);
		}
		else
		{
			layoutBuilder.addSingleBinding(VK_DESCRIPTOR_TYPE_UNIFORM_BUFFER, vk::VK_SHADER_STAGE_ALL);
		}
	}

	return layoutBuilder.build(m_context.getDeviceInterface(), m_context.getDevice());
}

vk::Move<VkDescriptorPool> UniformBlockCaseInstance::createDescriptorPool (void) const
{
	vk::DescriptorPoolBuilder poolBuilder;

	return poolBuilder
		.addType(VK_DESCRIPTOR_TYPE_UNIFORM_BUFFER, (int)m_layout.blocks.size())
		.build(m_context.getDeviceInterface(), m_context.getDevice(), VK_DESCRIPTOR_POOL_CREATE_FREE_DESCRIPTOR_SET_BIT, 1u);
}

vk::Move<VkPipeline> UniformBlockCaseInstance::createPipeline (vk::VkShaderModule vtxShaderModule, vk::VkShaderModule fragShaderModule, vk::VkPipelineLayout pipelineLayout, vk::VkRenderPass renderPass) const
{
	const VkDevice									vkDevice				= m_context.getDevice();
	const DeviceInterface&							vk						= m_context.getDeviceInterface();

	const VkVertexInputBindingDescription			vertexBinding			=
	{
		0,									// deUint32					binding;
		(deUint32)sizeof(float) * 4,		// deUint32					strideInBytes;
		VK_VERTEX_INPUT_RATE_VERTEX			// VkVertexInputStepRate	inputRate;
	};

	const VkVertexInputAttributeDescription			vertexAttribute			=
	{
		0,									// deUint32		location;
		0,									// deUint32		binding;
		VK_FORMAT_R32G32B32A32_SFLOAT,		// VkFormat		format;
		0u									// deUint32		offset;
	};

	const VkPipelineShaderStageCreateInfo			shaderStages[2]	=
	{
		{
			VK_STRUCTURE_TYPE_PIPELINE_SHADER_STAGE_CREATE_INFO,	// VkStructureType					sType;
			DE_NULL,												// const void*						pNext;
			0u,														// VkPipelineShaderStageCreateFlags	flags;
			VK_SHADER_STAGE_VERTEX_BIT,								// VkShaderStageFlagBits			stage;
			vtxShaderModule,										// VkShaderModule					module;
			"main",													// const char*						pName;
			DE_NULL													// const VkSpecializationInfo*		pSpecializationInfo;
		},
		{
			VK_STRUCTURE_TYPE_PIPELINE_SHADER_STAGE_CREATE_INFO,	// VkStructureType					sType;
			DE_NULL,												// const void*						pNext;
			0u,														// VkPipelineShaderStageCreateFlags flags;
			VK_SHADER_STAGE_FRAGMENT_BIT,							// VkShaderStageFlagBits			stage;
			fragShaderModule,										// VkShaderModule					module;
			"main",													// const char*						pName;
			DE_NULL													// const VkSpecializationInfo*		pSpecializationInfo;
		}
	};

	const VkPipelineVertexInputStateCreateInfo		vertexInputStateParams		=
	{
		VK_STRUCTURE_TYPE_PIPELINE_VERTEX_INPUT_STATE_CREATE_INFO,	// VkStructureType							sType;
		DE_NULL,													// const void*								pNext;
		0u,															// VkPipelineVertexInputStateCreateFlags	flags;
		1u,															// deUint32									vertexBindingDescriptionCount;
		&vertexBinding,												// const VkVertexInputBindingDescription*	pVertexBindingDescriptions;
		1u,															// deUint32									vertexAttributeDescriptionCount;
		&vertexAttribute,											// const VkVertexInputAttributeDescription*	pVertexAttributeDescriptions;
	};

	const VkPipelineInputAssemblyStateCreateInfo	inputAssemblyStateParams	=
	{
		VK_STRUCTURE_TYPE_PIPELINE_INPUT_ASSEMBLY_STATE_CREATE_INFO,// VkStructureType							sType;
		DE_NULL,													// const void*								pNext;
		0u,															// VkPipelineInputAssemblyStateCreateFlags	flags;
		VK_PRIMITIVE_TOPOLOGY_TRIANGLE_LIST,						// VkPrimitiveTopology						topology;
		false														// VkBool32									primitiveRestartEnable;
	};

	const VkViewport								viewport					=
	{
		0.0f,					// float	originX;
		0.0f,					// float	originY;
		(float)RENDER_WIDTH,	// float	width;
		(float)RENDER_HEIGHT,	// float	height;
		0.0f,					// float	minDepth;
		1.0f					// float	maxDepth;
	};


	const VkRect2D									scissor						=
	{
		{
			0u,				// deUint32	x;
			0u,				// deUint32	y;
		},						// VkOffset2D	offset;
		{
			RENDER_WIDTH,	// deUint32	width;
			RENDER_HEIGHT,	// deUint32	height;
		},						// VkExtent2D	extent;
	};

	const VkPipelineViewportStateCreateInfo			viewportStateParams			=
	{
		VK_STRUCTURE_TYPE_PIPELINE_VIEWPORT_STATE_CREATE_INFO,		// VkStructureType						sType;
		DE_NULL,													// const void*							pNext;
		0u,															// VkPipelineViewportStateCreateFlags	flags;
		1u,															// deUint32								viewportCount;
		&viewport,													// const VkViewport*					pViewports;
		1u,															// deUint32								scissorsCount;
		&scissor,													// const VkRect2D*						pScissors;
	};

	const VkPipelineRasterizationStateCreateInfo	rasterStateParams			=
	{
		VK_STRUCTURE_TYPE_PIPELINE_RASTERIZATION_STATE_CREATE_INFO, // VkStructureType							sType;
		DE_NULL,													// const void*								pNext;
		0u,															// VkPipelineRasterizationStateCreateFlags	flags;
		false,														// VkBool32									depthClampEnable;
		false,														// VkBool32									rasterizerDiscardEnable;
		VK_POLYGON_MODE_FILL,										// VkPolygonMode							polygonMode;
		VK_CULL_MODE_NONE,											// VkCullModeFlags							cullMode;
		VK_FRONT_FACE_COUNTER_CLOCKWISE,							// VkFrontFace								frontFace;
		false,														// VkBool32									depthBiasEnable;
		0.0f,														// float									depthBiasConstantFactor;
		0.0f,														// float									depthBiasClamp;
		0.0f,														// float									depthBiasSlopeFactor;
		1.0f,														// float									lineWidth;
	};

	const VkPipelineMultisampleStateCreateInfo		multisampleStateParams =
	{
		VK_STRUCTURE_TYPE_PIPELINE_MULTISAMPLE_STATE_CREATE_INFO,	// VkStructureType							sType;
		DE_NULL,													// const void*								pNext;
		0u,															// VkPipelineMultisampleStateCreateFlags	flags;
		VK_SAMPLE_COUNT_1_BIT,										// VkSampleCountFlagBits					rasterizationSamples;
		VK_FALSE,													// VkBool32									sampleShadingEnable;
		0.0f,														// float									minSampleShading;
		DE_NULL,													// const VkSampleMask*						pSampleMask;
		VK_FALSE,													// VkBool32									alphaToCoverageEnable;
		VK_FALSE													// VkBool32									alphaToOneEnable;
	 };

	const VkPipelineColorBlendAttachmentState		colorBlendAttachmentState	=
	{
		false,																		// VkBool32			blendEnable;
		VK_BLEND_FACTOR_ONE,														// VkBlend			srcBlendColor;
		VK_BLEND_FACTOR_ZERO,														// VkBlend			destBlendColor;
		VK_BLEND_OP_ADD,															// VkBlendOp		blendOpColor;
		VK_BLEND_FACTOR_ONE,														// VkBlend			srcBlendAlpha;
		VK_BLEND_FACTOR_ZERO,														// VkBlend			destBlendAlpha;
		VK_BLEND_OP_ADD,															// VkBlendOp		blendOpAlpha;
		VK_COLOR_COMPONENT_R_BIT | VK_COLOR_COMPONENT_G_BIT |						// VkChannelFlags	channelWriteMask;
		VK_COLOR_COMPONENT_B_BIT | VK_COLOR_COMPONENT_A_BIT
	};

	const VkPipelineColorBlendStateCreateInfo		colorBlendStateParams		=
	{
		VK_STRUCTURE_TYPE_PIPELINE_COLOR_BLEND_STATE_CREATE_INFO,	// VkStructureType								sType;
		DE_NULL,													// const void*									pNext;
		0u,															// VkPipelineColorBlendStateCreateFlags			flags;
		false,														// VkBool32										logicOpEnable;
		VK_LOGIC_OP_COPY,											// VkLogicOp									logicOp;
		1u,															// deUint32										attachmentCount;
		&colorBlendAttachmentState,									// const VkPipelineColorBlendAttachmentState*	pAttachments;
		{ 0.0f, 0.0f, 0.0f, 0.0f },									// float										blendConstants[4];
	};

	const VkGraphicsPipelineCreateInfo				graphicsPipelineParams		=
	{
		VK_STRUCTURE_TYPE_GRAPHICS_PIPELINE_CREATE_INFO,	// VkStructureType									sType;
		DE_NULL,											// const void*										pNext;
		0u,													// VkPipelineCreateFlags							flags;
		2u,													// deUint32											stageCount;
		shaderStages,										// const VkPipelineShaderStageCreateInfo*			pStages;
		&vertexInputStateParams,							// const VkPipelineVertexInputStateCreateInfo*		pVertexInputState;
		&inputAssemblyStateParams,							// const VkPipelineInputAssemblyStateCreateInfo*	pInputAssemblyState;
		DE_NULL,											// const VkPipelineTessellationStateCreateInfo*		pTessellationState;
		&viewportStateParams,								// const VkPipelineViewportStateCreateInfo*			pViewportState;
		&rasterStateParams,									// const VkPipelineRasterizationStateCreateInfo*	pRasterizationState;
		&multisampleStateParams,							// const VkPipelineMultisampleStateCreateInfo*		pMultisampleState;
		DE_NULL,											// const VkPipelineDepthStencilStateCreateInfo*		pDepthStencilState;
		&colorBlendStateParams,								// const VkPipelineColorBlendStateCreateInfo*		pColorBlendState;
		(const VkPipelineDynamicStateCreateInfo*)DE_NULL,	// const VkPipelineDynamicStateCreateInfo*			pDynamicState;
		pipelineLayout,										// VkPipelineLayout									layout;
		renderPass,											// VkRenderPass										renderPass;
		0u,													// deUint32											subpass;
		0u,													// VkPipeline										basePipelineHandle;
		0u													// deInt32											basePipelineIndex;
	};

	return vk::createGraphicsPipeline(vk, vkDevice, DE_NULL, &graphicsPipelineParams);
}

} // anonymous (utilities)

// UniformBlockCase.

UniformBlockCase::UniformBlockCase (tcu::TestContext& testCtx, const std::string& name, const std::string& description, BufferMode bufferMode, MatrixLoadFlags matrixLoadFlag)
	: TestCase			(testCtx, name, description)
	, m_bufferMode		(bufferMode)
	, m_matrixLoadFlag	(matrixLoadFlag)
{
}

UniformBlockCase::~UniformBlockCase (void)
{
}

void UniformBlockCase::initPrograms (vk::SourceCollections& programCollection) const
{
	DE_ASSERT(!m_vertShaderSource.empty());
	DE_ASSERT(!m_fragShaderSource.empty());

	programCollection.glslSources.add("vert") << glu::VertexSource(m_vertShaderSource);
	programCollection.glslSources.add("frag") << glu::FragmentSource(m_fragShaderSource);
}

TestInstance* UniformBlockCase::createInstance (Context& context) const
{
	return new UniformBlockCaseInstance(context, m_bufferMode, m_uniformLayout, m_blockPointers);
}

void UniformBlockCase::init (void)
{
	// Compute reference layout.
	computeStd140Layout(m_uniformLayout, m_interface);

	// Assign storage for reference values.
	{
		int totalSize = 0;
		for (std::vector<BlockLayoutEntry>::const_iterator blockIter = m_uniformLayout.blocks.begin(); blockIter != m_uniformLayout.blocks.end(); blockIter++)
			totalSize += blockIter->size;
		m_data.resize(totalSize);

		// Pointers for each block.
		int curOffset = 0;
		for (int blockNdx = 0; blockNdx < (int)m_uniformLayout.blocks.size(); blockNdx++)
		{
			m_blockPointers[blockNdx] = &m_data[0] + curOffset;
			curOffset += m_uniformLayout.blocks[blockNdx].size;
		}
	}

	// Generate values.
	generateValues(m_uniformLayout, m_blockPointers, 1 /* seed */);

	// Generate shaders.
	m_vertShaderSource = generateVertexShader(m_interface, m_uniformLayout, m_blockPointers, m_matrixLoadFlag);
	m_fragShaderSource = generateFragmentShader(m_interface, m_uniformLayout, m_blockPointers, m_matrixLoadFlag);
}

} // ubo
} // vkt<|MERGE_RESOLUTION|>--- conflicted
+++ resolved
@@ -1172,11 +1172,7 @@
 			std::string op = std::string("[") + de::toString(elementNdx) + "]";
 			std::string elementSrcName = std::string(srcName) + op;
 			std::string elementApiName = std::string(apiName) + op;
-<<<<<<< HEAD
-			generateCompareSrc(src, resultVar, elementType, elementSrcName, elementApiName, layout, basePtr, unusedMask, LOAD_FULL_MATRIX);
-=======
-			generateCompareSrc(src, resultVar, elementType, elementSrcName, elementApiName, layout, blockNdx, basePtr, unusedMask);
->>>>>>> a9ffcc1f
+			generateCompareSrc(src, resultVar, elementType, elementSrcName, elementApiName, layout, blockNdx, basePtr, unusedMask, LOAD_FULL_MATRIX);
 		}
 	}
 	else
@@ -1191,11 +1187,7 @@
 			std::string op = std::string(".") + memberIter->getName();
 			std::string memberSrcName = std::string(srcName) + op;
 			std::string memberApiName = std::string(apiName) + op;
-<<<<<<< HEAD
-			generateCompareSrc(src, resultVar, memberIter->getType(), memberSrcName, memberApiName, layout, basePtr, unusedMask, LOAD_FULL_MATRIX);
-=======
-			generateCompareSrc(src, resultVar, memberIter->getType(), memberSrcName, memberApiName, layout, blockNdx, basePtr, unusedMask);
->>>>>>> a9ffcc1f
+			generateCompareSrc(src, resultVar, memberIter->getType(), memberSrcName, memberApiName, layout, blockNdx, basePtr, unusedMask, LOAD_FULL_MATRIX);
 		}
 	}
 }
@@ -1242,11 +1234,7 @@
 
 				std::string srcName = srcPrefix + uniform.getName();
 				std::string apiName = apiPrefix + uniform.getName();
-<<<<<<< HEAD
-				generateCompareSrc(src, resultVar, uniform.getType(), srcName, apiName, layout, basePtr, unusedMask, matrixLoadFlag);
-=======
-				generateCompareSrc(src, resultVar, uniform.getType(), srcName, apiName, layout, blockNdx, basePtr, unusedMask);
->>>>>>> a9ffcc1f
+				generateCompareSrc(src, resultVar, uniform.getType(), srcName, apiName, layout, blockNdx, basePtr, unusedMask, matrixLoadFlag);
 			}
 		}
 	}
