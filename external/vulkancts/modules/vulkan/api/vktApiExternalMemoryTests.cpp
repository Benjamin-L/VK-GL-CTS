--- conflicted
+++ resolved
@@ -53,18 +53,6 @@
 #	include <Dxgi1_2.h>
 #endif
 
-#if (DE_OS == DE_OS_ANDROID) && defined(__ANDROID_API_O__) && (DE_ANDROID_API >= __ANDROID_API_O__)
-#	define USE_ANDROID_O_HARDWARE_BUFFER
-#endif
-
-#if (DE_OS == DE_OS_ANDROID) && defined(__ANDROID_API_P__) && (DE_ANDROID_API >= __ANDROID_API_P__)
-#	define USE_ANDROID_P_HARDWARE_BUFFER
-#endif
-
-#if defined(USE_ANDROID_O_HARDWARE_BUFFER)
-#	include <android/hardware_buffer.h>
-#endif
-
 using tcu::TestLog;
 using namespace vkt::ExternalMemoryUtil;
 
@@ -219,17 +207,10 @@
 	if (externalFenceTypes != 0)
 		if (!vk::isCoreInstanceExtension(instanceVersion, "VK_KHR_external_fence_capabilities"))
 			instanceExtensions.push_back("VK_KHR_external_fence_capabilities");
-<<<<<<< HEAD
 
 	return instanceExtensions;
 }
 
-=======
-
-	return instanceExtensions;
-}
-
->>>>>>> 81bf6013
 vk::Move<vk::VkInstance> createInstance (const vk::PlatformInterface&					vkp,
 										 const deUint32									version,
 										 const vk::VkExternalSemaphoreHandleTypeFlags	externalSemaphoreTypes,
@@ -3813,77 +3794,6 @@
 	return fenceGroup;
 }
 
-<<<<<<< HEAD
-#if defined(USE_ANDROID_O_HARDWARE_BUFFER)
-deUint32 vkUsageToAhbUsage(deUint64 vkFlag) {
-	switch(vkFlag) {
-		case vk::VK_IMAGE_USAGE_TRANSFER_SRC_BIT:
-		case vk::VK_IMAGE_USAGE_TRANSFER_DST_BIT:
-			// No AHB equivalent.
-			return 0u;
-		case vk::VK_IMAGE_USAGE_SAMPLED_BIT:
-			return AHARDWAREBUFFER_USAGE_GPU_SAMPLED_IMAGE;
-		case vk::VK_IMAGE_USAGE_INPUT_ATTACHMENT_BIT:
-			return AHARDWAREBUFFER_USAGE_GPU_SAMPLED_IMAGE;
-		case vk::VK_IMAGE_USAGE_COLOR_ATTACHMENT_BIT:
-			return AHARDWAREBUFFER_USAGE_GPU_COLOR_OUTPUT;
-	}
-	return 0u;
-}
-
-deUint32 vkCreateToAhbUsage(deUint64 vkFlag) {
-	switch(vkFlag) {
-		case vk::VK_IMAGE_CREATE_MUTABLE_FORMAT_BIT:
-		case vk::VK_IMAGE_CREATE_EXTENDED_USAGE_BIT:
-			// No AHB equivalent.
-			return 0u;
-		case vk::VK_IMAGE_CREATE_PROTECTED_BIT:
-			return AHARDWAREBUFFER_USAGE_PROTECTED_CONTENT;
-#if defined(USE_ANDROID_P_HARDWARE_BUFFER)
-		case vk::VK_IMAGE_CREATE_CUBE_COMPATIBLE_BIT:
-			return AHARDWAREBUFFER_USAGE_GPU_CUBE_MAP;
-#endif
-	}
-	return 0u;
-}
-
-deUint32 vkFormatToAhbFormat(deUint64 vkFormat) {
-	switch(vkFormat) {
-		case vk::VK_FORMAT_R8G8B8A8_UNORM:
-			return AHARDWAREBUFFER_FORMAT_R8G8B8A8_UNORM;
-		case vk::VK_FORMAT_R8G8B8_UNORM:
-			return AHARDWAREBUFFER_FORMAT_R8G8B8_UNORM;
-		case vk::VK_FORMAT_R5G6B5_UNORM_PACK16:
-			return AHARDWAREBUFFER_FORMAT_R5G6B5_UNORM;
-		case vk::VK_FORMAT_R16G16B16A16_SFLOAT:
-			return AHARDWAREBUFFER_FORMAT_R16G16B16A16_FLOAT;
-		case vk::VK_FORMAT_A2B10G10R10_UNORM_PACK32:
-			return AHARDWAREBUFFER_FORMAT_R10G10B10A2_UNORM;
-	}
-	return 0u;
-}
-
-bool ValidateAHardwareBuffer(vk::VkFormat format, deUint32 requiredAhbUsage, const vk::DeviceDriver& vkd, const vk::VkDevice& device) {
-	AHardwareBuffer_Desc    hbufferdesc =
-	{
-		64u,
-		64u,
-		1u,
-		vkFormatToAhbFormat(format),
-		requiredAhbUsage,
-		0u,
-		0u,
-		0u
-	};
-	AHardwareBuffer* hbuffer      = DE_NULL;
-	AHardwareBuffer_allocate(&hbufferdesc, &hbuffer);
-	if (!hbuffer)
-		return false;
-
-	NativeHandle nativeHandle;
-	nativeHandle = vk::pt::AndroidHardwareBufferPtr(hbuffer);
-
-=======
 bool ValidateAHardwareBuffer(vk::VkFormat format, deUint64 requiredAhbUsage, const vk::DeviceDriver& vkd, const vk::VkDevice& device)
 {
 	AndroidHardwareBufferExternalApi* ahbApi = AndroidHardwareBufferExternalApi::getInstance();
@@ -3897,7 +3807,6 @@
 		return false;
 
 	NativeHandle nativeHandle(ahb);
->>>>>>> 81bf6013
 	vk::VkAndroidHardwareBufferFormatPropertiesANDROID formatProperties =
 	{
 		vk::VK_STRUCTURE_TYPE_ANDROID_HARDWARE_BUFFER_FORMAT_PROPERTIES_ANDROID,
@@ -3910,23 +3819,15 @@
 		vk::VK_CHROMA_LOCATION_COSITED_EVEN,
 		vk::VK_CHROMA_LOCATION_COSITED_EVEN
 	};
-<<<<<<< HEAD
-	vk::VkAndroidHardwareBufferPropertiesANDROID bufferProperties = {
-=======
 	vk::VkAndroidHardwareBufferPropertiesANDROID bufferProperties =
 	{
->>>>>>> 81bf6013
 		vk::VK_STRUCTURE_TYPE_ANDROID_HARDWARE_BUFFER_PROPERTIES_ANDROID,
 		&formatProperties,
 		0u,
 		0u
 	};
 
-<<<<<<< HEAD
-	VK_CHECK(vkd.getAndroidHardwareBufferPropertiesANDROID(device, vk::pt::AndroidHardwareBufferPtr(hbuffer), &bufferProperties));
-=======
 	VK_CHECK(vkd.getAndroidHardwareBufferPropertiesANDROID(device, ahb, &bufferProperties));
->>>>>>> 81bf6013
 	TCU_CHECK(formatProperties.format != vk::VK_FORMAT_UNDEFINED);
 	TCU_CHECK(formatProperties.format == format);
 	TCU_CHECK(formatProperties.externalFormat != 0u);
@@ -3934,13 +3835,6 @@
 	TCU_CHECK((formatProperties.formatFeatures & (vk::VK_FORMAT_FEATURE_MIDPOINT_CHROMA_SAMPLES_BIT | vk::VK_FORMAT_FEATURE_COSITED_CHROMA_SAMPLES_BIT)) != 0u);
 	return true;
 }
-<<<<<<< HEAD
-#endif
-
-tcu::TestStatus testAndroidHardwareBufferImageFormat(Context& context, vk::VkFormat format)
-{
-#if defined(USE_ANDROID_O_HARDWARE_BUFFER)
-=======
 
 tcu::TestStatus testAndroidHardwareBufferImageFormat  (Context& context, vk::VkFormat format)
 {
@@ -3950,22 +3844,15 @@
 		TCU_THROW(NotSupportedError, "Platform doesn't support Android Hardware Buffer handles");
 	}
 
->>>>>>> 81bf6013
 	const vk::VkExternalMemoryHandleTypeFlagBits  externalMemoryType  =	vk::VK_EXTERNAL_MEMORY_HANDLE_TYPE_ANDROID_HARDWARE_BUFFER_BIT_ANDROID;
 	const vk::PlatformInterface&				  vkp					(context.getPlatformInterface());
 	const vk::Unique<vk::VkInstance>			  instance				(createInstance(vkp, context.getUsedApiVersion(), externalMemoryType, 0u, 0u));
 	const vk::InstanceDriver					  vki					(vkp, *instance);
 	const vk::VkPhysicalDevice					  physicalDevice		(vk::chooseDevice(vki, *instance, context.getTestContext().getCommandLine()));
 	const deUint32								  queueFamilyIndex		(chooseQueueFamilyIndex(vki, physicalDevice, 0u));
-<<<<<<< HEAD
-	const vk::VkImageTiling						  tiling			  =	vk::VK_IMAGE_TILING_OPTIMAL;
-	const vk::Unique<vk::VkDevice>				  device				(createDevice(context.getUsedApiVersion(), vki, physicalDevice, 0u, externalMemoryType, 0u, queueFamilyIndex, true));
-	const vk::DeviceDriver						  vkd					(vki, *device);
-=======
 	const vk::Unique<vk::VkDevice>				  device				(createDevice(context.getUsedApiVersion(), vki, physicalDevice, 0u, externalMemoryType, 0u, queueFamilyIndex, true));
 	const vk::DeviceDriver						  vkd					(vki, *device);
 	TestLog&									  log				  = context.getTestContext().getLog();
->>>>>>> 81bf6013
 
 	const vk::VkImageUsageFlagBits				  usageFlags[]		  =
 	{
@@ -3982,19 +3869,6 @@
 		vk::VK_IMAGE_CREATE_PROTECTED_BIT,
 		vk::VK_IMAGE_CREATE_CUBE_COMPATIBLE_BIT,
 	};
-<<<<<<< HEAD
-	deUint32 mustSupportAhbUsageFlags =
-			AHARDWAREBUFFER_USAGE_GPU_SAMPLED_IMAGE |
-			AHARDWAREBUFFER_USAGE_GPU_COLOR_OUTPUT;
-#if defined(USE_ANDROID_P_HARDWARE_BUFFER)
-	mustSupportAhbUsageFlags |=
-			AHARDWAREBUFFER_USAGE_GPU_CUBE_MAP |
-			AHARDWAREBUFFER_USAGE_GPU_MIPMAP_COMPLETE;
-#endif
-	const size_t	numOfUsageFlags				= DE_LENGTH_OF_ARRAY(usageFlags);
-	const size_t	numOfCreateFlags			= DE_LENGTH_OF_ARRAY(createFlags);
-	const size_t	numOfFlagCombos				= 1u << (numOfUsageFlags + numOfCreateFlags);
-=======
 	const vk::VkImageTiling						  tilings[]			  =
 	{
 		vk::VK_IMAGE_TILING_OPTIMAL,
@@ -4005,27 +3879,18 @@
 	const size_t	numOfCreateFlags			= DE_LENGTH_OF_ARRAY(createFlags);
 	const size_t	numOfFlagCombos				= 1u << (numOfUsageFlags + numOfCreateFlags);
 	const size_t	numOfTilings				= DE_LENGTH_OF_ARRAY(tilings);
->>>>>>> 81bf6013
 
 	for (size_t combo = 0; combo < numOfFlagCombos; combo++)
 	{
 		vk::VkImageUsageFlags	usage				= 0;
 		vk::VkImageCreateFlags	createFlag			= 0;
-<<<<<<< HEAD
-		deUint32				requiredAhbUsage	= 0;
-=======
 		deUint64				requiredAhbUsage	= 0;
->>>>>>> 81bf6013
 		for (size_t usageNdx = 0; usageNdx < numOfUsageFlags; usageNdx++)
 		{
 			if ((combo & (1u << usageNdx)) == 0)
 				continue;
 			usage |= usageFlags[usageNdx];
-<<<<<<< HEAD
-			requiredAhbUsage |= vkUsageToAhbUsage(usageFlags[usageNdx]);
-=======
 			requiredAhbUsage |= ahbApi->vkUsageToAhbUsage(usageFlags[usageNdx]);
->>>>>>> 81bf6013
 		}
 		for (size_t createFlagNdx = 0; createFlagNdx < numOfCreateFlags; createFlagNdx++)
 		{
@@ -4033,11 +3898,7 @@
 			if ((combo & (1u << bit)) == 0)
 				continue;
 			createFlag |= createFlags[createFlagNdx];
-<<<<<<< HEAD
-			requiredAhbUsage |= vkCreateToAhbUsage(createFlags[createFlagNdx]);
-=======
 			requiredAhbUsage |= ahbApi->vkCreateToAhbUsage(createFlags[createFlagNdx]);
->>>>>>> 81bf6013
 		}
 
 		// Only test a combination if the usage flags include at least one of the AHARDWAREBUFFER_USAGE_GPU_* flag.
@@ -4048,125 +3909,6 @@
 		if (!ValidateAHardwareBuffer(format, requiredAhbUsage, vkd, *device))
 			continue;
 
-<<<<<<< HEAD
-		const vk::VkPhysicalDeviceExternalImageFormatInfo	externalInfo		=
-		{
-			vk::VK_STRUCTURE_TYPE_PHYSICAL_DEVICE_EXTERNAL_IMAGE_FORMAT_INFO,
-			DE_NULL,
-			vk::VK_EXTERNAL_MEMORY_HANDLE_TYPE_ANDROID_HARDWARE_BUFFER_BIT_ANDROID
-		};
-		const vk::VkPhysicalDeviceImageFormatInfo2			info		=
-		{
-			vk::VK_STRUCTURE_TYPE_PHYSICAL_DEVICE_IMAGE_FORMAT_INFO_2,
-			&externalInfo,
-			format,
-			vk::VK_IMAGE_TYPE_2D,
-			vk::VK_IMAGE_TILING_OPTIMAL,
-			usage,
-			createFlag,
-		};
-
-		vk::VkAndroidHardwareBufferUsageANDROID				ahbUsageProperties	=
-		{
-			vk::VK_STRUCTURE_TYPE_ANDROID_HARDWARE_BUFFER_USAGE_ANDROID,
-			DE_NULL,
-			0u
-		};
-		vk::VkExternalImageFormatProperties					externalProperties	=
-		{
-			vk::VK_STRUCTURE_TYPE_EXTERNAL_IMAGE_FORMAT_PROPERTIES,
-			&ahbUsageProperties,
-			{ 0u, 0u, 0u }
-		};
-		vk::VkImageFormatProperties2						properties			=
-		{
-			vk::VK_STRUCTURE_TYPE_IMAGE_FORMAT_PROPERTIES_2,
-			&externalProperties,
-			{
-				{ 0u, 0u, 0u },
-				0u,
-				0u,
-				0u,
-				0u
-			}
-		};
-
-		vki.getPhysicalDeviceImageFormatProperties2(physicalDevice, &info, &properties);
-		TCU_CHECK((externalProperties.externalMemoryProperties.externalMemoryFeatures & vk::VK_EXTERNAL_MEMORY_FEATURE_EXPORTABLE_BIT) != 0);
-		TCU_CHECK((externalProperties.externalMemoryProperties.externalMemoryFeatures & vk::VK_EXTERNAL_MEMORY_FEATURE_IMPORTABLE_BIT) != 0);
-		TCU_CHECK((externalProperties.externalMemoryProperties.externalMemoryFeatures & vk::VK_EXTERNAL_MEMORY_FEATURE_DEDICATED_ONLY_BIT) != 0);
-		deUint32 maxWidth   = properties.imageFormatProperties.maxExtent.width;
-		deUint32 maxHeight  = properties.imageFormatProperties.maxExtent.height;
-		TCU_CHECK(maxWidth >= 4096);
-		TCU_CHECK(maxHeight >= 4096);
-		// Even if not requested, at least one of GPU_* usage flags must be present.
-		TCU_CHECK((ahbUsageProperties.androidHardwareBufferUsage & mustSupportAhbUsageFlags) != 0u);
-		// The AHB usage flags corresponding to the create and usage flags used in info must be present.
-		TCU_CHECK((ahbUsageProperties.androidHardwareBufferUsage & requiredAhbUsage) == requiredAhbUsage);
-
-		struct ImageSize {
-			deUint32 width;
-			deUint32 height;
-		};
-		ImageSize sizes[] = {
-			{64u, 64u},
-			{1024u, 2096u},
-		};
-		deUint32					exportedMemoryTypeIndex = ~0U;
-		for (size_t i = 0; i < DE_LENGTH_OF_ARRAY(sizes); i++) {
-			const vk::Unique<vk::VkImage>		  image			(createExternalImage(vkd, *device, queueFamilyIndex, externalMemoryType, format, sizes[i].width, sizes[i].height, tiling, createFlag, usage));
-			const vk::VkMemoryRequirements		  requirements	(getImageMemoryRequirements(vkd, *device, *image));
-			const vk::Unique<vk::VkDeviceMemory>  memory		(allocateExportableMemory(vkd, *device, requirements, externalMemoryType, *image, exportedMemoryTypeIndex));
-			NativeHandle						  handle;
-
-			VK_CHECK(vkd.bindImageMemory(*device, *image, *memory, 0u));
-			getMemoryNative(vkd, *device, *memory, externalMemoryType, handle);
-
-			AHardwareBuffer_Desc desc;
-			AHardwareBuffer_describe(static_cast<const AHardwareBuffer*>(handle.getAndroidHardwareBuffer().internal), &desc);
-			TCU_CHECK(desc.format == vkFormatToAhbFormat(format));
-			TCU_CHECK((desc.usage & requiredAhbUsage) == requiredAhbUsage);
-		}
-
-		if (properties.imageFormatProperties.maxMipLevels > 1u) {
-			const vk::Unique<vk::VkImage>			image			(createExternalImage(vkd, *device, queueFamilyIndex, externalMemoryType, format, 64u, 64u, tiling, createFlag, usage,
-																						 properties.imageFormatProperties.maxMipLevels));
-	        const vk::VkMemoryRequirements			requirements	(getImageMemoryRequirements(vkd, *device, *image));
-	        const vk::Unique<vk::VkDeviceMemory>	memory			(allocateExportableMemory(vkd, *device, requirements, externalMemoryType, *image, exportedMemoryTypeIndex));
-	        NativeHandle							handle;
-
-			VK_CHECK(vkd.bindImageMemory(*device, *image, *memory, 0u));
-			getMemoryNative(vkd, *device, *memory, externalMemoryType, handle);
-
-			AHardwareBuffer_Desc desc;
-			AHardwareBuffer_describe(static_cast<const AHardwareBuffer*>(handle.getAndroidHardwareBuffer().internal), &desc);
-			TCU_CHECK(desc.format == vkFormatToAhbFormat(format));
-			TCU_CHECK((desc.usage & requiredAhbUsage) == requiredAhbUsage);
-		}
-
-		if (properties.imageFormatProperties.maxArrayLayers > 1u) {
-			const vk::Unique<vk::VkImage>		  image		  (createExternalImage(vkd, *device, queueFamilyIndex, externalMemoryType, format, 64u, 64u, tiling, createFlag, usage,
-                                                                                                                     1u, properties.imageFormatProperties.maxArrayLayers));
-			const vk::VkMemoryRequirements		  requirements(getImageMemoryRequirements(vkd, *device, *image));
-			const vk::Unique<vk::VkDeviceMemory>  memory	  (allocateExportableMemory(vkd, *device, requirements, externalMemoryType, *image, exportedMemoryTypeIndex));
-			NativeHandle						  handle;
-
-			VK_CHECK(vkd.bindImageMemory(*device, *image, *memory, 0u));
-			getMemoryNative(vkd, *device, *memory, externalMemoryType, handle);
-
-			AHardwareBuffer_Desc desc;
-			AHardwareBuffer_describe(static_cast<const AHardwareBuffer*>(handle.getAndroidHardwareBuffer().internal), &desc);
-			TCU_CHECK(desc.format == vkFormatToAhbFormat(format));
-			TCU_CHECK((desc.usage & requiredAhbUsage) == requiredAhbUsage);
-		}
-	}
-	return tcu::TestStatus::pass("Pass");
-#else
-	DE_UNREF(context);
-	DE_UNREF(format);
-	TCU_THROW(NotSupportedError, "Platform doesn't support AHardwareBuffers");
-#endif
-=======
 		bool foundAnyUsableTiling = false;
 		for (size_t tilingIndex = 0; tilingIndex < numOfTilings; tilingIndex++)
 		{
@@ -4305,7 +4047,6 @@
 		TCU_CHECK(foundAnyUsableTiling);
 	}
 	return tcu::TestStatus::pass("Pass");
->>>>>>> 81bf6013
 }
 
 de::MovePtr<tcu::TestCaseGroup> createFenceTests (tcu::TestContext& testCtx)
@@ -4475,10 +4216,7 @@
 		{
 			const vk::VkFormat	format			= ahbFormats[ahbFormatNdx];
 			const std::string	testCaseName	= getFormatCaseName(format);
-<<<<<<< HEAD
-=======
-
->>>>>>> 81bf6013
+
 			addFunctionCase(formatGroup.get(), testCaseName, "", testAndroidHardwareBufferImageFormat, format);
 		}
 
