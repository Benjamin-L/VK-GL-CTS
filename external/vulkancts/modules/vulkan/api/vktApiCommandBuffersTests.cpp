--- conflicted
+++ resolved
@@ -1926,119 +1926,30 @@
 
 tcu::TestStatus renderPassContinueNestedTest(Context &context, bool framebufferHint)
 {
-<<<<<<< HEAD
-	bool maintenance7 = false;
+    bool maintenance7 = false;
 #ifndef CTS_USES_VULKANSC
-	if (context.isDeviceFunctionalitySupported("VK_KHR_maintenance7"))
-	{
-		const auto& features = *vk::findStructure<vk::VkPhysicalDeviceMaintenance7FeaturesKHR>(&context.getDeviceFeatures2());
-		maintenance7 = features.maintenance7;
-	}
+    if (context.isDeviceFunctionalitySupported("VK_KHR_maintenance7"))
+    {
+        const auto &features =
+            *vk::findStructure<vk::VkPhysicalDeviceMaintenance7FeaturesKHR>(&context.getDeviceFeatures2());
+        maintenance7 = features.maintenance7;
+    }
 #endif
 
-	if (!maintenance7)
-	{
-		context.requireDeviceFunctionality("VK_EXT_nested_command_buffer");
+    if (!maintenance7)
+    {
+        context.requireDeviceFunctionality("VK_EXT_nested_command_buffer");
 #ifndef CTS_USES_VULKANSC
-		const auto& features = *findStructure<VkPhysicalDeviceNestedCommandBufferFeaturesEXT>(&context.getDeviceFeatures2());
-		if (!features.nestedCommandBuffer)
+        const auto &features =
+            *findStructure<VkPhysicalDeviceNestedCommandBufferFeaturesEXT>(&context.getDeviceFeatures2());
+        if (!features.nestedCommandBuffer)
 #endif // CTS_USES_VULKANSC
-			TCU_THROW(NotSupportedError, "nestedCommandBuffer is not supported");
+            TCU_THROW(NotSupportedError, "nestedCommandBuffer is not supported");
 #ifndef CTS_USES_VULKANSC
-		if (!features.nestedCommandBufferRendering)
+        if (!features.nestedCommandBufferRendering)
 #endif // CTS_USES_VULKANSC
-			TCU_THROW(NotSupportedError, "nestedCommandBufferRendering is not supported");
-	}
-
-	const DeviceInterface&					vkd						= context.getDeviceInterface();
-	CommandBufferRenderPassTestEnvironment	env						(context, VK_COMMAND_POOL_CREATE_RESET_COMMAND_BUFFER_BIT);
-
-	VkCommandBuffer							primaryCommandBuffer	= env.getPrimaryCommandBuffer();
-	VkCommandBuffer							secondaryCommandBuffer	= env.getSecondaryCommandBuffer();
-	VkCommandBuffer							nestedCommandBuffer		= env.getNestedCommandBuffer();
-	const deUint32							clearColor[4]			= { 2, 47, 131, 211 };
-
-	const VkClearAttachment					clearAttachment			=
-	{
-		VK_IMAGE_ASPECT_COLOR_BIT,									// VkImageAspectFlags	aspectMask;
-		0,															// deUint32				colorAttachment;
-		makeClearValueColorU32(clearColor[0],
-							   clearColor[1],
-							   clearColor[2],
-							   clearColor[3])						// VkClearValue			clearValue;
-	};
-
-	const uint32_t clearRectWidth = CommandBufferRenderPassTestEnvironment::DEFAULT_IMAGE_SIZE.width / 2;
-	const uint32_t clearRectHeight = CommandBufferRenderPassTestEnvironment::DEFAULT_IMAGE_SIZE.height / 2;
-	const int32_t clearRectOffsetX = clearRectWidth;
-	const int32_t clearRectOffsetY = clearRectHeight;
-
-	const VkRect2D							clearRectArea[4]		=
-	{
-		{
-			{0u, 0u},												//	VkOffset2D	offset;
-			{clearRectWidth, clearRectHeight},						//	VkExtent2D	extent;
-		},
-		{
-			{0u, clearRectOffsetY},									//	VkOffset2D	offset;
-			{clearRectWidth, clearRectHeight + 1},					//	VkExtent2D	extent;
-		},
-		{
-			{clearRectOffsetX, 0u},									//	VkOffset2D	offset;
-			{clearRectWidth + 1, clearRectHeight},					//	VkExtent2D	extent;
-		},
-		{
-			{clearRectOffsetX, clearRectOffsetY},					//	VkOffset2D	offset;
-			{clearRectWidth + 1, clearRectHeight + 1},				//	VkExtent2D	extent;
-		}
-	};
-
-	const VkClearRect						clearRect[4]			=
-	{
-		{
-			clearRectArea[0],										// VkRect2D	rect;
-			0u,														// deUint32	baseArrayLayer;
-			1u														// deUint32	layerCount;
-		},
-		{
-			clearRectArea[1],										// VkRect2D	rect;
-			0u,														// deUint32	baseArrayLayer;
-			1u														// deUint32	layerCount;
-		},
-		{
-			clearRectArea[2],										// VkRect2D	rect;
-			0u,														// deUint32	baseArrayLayer;
-			1u														// deUint32	layerCount;
-		},
-		{
-			clearRectArea[3],										// VkRect2D	rect;
-			0u,														// deUint32	baseArrayLayer;
-			1u														// deUint32	layerCount;
-		}
-	};
-
-	env.beginSecondaryCommandBuffer(VK_COMMAND_BUFFER_USAGE_RENDER_PASS_CONTINUE_BIT, framebufferHint);
-	vkd.cmdClearAttachments(secondaryCommandBuffer, 1, &clearAttachment, 1, &clearRect[0]);
-	endCommandBuffer(vkd, secondaryCommandBuffer);
-
-	env.beginNestedCommandBuffer(VK_COMMAND_BUFFER_USAGE_RENDER_PASS_CONTINUE_BIT, framebufferHint);
-	vkd.cmdExecuteCommands(nestedCommandBuffer, 1, &secondaryCommandBuffer);
-	vkd.cmdClearAttachments(nestedCommandBuffer, 1, &clearAttachment, 1, &clearRect[1]);
-	endCommandBuffer(vkd, nestedCommandBuffer);
-
-	env.beginPrimaryCommandBuffer(0);
-=======
-    context.requireDeviceFunctionality("VK_EXT_nested_command_buffer");
-#ifndef CTS_USES_VULKANSC
-    const auto &features =
-        *findStructure<VkPhysicalDeviceNestedCommandBufferFeaturesEXT>(&context.getDeviceFeatures2());
-    if (!features.nestedCommandBuffer)
-#endif // CTS_USES_VULKANSC
-        TCU_THROW(NotSupportedError, "nestedCommandBuffer is not supported");
-#ifndef CTS_USES_VULKANSC
-    if (!features.nestedCommandBufferRendering)
-#endif // CTS_USES_VULKANSC
-        TCU_THROW(NotSupportedError, "nestedCommandBufferRendering is not supported");
+            TCU_THROW(NotSupportedError, "nestedCommandBufferRendering is not supported");
+    }
 
     const DeviceInterface &vkd = context.getDeviceInterface();
     CommandBufferRenderPassTestEnvironment env(context, VK_COMMAND_POOL_CREATE_RESET_COMMAND_BUFFER_BIT);
@@ -2108,7 +2019,6 @@
     endCommandBuffer(vkd, nestedCommandBuffer);
 
     env.beginPrimaryCommandBuffer(0);
->>>>>>> 6296a1c1
 #ifndef CTS_USES_VULKANSC
     env.beginRenderPass(VK_SUBPASS_CONTENTS_INLINE_AND_SECONDARY_COMMAND_BUFFERS_EXT);
 #endif // CTS_USES_VULKANSC
