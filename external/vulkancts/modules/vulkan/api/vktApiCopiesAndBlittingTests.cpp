/*------------------------------------------------------------------------
 * Vulkan Conformance Tests
 * ------------------------
 *
 * Copyright (c) 2015-2016 The Khronos Group Inc.
 * Copyright (c) 2015-2016 Samsung Electronics Co., Ltd.
 *
 * Licensed under the Apache License, Version 2.0 (the "License");
 * you may not use this file except in compliance with the License.
 * You may obtain a copy of the License at
 *
 *      http://www.apache.org/licenses/LICENSE-2.0
 *
 * Unless required by applicable law or agreed to in writing, software
 * distributed under the License is distributed on an "AS IS" BASIS,
 * WITHOUT WARRANTIES OR CONDITIONS OF ANY KIND, either express or implied.
 * See the License for the specific language governing permissions and
 * limitations under the License.
 *
 *//*!
 * \file
 * \brief Vulkan Copies And Blitting Tests
 *//*--------------------------------------------------------------------*/

#include "vktApiCopiesAndBlittingTests.hpp"

#include "deStringUtil.hpp"
#include "deUniquePtr.hpp"

#include "tcuImageCompare.hpp"
#include "tcuTexture.hpp"
#include "tcuTextureUtil.hpp"
#include "tcuVectorType.hpp"
#include "tcuVectorUtil.hpp"
#include "tcuTexLookupVerifier.hpp"

#include "vkImageUtil.hpp"
#include "vkMemUtil.hpp"
#include "vkPrograms.hpp"
#include "vkQueryUtil.hpp"
#include "vkRefUtil.hpp"
#include "vktTestCase.hpp"
#include "vktTestCaseUtil.hpp"
#include "vkTypeUtil.hpp"

namespace vkt
{

namespace api
{

namespace
{
enum MirrorMode
{
	MIRROR_MODE_NONE = 0,
	MIRROR_MODE_X = (1<<0),
	MIRROR_MODE_Y = (1<<1),
	MIRROR_MODE_XY = MIRROR_MODE_X | MIRROR_MODE_Y,

	MIRROR_MODE_LAST
};

}

using namespace vk;

namespace
{

VkImageAspectFlags getAspectFlags (tcu::TextureFormat format)
{
	VkImageAspectFlags	aspectFlag	= 0;
	aspectFlag |= (tcu::hasDepthComponent(format.order)? VK_IMAGE_ASPECT_DEPTH_BIT : 0);
	aspectFlag |= (tcu::hasStencilComponent(format.order)? VK_IMAGE_ASPECT_STENCIL_BIT : 0);

	if (!aspectFlag)
		aspectFlag = VK_IMAGE_ASPECT_COLOR_BIT;

	return aspectFlag;
}

// This is effectively same as vk::isFloatFormat(mapTextureFormat(format))
// except that it supports some formats that are not mappable to VkFormat.
// When we are checking combined depth and stencil formats, each aspect is
// checked separately, and in some cases we construct PBA with a format that
// is not mappable to VkFormat.
bool isFloatFormat (tcu::TextureFormat format)
{
	return tcu::getTextureChannelClass(format.type) == tcu::TEXTURECHANNELCLASS_FLOATING_POINT;
}

union CopyRegion
{
	VkBufferCopy		bufferCopy;
	VkImageCopy			imageCopy;
	VkBufferImageCopy	bufferImageCopy;
	VkImageBlit			imageBlit;
	VkImageResolve		imageResolve;
};

struct ImageParms
{
	VkImageType		imageType;
	VkFormat		format;
	VkExtent3D		extent;
};

struct TestParams
{
	union Data
	{
		struct Buffer
		{
			VkDeviceSize	size;
		} buffer;

		ImageParms	image;
	} src, dst;

	std::vector<CopyRegion>	regions;

	union
	{
		VkFilter				filter;
		VkSampleCountFlagBits	samples;
	};
};

inline deUint32 getArraySize(const ImageParms& parms)
{
	return (parms.imageType == VK_IMAGE_TYPE_2D) ? parms.extent.depth : 1u;
}

inline VkExtent3D getExtent3D(const ImageParms& parms)
{
	const VkExtent3D		extent					=
	{
		parms.extent.width,
		parms.extent.height,
		(parms.imageType == VK_IMAGE_TYPE_2D) ? 1u : parms.extent.depth
	};
	return extent;
}

const tcu::TextureFormat mapCombinedToDepthTransferFormat (const tcu::TextureFormat& combinedFormat)
{
	tcu::TextureFormat format;
	switch (combinedFormat.type)
	{
		case tcu::TextureFormat::UNSIGNED_INT_16_8_8:
			format = tcu::TextureFormat(tcu::TextureFormat::D, tcu::TextureFormat::UNORM_INT16);
			break;
		case tcu::TextureFormat::UNSIGNED_INT_24_8_REV:
			format = tcu::TextureFormat(tcu::TextureFormat::D, tcu::TextureFormat::UNSIGNED_INT_24_8_REV);
			break;
		case tcu::TextureFormat::FLOAT_UNSIGNED_INT_24_8_REV:
			format = tcu::TextureFormat(tcu::TextureFormat::D, tcu::TextureFormat::FLOAT);
			break;
		default:
			DE_ASSERT(false);
			break;
	}
	return format;
}

class CopiesAndBlittingTestInstance : public vkt::TestInstance
{
public:
										CopiesAndBlittingTestInstance		(Context&	context,
																			 TestParams	testParams);
	virtual tcu::TestStatus				iterate								(void) = 0;

	enum FillMode
	{
		FILL_MODE_GRADIENT = 0,
		FILL_MODE_WHITE,
		FILL_MODE_RED,
		FILL_MODE_MULTISAMPLE,

		FILL_MODE_LAST
	};

protected:
	const TestParams					m_params;

	Move<VkCommandPool>					m_cmdPool;
	Move<VkCommandBuffer>				m_cmdBuffer;
	Move<VkFence>						m_fence;
	de::MovePtr<tcu::TextureLevel>		m_sourceTextureLevel;
	de::MovePtr<tcu::TextureLevel>		m_destinationTextureLevel;
	de::MovePtr<tcu::TextureLevel>		m_expectedTextureLevel;

	VkCommandBufferBeginInfo			m_cmdBufferBeginInfo;

	void								generateBuffer						(tcu::PixelBufferAccess buffer, int width, int height, int depth = 1, FillMode = FILL_MODE_GRADIENT);
	virtual void						generateExpectedResult				(void);
	void								uploadBuffer						(tcu::ConstPixelBufferAccess bufferAccess, const Allocation& bufferAlloc);
	void								uploadImage							(const tcu::ConstPixelBufferAccess& src, VkImage dst, const ImageParms& parms);
	virtual tcu::TestStatus				checkTestResult						(tcu::ConstPixelBufferAccess result);
	virtual void						copyRegionToTextureLevel			(tcu::ConstPixelBufferAccess src, tcu::PixelBufferAccess dst, CopyRegion region) = 0;
	deUint32							calculateSize						(tcu::ConstPixelBufferAccess src) const
										{
											return src.getWidth() * src.getHeight() * src.getDepth() * tcu::getPixelSize(src.getFormat());
										}

	de::MovePtr<tcu::TextureLevel>		readImage							(vk::VkImage				image,
																			 const ImageParms&			imageParms);
	void								submitCommandsAndWait				(const DeviceInterface&		vk,
																			const VkDevice				device,
																			const VkQueue				queue,
																			const VkCommandBuffer&		cmdBuffer);

private:
	void								uploadImageAspect					(const tcu::ConstPixelBufferAccess&	src,
																			 const VkImage&						dst,
																			 const ImageParms&					parms);
	void								readImageAspect						(vk::VkImage						src,
																			 const tcu::PixelBufferAccess&		dst,
																			 const ImageParms&					parms);
};

CopiesAndBlittingTestInstance::CopiesAndBlittingTestInstance (Context& context, TestParams testParams)
	: vkt::TestInstance	(context)
	, m_params			(testParams)
{
	const DeviceInterface&		vk					= context.getDeviceInterface();
	const VkDevice				vkDevice			= context.getDevice();
	const deUint32				queueFamilyIndex	= context.getUniversalQueueFamilyIndex();

	// Create command pool
	{
		const VkCommandPoolCreateInfo		cmdPoolParams			=
		{
			VK_STRUCTURE_TYPE_COMMAND_POOL_CREATE_INFO,		// VkStructureType		sType;
			DE_NULL,										// const void*			pNext;
			VK_COMMAND_POOL_CREATE_RESET_COMMAND_BUFFER_BIT,// VkCmdPoolCreateFlags	flags;
			queueFamilyIndex,								// deUint32				queueFamilyIndex;
		};

		m_cmdPool = createCommandPool(vk, vkDevice, &cmdPoolParams);
	}

	// Create command buffer
	{
		const VkCommandBufferAllocateInfo	cmdBufferAllocateInfo	=
		{
			VK_STRUCTURE_TYPE_COMMAND_BUFFER_ALLOCATE_INFO,	// VkStructureType			sType;
			DE_NULL,										// const void*				pNext;
			*m_cmdPool,										// VkCommandPool			commandPool;
			VK_COMMAND_BUFFER_LEVEL_PRIMARY,				// VkCommandBufferLevel		level;
			1u												// deUint32					bufferCount;
		};

		m_cmdBuffer = allocateCommandBuffer(vk, vkDevice, &cmdBufferAllocateInfo);
	}

	// Create fence
	{
		const VkFenceCreateInfo				fenceParams				=
		{
			VK_STRUCTURE_TYPE_FENCE_CREATE_INFO,	// VkStructureType		sType;
			DE_NULL,								// const void*			pNext;
			0u										// VkFenceCreateFlags	flags;
		};

		m_fence = createFence(vk, vkDevice, &fenceParams);
	}
}

void CopiesAndBlittingTestInstance::generateBuffer (tcu::PixelBufferAccess buffer, int width, int height, int depth, FillMode mode)
{
	const tcu::TextureChannelClass	channelClass	= tcu::getTextureChannelClass(buffer.getFormat().type);
	tcu::Vec4						maxValue		(1.0f);

	if (buffer.getFormat().order == tcu::TextureFormat::S)
	{
		// Stencil-only is stored in the first component. Stencil is always 8 bits.
		maxValue.x() = 1 << 8;
	}
	else if (buffer.getFormat().order == tcu::TextureFormat::DS)
	{
		// In a combined format, fillWithComponentGradients expects stencil in the fourth component.
		maxValue.w() = 1 << 8;
	}
	else if (channelClass == tcu::TEXTURECHANNELCLASS_SIGNED_INTEGER || channelClass == tcu::TEXTURECHANNELCLASS_UNSIGNED_INTEGER)
	{
		// The tcu::Vectors we use as pixels are 32-bit, so clamp to that.
		const tcu::IVec4	bits	= tcu::min(tcu::getTextureFormatBitDepth(buffer.getFormat()), tcu::IVec4(32));
		const int			signBit	= (channelClass == tcu::TEXTURECHANNELCLASS_SIGNED_INTEGER ? 1 : 0);

		for (int i = 0; i < 4; ++i)
		{
			if (bits[i] != 0)
				maxValue[i] = static_cast<float>((1 << (bits[i] - signBit)) - 1);
		}
	}

	if (mode == FILL_MODE_GRADIENT)
	{
		tcu::fillWithComponentGradients(buffer, tcu::Vec4(0.0f, 0.0f, 0.0f, 0.0f), maxValue);
		return;
	}

	const tcu::Vec4		redColor	(maxValue.x(),	0.0,			0.0,			maxValue.w());
	const tcu::Vec4		greenColor	(0.0,			maxValue.y(),	0.0,			maxValue.w());
	const tcu::Vec4		blueColor	(0.0,			0.0,			maxValue.z(),	maxValue.w());
	const tcu::Vec4		whiteColor	(maxValue.x(),	maxValue.y(),	maxValue.z(),	maxValue.w());

	for (int z = 0; z < depth;  ++z)
	for (int y = 0; y < height; ++y)
	for (int x = 0; x < width;  ++x)
	{
		switch (mode)
		{
			case FILL_MODE_WHITE:
				if (tcu::isCombinedDepthStencilType(buffer.getFormat().type))
				{
					buffer.setPixDepth(1.0f, x, y, z);
					if (tcu::hasStencilComponent(buffer.getFormat().order))
						buffer.setPixStencil(255, x, y, z);
				}
				else
					buffer.setPixel(whiteColor, x, y, z);
				break;

			case FILL_MODE_RED:
				if (tcu::isCombinedDepthStencilType(buffer.getFormat().type))
				{
					buffer.setPixDepth(redColor[x % 4], x, y, z);
					if (tcu::hasStencilComponent(buffer.getFormat().order))
						buffer.setPixStencil(255 * (int)redColor[y % 4], x, y, z);
				}
				else
					buffer.setPixel(redColor, x, y, z);
				break;

			case FILL_MODE_MULTISAMPLE:
			{
				float xScaled = static_cast<float>(x) / static_cast<float>(width);
				float yScaled = static_cast<float>(y) / static_cast<float>(height);
				buffer.setPixel((xScaled == yScaled) ? tcu::Vec4(0.0, 0.5, 0.5, 1.0) : ((xScaled > yScaled) ? greenColor : blueColor), x, y, z);
				break;
			}

			default:
				break;
		}
	}
}

void CopiesAndBlittingTestInstance::uploadBuffer (tcu::ConstPixelBufferAccess bufferAccess, const Allocation& bufferAlloc)
{
	const DeviceInterface&		vk			= m_context.getDeviceInterface();
	const VkDevice				vkDevice	= m_context.getDevice();
	const deUint32				bufferSize	= calculateSize(bufferAccess);

	// Write buffer data
	deMemcpy(bufferAlloc.getHostPtr(), bufferAccess.getDataPtr(), bufferSize);
	flushMappedMemoryRange(vk, vkDevice, bufferAlloc.getMemory(), bufferAlloc.getOffset(), bufferSize);
}

void CopiesAndBlittingTestInstance::uploadImageAspect (const tcu::ConstPixelBufferAccess& imageAccess, const VkImage& image, const ImageParms& parms)
{
	const DeviceInterface&		vk					= m_context.getDeviceInterface();
	const VkDevice				vkDevice			= m_context.getDevice();
	const VkQueue				queue				= m_context.getUniversalQueue();
	const deUint32				queueFamilyIndex	= m_context.getUniversalQueueFamilyIndex();
	Allocator&					memAlloc			= m_context.getDefaultAllocator();
	Move<VkBuffer>				buffer;
	const deUint32				bufferSize			= calculateSize(imageAccess);
	de::MovePtr<Allocation>		bufferAlloc;
	const deUint32				arraySize			= getArraySize(parms);
	const VkExtent3D			imageExtent			= getExtent3D(parms);

	// Create source buffer
	{
		const VkBufferCreateInfo			bufferParams			=
		{
			VK_STRUCTURE_TYPE_BUFFER_CREATE_INFO,		// VkStructureType		sType;
			DE_NULL,									// const void*			pNext;
			0u,											// VkBufferCreateFlags	flags;
			bufferSize,									// VkDeviceSize			size;
			VK_BUFFER_USAGE_TRANSFER_SRC_BIT,			// VkBufferUsageFlags	usage;
			VK_SHARING_MODE_EXCLUSIVE,					// VkSharingMode		sharingMode;
			1u,											// deUint32				queueFamilyIndexCount;
			&queueFamilyIndex,							// const deUint32*		pQueueFamilyIndices;
		};

		buffer		= createBuffer(vk, vkDevice, &bufferParams);
		bufferAlloc = memAlloc.allocate(getBufferMemoryRequirements(vk, vkDevice, *buffer), MemoryRequirement::HostVisible);
		VK_CHECK(vk.bindBufferMemory(vkDevice, *buffer, bufferAlloc->getMemory(), bufferAlloc->getOffset()));
	}

	// Barriers for copying buffer to image
	const VkBufferMemoryBarrier				preBufferBarrier		=
	{
		VK_STRUCTURE_TYPE_BUFFER_MEMORY_BARRIER,		// VkStructureType	sType;
		DE_NULL,										// const void*		pNext;
		VK_ACCESS_HOST_WRITE_BIT,						// VkAccessFlags	srcAccessMask;
		VK_ACCESS_TRANSFER_READ_BIT,					// VkAccessFlags	dstAccessMask;
		VK_QUEUE_FAMILY_IGNORED,						// deUint32			srcQueueFamilyIndex;
		VK_QUEUE_FAMILY_IGNORED,						// deUint32			dstQueueFamilyIndex;
		*buffer,										// VkBuffer			buffer;
		0u,												// VkDeviceSize		offset;
		bufferSize										// VkDeviceSize		size;
	};

	const VkImageAspectFlags				formatAspect			= getAspectFlags(mapVkFormat(parms.format));
	const bool								skipPreImageBarrier		= formatAspect == (VK_IMAGE_ASPECT_DEPTH_BIT | VK_IMAGE_ASPECT_STENCIL_BIT) &&
																	  getAspectFlags(imageAccess.getFormat()) == VK_IMAGE_ASPECT_STENCIL_BIT;
	const VkImageMemoryBarrier				preImageBarrier			=
	{
		VK_STRUCTURE_TYPE_IMAGE_MEMORY_BARRIER,			// VkStructureType			sType;
		DE_NULL,										// const void*				pNext;
		0u,												// VkAccessFlags			srcAccessMask;
		VK_ACCESS_TRANSFER_WRITE_BIT,					// VkAccessFlags			dstAccessMask;
		VK_IMAGE_LAYOUT_UNDEFINED,						// VkImageLayout			oldLayout;
		VK_IMAGE_LAYOUT_TRANSFER_DST_OPTIMAL,			// VkImageLayout			newLayout;
		VK_QUEUE_FAMILY_IGNORED,						// deUint32					srcQueueFamilyIndex;
		VK_QUEUE_FAMILY_IGNORED,						// deUint32					dstQueueFamilyIndex;
		image,											// VkImage					image;
		{												// VkImageSubresourceRange	subresourceRange;
			formatAspect,	// VkImageAspectFlags	aspect;
			0u,				// deUint32				baseMipLevel;
			1u,				// deUint32				mipLevels;
			0u,				// deUint32				baseArraySlice;
			arraySize,		// deUint32				arraySize;
		}
	};

	const VkImageMemoryBarrier				postImageBarrier		=
	{
		VK_STRUCTURE_TYPE_IMAGE_MEMORY_BARRIER,			// VkStructureType			sType;
		DE_NULL,										// const void*				pNext;
		VK_ACCESS_TRANSFER_WRITE_BIT,					// VkAccessFlags			srcAccessMask;
		VK_ACCESS_TRANSFER_WRITE_BIT,					// VkAccessFlags			dstAccessMask;
		VK_IMAGE_LAYOUT_TRANSFER_DST_OPTIMAL,			// VkImageLayout			oldLayout;
		VK_IMAGE_LAYOUT_TRANSFER_DST_OPTIMAL,			// VkImageLayout			newLayout;
		VK_QUEUE_FAMILY_IGNORED,						// deUint32					srcQueueFamilyIndex;
		VK_QUEUE_FAMILY_IGNORED,						// deUint32					dstQueueFamilyIndex;
		image,											// VkImage					image;
		{												// VkImageSubresourceRange	subresourceRange;
			formatAspect,				// VkImageAspectFlags	aspect;
			0u,							// deUint32				baseMipLevel;
			1u,							// deUint32				mipLevels;
			0u,							// deUint32				baseArraySlice;
			arraySize,					// deUint32				arraySize;
		}
	};

	const VkBufferImageCopy		copyRegion		=
	{
		0u,												// VkDeviceSize				bufferOffset;
		(deUint32)imageAccess.getWidth(),				// deUint32					bufferRowLength;
		(deUint32)imageAccess.getHeight(),				// deUint32					bufferImageHeight;
		{
			getAspectFlags(imageAccess.getFormat()),		// VkImageAspectFlags	aspect;
			0u,												// deUint32				mipLevel;
			0u,												// deUint32				baseArrayLayer;
			arraySize,										// deUint32				layerCount;
		},												// VkImageSubresourceLayers	imageSubresource;
		{ 0, 0, 0 },									// VkOffset3D				imageOffset;
		imageExtent										// VkExtent3D				imageExtent;
	};

	// Write buffer data
	deMemcpy(bufferAlloc->getHostPtr(), imageAccess.getDataPtr(), bufferSize);
	flushMappedMemoryRange(vk, vkDevice, bufferAlloc->getMemory(), bufferAlloc->getOffset(), bufferSize);

	// Copy buffer to image
	const VkCommandBufferBeginInfo			cmdBufferBeginInfo		=
	{
		VK_STRUCTURE_TYPE_COMMAND_BUFFER_BEGIN_INFO,			// VkStructureType					sType;
		DE_NULL,												// const void*						pNext;
		VK_COMMAND_BUFFER_USAGE_ONE_TIME_SUBMIT_BIT,			// VkCommandBufferUsageFlags		flags;
		(const VkCommandBufferInheritanceInfo*)DE_NULL,
	};

	VK_CHECK(vk.beginCommandBuffer(*m_cmdBuffer, &cmdBufferBeginInfo));
	vk.cmdPipelineBarrier(*m_cmdBuffer, VK_PIPELINE_STAGE_HOST_BIT, VK_PIPELINE_STAGE_TRANSFER_BIT, (VkDependencyFlags)0, 0, (const VkMemoryBarrier*)DE_NULL,
						  1, &preBufferBarrier, (skipPreImageBarrier ? 0 : 1), (skipPreImageBarrier ? DE_NULL : &preImageBarrier));
	vk.cmdCopyBufferToImage(*m_cmdBuffer, *buffer, image, VK_IMAGE_LAYOUT_TRANSFER_DST_OPTIMAL, 1u, &copyRegion);
	vk.cmdPipelineBarrier(*m_cmdBuffer, VK_PIPELINE_STAGE_TRANSFER_BIT, VK_PIPELINE_STAGE_TOP_OF_PIPE_BIT, (VkDependencyFlags)0, 0, (const VkMemoryBarrier*)DE_NULL, 0, (const VkBufferMemoryBarrier*)DE_NULL, 1, &postImageBarrier);
	VK_CHECK(vk.endCommandBuffer(*m_cmdBuffer));

	submitCommandsAndWait(vk, vkDevice, queue, *m_cmdBuffer);
}

void CopiesAndBlittingTestInstance::uploadImage (const tcu::ConstPixelBufferAccess& src, VkImage dst, const ImageParms& parms)
{
	if (tcu::isCombinedDepthStencilType(src.getFormat().type))
	{
		if (tcu::hasDepthComponent(src.getFormat().order))
		{
			tcu::TextureLevel	depthTexture	(mapCombinedToDepthTransferFormat(src.getFormat()), src.getWidth(), src.getHeight(), src.getDepth());
			tcu::copy(depthTexture.getAccess(), tcu::getEffectiveDepthStencilAccess(src, tcu::Sampler::MODE_DEPTH));
			uploadImageAspect(depthTexture.getAccess(), dst, parms);
		}

		if (tcu::hasStencilComponent(src.getFormat().order))
		{
			tcu::TextureLevel	stencilTexture	(tcu::getEffectiveDepthStencilTextureFormat(src.getFormat(), tcu::Sampler::MODE_STENCIL), src.getWidth(), src.getHeight(), src.getDepth());
			tcu::copy(stencilTexture.getAccess(), tcu::getEffectiveDepthStencilAccess(src, tcu::Sampler::MODE_STENCIL));
			uploadImageAspect(stencilTexture.getAccess(), dst, parms);
		}
	}
	else
		uploadImageAspect(src, dst, parms);
}

tcu::TestStatus CopiesAndBlittingTestInstance::checkTestResult (tcu::ConstPixelBufferAccess result)
{
	const tcu::ConstPixelBufferAccess	expected	= m_expectedTextureLevel->getAccess();

	if (isFloatFormat(result.getFormat()))
	{
		const tcu::Vec4	threshold (0.0f);
		if (!tcu::floatThresholdCompare(m_context.getTestContext().getLog(), "Compare", "Result comparsion", expected, result, threshold, tcu::COMPARE_LOG_RESULT))
			return tcu::TestStatus::fail("CopiesAndBlitting test");
	}
	else
	{
		const tcu::UVec4 threshold (0u);
		if (!tcu::intThresholdCompare(m_context.getTestContext().getLog(), "Compare", "Result comparsion", expected, result, threshold, tcu::COMPARE_LOG_RESULT))
			return tcu::TestStatus::fail("CopiesAndBlitting test");
	}

	return tcu::TestStatus::pass("CopiesAndBlitting test");
}

void CopiesAndBlittingTestInstance::generateExpectedResult (void)
{
	const tcu::ConstPixelBufferAccess	src	= m_sourceTextureLevel->getAccess();
	const tcu::ConstPixelBufferAccess	dst	= m_destinationTextureLevel->getAccess();

	m_expectedTextureLevel	= de::MovePtr<tcu::TextureLevel>(new tcu::TextureLevel(dst.getFormat(), dst.getWidth(), dst.getHeight(), dst.getDepth()));
	tcu::copy(m_expectedTextureLevel->getAccess(), dst);

	for (deUint32 i = 0; i < m_params.regions.size(); i++)
		copyRegionToTextureLevel(src, m_expectedTextureLevel->getAccess(), m_params.regions[i]);
}

class CopiesAndBlittingTestCase : public vkt::TestCase
{
public:
							CopiesAndBlittingTestCase	(tcu::TestContext&			testCtx,
														 const std::string&			name,
														 const std::string&			description)
								: vkt::TestCase	(testCtx, name, description)
							{}

	virtual TestInstance*	createInstance				(Context&					context) const = 0;
};

void CopiesAndBlittingTestInstance::readImageAspect (vk::VkImage					image,
													 const tcu::PixelBufferAccess&	dst,
													 const ImageParms&				imageParms)
{
	const DeviceInterface&		vk					= m_context.getDeviceInterface();
	const VkDevice				device				= m_context.getDevice();
	const VkQueue				queue				= m_context.getUniversalQueue();
	Allocator&					allocator			= m_context.getDefaultAllocator();

	Move<VkBuffer>				buffer;
	de::MovePtr<Allocation>		bufferAlloc;
	const deUint32				queueFamilyIndex	= m_context.getUniversalQueueFamilyIndex();
	const VkDeviceSize			pixelDataSize		= calculateSize(dst);
	const VkExtent3D			imageExtent			= getExtent3D(imageParms);

	// Create destination buffer
	{
		const VkBufferCreateInfo			bufferParams			=
		{
			VK_STRUCTURE_TYPE_BUFFER_CREATE_INFO,		// VkStructureType		sType;
			DE_NULL,									// const void*			pNext;
			0u,											// VkBufferCreateFlags	flags;
			pixelDataSize,								// VkDeviceSize			size;
			VK_BUFFER_USAGE_TRANSFER_DST_BIT,			// VkBufferUsageFlags	usage;
			VK_SHARING_MODE_EXCLUSIVE,					// VkSharingMode		sharingMode;
			1u,											// deUint32				queueFamilyIndexCount;
			&queueFamilyIndex,							// const deUint32*		pQueueFamilyIndices;
		};

		buffer		= createBuffer(vk, device, &bufferParams);
		bufferAlloc	= allocator.allocate(getBufferMemoryRequirements(vk, device, *buffer), MemoryRequirement::HostVisible);
		VK_CHECK(vk.bindBufferMemory(device, *buffer, bufferAlloc->getMemory(), bufferAlloc->getOffset()));

		deMemset(bufferAlloc->getHostPtr(), 0, static_cast<size_t>(pixelDataSize));
		flushMappedMemoryRange(vk, device, bufferAlloc->getMemory(), bufferAlloc->getOffset(), pixelDataSize);
	}

	// Barriers for copying image to buffer
	const VkImageAspectFlags				formatAspect			= getAspectFlags(mapVkFormat(imageParms.format));
	const VkImageMemoryBarrier				imageBarrier			=
	{
		VK_STRUCTURE_TYPE_IMAGE_MEMORY_BARRIER,		// VkStructureType			sType;
		DE_NULL,									// const void*				pNext;
		VK_ACCESS_TRANSFER_WRITE_BIT,				// VkAccessFlags			srcAccessMask;
		VK_ACCESS_TRANSFER_READ_BIT,				// VkAccessFlags			dstAccessMask;
		VK_IMAGE_LAYOUT_TRANSFER_DST_OPTIMAL,		// VkImageLayout			oldLayout;
		VK_IMAGE_LAYOUT_TRANSFER_SRC_OPTIMAL,		// VkImageLayout			newLayout;
		VK_QUEUE_FAMILY_IGNORED,					// deUint32					srcQueueFamilyIndex;
		VK_QUEUE_FAMILY_IGNORED,					// deUint32					dstQueueFamilyIndex;
		image,										// VkImage					image;
		{											// VkImageSubresourceRange	subresourceRange;
			formatAspect,			// VkImageAspectFlags	aspectMask;
			0u,						// deUint32				baseMipLevel;
			1u,						// deUint32				mipLevels;
			0u,						// deUint32				baseArraySlice;
			getArraySize(imageParms)// deUint32				arraySize;
		}
	};

	const VkBufferMemoryBarrier				bufferBarrier			=
	{
		VK_STRUCTURE_TYPE_BUFFER_MEMORY_BARRIER,	// VkStructureType	sType;
		DE_NULL,									// const void*		pNext;
		VK_ACCESS_TRANSFER_WRITE_BIT,				// VkAccessFlags	srcAccessMask;
		VK_ACCESS_HOST_READ_BIT,					// VkAccessFlags	dstAccessMask;
		VK_QUEUE_FAMILY_IGNORED,					// deUint32			srcQueueFamilyIndex;
		VK_QUEUE_FAMILY_IGNORED,					// deUint32			dstQueueFamilyIndex;
		*buffer,									// VkBuffer			buffer;
		0u,											// VkDeviceSize		offset;
		pixelDataSize								// VkDeviceSize		size;
	};

	const VkImageMemoryBarrier				postImageBarrier		=
	{
		VK_STRUCTURE_TYPE_IMAGE_MEMORY_BARRIER,		// VkStructureType			sType;
		DE_NULL,									// const void*				pNext;
		VK_ACCESS_TRANSFER_READ_BIT,				// VkAccessFlags			srcAccessMask;
		VK_ACCESS_TRANSFER_WRITE_BIT,				// VkAccessFlags			dstAccessMask;
		VK_IMAGE_LAYOUT_TRANSFER_SRC_OPTIMAL,		// VkImageLayout			oldLayout;
		VK_IMAGE_LAYOUT_TRANSFER_DST_OPTIMAL,		// VkImageLayout			newLayout;
		VK_QUEUE_FAMILY_IGNORED,					// deUint32					srcQueueFamilyIndex;
		VK_QUEUE_FAMILY_IGNORED,					// deUint32					dstQueueFamilyIndex;
		image,										// VkImage					image;
		{
			formatAspect,								// VkImageAspectFlags	aspectMask;
			0u,											// deUint32				baseMipLevel;
			1u,											// deUint32				mipLevels;
			0u,											// deUint32				baseArraySlice;
			getArraySize(imageParms)					// deUint32				arraySize;
		}											// VkImageSubresourceRange	subresourceRange;
	};

	// Copy image to buffer
	const VkImageAspectFlags	aspect			= getAspectFlags(dst.getFormat());
	const VkBufferImageCopy		copyRegion		=
	{
		0u,									// VkDeviceSize				bufferOffset;
		(deUint32)dst.getWidth(),			// deUint32					bufferRowLength;
		(deUint32)dst.getHeight(),			// deUint32					bufferImageHeight;
		{
			aspect,								// VkImageAspectFlags		aspect;
			0u,									// deUint32					mipLevel;
			0u,									// deUint32					baseArrayLayer;
			getArraySize(imageParms),			// deUint32					layerCount;
		},									// VkImageSubresourceLayers	imageSubresource;
		{ 0, 0, 0 },						// VkOffset3D				imageOffset;
		imageExtent							// VkExtent3D				imageExtent;
	};

	const VkCommandBufferBeginInfo			cmdBufferBeginInfo		=
	{
		VK_STRUCTURE_TYPE_COMMAND_BUFFER_BEGIN_INFO,			// VkStructureType					sType;
		DE_NULL,												// const void*						pNext;
		VK_COMMAND_BUFFER_USAGE_ONE_TIME_SUBMIT_BIT,			// VkCommandBufferUsageFlags		flags;
		(const VkCommandBufferInheritanceInfo*)DE_NULL,
	};

	VK_CHECK(vk.beginCommandBuffer(*m_cmdBuffer, &cmdBufferBeginInfo));
	vk.cmdPipelineBarrier(*m_cmdBuffer, VK_PIPELINE_STAGE_TRANSFER_BIT, VK_PIPELINE_STAGE_TRANSFER_BIT, (VkDependencyFlags)0, 0, (const VkMemoryBarrier*)DE_NULL, 0, (const VkBufferMemoryBarrier*)DE_NULL, 1, &imageBarrier);
	vk.cmdCopyImageToBuffer(*m_cmdBuffer, image, VK_IMAGE_LAYOUT_TRANSFER_SRC_OPTIMAL, *buffer, 1u, &copyRegion);
	vk.cmdPipelineBarrier(*m_cmdBuffer, VK_PIPELINE_STAGE_TRANSFER_BIT, VK_PIPELINE_STAGE_HOST_BIT|VK_PIPELINE_STAGE_TRANSFER_BIT, (VkDependencyFlags)0, 0, (const VkMemoryBarrier*)DE_NULL, 1, &bufferBarrier, 1, &postImageBarrier);
	VK_CHECK(vk.endCommandBuffer(*m_cmdBuffer));

	submitCommandsAndWait(vk, device, queue, *m_cmdBuffer);

	// Read buffer data
	invalidateMappedMemoryRange(vk, device, bufferAlloc->getMemory(), bufferAlloc->getOffset(), pixelDataSize);
	tcu::copy(dst, tcu::ConstPixelBufferAccess(dst.getFormat(), dst.getSize(), bufferAlloc->getHostPtr()));
}

void CopiesAndBlittingTestInstance::submitCommandsAndWait (const DeviceInterface& vk, const VkDevice device, const VkQueue queue, const VkCommandBuffer& cmdBuffer)
{
	const VkSubmitInfo						submitInfo				=
	{
		VK_STRUCTURE_TYPE_SUBMIT_INFO,	// VkStructureType			sType;
		DE_NULL,						// const void*				pNext;
		0u,								// deUint32					waitSemaphoreCount;
		DE_NULL,						// const VkSemaphore*		pWaitSemaphores;
		(const VkPipelineStageFlags*)DE_NULL,
		1u,								// deUint32					commandBufferCount;
		&cmdBuffer,						// const VkCommandBuffer*	pCommandBuffers;
		0u,								// deUint32					signalSemaphoreCount;
		DE_NULL							// const VkSemaphore*		pSignalSemaphores;
	};

	VK_CHECK(vk.resetFences(device, 1, &m_fence.get()));
	VK_CHECK(vk.queueSubmit(queue, 1, &submitInfo, *m_fence));
	VK_CHECK(vk.waitForFences(device, 1, &m_fence.get(), true, ~(0ull) /* infinity */));
}

de::MovePtr<tcu::TextureLevel> CopiesAndBlittingTestInstance::readImage	(vk::VkImage		image,
																		 const ImageParms&	parms)
{
	const tcu::TextureFormat		imageFormat	= mapVkFormat(parms.format);
	de::MovePtr<tcu::TextureLevel>	resultLevel	(new tcu::TextureLevel(imageFormat, parms.extent.width, parms.extent.height, parms.extent.depth));

	if (tcu::isCombinedDepthStencilType(imageFormat.type))
	{
		if (tcu::hasDepthComponent(imageFormat.order))
		{
			tcu::TextureLevel	depthTexture	(mapCombinedToDepthTransferFormat(imageFormat), parms.extent.width, parms.extent.height, parms.extent.depth);
			readImageAspect(image, depthTexture.getAccess(), parms);
			tcu::copy(tcu::getEffectiveDepthStencilAccess(resultLevel->getAccess(), tcu::Sampler::MODE_DEPTH), depthTexture.getAccess());
		}

		if (tcu::hasStencilComponent(imageFormat.order))
		{
			tcu::TextureLevel	stencilTexture	(tcu::getEffectiveDepthStencilTextureFormat(imageFormat, tcu::Sampler::MODE_STENCIL), parms.extent.width, parms.extent.height, parms.extent.depth);
			readImageAspect(image, stencilTexture.getAccess(), parms);
			tcu::copy(tcu::getEffectiveDepthStencilAccess(resultLevel->getAccess(), tcu::Sampler::MODE_STENCIL), stencilTexture.getAccess());
		}
	}
	else
		readImageAspect(image, resultLevel->getAccess(), parms);

	return resultLevel;
}

// Copy from image to image.

class CopyImageToImage : public CopiesAndBlittingTestInstance
{
public:
										CopyImageToImage			(Context&	context,
																	 TestParams params);
	virtual tcu::TestStatus				iterate						(void);

protected:
	virtual tcu::TestStatus				checkTestResult				(tcu::ConstPixelBufferAccess result);

private:
	Move<VkImage>						m_source;
	de::MovePtr<Allocation>				m_sourceImageAlloc;
	Move<VkImage>						m_destination;
	de::MovePtr<Allocation>				m_destinationImageAlloc;

	virtual void						copyRegionToTextureLevel	(tcu::ConstPixelBufferAccess src, tcu::PixelBufferAccess dst, CopyRegion region);
};

CopyImageToImage::CopyImageToImage (Context& context, TestParams params)
	: CopiesAndBlittingTestInstance(context, params)
{
	const DeviceInterface&		vk					= context.getDeviceInterface();
	const VkDevice				vkDevice			= context.getDevice();
	const deUint32				queueFamilyIndex	= context.getUniversalQueueFamilyIndex();
	Allocator&					memAlloc			= context.getDefaultAllocator();

	if ((m_params.dst.image.imageType == VK_IMAGE_TYPE_3D && m_params.src.image.imageType == VK_IMAGE_TYPE_2D) ||
		(m_params.dst.image.imageType == VK_IMAGE_TYPE_2D && m_params.src.image.imageType == VK_IMAGE_TYPE_3D))
	{
		if (std::find(context.getDeviceExtensions().begin(), context.getDeviceExtensions().end(), "VK_KHR_maintenance1") == context.getDeviceExtensions().end())
			TCU_THROW(NotSupportedError, "Extension VK_KHR_maintenance1 not supported");
	}

	VkImageFormatProperties properties;
	if ((context.getInstanceInterface().getPhysicalDeviceImageFormatProperties (context.getPhysicalDevice(),
																				m_params.src.image.format,
																				m_params.src.image.imageType,
																				VK_IMAGE_TILING_OPTIMAL,
																				VK_IMAGE_USAGE_TRANSFER_SRC_BIT,
																				0,
																				&properties) == VK_ERROR_FORMAT_NOT_SUPPORTED) ||
		(context.getInstanceInterface().getPhysicalDeviceImageFormatProperties (context.getPhysicalDevice(),
																				m_params.dst.image.format,
																				m_params.dst.image.imageType,
																				VK_IMAGE_TILING_OPTIMAL,
																				VK_IMAGE_USAGE_TRANSFER_DST_BIT,
																				0,
																				&properties) == VK_ERROR_FORMAT_NOT_SUPPORTED))
	{
		TCU_THROW(NotSupportedError, "Format not supported");
	}

	// Create source image
	{
		const VkImageCreateInfo	sourceImageParams		=
		{
			VK_STRUCTURE_TYPE_IMAGE_CREATE_INFO,	// VkStructureType		sType;
			DE_NULL,								// const void*			pNext;
			0u,										// VkImageCreateFlags	flags;
			m_params.src.image.imageType,			// VkImageType			imageType;
			m_params.src.image.format,				// VkFormat				format;
			getExtent3D(m_params.src.image),		// VkExtent3D			extent;
			1u,										// deUint32				mipLevels;
			getArraySize(m_params.src.image),		// deUint32				arraySize;
			VK_SAMPLE_COUNT_1_BIT,					// deUint32				samples;
			VK_IMAGE_TILING_OPTIMAL,				// VkImageTiling		tiling;
			VK_IMAGE_USAGE_TRANSFER_SRC_BIT |
				VK_IMAGE_USAGE_TRANSFER_DST_BIT,	// VkImageUsageFlags	usage;
			VK_SHARING_MODE_EXCLUSIVE,				// VkSharingMode		sharingMode;
			1u,										// deUint32				queueFamilyCount;
			&queueFamilyIndex,						// const deUint32*		pQueueFamilyIndices;
			VK_IMAGE_LAYOUT_UNDEFINED,				// VkImageLayout		initialLayout;
		};

		m_source				= createImage(vk, vkDevice, &sourceImageParams);
		m_sourceImageAlloc		= memAlloc.allocate(getImageMemoryRequirements(vk, vkDevice, *m_source), MemoryRequirement::Any);
		VK_CHECK(vk.bindImageMemory(vkDevice, *m_source, m_sourceImageAlloc->getMemory(), m_sourceImageAlloc->getOffset()));
	}

	// Create destination image
	{
		const VkImageCreateInfo	destinationImageParams	=
		{
			VK_STRUCTURE_TYPE_IMAGE_CREATE_INFO,	// VkStructureType		sType;
			DE_NULL,								// const void*			pNext;
			0u,										// VkImageCreateFlags	flags;
			m_params.dst.image.imageType,			// VkImageType			imageType;
			m_params.dst.image.format,				// VkFormat				format;
			getExtent3D(m_params.dst.image),		// VkExtent3D			extent;
			1u,										// deUint32				mipLevels;
			getArraySize(m_params.dst.image),		// deUint32				arraySize;
			VK_SAMPLE_COUNT_1_BIT,					// deUint32				samples;
			VK_IMAGE_TILING_OPTIMAL,				// VkImageTiling		tiling;
			VK_IMAGE_USAGE_TRANSFER_SRC_BIT |
				VK_IMAGE_USAGE_TRANSFER_DST_BIT,	// VkImageUsageFlags	usage;
			VK_SHARING_MODE_EXCLUSIVE,				// VkSharingMode		sharingMode;
			1u,										// deUint32				queueFamilyCount;
			&queueFamilyIndex,						// const deUint32*		pQueueFamilyIndices;
			VK_IMAGE_LAYOUT_UNDEFINED,				// VkImageLayout		initialLayout;
		};

		m_destination			= createImage(vk, vkDevice, &destinationImageParams);
		m_destinationImageAlloc	= memAlloc.allocate(getImageMemoryRequirements(vk, vkDevice, *m_destination), MemoryRequirement::Any);
		VK_CHECK(vk.bindImageMemory(vkDevice, *m_destination, m_destinationImageAlloc->getMemory(), m_destinationImageAlloc->getOffset()));
	}
}

tcu::TestStatus CopyImageToImage::iterate (void)
{
	const tcu::TextureFormat	srcTcuFormat		= mapVkFormat(m_params.src.image.format);
	const tcu::TextureFormat	dstTcuFormat		= mapVkFormat(m_params.dst.image.format);
	m_sourceTextureLevel = de::MovePtr<tcu::TextureLevel>(new tcu::TextureLevel(srcTcuFormat,
																				(int)m_params.src.image.extent.width,
																				(int)m_params.src.image.extent.height,
																				(int)m_params.src.image.extent.depth));
	generateBuffer(m_sourceTextureLevel->getAccess(), m_params.src.image.extent.width, m_params.src.image.extent.height, m_params.src.image.extent.depth, FILL_MODE_RED);
	m_destinationTextureLevel = de::MovePtr<tcu::TextureLevel>(new tcu::TextureLevel(dstTcuFormat,
																				(int)m_params.dst.image.extent.width,
																				(int)m_params.dst.image.extent.height,
																				(int)m_params.dst.image.extent.depth));
	generateBuffer(m_destinationTextureLevel->getAccess(), m_params.dst.image.extent.width, m_params.dst.image.extent.height, m_params.dst.image.extent.depth, FILL_MODE_GRADIENT);
	generateExpectedResult();

	uploadImage(m_sourceTextureLevel->getAccess(), m_source.get(), m_params.src.image);
	uploadImage(m_destinationTextureLevel->getAccess(), m_destination.get(), m_params.dst.image);

	const DeviceInterface&		vk					= m_context.getDeviceInterface();
	const VkDevice				vkDevice			= m_context.getDevice();
	const VkQueue				queue				= m_context.getUniversalQueue();

	std::vector<VkImageCopy>	imageCopies;
	for (deUint32 i = 0; i < m_params.regions.size(); i++)
		imageCopies.push_back(m_params.regions[i].imageCopy);

	const VkImageMemoryBarrier	imageBarriers[]		=
	{
		// source image
		{
			VK_STRUCTURE_TYPE_IMAGE_MEMORY_BARRIER,		// VkStructureType			sType;
			DE_NULL,									// const void*				pNext;
			VK_ACCESS_TRANSFER_WRITE_BIT,				// VkAccessFlags			srcAccessMask;
			VK_ACCESS_TRANSFER_READ_BIT,				// VkAccessFlags			dstAccessMask;
			VK_IMAGE_LAYOUT_TRANSFER_DST_OPTIMAL,		// VkImageLayout			oldLayout;
			VK_IMAGE_LAYOUT_TRANSFER_SRC_OPTIMAL,		// VkImageLayout			newLayout;
			VK_QUEUE_FAMILY_IGNORED,					// deUint32					srcQueueFamilyIndex;
			VK_QUEUE_FAMILY_IGNORED,					// deUint32					dstQueueFamilyIndex;
			m_source.get(),								// VkImage					image;
			{											// VkImageSubresourceRange	subresourceRange;
				getAspectFlags(srcTcuFormat),	// VkImageAspectFlags	aspectMask;
				0u,								// deUint32				baseMipLevel;
				1u,								// deUint32				mipLevels;
				0u,								// deUint32				baseArraySlice;
				getArraySize(m_params.src.image)// deUint32				arraySize;
			}
		},
		// destination image
		{
			VK_STRUCTURE_TYPE_IMAGE_MEMORY_BARRIER,		// VkStructureType			sType;
			DE_NULL,									// const void*				pNext;
			VK_ACCESS_TRANSFER_WRITE_BIT,				// VkAccessFlags			srcAccessMask;
			VK_ACCESS_TRANSFER_WRITE_BIT,				// VkAccessFlags			dstAccessMask;
			VK_IMAGE_LAYOUT_TRANSFER_DST_OPTIMAL,		// VkImageLayout			oldLayout;
			VK_IMAGE_LAYOUT_TRANSFER_DST_OPTIMAL,		// VkImageLayout			newLayout;
			VK_QUEUE_FAMILY_IGNORED,					// deUint32					srcQueueFamilyIndex;
			VK_QUEUE_FAMILY_IGNORED,					// deUint32					dstQueueFamilyIndex;
			m_destination.get(),						// VkImage					image;
			{											// VkImageSubresourceRange	subresourceRange;
				getAspectFlags(dstTcuFormat),	// VkImageAspectFlags	aspectMask;
				0u,								// deUint32				baseMipLevel;
				1u,								// deUint32				mipLevels;
				0u,								// deUint32				baseArraySlice;
				getArraySize(m_params.dst.image)// deUint32				arraySize;
			}
		},
	};

	const VkCommandBufferBeginInfo	cmdBufferBeginInfo	=
	{
		VK_STRUCTURE_TYPE_COMMAND_BUFFER_BEGIN_INFO,			// VkStructureType					sType;
		DE_NULL,												// const void*						pNext;
		VK_COMMAND_BUFFER_USAGE_ONE_TIME_SUBMIT_BIT,			// VkCommandBufferUsageFlags		flags;
		(const VkCommandBufferInheritanceInfo*)DE_NULL,
	};

	VK_CHECK(vk.beginCommandBuffer(*m_cmdBuffer, &cmdBufferBeginInfo));
	vk.cmdPipelineBarrier(*m_cmdBuffer, VK_PIPELINE_STAGE_TRANSFER_BIT, VK_PIPELINE_STAGE_TRANSFER_BIT, (VkDependencyFlags)0, 0, (const VkMemoryBarrier*)DE_NULL, 0, (const VkBufferMemoryBarrier*)DE_NULL, DE_LENGTH_OF_ARRAY(imageBarriers), imageBarriers);
	vk.cmdCopyImage(*m_cmdBuffer, m_source.get(), VK_IMAGE_LAYOUT_TRANSFER_SRC_OPTIMAL, m_destination.get(), VK_IMAGE_LAYOUT_TRANSFER_DST_OPTIMAL, (deUint32)m_params.regions.size(), imageCopies.data());
	VK_CHECK(vk.endCommandBuffer(*m_cmdBuffer));

	submitCommandsAndWait (vk, vkDevice, queue, *m_cmdBuffer);

	de::MovePtr<tcu::TextureLevel>	resultTextureLevel	= readImage(*m_destination, m_params.dst.image);

	return checkTestResult(resultTextureLevel->getAccess());
}

tcu::TestStatus CopyImageToImage::checkTestResult (tcu::ConstPixelBufferAccess result)
{
	const tcu::Vec4	fThreshold (0.0f);
	const tcu::UVec4 uThreshold (0u);

	if (tcu::isCombinedDepthStencilType(result.getFormat().type))
	{
		if (tcu::hasDepthComponent(result.getFormat().order))
		{
			const tcu::Sampler::DepthStencilMode	mode				= tcu::Sampler::MODE_DEPTH;
			const tcu::ConstPixelBufferAccess		depthResult			= tcu::getEffectiveDepthStencilAccess(result, mode);
			const tcu::ConstPixelBufferAccess		expectedResult		= tcu::getEffectiveDepthStencilAccess(m_expectedTextureLevel->getAccess(), mode);

			if (isFloatFormat(result.getFormat()))
			{
				if (!tcu::floatThresholdCompare(m_context.getTestContext().getLog(), "Compare", "Result comparsion", expectedResult, depthResult, fThreshold, tcu::COMPARE_LOG_RESULT))
					return tcu::TestStatus::fail("CopiesAndBlitting test");
			}
			else
			{
				if (!tcu::intThresholdCompare(m_context.getTestContext().getLog(), "Compare", "Result comparsion", expectedResult, depthResult, uThreshold, tcu::COMPARE_LOG_RESULT))
					return tcu::TestStatus::fail("CopiesAndBlitting test");
			}
		}

		if (tcu::hasStencilComponent(result.getFormat().order))
		{
			const tcu::Sampler::DepthStencilMode	mode				= tcu::Sampler::MODE_STENCIL;
			const tcu::ConstPixelBufferAccess		stencilResult		= tcu::getEffectiveDepthStencilAccess(result, mode);
			const tcu::ConstPixelBufferAccess		expectedResult		= tcu::getEffectiveDepthStencilAccess(m_expectedTextureLevel->getAccess(), mode);

			if (isFloatFormat(result.getFormat()))
			{
				if (!tcu::floatThresholdCompare(m_context.getTestContext().getLog(), "Compare", "Result comparsion", expectedResult, stencilResult, fThreshold, tcu::COMPARE_LOG_RESULT))
					return tcu::TestStatus::fail("CopiesAndBlitting test");
			}
			else
			{
				if (!tcu::intThresholdCompare(m_context.getTestContext().getLog(), "Compare", "Result comparsion", expectedResult, stencilResult, uThreshold, tcu::COMPARE_LOG_RESULT))
					return tcu::TestStatus::fail("CopiesAndBlitting test");
			}
		}
	}
	else
	{
		if (isFloatFormat(result.getFormat()))
		{
			if (!tcu::floatThresholdCompare(m_context.getTestContext().getLog(), "Compare", "Result comparsion", m_expectedTextureLevel->getAccess(), result, fThreshold, tcu::COMPARE_LOG_RESULT))
				return tcu::TestStatus::fail("CopiesAndBlitting test");
		}
		else
		{
			if (!tcu::intThresholdCompare(m_context.getTestContext().getLog(), "Compare", "Result comparsion", m_expectedTextureLevel->getAccess(), result, uThreshold, tcu::COMPARE_LOG_RESULT))
				return tcu::TestStatus::fail("CopiesAndBlitting test");
		}
	}

	return tcu::TestStatus::pass("CopiesAndBlitting test");
}

void CopyImageToImage::copyRegionToTextureLevel (tcu::ConstPixelBufferAccess src, tcu::PixelBufferAccess dst, CopyRegion region)
{
	VkOffset3D	srcOffset	= region.imageCopy.srcOffset;
	VkOffset3D	dstOffset	= region.imageCopy.dstOffset;
	VkExtent3D	extent		= region.imageCopy.extent;

	if (m_params.src.image.imageType == VK_IMAGE_TYPE_3D && m_params.dst.image.imageType == VK_IMAGE_TYPE_2D)
		dstOffset.z = srcOffset.z;
	if (m_params.src.image.imageType == VK_IMAGE_TYPE_2D && m_params.dst.image.imageType == VK_IMAGE_TYPE_3D)
	{
		srcOffset.z = dstOffset.z;
		extent.depth = std::max(region.imageCopy.extent.depth, region.imageCopy.srcSubresource.layerCount);
	}


	if (tcu::isCombinedDepthStencilType(src.getFormat().type))
	{
		DE_ASSERT(src.getFormat() == dst.getFormat());

		// Copy depth.
		if (tcu::hasDepthComponent(src.getFormat().order))
		{
			const tcu::ConstPixelBufferAccess	srcSubRegion	= getEffectiveDepthStencilAccess(tcu::getSubregion(src, srcOffset.x, srcOffset.y, srcOffset.z, extent.width, extent.height, extent.depth), tcu::Sampler::MODE_DEPTH);
			const tcu::PixelBufferAccess		dstSubRegion	= getEffectiveDepthStencilAccess(tcu::getSubregion(dst, dstOffset.x, dstOffset.y, dstOffset.z, extent.width, extent.height, extent.depth), tcu::Sampler::MODE_DEPTH);
			tcu::copy(dstSubRegion, srcSubRegion);
		}

		// Copy stencil.
		if (tcu::hasStencilComponent(src.getFormat().order))
		{
			const tcu::ConstPixelBufferAccess	srcSubRegion	= getEffectiveDepthStencilAccess(tcu::getSubregion(src, srcOffset.x, srcOffset.y, srcOffset.z, extent.width, extent.height, extent.depth), tcu::Sampler::MODE_STENCIL);
			const tcu::PixelBufferAccess		dstSubRegion	= getEffectiveDepthStencilAccess(tcu::getSubregion(dst, dstOffset.x, dstOffset.y, dstOffset.z, extent.width, extent.height, extent.depth), tcu::Sampler::MODE_STENCIL);
			tcu::copy(dstSubRegion, srcSubRegion);
		}
	}
	else
	{
		const tcu::ConstPixelBufferAccess	srcSubRegion		= tcu::getSubregion(src, srcOffset.x, srcOffset.y, srcOffset.z, extent.width, extent.height, extent.depth);
		// CopyImage acts like a memcpy. Replace the destination format with the srcformat to use a memcpy.
		const tcu::PixelBufferAccess		dstWithSrcFormat	(srcSubRegion.getFormat(), dst.getSize(), dst.getDataPtr());
		const tcu::PixelBufferAccess		dstSubRegion		= tcu::getSubregion(dstWithSrcFormat, dstOffset.x, dstOffset.y, dstOffset.z, extent.width, extent.height, extent.depth);

		tcu::copy(dstSubRegion, srcSubRegion);
	}
}

class CopyImageToImageTestCase : public vkt::TestCase
{
public:
							CopyImageToImageTestCase	(tcu::TestContext&				testCtx,
														 const std::string&				name,
														 const std::string&				description,
														 const TestParams				params)
								: vkt::TestCase	(testCtx, name, description)
								, m_params		(params)
							{}

	virtual TestInstance*	createInstance				(Context&						context) const
							{
								return new CopyImageToImage(context, m_params);
							}
private:
	TestParams				m_params;
};

// Copy from buffer to buffer.

class CopyBufferToBuffer : public CopiesAndBlittingTestInstance
{
public:
								CopyBufferToBuffer			(Context& context, TestParams params);
	virtual tcu::TestStatus		iterate						(void);
private:
	virtual void				copyRegionToTextureLevel	(tcu::ConstPixelBufferAccess, tcu::PixelBufferAccess, CopyRegion);
	Move<VkBuffer>				m_source;
	de::MovePtr<Allocation>		m_sourceBufferAlloc;
	Move<VkBuffer>				m_destination;
	de::MovePtr<Allocation>		m_destinationBufferAlloc;
};

CopyBufferToBuffer::CopyBufferToBuffer (Context& context, TestParams params)
	: CopiesAndBlittingTestInstance	(context, params)
{
	const DeviceInterface&		vk					= context.getDeviceInterface();
	const VkDevice				vkDevice			= context.getDevice();
	const deUint32				queueFamilyIndex	= context.getUniversalQueueFamilyIndex();
	Allocator&					memAlloc			= context.getDefaultAllocator();

	// Create source buffer
	{
		const VkBufferCreateInfo	sourceBufferParams		=
		{
			VK_STRUCTURE_TYPE_BUFFER_CREATE_INFO,		// VkStructureType		sType;
			DE_NULL,									// const void*			pNext;
			0u,											// VkBufferCreateFlags	flags;
			m_params.src.buffer.size,					// VkDeviceSize			size;
			VK_BUFFER_USAGE_TRANSFER_SRC_BIT,			// VkBufferUsageFlags	usage;
			VK_SHARING_MODE_EXCLUSIVE,					// VkSharingMode		sharingMode;
			1u,											// deUint32				queueFamilyIndexCount;
			&queueFamilyIndex,							// const deUint32*		pQueueFamilyIndices;
		};

		m_source				= createBuffer(vk, vkDevice, &sourceBufferParams);
		m_sourceBufferAlloc		= memAlloc.allocate(getBufferMemoryRequirements(vk, vkDevice, *m_source), MemoryRequirement::HostVisible);
		VK_CHECK(vk.bindBufferMemory(vkDevice, *m_source, m_sourceBufferAlloc->getMemory(), m_sourceBufferAlloc->getOffset()));
	}

	// Create destination buffer
	{
		const VkBufferCreateInfo	destinationBufferParams	=
		{
			VK_STRUCTURE_TYPE_BUFFER_CREATE_INFO,		// VkStructureType		sType;
			DE_NULL,									// const void*			pNext;
			0u,											// VkBufferCreateFlags	flags;
			m_params.dst.buffer.size,					// VkDeviceSize			size;
			VK_BUFFER_USAGE_TRANSFER_DST_BIT,			// VkBufferUsageFlags	usage;
			VK_SHARING_MODE_EXCLUSIVE,					// VkSharingMode		sharingMode;
			1u,											// deUint32				queueFamilyIndexCount;
			&queueFamilyIndex,							// const deUint32*		pQueueFamilyIndices;
		};

		m_destination				= createBuffer(vk, vkDevice, &destinationBufferParams);
		m_destinationBufferAlloc	= memAlloc.allocate(getBufferMemoryRequirements(vk, vkDevice, *m_destination), MemoryRequirement::HostVisible);
		VK_CHECK(vk.bindBufferMemory(vkDevice, *m_destination, m_destinationBufferAlloc->getMemory(), m_destinationBufferAlloc->getOffset()));
	}
}

tcu::TestStatus CopyBufferToBuffer::iterate (void)
{
	const int srcLevelWidth		= (int)(m_params.src.buffer.size/4); // Here the format is VK_FORMAT_R32_UINT, we need to divide the buffer size by 4
	m_sourceTextureLevel		= de::MovePtr<tcu::TextureLevel>(new tcu::TextureLevel(mapVkFormat(VK_FORMAT_R32_UINT), srcLevelWidth, 1));
	generateBuffer(m_sourceTextureLevel->getAccess(), srcLevelWidth, 1, 1, FILL_MODE_RED);

	const int dstLevelWidth		= (int)(m_params.dst.buffer.size/4);
	m_destinationTextureLevel	= de::MovePtr<tcu::TextureLevel>(new tcu::TextureLevel(mapVkFormat(VK_FORMAT_R32_UINT), dstLevelWidth, 1));
	generateBuffer(m_destinationTextureLevel->getAccess(), dstLevelWidth, 1, 1, FILL_MODE_WHITE);

	generateExpectedResult();

	uploadBuffer(m_sourceTextureLevel->getAccess(), *m_sourceBufferAlloc);
	uploadBuffer(m_destinationTextureLevel->getAccess(), *m_destinationBufferAlloc);

	const DeviceInterface&		vk			= m_context.getDeviceInterface();
	const VkDevice				vkDevice	= m_context.getDevice();
	const VkQueue				queue		= m_context.getUniversalQueue();

	const VkBufferMemoryBarrier		srcBufferBarrier	=
	{
		VK_STRUCTURE_TYPE_BUFFER_MEMORY_BARRIER,	// VkStructureType	sType;
		DE_NULL,									// const void*		pNext;
		VK_ACCESS_HOST_WRITE_BIT,					// VkAccessFlags	srcAccessMask;
		VK_ACCESS_TRANSFER_READ_BIT,				// VkAccessFlags	dstAccessMask;
		VK_QUEUE_FAMILY_IGNORED,					// deUint32			srcQueueFamilyIndex;
		VK_QUEUE_FAMILY_IGNORED,					// deUint32			dstQueueFamilyIndex;
		*m_source,									// VkBuffer			buffer;
		0u,											// VkDeviceSize		offset;
		m_params.src.buffer.size					// VkDeviceSize		size;
	};

	const VkBufferMemoryBarrier		dstBufferBarrier	=
	{
		VK_STRUCTURE_TYPE_BUFFER_MEMORY_BARRIER,	// VkStructureType	sType;
		DE_NULL,									// const void*		pNext;
		VK_ACCESS_TRANSFER_WRITE_BIT,				// VkAccessFlags	srcAccessMask;
		VK_ACCESS_HOST_READ_BIT,					// VkAccessFlags	dstAccessMask;
		VK_QUEUE_FAMILY_IGNORED,					// deUint32			srcQueueFamilyIndex;
		VK_QUEUE_FAMILY_IGNORED,					// deUint32			dstQueueFamilyIndex;
		*m_destination,								// VkBuffer			buffer;
		0u,											// VkDeviceSize		offset;
		m_params.dst.buffer.size					// VkDeviceSize		size;
	};

	std::vector<VkBufferCopy>		bufferCopies;
	for (deUint32 i = 0; i < m_params.regions.size(); i++)
		bufferCopies.push_back(m_params.regions[i].bufferCopy);

	const VkCommandBufferBeginInfo	cmdBufferBeginInfo	=
	{
		VK_STRUCTURE_TYPE_COMMAND_BUFFER_BEGIN_INFO,			// VkStructureType					sType;
		DE_NULL,												// const void*						pNext;
		VK_COMMAND_BUFFER_USAGE_ONE_TIME_SUBMIT_BIT,			// VkCommandBufferUsageFlags		flags;
		(const VkCommandBufferInheritanceInfo*)DE_NULL,
	};

	VK_CHECK(vk.beginCommandBuffer(*m_cmdBuffer, &cmdBufferBeginInfo));
	vk.cmdPipelineBarrier(*m_cmdBuffer, VK_PIPELINE_STAGE_HOST_BIT, VK_PIPELINE_STAGE_TRANSFER_BIT, (VkDependencyFlags)0, 0, (const VkMemoryBarrier*)DE_NULL, 1, &srcBufferBarrier, 0, (const VkImageMemoryBarrier*)DE_NULL);
	vk.cmdCopyBuffer(*m_cmdBuffer, m_source.get(), m_destination.get(), (deUint32)m_params.regions.size(), &bufferCopies[0]);
	vk.cmdPipelineBarrier(*m_cmdBuffer, VK_PIPELINE_STAGE_TRANSFER_BIT, VK_PIPELINE_STAGE_TOP_OF_PIPE_BIT, (VkDependencyFlags)0, 0, (const VkMemoryBarrier*)DE_NULL, 1, &dstBufferBarrier, 0, (const VkImageMemoryBarrier*)DE_NULL);
	VK_CHECK(vk.endCommandBuffer(*m_cmdBuffer));
	submitCommandsAndWait(vk, vkDevice, queue, *m_cmdBuffer);



	// Read buffer data
	de::MovePtr<tcu::TextureLevel>	resultLevel		(new tcu::TextureLevel(mapVkFormat(VK_FORMAT_R32_UINT), dstLevelWidth, 1));
	invalidateMappedMemoryRange(vk, vkDevice, m_destinationBufferAlloc->getMemory(), m_destinationBufferAlloc->getOffset(), m_params.dst.buffer.size);
	tcu::copy(*resultLevel, tcu::ConstPixelBufferAccess(resultLevel->getFormat(), resultLevel->getSize(), m_destinationBufferAlloc->getHostPtr()));

	return checkTestResult(resultLevel->getAccess());
}

void CopyBufferToBuffer::copyRegionToTextureLevel (tcu::ConstPixelBufferAccess src, tcu::PixelBufferAccess dst, CopyRegion region)
{
	deMemcpy((deUint8*) dst.getDataPtr() + region.bufferCopy.dstOffset,
			 (deUint8*) src.getDataPtr() + region.bufferCopy.srcOffset,
			 (size_t)region.bufferCopy.size);
}

class BufferToBufferTestCase : public vkt::TestCase
{
public:
							BufferToBufferTestCase	(tcu::TestContext&	testCtx,
													 const std::string&	name,
													 const std::string&	description,
													 const TestParams	params)
								: vkt::TestCase	(testCtx, name, description)
								, m_params		(params)
							{}

	virtual TestInstance*	createInstance			(Context& context) const
							{
								return new CopyBufferToBuffer(context, m_params);
							}
private:
	TestParams				m_params;
};

// Copy from image to buffer.

class CopyImageToBuffer : public CopiesAndBlittingTestInstance
{
public:
								CopyImageToBuffer			(Context&	context,
															 TestParams	testParams);
	virtual tcu::TestStatus		iterate						(void);
private:
	virtual void				copyRegionToTextureLevel	(tcu::ConstPixelBufferAccess src, tcu::PixelBufferAccess dst, CopyRegion region);

	tcu::TextureFormat			m_textureFormat;
	VkDeviceSize				m_bufferSize;

	Move<VkImage>				m_source;
	de::MovePtr<Allocation>		m_sourceImageAlloc;
	Move<VkBuffer>				m_destination;
	de::MovePtr<Allocation>		m_destinationBufferAlloc;
};

CopyImageToBuffer::CopyImageToBuffer (Context& context, TestParams testParams)
	: CopiesAndBlittingTestInstance(context, testParams)
	, m_textureFormat(mapVkFormat(testParams.src.image.format))
	, m_bufferSize(m_params.dst.buffer.size * tcu::getPixelSize(m_textureFormat))
{
	const DeviceInterface&		vk					= context.getDeviceInterface();
	const VkDevice				vkDevice			= context.getDevice();
	const deUint32				queueFamilyIndex	= context.getUniversalQueueFamilyIndex();
	Allocator&					memAlloc			= context.getDefaultAllocator();

	// Create source image
	{
		const VkImageCreateInfo		sourceImageParams		=
		{
			VK_STRUCTURE_TYPE_IMAGE_CREATE_INFO,	// VkStructureType		sType;
			DE_NULL,								// const void*			pNext;
			0u,										// VkImageCreateFlags	flags;
			m_params.src.image.imageType,			// VkImageType			imageType;
			m_params.src.image.format,				// VkFormat				format;
			getExtent3D(m_params.src.image),		// VkExtent3D			extent;
			1u,										// deUint32				mipLevels;
			getArraySize(m_params.src.image),		// deUint32				arraySize;
			VK_SAMPLE_COUNT_1_BIT,					// deUint32				samples;
			VK_IMAGE_TILING_OPTIMAL,				// VkImageTiling		tiling;
			VK_IMAGE_USAGE_TRANSFER_SRC_BIT |
				VK_IMAGE_USAGE_TRANSFER_DST_BIT,	// VkImageUsageFlags	usage;
			VK_SHARING_MODE_EXCLUSIVE,				// VkSharingMode		sharingMode;
			1u,										// deUint32				queueFamilyCount;
			&queueFamilyIndex,						// const deUint32*		pQueueFamilyIndices;
			VK_IMAGE_LAYOUT_UNDEFINED,				// VkImageLayout		initialLayout;
		};

		m_source			= createImage(vk, vkDevice, &sourceImageParams);
		m_sourceImageAlloc	= memAlloc.allocate(getImageMemoryRequirements(vk, vkDevice, *m_source), MemoryRequirement::Any);
		VK_CHECK(vk.bindImageMemory(vkDevice, *m_source, m_sourceImageAlloc->getMemory(), m_sourceImageAlloc->getOffset()));
	}

	// Create destination buffer
	{
		const VkBufferCreateInfo	destinationBufferParams	=
		{
			VK_STRUCTURE_TYPE_BUFFER_CREATE_INFO,		// VkStructureType		sType;
			DE_NULL,									// const void*			pNext;
			0u,											// VkBufferCreateFlags	flags;
			m_bufferSize,								// VkDeviceSize			size;
			VK_BUFFER_USAGE_TRANSFER_DST_BIT,			// VkBufferUsageFlags	usage;
			VK_SHARING_MODE_EXCLUSIVE,					// VkSharingMode		sharingMode;
			1u,											// deUint32				queueFamilyIndexCount;
			&queueFamilyIndex,							// const deUint32*		pQueueFamilyIndices;
		};

		m_destination				= createBuffer(vk, vkDevice, &destinationBufferParams);
		m_destinationBufferAlloc	= memAlloc.allocate(getBufferMemoryRequirements(vk, vkDevice, *m_destination), MemoryRequirement::HostVisible);
		VK_CHECK(vk.bindBufferMemory(vkDevice, *m_destination, m_destinationBufferAlloc->getMemory(), m_destinationBufferAlloc->getOffset()));
	}
}

tcu::TestStatus CopyImageToBuffer::iterate (void)
{
	m_sourceTextureLevel = de::MovePtr<tcu::TextureLevel>(new tcu::TextureLevel(m_textureFormat,
																				m_params.src.image.extent.width,
																				m_params.src.image.extent.height,
																				m_params.src.image.extent.depth));
	generateBuffer(m_sourceTextureLevel->getAccess(), m_params.src.image.extent.width, m_params.src.image.extent.height, m_params.src.image.extent.depth);
	m_destinationTextureLevel = de::MovePtr<tcu::TextureLevel>(new tcu::TextureLevel(m_textureFormat, (int)m_params.dst.buffer.size, 1));
	generateBuffer(m_destinationTextureLevel->getAccess(), (int)m_params.dst.buffer.size, 1, 1);

	generateExpectedResult();

	uploadImage(m_sourceTextureLevel->getAccess(), *m_source, m_params.src.image);
	uploadBuffer(m_destinationTextureLevel->getAccess(), *m_destinationBufferAlloc);

	const DeviceInterface&		vk			= m_context.getDeviceInterface();
	const VkDevice				vkDevice	= m_context.getDevice();
	const VkQueue				queue		= m_context.getUniversalQueue();

	// Barriers for copying image to buffer
	const VkImageMemoryBarrier		imageBarrier		=
	{
		VK_STRUCTURE_TYPE_IMAGE_MEMORY_BARRIER,		// VkStructureType			sType;
		DE_NULL,									// const void*				pNext;
		VK_ACCESS_TRANSFER_WRITE_BIT,				// VkAccessFlags			srcAccessMask;
		VK_ACCESS_TRANSFER_READ_BIT,				// VkAccessFlags			dstAccessMask;
		VK_IMAGE_LAYOUT_TRANSFER_DST_OPTIMAL,		// VkImageLayout			oldLayout;
		VK_IMAGE_LAYOUT_TRANSFER_SRC_OPTIMAL,		// VkImageLayout			newLayout;
		VK_QUEUE_FAMILY_IGNORED,					// deUint32					srcQueueFamilyIndex;
		VK_QUEUE_FAMILY_IGNORED,					// deUint32					dstQueueFamilyIndex;
		*m_source,									// VkImage					image;
		{											// VkImageSubresourceRange	subresourceRange;
			getAspectFlags(m_textureFormat),	// VkImageAspectFlags	aspectMask;
			0u,								// deUint32				baseMipLevel;
			1u,								// deUint32				mipLevels;
			0u,								// deUint32				baseArraySlice;
			1u								// deUint32				arraySize;
		}
	};

	const VkBufferMemoryBarrier		bufferBarrier		=
	{
		VK_STRUCTURE_TYPE_BUFFER_MEMORY_BARRIER,	// VkStructureType	sType;
		DE_NULL,									// const void*		pNext;
		VK_ACCESS_TRANSFER_WRITE_BIT,				// VkAccessFlags	srcAccessMask;
		VK_ACCESS_HOST_READ_BIT,					// VkAccessFlags	dstAccessMask;
		VK_QUEUE_FAMILY_IGNORED,					// deUint32			srcQueueFamilyIndex;
		VK_QUEUE_FAMILY_IGNORED,					// deUint32			dstQueueFamilyIndex;
		*m_destination,								// VkBuffer			buffer;
		0u,											// VkDeviceSize		offset;
		m_bufferSize								// VkDeviceSize		size;
	};

	// Copy from image to buffer
	std::vector<VkBufferImageCopy>	bufferImageCopies;
	for (deUint32 i = 0; i < m_params.regions.size(); i++)
		bufferImageCopies.push_back(m_params.regions[i].bufferImageCopy);

	const VkCommandBufferBeginInfo	cmdBufferBeginInfo	=
	{
		VK_STRUCTURE_TYPE_COMMAND_BUFFER_BEGIN_INFO,			// VkStructureType					sType;
		DE_NULL,												// const void*						pNext;
		VK_COMMAND_BUFFER_USAGE_ONE_TIME_SUBMIT_BIT,			// VkCommandBufferUsageFlags		flags;
		(const VkCommandBufferInheritanceInfo*)DE_NULL,
	};

	VK_CHECK(vk.beginCommandBuffer(*m_cmdBuffer, &cmdBufferBeginInfo));
	vk.cmdPipelineBarrier(*m_cmdBuffer, VK_PIPELINE_STAGE_TRANSFER_BIT, VK_PIPELINE_STAGE_TRANSFER_BIT, (VkDependencyFlags)0, 0, (const VkMemoryBarrier*)DE_NULL, 0, (const VkBufferMemoryBarrier*)DE_NULL, 1, &imageBarrier);
	vk.cmdCopyImageToBuffer(*m_cmdBuffer, m_source.get(), VK_IMAGE_LAYOUT_TRANSFER_SRC_OPTIMAL, m_destination.get(), (deUint32)m_params.regions.size(), &bufferImageCopies[0]);
	vk.cmdPipelineBarrier(*m_cmdBuffer, VK_PIPELINE_STAGE_TRANSFER_BIT, VK_PIPELINE_STAGE_TOP_OF_PIPE_BIT, (VkDependencyFlags)0, 0, (const VkMemoryBarrier*)DE_NULL, 1, &bufferBarrier, 0, (const VkImageMemoryBarrier*)DE_NULL);
	VK_CHECK(vk.endCommandBuffer(*m_cmdBuffer));

	submitCommandsAndWait (vk, vkDevice, queue, *m_cmdBuffer);

	// Read buffer data
	de::MovePtr<tcu::TextureLevel>	resultLevel		(new tcu::TextureLevel(m_textureFormat, (int)m_params.dst.buffer.size, 1));
	invalidateMappedMemoryRange(vk, vkDevice, m_destinationBufferAlloc->getMemory(), m_destinationBufferAlloc->getOffset(), m_bufferSize);
	tcu::copy(*resultLevel, tcu::ConstPixelBufferAccess(resultLevel->getFormat(), resultLevel->getSize(), m_destinationBufferAlloc->getHostPtr()));

	return checkTestResult(resultLevel->getAccess());
}

class CopyImageToBufferTestCase : public vkt::TestCase
{
public:
							CopyImageToBufferTestCase	(tcu::TestContext&		testCtx,
														 const std::string&		name,
														 const std::string&		description,
														 const TestParams		params)
								: vkt::TestCase	(testCtx, name, description)
								, m_params		(params)
							{}

	virtual TestInstance*	createInstance				(Context&				context) const
							{
								return new CopyImageToBuffer(context, m_params);
							}
private:
	TestParams				m_params;
};

void CopyImageToBuffer::copyRegionToTextureLevel (tcu::ConstPixelBufferAccess src, tcu::PixelBufferAccess dst, CopyRegion region)
{
	deUint32			rowLength	= region.bufferImageCopy.bufferRowLength;
	if (!rowLength)
		rowLength = region.bufferImageCopy.imageExtent.width;

	deUint32			imageHeight	= region.bufferImageCopy.bufferImageHeight;
	if (!imageHeight)
		imageHeight = region.bufferImageCopy.imageExtent.height;

	const int			texelSize	= src.getFormat().getPixelSize();
	const VkExtent3D	extent		= region.bufferImageCopy.imageExtent;
	const VkOffset3D	srcOffset	= region.bufferImageCopy.imageOffset;
	const int			texelOffset	= (int) region.bufferImageCopy.bufferOffset / texelSize;

	for (deUint32 z = 0; z < extent.depth; z++)
	{
		for (deUint32 y = 0; y < extent.height; y++)
		{
			int									texelIndex		= texelOffset + (z * imageHeight + y) *	rowLength;
			const tcu::ConstPixelBufferAccess	srcSubRegion	= tcu::getSubregion(src, srcOffset.x, srcOffset.y + y, srcOffset.z + z,
																					region.bufferImageCopy.imageExtent.width, 1, 1);
			const tcu::PixelBufferAccess		dstSubRegion	= tcu::getSubregion(dst, texelIndex, 0, region.bufferImageCopy.imageExtent.width, 1);
			tcu::copy(dstSubRegion, srcSubRegion);
		}
	}
}

// Copy from buffer to image.

class CopyBufferToImage : public CopiesAndBlittingTestInstance
{
public:
								CopyBufferToImage			(Context&	context,
															 TestParams	testParams);
	virtual tcu::TestStatus		iterate						(void);
private:
	virtual void				copyRegionToTextureLevel	(tcu::ConstPixelBufferAccess src, tcu::PixelBufferAccess dst, CopyRegion region);

	tcu::TextureFormat			m_textureFormat;
	VkDeviceSize				m_bufferSize;

	Move<VkBuffer>				m_source;
	de::MovePtr<Allocation>		m_sourceBufferAlloc;
	Move<VkImage>				m_destination;
	de::MovePtr<Allocation>		m_destinationImageAlloc;
};

CopyBufferToImage::CopyBufferToImage (Context& context, TestParams testParams)
	: CopiesAndBlittingTestInstance(context, testParams)
	, m_textureFormat(mapVkFormat(testParams.dst.image.format))
	, m_bufferSize(m_params.src.buffer.size * tcu::getPixelSize(m_textureFormat))
{
	const DeviceInterface&		vk					= context.getDeviceInterface();
	const VkDevice				vkDevice			= context.getDevice();
	const deUint32				queueFamilyIndex	= context.getUniversalQueueFamilyIndex();
	Allocator&					memAlloc			= context.getDefaultAllocator();

	// Create source buffer
	{
		const VkBufferCreateInfo	sourceBufferParams		=
		{
			VK_STRUCTURE_TYPE_BUFFER_CREATE_INFO,		// VkStructureType		sType;
			DE_NULL,									// const void*			pNext;
			0u,											// VkBufferCreateFlags	flags;
			m_bufferSize,								// VkDeviceSize			size;
			VK_BUFFER_USAGE_TRANSFER_SRC_BIT,			// VkBufferUsageFlags	usage;
			VK_SHARING_MODE_EXCLUSIVE,					// VkSharingMode		sharingMode;
			1u,											// deUint32				queueFamilyIndexCount;
			&queueFamilyIndex,							// const deUint32*		pQueueFamilyIndices;
		};

		m_source				= createBuffer(vk, vkDevice, &sourceBufferParams);
		m_sourceBufferAlloc		= memAlloc.allocate(getBufferMemoryRequirements(vk, vkDevice, *m_source), MemoryRequirement::HostVisible);
		VK_CHECK(vk.bindBufferMemory(vkDevice, *m_source, m_sourceBufferAlloc->getMemory(), m_sourceBufferAlloc->getOffset()));
	}

	// Create destination image
	{
		const VkImageCreateInfo		destinationImageParams	=
		{
			VK_STRUCTURE_TYPE_IMAGE_CREATE_INFO,	// VkStructureType		sType;
			DE_NULL,								// const void*			pNext;
			0u,										// VkImageCreateFlags	flags;
			m_params.dst.image.imageType,			// VkImageType			imageType;
			m_params.dst.image.format,				// VkFormat				format;
			getExtent3D(m_params.dst.image),		// VkExtent3D			extent;
			1u,										// deUint32				mipLevels;
			getArraySize(m_params.dst.image),		// deUint32				arraySize;
			VK_SAMPLE_COUNT_1_BIT,					// deUint32				samples;
			VK_IMAGE_TILING_OPTIMAL,				// VkImageTiling		tiling;
			VK_IMAGE_USAGE_TRANSFER_SRC_BIT |
				VK_IMAGE_USAGE_TRANSFER_DST_BIT,	// VkImageUsageFlags	usage;
			VK_SHARING_MODE_EXCLUSIVE,				// VkSharingMode		sharingMode;
			1u,										// deUint32				queueFamilyCount;
			&queueFamilyIndex,						// const deUint32*		pQueueFamilyIndices;
			VK_IMAGE_LAYOUT_UNDEFINED,				// VkImageLayout		initialLayout;
		};

		m_destination			= createImage(vk, vkDevice, &destinationImageParams);
		m_destinationImageAlloc	= memAlloc.allocate(getImageMemoryRequirements(vk, vkDevice, *m_destination), MemoryRequirement::Any);
		VK_CHECK(vk.bindImageMemory(vkDevice, *m_destination, m_destinationImageAlloc->getMemory(), m_destinationImageAlloc->getOffset()));
	}
}

tcu::TestStatus CopyBufferToImage::iterate (void)
{
	m_sourceTextureLevel = de::MovePtr<tcu::TextureLevel>(new tcu::TextureLevel(m_textureFormat, (int)m_params.src.buffer.size, 1));
	generateBuffer(m_sourceTextureLevel->getAccess(), (int)m_params.src.buffer.size, 1, 1);
	m_destinationTextureLevel = de::MovePtr<tcu::TextureLevel>(new tcu::TextureLevel(m_textureFormat,
																					m_params.dst.image.extent.width,
																					m_params.dst.image.extent.height,
																					m_params.dst.image.extent.depth));

	generateBuffer(m_destinationTextureLevel->getAccess(), m_params.dst.image.extent.width, m_params.dst.image.extent.height, m_params.dst.image.extent.depth);

	generateExpectedResult();

	uploadBuffer(m_sourceTextureLevel->getAccess(), *m_sourceBufferAlloc);
	uploadImage(m_destinationTextureLevel->getAccess(), *m_destination, m_params.dst.image);

	const DeviceInterface&		vk			= m_context.getDeviceInterface();
	const VkDevice				vkDevice	= m_context.getDevice();
	const VkQueue				queue		= m_context.getUniversalQueue();

	const VkImageMemoryBarrier	imageBarrier	=
	{
		VK_STRUCTURE_TYPE_IMAGE_MEMORY_BARRIER,		// VkStructureType			sType;
		DE_NULL,									// const void*				pNext;
		VK_ACCESS_TRANSFER_WRITE_BIT,				// VkAccessFlags			srcAccessMask;
		VK_ACCESS_TRANSFER_WRITE_BIT,				// VkAccessFlags			dstAccessMask;
		VK_IMAGE_LAYOUT_TRANSFER_DST_OPTIMAL,		// VkImageLayout			oldLayout;
		VK_IMAGE_LAYOUT_TRANSFER_DST_OPTIMAL,		// VkImageLayout			newLayout;
		VK_QUEUE_FAMILY_IGNORED,					// deUint32					srcQueueFamilyIndex;
		VK_QUEUE_FAMILY_IGNORED,					// deUint32					dstQueueFamilyIndex;
		*m_destination,								// VkImage					image;
		{											// VkImageSubresourceRange	subresourceRange;
			getAspectFlags(m_textureFormat),	// VkImageAspectFlags	aspectMask;
			0u,								// deUint32				baseMipLevel;
			1u,								// deUint32				mipLevels;
			0u,								// deUint32				baseArraySlice;
			1u								// deUint32				arraySize;
		}
	};

	// Copy from buffer to image
	std::vector<VkBufferImageCopy>		bufferImageCopies;
	for (deUint32 i = 0; i < m_params.regions.size(); i++)
		bufferImageCopies.push_back(m_params.regions[i].bufferImageCopy);

	const VkCommandBufferBeginInfo	cmdBufferBeginInfo	=
	{
		VK_STRUCTURE_TYPE_COMMAND_BUFFER_BEGIN_INFO,			// VkStructureType					sType;
		DE_NULL,												// const void*						pNext;
		VK_COMMAND_BUFFER_USAGE_ONE_TIME_SUBMIT_BIT,			// VkCommandBufferUsageFlags		flags;
		(const VkCommandBufferInheritanceInfo*)DE_NULL,
	};

	VK_CHECK(vk.beginCommandBuffer(*m_cmdBuffer, &cmdBufferBeginInfo));
	vk.cmdPipelineBarrier(*m_cmdBuffer, VK_PIPELINE_STAGE_TRANSFER_BIT, VK_PIPELINE_STAGE_TRANSFER_BIT, (VkDependencyFlags)0, 0, (const VkMemoryBarrier*)DE_NULL, 0, (const VkBufferMemoryBarrier*)DE_NULL, 1, &imageBarrier);
	vk.cmdCopyBufferToImage(*m_cmdBuffer, m_source.get(), m_destination.get(), VK_IMAGE_LAYOUT_TRANSFER_DST_OPTIMAL, (deUint32)m_params.regions.size(), bufferImageCopies.data());
	VK_CHECK(vk.endCommandBuffer(*m_cmdBuffer));

	submitCommandsAndWait (vk, vkDevice, queue, *m_cmdBuffer);

	de::MovePtr<tcu::TextureLevel>	resultLevel	= readImage(*m_destination, m_params.dst.image);

	return checkTestResult(resultLevel->getAccess());
}

class CopyBufferToImageTestCase : public vkt::TestCase
{
public:
							CopyBufferToImageTestCase	(tcu::TestContext&		testCtx,
														 const std::string&		name,
														 const std::string&		description,
														 const TestParams		params)
								: vkt::TestCase	(testCtx, name, description)
								, m_params		(params)
							{}

	virtual					~CopyBufferToImageTestCase	(void) {}

	virtual TestInstance*	createInstance				(Context&				context) const
							{
								return new CopyBufferToImage(context, m_params);
							}
private:
	TestParams				m_params;
};

void CopyBufferToImage::copyRegionToTextureLevel (tcu::ConstPixelBufferAccess src, tcu::PixelBufferAccess dst, CopyRegion region)
{
	deUint32			rowLength	= region.bufferImageCopy.bufferRowLength;
	if (!rowLength)
		rowLength = region.bufferImageCopy.imageExtent.width;

	deUint32			imageHeight	= region.bufferImageCopy.bufferImageHeight;
	if (!imageHeight)
		imageHeight = region.bufferImageCopy.imageExtent.height;

	const int			texelSize	= dst.getFormat().getPixelSize();
	const VkExtent3D	extent		= region.bufferImageCopy.imageExtent;
	const VkOffset3D	dstOffset	= region.bufferImageCopy.imageOffset;
	const int			texelOffset	= (int) region.bufferImageCopy.bufferOffset / texelSize;

	for (deUint32 z = 0; z < extent.depth; z++)
	{
		for (deUint32 y = 0; y < extent.height; y++)
		{
			int									texelIndex		= texelOffset + (z * imageHeight + y) *	rowLength;
			const tcu::ConstPixelBufferAccess	srcSubRegion	= tcu::getSubregion(src, texelIndex, 0, region.bufferImageCopy.imageExtent.width, 1);
			const tcu::PixelBufferAccess		dstSubRegion	= tcu::getSubregion(dst, dstOffset.x, dstOffset.y + y, dstOffset.z + z,
																					region.bufferImageCopy.imageExtent.width, 1, 1);
			tcu::copy(dstSubRegion, srcSubRegion);
		}
	}
}

// Copy from image to image with scaling.

class BlittingImages : public CopiesAndBlittingTestInstance
{
public:
										BlittingImages					(Context&	context,
																		 TestParams params);
	virtual tcu::TestStatus				iterate							(void);
protected:
	virtual tcu::TestStatus				checkTestResult					(tcu::ConstPixelBufferAccess result);
	virtual void						copyRegionToTextureLevel		(tcu::ConstPixelBufferAccess src, tcu::PixelBufferAccess dst, CopyRegion region);
	virtual void						generateExpectedResult			(void);
private:
	bool								checkLinearFilteredResult		(const tcu::ConstPixelBufferAccess&	result,
																		 const tcu::ConstPixelBufferAccess&	clampedReference,
																		 const tcu::ConstPixelBufferAccess&	unclampedReference,
																		 const tcu::TextureFormat&			sourceFormat);
	bool								checkNearestFilteredResult		(const tcu::ConstPixelBufferAccess&	result,
																		 const tcu::ConstPixelBufferAccess& source);

	Move<VkImage>						m_source;
	de::MovePtr<Allocation>				m_sourceImageAlloc;
	Move<VkImage>						m_destination;
	de::MovePtr<Allocation>				m_destinationImageAlloc;

	de::MovePtr<tcu::TextureLevel>		m_unclampedExpectedTextureLevel;
};

BlittingImages::BlittingImages (Context& context, TestParams params)
	: CopiesAndBlittingTestInstance(context, params)
{
	const DeviceInterface&		vk					= context.getDeviceInterface();
	const VkDevice				vkDevice			= context.getDevice();
	const deUint32				queueFamilyIndex	= context.getUniversalQueueFamilyIndex();
	Allocator&					memAlloc			= context.getDefaultAllocator();

	VkImageFormatProperties properties;
	if ((context.getInstanceInterface().getPhysicalDeviceImageFormatProperties (context.getPhysicalDevice(),
																				m_params.src.image.format,
																				VK_IMAGE_TYPE_2D,
																				VK_IMAGE_TILING_OPTIMAL,
																				VK_IMAGE_USAGE_TRANSFER_SRC_BIT,
																				0,
																				&properties) == VK_ERROR_FORMAT_NOT_SUPPORTED) ||
		(context.getInstanceInterface().getPhysicalDeviceImageFormatProperties (context.getPhysicalDevice(),
																				m_params.dst.image.format,
																				VK_IMAGE_TYPE_2D,
																				VK_IMAGE_TILING_OPTIMAL,
																				VK_IMAGE_USAGE_TRANSFER_DST_BIT,
																				0,
																				&properties) == VK_ERROR_FORMAT_NOT_SUPPORTED))
	{
		TCU_THROW(NotSupportedError, "Format not supported");
	}

	VkFormatProperties srcFormatProperties;
	context.getInstanceInterface().getPhysicalDeviceFormatProperties(context.getPhysicalDevice(), m_params.src.image.format, &srcFormatProperties);
	if (!(srcFormatProperties.optimalTilingFeatures & VK_FORMAT_FEATURE_BLIT_SRC_BIT))
	{
		TCU_THROW(NotSupportedError, "Format feature blit source not supported");
	}

	VkFormatProperties dstFormatProperties;
	context.getInstanceInterface().getPhysicalDeviceFormatProperties(context.getPhysicalDevice(), m_params.dst.image.format, &dstFormatProperties);
	if (!(dstFormatProperties.optimalTilingFeatures & VK_FORMAT_FEATURE_BLIT_DST_BIT))
	{
		TCU_THROW(NotSupportedError, "Format feature blit destination not supported");
	}

	if (m_params.filter == VK_FILTER_LINEAR)
	{
		if (!(srcFormatProperties.optimalTilingFeatures & VK_FORMAT_FEATURE_SAMPLED_IMAGE_FILTER_LINEAR_BIT))
			TCU_THROW(NotSupportedError, "Source format feature sampled image filter linear not supported");
		if (!(dstFormatProperties.optimalTilingFeatures & VK_FORMAT_FEATURE_SAMPLED_IMAGE_FILTER_LINEAR_BIT))
			TCU_THROW(NotSupportedError, "Destination format feature sampled image filter linear not supported");
	}

	// Create source image
	{
		const VkImageCreateInfo		sourceImageParams		=
		{
			VK_STRUCTURE_TYPE_IMAGE_CREATE_INFO,	// VkStructureType		sType;
			DE_NULL,								// const void*			pNext;
			0u,										// VkImageCreateFlags	flags;
			m_params.src.image.imageType,			// VkImageType			imageType;
			m_params.src.image.format,				// VkFormat				format;
			getExtent3D(m_params.src.image),		// VkExtent3D			extent;
			1u,										// deUint32				mipLevels;
			getArraySize(m_params.src.image),		// deUint32				arraySize;
			VK_SAMPLE_COUNT_1_BIT,					// deUint32				samples;
			VK_IMAGE_TILING_OPTIMAL,				// VkImageTiling		tiling;
			VK_IMAGE_USAGE_TRANSFER_SRC_BIT |
				VK_IMAGE_USAGE_TRANSFER_DST_BIT,	// VkImageUsageFlags	usage;
			VK_SHARING_MODE_EXCLUSIVE,				// VkSharingMode		sharingMode;
			1u,										// deUint32				queueFamilyCount;
			&queueFamilyIndex,						// const deUint32*		pQueueFamilyIndices;
			VK_IMAGE_LAYOUT_UNDEFINED,				// VkImageLayout		initialLayout;
		};

		m_source = createImage(vk, vkDevice, &sourceImageParams);
		m_sourceImageAlloc = memAlloc.allocate(getImageMemoryRequirements(vk, vkDevice, *m_source), MemoryRequirement::Any);
		VK_CHECK(vk.bindImageMemory(vkDevice, *m_source, m_sourceImageAlloc->getMemory(), m_sourceImageAlloc->getOffset()));
	}

	// Create destination image
	{
		const VkImageCreateInfo		destinationImageParams	=
		{
			VK_STRUCTURE_TYPE_IMAGE_CREATE_INFO,	// VkStructureType		sType;
			DE_NULL,								// const void*			pNext;
			0u,										// VkImageCreateFlags	flags;
			m_params.dst.image.imageType,			// VkImageType			imageType;
			m_params.dst.image.format,				// VkFormat				format;
			getExtent3D(m_params.dst.image),		// VkExtent3D			extent;
			1u,										// deUint32				mipLevels;
			getArraySize(m_params.dst.image),		// deUint32				arraySize;
			VK_SAMPLE_COUNT_1_BIT,					// deUint32				samples;
			VK_IMAGE_TILING_OPTIMAL,				// VkImageTiling		tiling;
			VK_IMAGE_USAGE_TRANSFER_SRC_BIT |
				VK_IMAGE_USAGE_TRANSFER_DST_BIT,	// VkImageUsageFlags	usage;
			VK_SHARING_MODE_EXCLUSIVE,				// VkSharingMode		sharingMode;
			1u,										// deUint32				queueFamilyCount;
			&queueFamilyIndex,						// const deUint32*		pQueueFamilyIndices;
			VK_IMAGE_LAYOUT_UNDEFINED,				// VkImageLayout		initialLayout;
		};

		m_destination = createImage(vk, vkDevice, &destinationImageParams);
		m_destinationImageAlloc = memAlloc.allocate(getImageMemoryRequirements(vk, vkDevice, *m_destination), MemoryRequirement::Any);
		VK_CHECK(vk.bindImageMemory(vkDevice, *m_destination, m_destinationImageAlloc->getMemory(), m_destinationImageAlloc->getOffset()));
	}
}

tcu::TestStatus BlittingImages::iterate (void)
{
	const tcu::TextureFormat	srcTcuFormat		= mapVkFormat(m_params.src.image.format);
	const tcu::TextureFormat	dstTcuFormat		= mapVkFormat(m_params.dst.image.format);
	m_sourceTextureLevel = de::MovePtr<tcu::TextureLevel>(new tcu::TextureLevel(srcTcuFormat,
																				m_params.src.image.extent.width,
																				m_params.src.image.extent.height,
																				m_params.src.image.extent.depth));
	generateBuffer(m_sourceTextureLevel->getAccess(), m_params.src.image.extent.width, m_params.src.image.extent.height, m_params.src.image.extent.depth, FILL_MODE_GRADIENT);
	m_destinationTextureLevel = de::MovePtr<tcu::TextureLevel>(new tcu::TextureLevel(dstTcuFormat,
																					 (int)m_params.dst.image.extent.width,
																					 (int)m_params.dst.image.extent.height,
																					 (int)m_params.dst.image.extent.depth));
	generateBuffer(m_destinationTextureLevel->getAccess(), m_params.dst.image.extent.width, m_params.dst.image.extent.height, m_params.dst.image.extent.depth, FILL_MODE_WHITE);
	generateExpectedResult();

	uploadImage(m_sourceTextureLevel->getAccess(), m_source.get(), m_params.src.image);
	uploadImage(m_destinationTextureLevel->getAccess(), m_destination.get(), m_params.dst.image);

	const DeviceInterface&		vk					= m_context.getDeviceInterface();
	const VkDevice				vkDevice			= m_context.getDevice();
	const VkQueue				queue				= m_context.getUniversalQueue();

	std::vector<VkImageBlit>	regions;
	for (deUint32 i = 0; i < m_params.regions.size(); i++)
		regions.push_back(m_params.regions[i].imageBlit);

	// Barriers for copying image to buffer
	const VkImageMemoryBarrier		srcImageBarrier		=
	{
		VK_STRUCTURE_TYPE_IMAGE_MEMORY_BARRIER,		// VkStructureType			sType;
		DE_NULL,									// const void*				pNext;
		VK_ACCESS_TRANSFER_WRITE_BIT,				// VkAccessFlags			srcAccessMask;
		VK_ACCESS_TRANSFER_READ_BIT,				// VkAccessFlags			dstAccessMask;
		VK_IMAGE_LAYOUT_TRANSFER_DST_OPTIMAL,		// VkImageLayout			oldLayout;
		VK_IMAGE_LAYOUT_TRANSFER_SRC_OPTIMAL,		// VkImageLayout			newLayout;
		VK_QUEUE_FAMILY_IGNORED,					// deUint32					srcQueueFamilyIndex;
		VK_QUEUE_FAMILY_IGNORED,					// deUint32					dstQueueFamilyIndex;
		m_source.get(),								// VkImage					image;
		{											// VkImageSubresourceRange	subresourceRange;
			getAspectFlags(srcTcuFormat),	// VkImageAspectFlags	aspectMask;
			0u,								// deUint32				baseMipLevel;
			1u,								// deUint32				mipLevels;
			0u,								// deUint32				baseArraySlice;
			1u								// deUint32				arraySize;
		}
	};

	const VkImageMemoryBarrier		dstImageBarrier		=
	{
		VK_STRUCTURE_TYPE_IMAGE_MEMORY_BARRIER,		// VkStructureType			sType;
		DE_NULL,									// const void*				pNext;
		VK_ACCESS_TRANSFER_WRITE_BIT,				// VkAccessFlags			srcAccessMask;
		VK_ACCESS_TRANSFER_WRITE_BIT,				// VkAccessFlags			dstAccessMask;
		VK_IMAGE_LAYOUT_TRANSFER_DST_OPTIMAL,		// VkImageLayout			oldLayout;
		VK_IMAGE_LAYOUT_TRANSFER_DST_OPTIMAL,		// VkImageLayout			newLayout;
		VK_QUEUE_FAMILY_IGNORED,					// deUint32					srcQueueFamilyIndex;
		VK_QUEUE_FAMILY_IGNORED,					// deUint32					dstQueueFamilyIndex;
		m_destination.get(),						// VkImage					image;
		{											// VkImageSubresourceRange	subresourceRange;
			getAspectFlags(dstTcuFormat),	// VkImageAspectFlags	aspectMask;
			0u,								// deUint32				baseMipLevel;
			1u,								// deUint32				mipLevels;
			0u,								// deUint32				baseArraySlice;
			1u								// deUint32				arraySize;
		}
	};

	const VkCommandBufferBeginInfo	cmdBufferBeginInfo	=
	{
		VK_STRUCTURE_TYPE_COMMAND_BUFFER_BEGIN_INFO,			// VkStructureType					sType;
		DE_NULL,												// const void*						pNext;
		VK_COMMAND_BUFFER_USAGE_ONE_TIME_SUBMIT_BIT,			// VkCommandBufferUsageFlags		flags;
		(const VkCommandBufferInheritanceInfo*)DE_NULL,
	};

	VK_CHECK(vk.beginCommandBuffer(*m_cmdBuffer, &cmdBufferBeginInfo));
	vk.cmdPipelineBarrier(*m_cmdBuffer, VK_PIPELINE_STAGE_TRANSFER_BIT, VK_PIPELINE_STAGE_TRANSFER_BIT, (VkDependencyFlags)0, 0, (const VkMemoryBarrier*)DE_NULL, 0, (const VkBufferMemoryBarrier*)DE_NULL, 1, &srcImageBarrier);
	vk.cmdBlitImage(*m_cmdBuffer, m_source.get(), VK_IMAGE_LAYOUT_TRANSFER_SRC_OPTIMAL, m_destination.get(), VK_IMAGE_LAYOUT_TRANSFER_DST_OPTIMAL, (deUint32)m_params.regions.size(), &regions[0], m_params.filter);
	vk.cmdPipelineBarrier(*m_cmdBuffer, VK_PIPELINE_STAGE_TRANSFER_BIT, VK_PIPELINE_STAGE_TOP_OF_PIPE_BIT, (VkDependencyFlags)0, 0, (const VkMemoryBarrier*)DE_NULL, 0, (const VkBufferMemoryBarrier*)DE_NULL, 1, &dstImageBarrier);
	VK_CHECK(vk.endCommandBuffer(*m_cmdBuffer));
	submitCommandsAndWait(vk, vkDevice, queue, *m_cmdBuffer);

	de::MovePtr<tcu::TextureLevel> resultTextureLevel = readImage(*m_destination, m_params.dst.image);

	return checkTestResult(resultTextureLevel->getAccess());
}

static float calculateFloatConversionError (int srcBits)
{
	if (srcBits > 0)
	{
		const int	clampedBits	= de::clamp<int>(srcBits, 0, 32);
		const float	srcMaxValue	= de::max((float)(1ULL<<clampedBits) - 1.0f, 1.0f);
		const float	error		= 1.0f / srcMaxValue;

		return de::clamp<float>(error, 0.0f, 1.0f);
	}
	else
		return 1.0f;
}

tcu::Vec4 getFormatThreshold (const tcu::TextureFormat& format)
{
	tcu::Vec4 threshold(0.01f);

	switch (format.type)
	{
	case tcu::TextureFormat::HALF_FLOAT:
		threshold = tcu::Vec4(0.005f);
		break;

	case tcu::TextureFormat::FLOAT:
	case tcu::TextureFormat::FLOAT64:
		threshold = tcu::Vec4(0.001f);
		break;

	case tcu::TextureFormat::UNSIGNED_INT_11F_11F_10F_REV:
		threshold = tcu::Vec4(0.02f, 0.02f, 0.0625f, 1.0f);
		break;

	case tcu::TextureFormat::UNSIGNED_INT_999_E5_REV:
		threshold = tcu::Vec4(0.05f, 0.05f, 0.05f, 1.0f);
		break;

	default:
		const tcu::IVec4 bits = tcu::getTextureFormatMantissaBitDepth(format);
		threshold = tcu::Vec4(calculateFloatConversionError(bits.x()),
				      calculateFloatConversionError(bits.y()),
				      calculateFloatConversionError(bits.z()),
				      calculateFloatConversionError(bits.w()));
	}

	// Return value matching the channel order specified by the format
	if (format.order == tcu::TextureFormat::BGR || format.order == tcu::TextureFormat::BGRA)
		return threshold.swizzle(2, 1, 0, 3);
	else
		return threshold;
}

bool BlittingImages::checkLinearFilteredResult (const tcu::ConstPixelBufferAccess&	result,
												const tcu::ConstPixelBufferAccess&	clampedExpected,
												const tcu::ConstPixelBufferAccess&	unclampedExpected,
												const tcu::TextureFormat&			srcFormat)
{
	tcu::TestLog&				log			(m_context.getTestContext().getLog());
	const tcu::TextureFormat	dstFormat	= result.getFormat();
	bool						isOk		= false;

	log << tcu::TestLog::Section("ClampedSourceImage", "Region with clamped edges on source image.");

	if (isFloatFormat(dstFormat))
	{
		const bool		srcIsSRGB	= tcu::isSRGB(srcFormat);
		const tcu::Vec4	srcMaxDiff	= getFormatThreshold(srcFormat) * tcu::Vec4(srcIsSRGB ? 2.0f : 1.0f);
		const tcu::Vec4	dstMaxDiff	= getFormatThreshold(dstFormat);
		const tcu::Vec4	threshold	= tcu::max(srcMaxDiff, dstMaxDiff);

		isOk = tcu::floatThresholdCompare(log, "Compare", "Result comparsion", clampedExpected, result, threshold, tcu::COMPARE_LOG_RESULT);
		log << tcu::TestLog::EndSection;

		if (!isOk)
		{
			log << tcu::TestLog::Section("NonClampedSourceImage", "Region with non-clamped edges on source image.");
			isOk = tcu::floatThresholdCompare(log, "Compare", "Result comparsion", unclampedExpected, result, threshold, tcu::COMPARE_LOG_RESULT);
			log << tcu::TestLog::EndSection;
		}
	}
	else
	{
		tcu::UVec4	threshold;
		// Calculate threshold depending on channel width of destination format.
		const tcu::IVec4	bitDepth	= tcu::getTextureFormatBitDepth(dstFormat);
		for (deUint32 i = 0; i < 4; ++i)
			threshold[i] = de::max( (0x1 << bitDepth[i]) / 256, 1);

		isOk = tcu::intThresholdCompare(log, "Compare", "Result comparsion", clampedExpected, result, threshold, tcu::COMPARE_LOG_RESULT);
		log << tcu::TestLog::EndSection;

		if (!isOk)
		{
			log << tcu::TestLog::Section("NonClampedSourceImage", "Region with non-clamped edges on source image.");
			isOk = tcu::intThresholdCompare(log, "Compare", "Result comparsion", unclampedExpected, result, threshold, tcu::COMPARE_LOG_RESULT);
			log << tcu::TestLog::EndSection;
		}
	}

	return isOk;
}

//! Utility to encapsulate coordinate computation and loops.
struct CompareEachPixelInEachRegion
{
	virtual		 ~CompareEachPixelInEachRegion  (void) {}
	virtual bool compare						(const void* pUserData, const int x, const int y, const tcu::Vec2& srcNormCoord) const = 0;

	bool forEach (const void*						pUserData,
				  const std::vector<CopyRegion>&	regions,
				  const int							sourceWidth,
				  const int							sourceHeight,
				  const tcu::PixelBufferAccess&		errorMask) const
	{
		bool compareOk = true;

		for (std::vector<CopyRegion>::const_iterator regionIter = regions.begin(); regionIter != regions.end(); ++regionIter)
		{
			const VkImageBlit& blit = regionIter->imageBlit;

			const int	dx		= deSign32(blit.dstOffsets[1].x - blit.dstOffsets[0].x);
			const int	dy		= deSign32(blit.dstOffsets[1].y - blit.dstOffsets[0].y);
			const float	xScale	= static_cast<float>(blit.srcOffsets[1].x - blit.srcOffsets[0].x) / static_cast<float>(blit.dstOffsets[1].x - blit.dstOffsets[0].x);
			const float	yScale	= static_cast<float>(blit.srcOffsets[1].y - blit.srcOffsets[0].y) / static_cast<float>(blit.dstOffsets[1].y - blit.dstOffsets[0].y);
			const float srcInvW	= 1.0f / static_cast<float>(sourceWidth);
			const float srcInvH	= 1.0f / static_cast<float>(sourceHeight);

			for (int y = blit.dstOffsets[0].y; y < blit.dstOffsets[1].y; y += dy)
			for (int x = blit.dstOffsets[0].x; x < blit.dstOffsets[1].x; x += dx)
			{
				const tcu::Vec2 srcNormCoord
				(
					(xScale * (static_cast<float>(x - blit.dstOffsets[0].x) + 0.5f) + static_cast<float>(blit.srcOffsets[0].x)) * srcInvW,
					(yScale * (static_cast<float>(y - blit.dstOffsets[0].y) + 0.5f) + static_cast<float>(blit.srcOffsets[0].y)) * srcInvH
				);

				if (!compare(pUserData, x, y, srcNormCoord))
				{
					errorMask.setPixel(tcu::Vec4(1.0f, 0.0f, 0.0f, 1.0f), x, y);
					compareOk = false;
				}
			}
		}
		return compareOk;
	}
};

tcu::Vec4 getFloatOrFixedPointFormatThreshold (const tcu::TextureFormat& format)
{
	const tcu::TextureChannelClass	channelClass	= tcu::getTextureChannelClass(format.type);
	const tcu::IVec4				bitDepth		= tcu::getTextureFormatBitDepth(format);

	if (channelClass == tcu::TEXTURECHANNELCLASS_FLOATING_POINT)
	{
		return getFormatThreshold(format);
	}
	else if (channelClass == tcu::TEXTURECHANNELCLASS_UNSIGNED_FIXED_POINT ||
			 channelClass == tcu::TEXTURECHANNELCLASS_SIGNED_FIXED_POINT)
	{
		const bool	isSigned	= (channelClass == tcu::TEXTURECHANNELCLASS_SIGNED_FIXED_POINT);
		const float	range		= isSigned ? 1.0f - (-1.0f)
										   : 1.0f -   0.0f;

		tcu::Vec4 v;
		for (int i = 0; i < 4; ++i)
		{
			if (bitDepth[i] == 0)
				v[i] = 1.0f;
			else
				v[i] = range / static_cast<float>((1 << bitDepth[i]) - 1);
		}
		return v;
	}
	else
	{
		DE_ASSERT(0);
		return tcu::Vec4();
	}
}

bool floatNearestBlitCompare (const tcu::ConstPixelBufferAccess&	source,
							  const tcu::ConstPixelBufferAccess&	result,
							  const tcu::PixelBufferAccess&			errorMask,
							  const std::vector<CopyRegion>&		regions)
{
	const tcu::Sampler		sampler		(tcu::Sampler::CLAMP_TO_EDGE, tcu::Sampler::CLAMP_TO_EDGE, tcu::Sampler::CLAMP_TO_EDGE, tcu::Sampler::NEAREST, tcu::Sampler::NEAREST);
	tcu::LookupPrecision	precision;

	{
		const tcu::IVec4	dstBitDepth	= tcu::getTextureFormatBitDepth(result.getFormat());
		const tcu::Vec4		srcMaxDiff	= getFloatOrFixedPointFormatThreshold(source.getFormat());
		const tcu::Vec4		dstMaxDiff	= getFloatOrFixedPointFormatThreshold(result.getFormat());

		precision.colorMask		 = tcu::notEqual(dstBitDepth, tcu::IVec4(0));
		precision.colorThreshold = tcu::max(srcMaxDiff, dstMaxDiff);
	}

	const struct Capture
	{
		const tcu::ConstPixelBufferAccess&	source;
		const tcu::ConstPixelBufferAccess&	result;
		const tcu::Sampler&					sampler;
		const tcu::LookupPrecision&			precision;
		const bool							isSRGB;
	} capture =
	{
		source, result, sampler, precision, tcu::isSRGB(result.getFormat())
	};

	const struct Loop : CompareEachPixelInEachRegion
	{
		Loop (void) {}

		bool compare (const void* pUserData, const int x, const int y, const tcu::Vec2& srcNormCoord) const
		{
			const Capture&					c					= *static_cast<const Capture*>(pUserData);
			const tcu::TexLookupScaleMode	lookupScaleDontCare	= tcu::TEX_LOOKUP_SCALE_MINIFY;
			tcu::Vec4						dstColor			= c.result.getPixel(x, y);

			// TexLookupVerifier performs a conversion to linear space, so we have to as well
			if (c.isSRGB)
				dstColor = tcu::sRGBToLinear(dstColor);

			return tcu::isLevel2DLookupResultValid(c.source, c.sampler, lookupScaleDontCare, c.precision, srcNormCoord, 0, dstColor);
		}
	} loop;

	return loop.forEach(&capture, regions, source.getWidth(), source.getHeight(), errorMask);
}

bool intNearestBlitCompare (const tcu::ConstPixelBufferAccess&	source,
							const tcu::ConstPixelBufferAccess&	result,
							const tcu::PixelBufferAccess&		errorMask,
							const std::vector<CopyRegion>&		regions)
{
	const tcu::Sampler		sampler		(tcu::Sampler::CLAMP_TO_EDGE, tcu::Sampler::CLAMP_TO_EDGE, tcu::Sampler::CLAMP_TO_EDGE, tcu::Sampler::NEAREST, tcu::Sampler::NEAREST);
	tcu::IntLookupPrecision	precision;

	{
		const tcu::IVec4	srcBitDepth	= tcu::getTextureFormatBitDepth(source.getFormat());
		const tcu::IVec4	dstBitDepth	= tcu::getTextureFormatBitDepth(result.getFormat());

		for (deUint32 i = 0; i < 4; ++i) {
			precision.colorThreshold[i]	= de::max(de::max(srcBitDepth[i] / 8, dstBitDepth[i] / 8), 1);
			precision.colorMask[i]		= dstBitDepth[i] != 0;
		}
	}

	// Prepare a source image with a matching (converted) pixel format. Ideally, we would've used a wrapper that
	// does the conversion on the fly without wasting memory, but this approach is more straightforward.
	tcu::TextureLevel				convertedSourceTexture	(result.getFormat(), source.getWidth(), source.getHeight());
	const tcu::PixelBufferAccess	convertedSource			= convertedSourceTexture.getAccess();

	for (int y = 0; y < source.getHeight(); ++y)
	for (int x = 0; x < source.getWidth();  ++x)
		convertedSource.setPixel(source.getPixelInt(x, y), x, y);	// will be clamped to max. representable value

	const struct Capture
	{
		const tcu::ConstPixelBufferAccess&	source;
		const tcu::ConstPixelBufferAccess&	result;
		const tcu::Sampler&					sampler;
		const tcu::IntLookupPrecision&		precision;
	} capture =
	{
		convertedSource, result, sampler, precision
	};

	const struct Loop : CompareEachPixelInEachRegion
	{
		Loop (void) {}

		bool compare (const void* pUserData, const int x, const int y, const tcu::Vec2& srcNormCoord) const
		{
			const Capture&					c					= *static_cast<const Capture*>(pUserData);
			const tcu::TexLookupScaleMode	lookupScaleDontCare	= tcu::TEX_LOOKUP_SCALE_MINIFY;
			const tcu::IVec4				dstColor			= c.result.getPixelInt(x, y);

			return tcu::isLevel2DLookupResultValid(c.source, c.sampler, lookupScaleDontCare, c.precision, srcNormCoord, 0, dstColor);
		}
	} loop;

	return loop.forEach(&capture, regions, source.getWidth(), source.getHeight(), errorMask);
}

bool BlittingImages::checkNearestFilteredResult (const tcu::ConstPixelBufferAccess&	result,
												 const tcu::ConstPixelBufferAccess& source)
{
	tcu::TestLog&					log				(m_context.getTestContext().getLog());
	const tcu::TextureFormat		dstFormat		= result.getFormat();
	const tcu::TextureChannelClass	dstChannelClass = tcu::getTextureChannelClass(dstFormat.type);

	tcu::TextureLevel		errorMaskStorage	(tcu::TextureFormat(tcu::TextureFormat::RGB, tcu::TextureFormat::UNORM_INT8), result.getWidth(), result.getHeight());
	tcu::PixelBufferAccess	errorMask			= errorMaskStorage.getAccess();
	tcu::Vec4				pixelBias			(0.0f, 0.0f, 0.0f, 0.0f);
	tcu::Vec4				pixelScale			(1.0f, 1.0f, 1.0f, 1.0f);
	bool					ok					= false;

	tcu::clear(errorMask, tcu::Vec4(0.0f, 1.0f, 0.0f, 1.0));

	if (dstChannelClass == tcu::TEXTURECHANNELCLASS_SIGNED_INTEGER ||
		dstChannelClass == tcu::TEXTURECHANNELCLASS_UNSIGNED_INTEGER)
	{
		ok = intNearestBlitCompare(source, result, errorMask, m_params.regions);
	}
	else
		ok = floatNearestBlitCompare(source, result, errorMask, m_params.regions);

	if (result.getFormat() != tcu::TextureFormat(tcu::TextureFormat::RGBA, tcu::TextureFormat::UNORM_INT8))
		tcu::computePixelScaleBias(result, pixelScale, pixelBias);

	if (!ok)
	{
		log << tcu::TestLog::ImageSet("Compare", "Result comparsion")
			<< tcu::TestLog::Image("Result", "Result", result, pixelScale, pixelBias)
			<< tcu::TestLog::Image("ErrorMask",	"Error mask", errorMask)
			<< tcu::TestLog::EndImageSet;
	}
	else
	{
		log << tcu::TestLog::ImageSet("Compare", "Result comparsion")
			<< tcu::TestLog::Image("Result", "Result", result, pixelScale, pixelBias)
			<< tcu::TestLog::EndImageSet;
	}

	return ok;
}

tcu::TestStatus BlittingImages::checkTestResult (tcu::ConstPixelBufferAccess result)
{
	DE_ASSERT(m_params.filter == VK_FILTER_NEAREST || m_params.filter == VK_FILTER_LINEAR);
	const std::string failMessage("Result image is incorrect");

	if (m_params.filter == VK_FILTER_LINEAR)
	{
		if (tcu::isCombinedDepthStencilType(result.getFormat().type))
		{
			if (tcu::hasDepthComponent(result.getFormat().order))
			{
				const tcu::Sampler::DepthStencilMode	mode				= tcu::Sampler::MODE_DEPTH;
				const tcu::ConstPixelBufferAccess		depthResult			= tcu::getEffectiveDepthStencilAccess(result, mode);
				const tcu::ConstPixelBufferAccess		clampedExpected		= tcu::getEffectiveDepthStencilAccess(m_expectedTextureLevel->getAccess(), mode);
				const tcu::ConstPixelBufferAccess		unclampedExpected	= tcu::getEffectiveDepthStencilAccess(m_unclampedExpectedTextureLevel->getAccess(), mode);
				const tcu::TextureFormat				sourceFormat		= tcu::getEffectiveDepthStencilTextureFormat(mapVkFormat(m_params.src.image.format), mode);

				if (!checkLinearFilteredResult(depthResult, clampedExpected, unclampedExpected, sourceFormat))
					return tcu::TestStatus::fail(failMessage);
			}

			if (tcu::hasStencilComponent(result.getFormat().order))
			{
				const tcu::Sampler::DepthStencilMode	mode				= tcu::Sampler::MODE_STENCIL;
				const tcu::ConstPixelBufferAccess		stencilResult		= tcu::getEffectiveDepthStencilAccess(result, mode);
				const tcu::ConstPixelBufferAccess		clampedExpected		= tcu::getEffectiveDepthStencilAccess(m_expectedTextureLevel->getAccess(), mode);
				const tcu::ConstPixelBufferAccess		unclampedExpected	= tcu::getEffectiveDepthStencilAccess(m_unclampedExpectedTextureLevel->getAccess(), mode);
				const tcu::TextureFormat				sourceFormat		= tcu::getEffectiveDepthStencilTextureFormat(mapVkFormat(m_params.src.image.format), mode);

				if (!checkLinearFilteredResult(stencilResult, clampedExpected, unclampedExpected, sourceFormat))
					return tcu::TestStatus::fail(failMessage);
			}
		}
		else
		{
			const tcu::TextureFormat	sourceFormat	= mapVkFormat(m_params.src.image.format);

			if (!checkLinearFilteredResult(result, m_expectedTextureLevel->getAccess(), m_unclampedExpectedTextureLevel->getAccess(), sourceFormat))
				return tcu::TestStatus::fail(failMessage);
		}
	}
	else // NEAREST filtering
	{
		if (tcu::isCombinedDepthStencilType(result.getFormat().type))
		{
			if (tcu::hasDepthComponent(result.getFormat().order))
			{
				const tcu::Sampler::DepthStencilMode	mode			= tcu::Sampler::MODE_DEPTH;
				const tcu::ConstPixelBufferAccess		depthResult		= tcu::getEffectiveDepthStencilAccess(result, mode);
				const tcu::ConstPixelBufferAccess		depthSource		= tcu::getEffectiveDepthStencilAccess(m_sourceTextureLevel->getAccess(), mode);

				if (!checkNearestFilteredResult(depthResult, depthSource))
					return tcu::TestStatus::fail(failMessage);
			}

			if (tcu::hasStencilComponent(result.getFormat().order))
			{
				const tcu::Sampler::DepthStencilMode	mode			= tcu::Sampler::MODE_STENCIL;
				const tcu::ConstPixelBufferAccess		stencilResult	= tcu::getEffectiveDepthStencilAccess(result, mode);
				const tcu::ConstPixelBufferAccess		stencilSource	= tcu::getEffectiveDepthStencilAccess(m_sourceTextureLevel->getAccess(), mode);

				if (!checkNearestFilteredResult(stencilResult, stencilSource))
					return tcu::TestStatus::fail(failMessage);
			}
		}
		else
		{
			if (!checkNearestFilteredResult(result, m_sourceTextureLevel->getAccess()))
				return tcu::TestStatus::fail(failMessage);
		}
	}

	return tcu::TestStatus::pass("Pass");
}

tcu::Vec4 linearToSRGBIfNeeded (const tcu::TextureFormat& format, const tcu::Vec4& color)
{
	return isSRGB(format) ? linearToSRGB(color) : color;
}

void scaleFromWholeSrcBuffer (const tcu::PixelBufferAccess& dst, const tcu::ConstPixelBufferAccess& src, const VkOffset3D regionOffset, const VkOffset3D regionExtent, tcu::Sampler::FilterMode filter)
{
	DE_ASSERT(filter == tcu::Sampler::LINEAR);
	DE_ASSERT(dst.getDepth() == 1 && src.getDepth() == 1);

	tcu::Sampler sampler(tcu::Sampler::CLAMP_TO_EDGE, tcu::Sampler::CLAMP_TO_EDGE, tcu::Sampler::CLAMP_TO_EDGE,
					filter, filter, 0.0f, false);

	float sX = (float)regionExtent.x / (float)dst.getWidth();
	float sY = (float)regionExtent.y / (float)dst.getHeight();

	for (int y = 0; y < dst.getHeight(); y++)
	for (int x = 0; x < dst.getWidth(); x++)
		dst.setPixel(linearToSRGBIfNeeded(dst.getFormat(), src.sample2D(sampler, filter, (float)regionOffset.x + ((float)x+0.5f)*sX, (float)regionOffset.y + ((float)y+0.5f)*sY, 0)), x, y);
}

void blit (const tcu::PixelBufferAccess& dst, const tcu::ConstPixelBufferAccess& src, const tcu::Sampler::FilterMode filter, const MirrorMode mirrorMode)
{
	DE_ASSERT(filter == tcu::Sampler::NEAREST || filter == tcu::Sampler::LINEAR);

	tcu::Sampler sampler(tcu::Sampler::CLAMP_TO_EDGE, tcu::Sampler::CLAMP_TO_EDGE, tcu::Sampler::CLAMP_TO_EDGE,
						 filter, filter, 0.0f, false);

	const float sX = (float)src.getWidth() / (float)dst.getWidth();
	const float sY = (float)src.getHeight() / (float)dst.getHeight();
	const float sZ = (float)src.getDepth() / (float)dst.getDepth();

	tcu::Mat2 rotMatrix;
	rotMatrix(0,0) = (mirrorMode & MIRROR_MODE_X) ? -1.0f : 1.0f;
	rotMatrix(0,1) = 0.0f;
	rotMatrix(1,0) = 0.0f;
	rotMatrix(1,1) = (mirrorMode & MIRROR_MODE_Y) ? -1.0f : 1.0f;

	const int xOffset = (mirrorMode & MIRROR_MODE_X) ? dst.getWidth() - 1 : 0;
	const int yOffset = (mirrorMode & MIRROR_MODE_Y) ? dst.getHeight() - 1 : 0;

	if (dst.getDepth() == 1 && src.getDepth() == 1)
	{
		for (int y = 0; y < dst.getHeight(); ++y)
		for (int x = 0; x < dst.getWidth(); ++x)
		{
			const tcu::Vec2 xy = rotMatrix * tcu::Vec2((float)x,(float)y);
			dst.setPixel(linearToSRGBIfNeeded(dst.getFormat(), src.sample2D(sampler, filter, ((float)x+0.5f)*sX, ((float)y+0.5f)*sY, 0)), (int)round(xy[0]) + xOffset, (int)round(xy[1]) + yOffset);
		}
	}
	else
	{
		for (int z = 0; z < dst.getDepth(); ++z)
		for (int y = 0; y < dst.getHeight(); ++y)
		for (int x = 0; x < dst.getWidth(); ++x)
		{
			const tcu::Vec2 xy = rotMatrix * tcu::Vec2((float)x,(float)y);
			dst.setPixel(linearToSRGBIfNeeded(dst.getFormat(), src.sample3D(sampler, filter, ((float)x+0.5f)*sX, ((float)y+0.5f)*sY, ((float)z+0.5f)*sZ)), (int)round(xy[0]) + xOffset, (int)round(xy[1]) + yOffset, z);
		}
	}
}

void flipCoordinates (CopyRegion& region, const MirrorMode mirrorMode)
{
	const VkOffset3D dstOffset0 = region.imageBlit.dstOffsets[0];
	const VkOffset3D dstOffset1 = region.imageBlit.dstOffsets[1];
	const VkOffset3D srcOffset0 = region.imageBlit.srcOffsets[0];
	const VkOffset3D srcOffset1 = region.imageBlit.srcOffsets[1];

	if (mirrorMode > MIRROR_MODE_NONE && mirrorMode < MIRROR_MODE_LAST)
	{
		//sourceRegion
		region.imageBlit.srcOffsets[0].x = std::min(srcOffset0.x, srcOffset1.x);
		region.imageBlit.srcOffsets[0].y = std::min(srcOffset0.y, srcOffset1.y);

		region.imageBlit.srcOffsets[1].x = std::max(srcOffset0.x, srcOffset1.x);
		region.imageBlit.srcOffsets[1].y = std::max(srcOffset0.y, srcOffset1.y);

		//destinationRegion
		region.imageBlit.dstOffsets[0].x = std::min(dstOffset0.x, dstOffset1.x);
		region.imageBlit.dstOffsets[0].y = std::min(dstOffset0.y, dstOffset1.y);

		region.imageBlit.dstOffsets[1].x = std::max(dstOffset0.x, dstOffset1.x);
		region.imageBlit.dstOffsets[1].y = std::max(dstOffset0.y, dstOffset1.y);
	}
}

MirrorMode getMirrorMode(const VkOffset3D x1, const VkOffset3D x2)
{
	if (x1.x >= x2.x && x1.y >= x2.y)
	{
		return MIRROR_MODE_XY;
	}
	else if (x1.x <= x2.x && x1.y <= x2.y)
	{
		return MIRROR_MODE_NONE;
	}
	else if (x1.x <= x2.x && x1.y >= x2.y)
	{
		return MIRROR_MODE_Y;
	}
	else if (x1.x >= x2.x && x1.y <= x2.y)
	{
		return MIRROR_MODE_X;
	}
	return MIRROR_MODE_LAST;
}

MirrorMode getMirrorMode(const VkOffset3D s1, const VkOffset3D s2, const VkOffset3D d1, const VkOffset3D d2)
{
	const MirrorMode source		 = getMirrorMode(s1, s2);
	const MirrorMode destination = getMirrorMode(d1, d2);

	if (source == destination)
	{
		return MIRROR_MODE_NONE;
	}
	else if ((source == MIRROR_MODE_XY && destination == MIRROR_MODE_X)	  || (destination == MIRROR_MODE_XY && source == MIRROR_MODE_X) ||
			 (source == MIRROR_MODE_Y && destination == MIRROR_MODE_NONE) || (destination == MIRROR_MODE_Y && source == MIRROR_MODE_NONE))
	{
		return MIRROR_MODE_Y;
	}
	else if ((source == MIRROR_MODE_XY && destination == MIRROR_MODE_Y)	  || (destination == MIRROR_MODE_XY && source == MIRROR_MODE_Y) ||
			 (source == MIRROR_MODE_X && destination == MIRROR_MODE_NONE) || (destination == MIRROR_MODE_X && source == MIRROR_MODE_NONE))
	{
		return MIRROR_MODE_X;
	}
	else if ((source == MIRROR_MODE_XY && destination == MIRROR_MODE_NONE) || (destination == MIRROR_MODE_XY && source == MIRROR_MODE_NONE))
	{
		return MIRROR_MODE_XY;
	}
	return MIRROR_MODE_LAST;
}

void BlittingImages::copyRegionToTextureLevel (tcu::ConstPixelBufferAccess src, tcu::PixelBufferAccess dst, CopyRegion region)
{
	const MirrorMode mirrorMode = getMirrorMode(region.imageBlit.srcOffsets[0],
												region.imageBlit.srcOffsets[1],
												region.imageBlit.dstOffsets[0],
												region.imageBlit.dstOffsets[1]);

	flipCoordinates(region, mirrorMode);

	const VkOffset3D					srcOffset		= region.imageBlit.srcOffsets[0];
	const VkOffset3D					srcExtent		=
	{
		region.imageBlit.srcOffsets[1].x - srcOffset.x,
		region.imageBlit.srcOffsets[1].y - srcOffset.y,
		region.imageBlit.srcOffsets[1].z - srcOffset.z
	};
	const VkOffset3D					dstOffset		= region.imageBlit.dstOffsets[0];
	const VkOffset3D					dstExtent		=
	{
		region.imageBlit.dstOffsets[1].x - dstOffset.x,
		region.imageBlit.dstOffsets[1].y - dstOffset.y,
		region.imageBlit.dstOffsets[1].z - dstOffset.z
	};
	const tcu::Sampler::FilterMode		filter			= (m_params.filter == VK_FILTER_LINEAR) ? tcu::Sampler::LINEAR : tcu::Sampler::NEAREST;

	if (tcu::isCombinedDepthStencilType(src.getFormat().type))
	{
		DE_ASSERT(src.getFormat() == dst.getFormat());
		// Scale depth.
		if (tcu::hasDepthComponent(src.getFormat().order))
		{
			const tcu::ConstPixelBufferAccess	srcSubRegion	= getEffectiveDepthStencilAccess(tcu::getSubregion(src, srcOffset.x, srcOffset.y, srcExtent.x, srcExtent.y), tcu::Sampler::MODE_DEPTH);
			const tcu::PixelBufferAccess		dstSubRegion	= getEffectiveDepthStencilAccess(tcu::getSubregion(dst, dstOffset.x, dstOffset.y, dstExtent.x, dstExtent.y), tcu::Sampler::MODE_DEPTH);
			tcu::scale(dstSubRegion, srcSubRegion, filter);

			if (filter == tcu::Sampler::LINEAR)
			{
				const tcu::ConstPixelBufferAccess	depthSrc			= getEffectiveDepthStencilAccess(src, tcu::Sampler::MODE_DEPTH);
				const tcu::PixelBufferAccess		unclampedSubRegion	= getEffectiveDepthStencilAccess(tcu::getSubregion(m_unclampedExpectedTextureLevel->getAccess(), dstOffset.x, dstOffset.y, dstExtent.x, dstExtent.y), tcu::Sampler::MODE_DEPTH);
				scaleFromWholeSrcBuffer(unclampedSubRegion, depthSrc, srcOffset, srcExtent, filter);
			}
		}

		// Scale stencil.
		if (tcu::hasStencilComponent(src.getFormat().order))
		{
			const tcu::ConstPixelBufferAccess	srcSubRegion	= getEffectiveDepthStencilAccess(tcu::getSubregion(src, srcOffset.x, srcOffset.y, srcExtent.x, srcExtent.y), tcu::Sampler::MODE_STENCIL);
			const tcu::PixelBufferAccess		dstSubRegion	= getEffectiveDepthStencilAccess(tcu::getSubregion(dst, dstOffset.x, dstOffset.y, dstExtent.x, dstExtent.y), tcu::Sampler::MODE_STENCIL);
			blit(dstSubRegion, srcSubRegion, filter, mirrorMode);

			if (filter == tcu::Sampler::LINEAR)
			{
				const tcu::ConstPixelBufferAccess	stencilSrc			= getEffectiveDepthStencilAccess(src, tcu::Sampler::MODE_STENCIL);
				const tcu::PixelBufferAccess		unclampedSubRegion	= getEffectiveDepthStencilAccess(tcu::getSubregion(m_unclampedExpectedTextureLevel->getAccess(), dstOffset.x, dstOffset.y, dstExtent.x, dstExtent.y), tcu::Sampler::MODE_STENCIL);
				scaleFromWholeSrcBuffer(unclampedSubRegion, stencilSrc, srcOffset, srcExtent, filter);
			}
		}
	}
	else
	{
		const tcu::ConstPixelBufferAccess	srcSubRegion	= tcu::getSubregion(src, srcOffset.x, srcOffset.y, srcExtent.x, srcExtent.y);
		const tcu::PixelBufferAccess		dstSubRegion	= tcu::getSubregion(dst, dstOffset.x, dstOffset.y, dstExtent.x, dstExtent.y);
		blit(dstSubRegion, srcSubRegion, filter, mirrorMode);

		if (filter == tcu::Sampler::LINEAR)
		{
			const tcu::PixelBufferAccess	unclampedSubRegion	= tcu::getSubregion(m_unclampedExpectedTextureLevel->getAccess(), dstOffset.x, dstOffset.y, dstExtent.x, dstExtent.y);
			scaleFromWholeSrcBuffer(unclampedSubRegion, src, srcOffset, srcExtent, filter);
		}
	}
}

void BlittingImages::generateExpectedResult (void)
{
	const tcu::ConstPixelBufferAccess	src	= m_sourceTextureLevel->getAccess();
	const tcu::ConstPixelBufferAccess	dst	= m_destinationTextureLevel->getAccess();

	m_expectedTextureLevel			= de::MovePtr<tcu::TextureLevel>(new tcu::TextureLevel(dst.getFormat(), dst.getWidth(), dst.getHeight(), dst.getDepth()));
	tcu::copy(m_expectedTextureLevel->getAccess(), dst);

	if (m_params.filter == VK_FILTER_LINEAR)
	{
		m_unclampedExpectedTextureLevel	= de::MovePtr<tcu::TextureLevel>(new tcu::TextureLevel(dst.getFormat(), dst.getWidth(), dst.getHeight(), dst.getDepth()));
		tcu::copy(m_unclampedExpectedTextureLevel->getAccess(), dst);
	}

	for (deUint32 i = 0; i < m_params.regions.size(); i++)
	{
		CopyRegion region = m_params.regions[i];
		copyRegionToTextureLevel(src, m_expectedTextureLevel->getAccess(), region);
	}
}

class BlittingTestCase : public vkt::TestCase
{
public:
							BlittingTestCase		(tcu::TestContext&				testCtx,
													 const std::string&				name,
													 const std::string&				description,
													 const TestParams				params)
								: vkt::TestCase	(testCtx, name, description)
								, m_params		(params)
							{}

	virtual TestInstance*	createInstance			(Context&						context) const
							{
								return new BlittingImages(context, m_params);
							}
private:
	TestParams				m_params;
};

// Resolve image to image.

enum ResolveImageToImageOptions{NO_OPTIONAL_OPERATION, COPY_MS_IMAGE_TO_MS_IMAGE, COPY_MS_IMAGE_TO_ARRAY_MS_IMAGE};
class ResolveImageToImage : public CopiesAndBlittingTestInstance
{
public:
												ResolveImageToImage			(Context&							context,
																			 TestParams							params,
																			 const ResolveImageToImageOptions	options);
	virtual tcu::TestStatus						iterate						(void);
protected:
	virtual tcu::TestStatus						checkTestResult				(tcu::ConstPixelBufferAccess result);
	void										copyMSImageToMSImage		(void);
private:
	Move<VkImage>								m_multisampledImage;
	de::MovePtr<Allocation>						m_multisampledImageAlloc;

	Move<VkImage>								m_destination;
	de::MovePtr<Allocation>						m_destinationImageAlloc;

	Move<VkImage>								m_multisampledCopyImage;
	de::MovePtr<Allocation>						m_multisampledCopyImageAlloc;

	const ResolveImageToImageOptions			m_options;

	virtual void								copyRegionToTextureLevel	(tcu::ConstPixelBufferAccess	src,
																			 tcu::PixelBufferAccess			dst,
																			 CopyRegion						region);
};

ResolveImageToImage::ResolveImageToImage (Context& context, TestParams params, const ResolveImageToImageOptions options)
	: CopiesAndBlittingTestInstance	(context, params)
	, m_options						(options)
{
	const VkSampleCountFlagBits	rasterizationSamples	= m_params.samples;

	if (!(context.getDeviceProperties().limits.framebufferColorSampleCounts & rasterizationSamples))
		throw tcu::NotSupportedError("Unsupported number of rasterization samples");

	const DeviceInterface&		vk						= context.getDeviceInterface();
	const VkDevice				vkDevice				= context.getDevice();
	const deUint32				queueFamilyIndex		= context.getUniversalQueueFamilyIndex();
	Allocator&					memAlloc				= m_context.getDefaultAllocator();

	const VkComponentMapping	componentMappingRGBA	= { VK_COMPONENT_SWIZZLE_R, VK_COMPONENT_SWIZZLE_G, VK_COMPONENT_SWIZZLE_B, VK_COMPONENT_SWIZZLE_A };
	Move<VkRenderPass>			renderPass;

	Move<VkShaderModule>		vertexShaderModule		= createShaderModule(vk, vkDevice, m_context.getBinaryCollection().get("vert"), 0);
	Move<VkShaderModule>		fragmentShaderModule	= createShaderModule(vk, vkDevice, m_context.getBinaryCollection().get("frag"), 0);
	std::vector<tcu::Vec4>		vertices;

	Move<VkBuffer>				vertexBuffer;
	de::MovePtr<Allocation>		vertexBufferAlloc;

	Move<VkPipelineLayout>		pipelineLayout;
	Move<VkPipeline>			graphicsPipeline;

	VkImageFormatProperties properties;
	if ((context.getInstanceInterface().getPhysicalDeviceImageFormatProperties (context.getPhysicalDevice(),
																				m_params.src.image.format,
																				m_params.src.image.imageType,
																				VK_IMAGE_TILING_OPTIMAL,
																				VK_IMAGE_USAGE_TRANSFER_SRC_BIT, 0,
																				&properties) == VK_ERROR_FORMAT_NOT_SUPPORTED) ||
		(context.getInstanceInterface().getPhysicalDeviceImageFormatProperties (context.getPhysicalDevice(),
																				m_params.dst.image.format,
																				m_params.dst.image.imageType,
																				VK_IMAGE_TILING_OPTIMAL,
																				VK_IMAGE_USAGE_TRANSFER_DST_BIT, 0,
																				&properties) == VK_ERROR_FORMAT_NOT_SUPPORTED))
	{
		TCU_THROW(NotSupportedError, "Format not supported");
	}

	// Create color image.
	{
		VkImageCreateInfo	colorImageParams	=
		{
			VK_STRUCTURE_TYPE_IMAGE_CREATE_INFO,									// VkStructureType			sType;
			DE_NULL,																// const void*				pNext;
			0u,																		// VkImageCreateFlags		flags;
			m_params.src.image.imageType,											// VkImageType				imageType;
			m_params.src.image.format,												// VkFormat					format;
			getExtent3D(m_params.src.image),										// VkExtent3D				extent;
			1u,																		// deUint32					mipLevels;
			getArraySize(m_params.src.image),										// deUint32					arrayLayers;
			rasterizationSamples,													// VkSampleCountFlagBits	samples;
			VK_IMAGE_TILING_OPTIMAL,												// VkImageTiling			tiling;
			VK_IMAGE_USAGE_COLOR_ATTACHMENT_BIT | VK_IMAGE_USAGE_TRANSFER_SRC_BIT,	// VkImageUsageFlags		usage;
			VK_SHARING_MODE_EXCLUSIVE,												// VkSharingMode			sharingMode;
			1u,																		// deUint32					queueFamilyIndexCount;
			&queueFamilyIndex,														// const deUint32*			pQueueFamilyIndices;
			VK_IMAGE_LAYOUT_UNDEFINED,												// VkImageLayout			initialLayout;
		};

		m_multisampledImage						= createImage(vk, vkDevice, &colorImageParams);

		// Allocate and bind color image memory.
		m_multisampledImageAlloc		= memAlloc.allocate(getImageMemoryRequirements(vk, vkDevice, *m_multisampledImage), MemoryRequirement::Any);
		VK_CHECK(vk.bindImageMemory(vkDevice, *m_multisampledImage, m_multisampledImageAlloc->getMemory(), m_multisampledImageAlloc->getOffset()));

		switch (m_options)
		{
			case COPY_MS_IMAGE_TO_MS_IMAGE:
			{
				colorImageParams.usage			= VK_IMAGE_USAGE_COLOR_ATTACHMENT_BIT | VK_IMAGE_USAGE_TRANSFER_SRC_BIT | VK_IMAGE_USAGE_TRANSFER_DST_BIT;
				m_multisampledCopyImage			= createImage(vk, vkDevice, &colorImageParams);
				// Allocate and bind color image memory.
				m_multisampledCopyImageAlloc	= memAlloc.allocate(getImageMemoryRequirements(vk, vkDevice, *m_multisampledCopyImage), MemoryRequirement::Any);
				VK_CHECK(vk.bindImageMemory(vkDevice, *m_multisampledCopyImage, m_multisampledCopyImageAlloc->getMemory(), m_multisampledCopyImageAlloc->getOffset()));
				break;
			}

			case COPY_MS_IMAGE_TO_ARRAY_MS_IMAGE:
			{
				colorImageParams.usage			= VK_IMAGE_USAGE_COLOR_ATTACHMENT_BIT | VK_IMAGE_USAGE_TRANSFER_SRC_BIT | VK_IMAGE_USAGE_TRANSFER_DST_BIT;
				colorImageParams.arrayLayers	= getArraySize(m_params.dst.image);
				m_multisampledCopyImage			= createImage(vk, vkDevice, &colorImageParams);
				// Allocate and bind color image memory.
				m_multisampledCopyImageAlloc	= memAlloc.allocate(getImageMemoryRequirements(vk, vkDevice, *m_multisampledCopyImage), MemoryRequirement::Any);
				VK_CHECK(vk.bindImageMemory(vkDevice, *m_multisampledCopyImage, m_multisampledCopyImageAlloc->getMemory(), m_multisampledCopyImageAlloc->getOffset()));
				break;
			}

			default :
				break;
		}
	}

	// Create destination image.
	{
		const VkImageCreateInfo	destinationImageParams	=
		{
			VK_STRUCTURE_TYPE_IMAGE_CREATE_INFO,	// VkStructureType		sType;
			DE_NULL,								// const void*			pNext;
			0u,										// VkImageCreateFlags	flags;
			m_params.dst.image.imageType,			// VkImageType			imageType;
			m_params.dst.image.format,				// VkFormat				format;
			getExtent3D(m_params.dst.image),		// VkExtent3D			extent;
			1u,										// deUint32				mipLevels;
			getArraySize(m_params.dst.image),		// deUint32				arraySize;
			VK_SAMPLE_COUNT_1_BIT,					// deUint32				samples;
			VK_IMAGE_TILING_OPTIMAL,				// VkImageTiling		tiling;
			VK_IMAGE_USAGE_TRANSFER_SRC_BIT |
				VK_IMAGE_USAGE_TRANSFER_DST_BIT,	// VkImageUsageFlags	usage;
			VK_SHARING_MODE_EXCLUSIVE,				// VkSharingMode		sharingMode;
			1u,										// deUint32				queueFamilyCount;
			&queueFamilyIndex,						// const deUint32*		pQueueFamilyIndices;
			VK_IMAGE_LAYOUT_UNDEFINED,				// VkImageLayout		initialLayout;
		};

		m_destination			= createImage(vk, vkDevice, &destinationImageParams);
		m_destinationImageAlloc	= memAlloc.allocate(getImageMemoryRequirements(vk, vkDevice, *m_destination), MemoryRequirement::Any);
		VK_CHECK(vk.bindImageMemory(vkDevice, *m_destination, m_destinationImageAlloc->getMemory(), m_destinationImageAlloc->getOffset()));
	}

	// Barriers for copying image to buffer
	VkImageMemoryBarrier		srcImageBarrier		=
	{
		VK_STRUCTURE_TYPE_IMAGE_MEMORY_BARRIER,		// VkStructureType			sType;
		DE_NULL,									// const void*				pNext;
		0u,											// VkAccessFlags			srcAccessMask;
		VK_ACCESS_COLOR_ATTACHMENT_WRITE_BIT,		// VkAccessFlags			dstAccessMask;
		VK_IMAGE_LAYOUT_UNDEFINED,					// VkImageLayout			oldLayout;
		VK_IMAGE_LAYOUT_COLOR_ATTACHMENT_OPTIMAL,	// VkImageLayout			newLayout;
		VK_QUEUE_FAMILY_IGNORED,					// deUint32					srcQueueFamilyIndex;
		VK_QUEUE_FAMILY_IGNORED,					// deUint32					dstQueueFamilyIndex;
		m_multisampledImage.get(),					// VkImage					image;
		{											// VkImageSubresourceRange	subresourceRange;
			VK_IMAGE_ASPECT_COLOR_BIT,			// VkImageAspectFlags	aspectMask;
			0u,									// deUint32				baseMipLevel;
			1u,									// deUint32				mipLevels;
			0u,									// deUint32				baseArraySlice;
			getArraySize(m_params.src.image)	// deUint32				arraySize;
		}
	};

		// Create render pass.
	{
		const VkAttachmentDescription	attachmentDescriptions[1]	=
		{
			{
				0u,											// VkAttachmentDescriptionFlags		flags;
				m_params.src.image.format,					// VkFormat							format;
				rasterizationSamples,						// VkSampleCountFlagBits			samples;
				VK_ATTACHMENT_LOAD_OP_CLEAR,				// VkAttachmentLoadOp				loadOp;
				VK_ATTACHMENT_STORE_OP_STORE,				// VkAttachmentStoreOp				storeOp;
				VK_ATTACHMENT_LOAD_OP_DONT_CARE,			// VkAttachmentLoadOp				stencilLoadOp;
				VK_ATTACHMENT_STORE_OP_DONT_CARE,			// VkAttachmentStoreOp				stencilStoreOp;
				VK_IMAGE_LAYOUT_COLOR_ATTACHMENT_OPTIMAL,	// VkImageLayout					initialLayout;
				VK_IMAGE_LAYOUT_COLOR_ATTACHMENT_OPTIMAL	// VkImageLayout					finalLayout;
			},
		};

		const VkAttachmentReference		colorAttachmentReference	=
		{
			0u,													// deUint32			attachment;
			VK_IMAGE_LAYOUT_COLOR_ATTACHMENT_OPTIMAL			// VkImageLayout	layout;
		};

		const VkSubpassDescription		subpassDescription			=
		{
			0u,									// VkSubpassDescriptionFlags	flags;
			VK_PIPELINE_BIND_POINT_GRAPHICS,	// VkPipelineBindPoint			pipelineBindPoint;
			0u,									// deUint32						inputAttachmentCount;
			DE_NULL,							// const VkAttachmentReference*	pInputAttachments;
			1u,									// deUint32						colorAttachmentCount;
			&colorAttachmentReference,			// const VkAttachmentReference*	pColorAttachments;
			DE_NULL,							// const VkAttachmentReference*	pResolveAttachments;
			DE_NULL,							// const VkAttachmentReference*	pDepthStencilAttachment;
			0u,									// deUint32						preserveAttachmentCount;
			DE_NULL								// const VkAttachmentReference*	pPreserveAttachments;
		};

		const VkRenderPassCreateInfo	renderPassParams			=
		{
			VK_STRUCTURE_TYPE_RENDER_PASS_CREATE_INFO,	// VkStructureType					sType;
			DE_NULL,									// const void*						pNext;
			0u,											// VkRenderPassCreateFlags			flags;
			1u,											// deUint32							attachmentCount;
			attachmentDescriptions,						// const VkAttachmentDescription*	pAttachments;
			1u,											// deUint32							subpassCount;
			&subpassDescription,						// const VkSubpassDescription*		pSubpasses;
			0u,											// deUint32							dependencyCount;
			DE_NULL										// const VkSubpassDependency*		pDependencies;
		};

		renderPass	= createRenderPass(vk, vkDevice, &renderPassParams);
	}

	// Create pipeline layout
	{
		const VkPipelineLayoutCreateInfo	pipelineLayoutParams	=
		{
			VK_STRUCTURE_TYPE_PIPELINE_LAYOUT_CREATE_INFO,		// VkStructureType					sType;
			DE_NULL,											// const void*						pNext;
			0u,													// VkPipelineLayoutCreateFlags		flags;
			0u,													// deUint32							setLayoutCount;
			DE_NULL,											// const VkDescriptorSetLayout*		pSetLayouts;
			0u,													// deUint32							pushConstantRangeCount;
			DE_NULL												// const VkPushConstantRange*		pPushConstantRanges;
		};

		pipelineLayout	= createPipelineLayout(vk, vkDevice, &pipelineLayoutParams);
	}

	// Create upper half triangle.
	{
		const tcu::Vec4	a	(-1.0, -1.0, 0.0, 1.0);
		const tcu::Vec4	b	(1.0, -1.0, 0.0, 1.0);
		const tcu::Vec4	c	(1.0, 1.0, 0.0, 1.0);
		// Add triangle.
		vertices.push_back(a);
		vertices.push_back(c);
		vertices.push_back(b);
	}

	// Create vertex buffer.
	{
		const VkDeviceSize			vertexDataSize		= vertices.size() * sizeof(tcu::Vec4);
		const VkBufferCreateInfo	vertexBufferParams	=
		{
			VK_STRUCTURE_TYPE_BUFFER_CREATE_INFO,		// VkStructureType		sType;
			DE_NULL,									// const void*			pNext;
			0u,											// VkBufferCreateFlags	flags;
			vertexDataSize,								// VkDeviceSize			size;
			VK_BUFFER_USAGE_VERTEX_BUFFER_BIT,			// VkBufferUsageFlags	usage;
			VK_SHARING_MODE_EXCLUSIVE,					// VkSharingMode		sharingMode;
			1u,											// deUint32				queueFamilyIndexCount;
			&queueFamilyIndex							// const deUint32*		pQueueFamilyIndices;
		};

		vertexBuffer		= createBuffer(vk, vkDevice, &vertexBufferParams);
		vertexBufferAlloc	= memAlloc.allocate(getBufferMemoryRequirements(vk, vkDevice, *vertexBuffer), MemoryRequirement::HostVisible);

		VK_CHECK(vk.bindBufferMemory(vkDevice, *vertexBuffer, vertexBufferAlloc->getMemory(), vertexBufferAlloc->getOffset()));

		// Load vertices into vertex buffer.
		deMemcpy(vertexBufferAlloc->getHostPtr(), vertices.data(), (size_t)vertexDataSize);
		flushMappedMemoryRange(vk, vkDevice, vertexBufferAlloc->getMemory(), vertexBufferAlloc->getOffset(), vertexDataSize);
	}

	{
		Move<VkFramebuffer>		framebuffer;
		Move<VkImageView>		sourceAttachmentView;
		//const VkExtent3D		extent3D = getExtent3D(m_params.src.image); TODO

		// Create color attachment view.
		{
			const VkImageViewCreateInfo	colorAttachmentViewParams	=
			{
				VK_STRUCTURE_TYPE_IMAGE_VIEW_CREATE_INFO,				// VkStructureType			sType;
				DE_NULL,												// const void*				pNext;
				0u,														// VkImageViewCreateFlags	flags;
				*m_multisampledImage,									// VkImage					image;
				VK_IMAGE_VIEW_TYPE_2D,									// VkImageViewType			viewType;
				m_params.src.image.format,								// VkFormat					format;
				componentMappingRGBA,									// VkComponentMapping		components;
				{ VK_IMAGE_ASPECT_COLOR_BIT, 0u, 1u, 0u, 1u }	// VkImageSubresourceRange	subresourceRange;
			};
			sourceAttachmentView	= createImageView(vk, vkDevice, &colorAttachmentViewParams);
		}

		// Create framebuffer
		{
			const VkImageView				attachments[1]		=
			{
					*sourceAttachmentView,
			};

			const VkFramebufferCreateInfo	framebufferParams	=
			{
					VK_STRUCTURE_TYPE_FRAMEBUFFER_CREATE_INFO,			// VkStructureType				sType;
					DE_NULL,											// const void*					pNext;
					0u,													// VkFramebufferCreateFlags		flags;
					*renderPass,										// VkRenderPass					renderPass;
					1u,													// deUint32						attachmentCount;
					attachments,										// const VkImageView*			pAttachments;
					m_params.src.image.extent.width,					// deUint32						width;
					m_params.src.image.extent.height,					// deUint32						height;
					1u													// deUint32						layers;
			};

			framebuffer	= createFramebuffer(vk, vkDevice, &framebufferParams);
		}

		// Create pipeline
		{
			const VkPipelineShaderStageCreateInfo			shaderStageParams[2]				=
			{
				{
					VK_STRUCTURE_TYPE_PIPELINE_SHADER_STAGE_CREATE_INFO,		// VkStructureType						sType;
					DE_NULL,													// const void*							pNext;
					0u,															// VkPipelineShaderStageCreateFlags		flags;
					VK_SHADER_STAGE_VERTEX_BIT,									// VkShaderStageFlagBits				stage;
					*vertexShaderModule,										// VkShaderModule						module;
					"main",														// const char*							pName;
					DE_NULL														// const VkSpecializationInfo*			pSpecializationInfo;
				},
				{
					VK_STRUCTURE_TYPE_PIPELINE_SHADER_STAGE_CREATE_INFO,		// VkStructureType						sType;
					DE_NULL,													// const void*							pNext;
					0u,															// VkPipelineShaderStageCreateFlags		flags;
					VK_SHADER_STAGE_FRAGMENT_BIT,								// VkShaderStageFlagBits				stage;
					*fragmentShaderModule,										// VkShaderModule						module;
					"main",														// const char*							pName;
					DE_NULL														// const VkSpecializationInfo*			pSpecializationInfo;
				}
			};

			const VkVertexInputBindingDescription			vertexInputBindingDescription		=
			{
					0u,									// deUint32				binding;
					sizeof(tcu::Vec4),					// deUint32				stride;
					VK_VERTEX_INPUT_RATE_VERTEX			// VkVertexInputRate	inputRate;
			};

			const VkVertexInputAttributeDescription			vertexInputAttributeDescriptions[1]	=
			{
				{
					0u,									// deUint32	location;
					0u,									// deUint32	binding;
					VK_FORMAT_R32G32B32A32_SFLOAT,		// VkFormat	format;
					0u									// deUint32	offset;
				}
			};

			const VkPipelineVertexInputStateCreateInfo		vertexInputStateParams				=
			{
				VK_STRUCTURE_TYPE_PIPELINE_VERTEX_INPUT_STATE_CREATE_INFO,	// VkStructureType							sType;
				DE_NULL,													// const void*								pNext;
				0u,															// VkPipelineVertexInputStateCreateFlags	flags;
				1u,															// deUint32									vertexBindingDescriptionCount;
				&vertexInputBindingDescription,								// const VkVertexInputBindingDescription*	pVertexBindingDescriptions;
				1u,															// deUint32									vertexAttributeDescriptionCount;
				vertexInputAttributeDescriptions							// const VkVertexInputAttributeDescription*	pVertexAttributeDescriptions;
			};

			const VkPipelineInputAssemblyStateCreateInfo	inputAssemblyStateParams			=
			{
				VK_STRUCTURE_TYPE_PIPELINE_INPUT_ASSEMBLY_STATE_CREATE_INFO,	// VkStructureType							sType;
				DE_NULL,														// const void*								pNext;
				0u,																// VkPipelineInputAssemblyStateCreateFlags	flags;
				VK_PRIMITIVE_TOPOLOGY_TRIANGLE_LIST,							// VkPrimitiveTopology						topology;
				false															// VkBool32									primitiveRestartEnable;
			};

			const VkViewport	viewport	=
			{
				0.0f,									// float	x;
				0.0f,									// float	y;
				(float)m_params.src.image.extent.width,	// float	width;
				(float)m_params.src.image.extent.height,// float	height;
				0.0f,									// float	minDepth;
				1.0f									// float	maxDepth;
			};

			const VkRect2D		scissor		=
			{
				{ 0, 0 },																// VkOffset2D	offset;
				{ m_params.src.image.extent.width, m_params.src.image.extent.height }	// VkExtent2D	extent;
			};

			const VkPipelineViewportStateCreateInfo			viewportStateParams		=
			{
				VK_STRUCTURE_TYPE_PIPELINE_VIEWPORT_STATE_CREATE_INFO,	// VkStructureType						sType;
				DE_NULL,												// const void*							pNext;
				0u,														// VkPipelineViewportStateCreateFlags	flags;
				1u,														// deUint32								viewportCount;
				&viewport,												// const VkViewport*					pViewports;
				1u,														// deUint32								scissorCount;
				&scissor												// const VkRect2D*						pScissors;
			};

			const VkPipelineRasterizationStateCreateInfo	rasterStateParams		=
			{
				VK_STRUCTURE_TYPE_PIPELINE_RASTERIZATION_STATE_CREATE_INFO,	// VkStructureType							sType;
				DE_NULL,													// const void*								pNext;
				0u,															// VkPipelineRasterizationStateCreateFlags	flags;
				false,														// VkBool32									depthClampEnable;
				false,														// VkBool32									rasterizerDiscardEnable;
				VK_POLYGON_MODE_FILL,										// VkPolygonMode							polygonMode;
				VK_CULL_MODE_NONE,											// VkCullModeFlags							cullMode;
				VK_FRONT_FACE_COUNTER_CLOCKWISE,							// VkFrontFace								frontFace;
				VK_FALSE,													// VkBool32									depthBiasEnable;
				0.0f,														// float									depthBiasConstantFactor;
				0.0f,														// float									depthBiasClamp;
				0.0f,														// float									depthBiasSlopeFactor;
				1.0f														// float									lineWidth;
			};

			const VkPipelineMultisampleStateCreateInfo	multisampleStateParams		=
			{
				VK_STRUCTURE_TYPE_PIPELINE_MULTISAMPLE_STATE_CREATE_INFO,	// VkStructureType							sType;
				DE_NULL,													// const void*								pNext;
				0u,															// VkPipelineMultisampleStateCreateFlags	flags;
				rasterizationSamples,										// VkSampleCountFlagBits					rasterizationSamples;
				VK_FALSE,													// VkBool32									sampleShadingEnable;
				0.0f,														// float									minSampleShading;
				DE_NULL,													// const VkSampleMask*						pSampleMask;
				VK_FALSE,													// VkBool32									alphaToCoverageEnable;
				VK_FALSE													// VkBool32									alphaToOneEnable;
			};

			const VkPipelineColorBlendAttachmentState	colorBlendAttachmentState	=
			{
				false,							// VkBool32			blendEnable;
				VK_BLEND_FACTOR_ONE,			// VkBlend			srcBlendColor;
				VK_BLEND_FACTOR_ZERO,			// VkBlend			destBlendColor;
				VK_BLEND_OP_ADD,				// VkBlendOp		blendOpColor;
				VK_BLEND_FACTOR_ONE,			// VkBlend			srcBlendAlpha;
				VK_BLEND_FACTOR_ZERO,			// VkBlend			destBlendAlpha;
				VK_BLEND_OP_ADD,				// VkBlendOp		blendOpAlpha;
				(VK_COLOR_COMPONENT_R_BIT |
				VK_COLOR_COMPONENT_G_BIT |
				VK_COLOR_COMPONENT_B_BIT |
				VK_COLOR_COMPONENT_A_BIT)		// VkChannelFlags	channelWriteMask;
			};

			const VkPipelineColorBlendStateCreateInfo	colorBlendStateParams	=
			{
				VK_STRUCTURE_TYPE_PIPELINE_COLOR_BLEND_STATE_CREATE_INFO,	// VkStructureType								sType;
				DE_NULL,													// const void*									pNext;
				0u,															// VkPipelineColorBlendStateCreateFlags			flags;
				false,														// VkBool32										logicOpEnable;
				VK_LOGIC_OP_COPY,											// VkLogicOp									logicOp;
				1u,															// deUint32										attachmentCount;
				&colorBlendAttachmentState,									// const VkPipelineColorBlendAttachmentState*	pAttachments;
				{ 0.0f, 0.0f, 0.0f, 0.0f }									// float										blendConstants[4];
			};

			const VkGraphicsPipelineCreateInfo			graphicsPipelineParams	=
			{
				VK_STRUCTURE_TYPE_GRAPHICS_PIPELINE_CREATE_INFO,	// VkStructureType									sType;
				DE_NULL,											// const void*										pNext;
				0u,													// VkPipelineCreateFlags							flags;
				2u,													// deUint32											stageCount;
				shaderStageParams,									// const VkPipelineShaderStageCreateInfo*			pStages;
				&vertexInputStateParams,							// const VkPipelineVertexInputStateCreateInfo*		pVertexInputState;
				&inputAssemblyStateParams,							// const VkPipelineInputAssemblyStateCreateInfo*	pInputAssemblyState;
				DE_NULL,											// const VkPipelineTessellationStateCreateInfo*		pTessellationState;
				&viewportStateParams,								// const VkPipelineViewportStateCreateInfo*			pViewportState;
				&rasterStateParams,									// const VkPipelineRasterizationStateCreateInfo*	pRasterizationState;
				&multisampleStateParams,							// const VkPipelineMultisampleStateCreateInfo*		pMultisampleState;
				DE_NULL,											// const VkPipelineDepthStencilStateCreateInfo*		pDepthStencilState;
				&colorBlendStateParams,								// const VkPipelineColorBlendStateCreateInfo*		pColorBlendState;
				DE_NULL,											// const VkPipelineDynamicStateCreateInfo*			pDynamicState;
				*pipelineLayout,									// VkPipelineLayout									layout;
				*renderPass,										// VkRenderPass										renderPass;
				0u,													// deUint32											subpass;
				0u,													// VkPipeline										basePipelineHandle;
				0u													// deInt32											basePipelineIndex;
			};

			graphicsPipeline	= createGraphicsPipeline(vk, vkDevice, DE_NULL, &graphicsPipelineParams);
		}

		// Create command buffer
		{
			const VkCommandBufferBeginInfo cmdBufferBeginInfo =
			{
				VK_STRUCTURE_TYPE_COMMAND_BUFFER_BEGIN_INFO,	// VkStructureType					sType;
				DE_NULL,										// const void*						pNext;
				0u,												// VkCommandBufferUsageFlags		flags;
				(const VkCommandBufferInheritanceInfo*)DE_NULL,
			};

			const VkClearValue clearValues[1] =
			{
				makeClearValueColorF32(0.0f, 0.0f, 1.0f, 1.0f),
			};

			const VkRenderPassBeginInfo renderPassBeginInfo =
			{
				VK_STRUCTURE_TYPE_RENDER_PASS_BEGIN_INFO,				// VkStructureType		sType;
				DE_NULL,												// const void*			pNext;
				*renderPass,											// VkRenderPass			renderPass;
				*framebuffer,											// VkFramebuffer		framebuffer;
				{
					{ 0, 0 },
					{ m_params.src.image.extent.width, m_params.src.image.extent.height }
				},														// VkRect2D				renderArea;
				1u,														// deUint32				clearValueCount;
				clearValues												// const VkClearValue*	pClearValues;
			};

			VK_CHECK(vk.beginCommandBuffer(*m_cmdBuffer, &cmdBufferBeginInfo));
			vk.cmdPipelineBarrier(*m_cmdBuffer, VK_PIPELINE_STAGE_TOP_OF_PIPE_BIT, VK_PIPELINE_STAGE_COLOR_ATTACHMENT_OUTPUT_BIT, (VkDependencyFlags)0, 0, (const VkMemoryBarrier*)DE_NULL, 0, (const VkBufferMemoryBarrier*)DE_NULL, 1, &srcImageBarrier);
			vk.cmdBeginRenderPass(*m_cmdBuffer, &renderPassBeginInfo, VK_SUBPASS_CONTENTS_INLINE);

			const VkDeviceSize	vertexBufferOffset	= 0u;

			vk.cmdBindPipeline(*m_cmdBuffer, VK_PIPELINE_BIND_POINT_GRAPHICS, *graphicsPipeline);
			vk.cmdBindVertexBuffers(*m_cmdBuffer, 0, 1, &vertexBuffer.get(), &vertexBufferOffset);
			vk.cmdDraw(*m_cmdBuffer, (deUint32)vertices.size(), 1, 0, 0);

			vk.cmdEndRenderPass(*m_cmdBuffer);
			VK_CHECK(vk.endCommandBuffer(*m_cmdBuffer));
		}

		// Queue submit.
		{
			const VkQueue	queue	= m_context.getUniversalQueue();
			submitCommandsAndWait (vk, vkDevice, queue, *m_cmdBuffer);
		}
	}
}

tcu::TestStatus ResolveImageToImage::iterate (void)
{
	const tcu::TextureFormat		srcTcuFormat		= mapVkFormat(m_params.src.image.format);
	const tcu::TextureFormat		dstTcuFormat		= mapVkFormat(m_params.dst.image.format);

	// upload the destination image
		m_destinationTextureLevel	= de::MovePtr<tcu::TextureLevel>(new tcu::TextureLevel(dstTcuFormat,
																				(int)m_params.dst.image.extent.width,
																				(int)m_params.dst.image.extent.height,
																				(int)m_params.dst.image.extent.depth));
		generateBuffer(m_destinationTextureLevel->getAccess(), m_params.dst.image.extent.width, m_params.dst.image.extent.height, m_params.dst.image.extent.depth);
		uploadImage(m_destinationTextureLevel->getAccess(), m_destination.get(), m_params.dst.image);

		m_sourceTextureLevel = de::MovePtr<tcu::TextureLevel>(new tcu::TextureLevel(srcTcuFormat,
																		(int)m_params.src.image.extent.width,
																		(int)m_params.src.image.extent.height,
																		(int)m_params.dst.image.extent.depth));

		generateBuffer(m_sourceTextureLevel->getAccess(), m_params.src.image.extent.width, m_params.src.image.extent.height, m_params.dst.image.extent.depth, FILL_MODE_MULTISAMPLE);
		generateExpectedResult();

	switch (m_options)
	{
		case COPY_MS_IMAGE_TO_MS_IMAGE:
		case COPY_MS_IMAGE_TO_ARRAY_MS_IMAGE:
			copyMSImageToMSImage();
			break;
		default:
			break;
	}

	const DeviceInterface&			vk					= m_context.getDeviceInterface();
	const VkDevice					vkDevice			= m_context.getDevice();
	const VkQueue					queue				= m_context.getUniversalQueue();

	std::vector<VkImageResolve>		imageResolves;
	for (deUint32 i = 0; i < m_params.regions.size(); i++)
		imageResolves.push_back(m_params.regions[i].imageResolve);

	const VkImageMemoryBarrier	imageBarriers[]		=
	{
		// source image
		{
			VK_STRUCTURE_TYPE_IMAGE_MEMORY_BARRIER,		// VkStructureType			sType;
			DE_NULL,									// const void*				pNext;
			VK_ACCESS_COLOR_ATTACHMENT_WRITE_BIT,		// VkAccessFlags			srcAccessMask;
			VK_ACCESS_TRANSFER_READ_BIT,				// VkAccessFlags			dstAccessMask;
			VK_IMAGE_LAYOUT_COLOR_ATTACHMENT_OPTIMAL,	// VkImageLayout			oldLayout;
			VK_IMAGE_LAYOUT_TRANSFER_SRC_OPTIMAL,		// VkImageLayout			newLayout;
			VK_QUEUE_FAMILY_IGNORED,					// deUint32					srcQueueFamilyIndex;
			VK_QUEUE_FAMILY_IGNORED,					// deUint32					dstQueueFamilyIndex;
			m_multisampledImage.get(),					// VkImage					image;
			{											// VkImageSubresourceRange	subresourceRange;
				getAspectFlags(srcTcuFormat),		// VkImageAspectFlags	aspectMask;
				0u,									// deUint32				baseMipLevel;
				1u,									// deUint32				mipLevels;
				0u,									// deUint32				baseArraySlice;
				getArraySize(m_params.dst.image)	// deUint32				arraySize;
			}
		},
		// destination image
		{
			VK_STRUCTURE_TYPE_IMAGE_MEMORY_BARRIER,		// VkStructureType			sType;
			DE_NULL,									// const void*				pNext;
			0u,											// VkAccessFlags			srcAccessMask;
			VK_ACCESS_TRANSFER_WRITE_BIT,				// VkAccessFlags			dstAccessMask;
			VK_IMAGE_LAYOUT_UNDEFINED,					// VkImageLayout			oldLayout;
			VK_IMAGE_LAYOUT_TRANSFER_DST_OPTIMAL,		// VkImageLayout			newLayout;
			VK_QUEUE_FAMILY_IGNORED,					// deUint32					srcQueueFamilyIndex;
			VK_QUEUE_FAMILY_IGNORED,					// deUint32					dstQueueFamilyIndex;
			m_destination.get(),						// VkImage					image;
			{											// VkImageSubresourceRange	subresourceRange;
				getAspectFlags(dstTcuFormat),		// VkImageAspectFlags	aspectMask;
				0u,									// deUint32				baseMipLevel;
				1u,									// deUint32				mipLevels;
				0u,									// deUint32				baseArraySlice;
				getArraySize(m_params.dst.image)	// deUint32				arraySize;
			}
		},
	};

	const VkImageMemoryBarrier postImageBarrier =
	{
		VK_STRUCTURE_TYPE_IMAGE_MEMORY_BARRIER,	// VkStructureType			sType;
		DE_NULL,								// const void*				pNext;
		VK_ACCESS_TRANSFER_WRITE_BIT,			// VkAccessFlags			srcAccessMask;
		VK_ACCESS_TRANSFER_WRITE_BIT,			// VkAccessFlags			dstAccessMask;
		VK_IMAGE_LAYOUT_TRANSFER_DST_OPTIMAL,	// VkImageLayout			oldLayout;
		VK_IMAGE_LAYOUT_TRANSFER_DST_OPTIMAL,	// VkImageLayout			newLayout;
		VK_QUEUE_FAMILY_IGNORED,				// deUint32					srcQueueFamilyIndex;
		VK_QUEUE_FAMILY_IGNORED,				// deUint32					dstQueueFamilyIndex;
		m_destination.get(),					// VkImage					image;
		{										// VkImageSubresourceRange	subresourceRange;
			getAspectFlags(dstTcuFormat),		// VkImageAspectFlags		aspectMask;
			0u,									// deUint32					baseMipLevel;
			1u,									// deUint32					mipLevels;
			0u,									// deUint32					baseArraySlice;
			getArraySize(m_params.dst.image)	// deUint32					arraySize;
		}
	};

	const VkCommandBufferBeginInfo	cmdBufferBeginInfo	=
	{
		VK_STRUCTURE_TYPE_COMMAND_BUFFER_BEGIN_INFO,			// VkStructureType					sType;
		DE_NULL,												// const void*						pNext;
		VK_COMMAND_BUFFER_USAGE_ONE_TIME_SUBMIT_BIT,			// VkCommandBufferUsageFlags		flags;
		(const VkCommandBufferInheritanceInfo*)DE_NULL,
	};

	VK_CHECK(vk.beginCommandBuffer(*m_cmdBuffer, &cmdBufferBeginInfo));
	vk.cmdPipelineBarrier(*m_cmdBuffer, VK_PIPELINE_STAGE_COLOR_ATTACHMENT_OUTPUT_BIT, VK_PIPELINE_STAGE_TRANSFER_BIT, (VkDependencyFlags)0, 0, (const VkMemoryBarrier*)DE_NULL, 0, (const VkBufferMemoryBarrier*)DE_NULL, DE_LENGTH_OF_ARRAY(imageBarriers), imageBarriers);
	vk.cmdResolveImage(*m_cmdBuffer, m_multisampledImage.get(), VK_IMAGE_LAYOUT_TRANSFER_SRC_OPTIMAL, m_destination.get(), VK_IMAGE_LAYOUT_TRANSFER_DST_OPTIMAL, (deUint32)m_params.regions.size(), imageResolves.data());
	vk.cmdPipelineBarrier(*m_cmdBuffer, VK_PIPELINE_STAGE_TRANSFER_BIT, VK_PIPELINE_STAGE_HOST_BIT, (VkDependencyFlags)0, 0, (const VkMemoryBarrier*)DE_NULL, 0, (const VkBufferMemoryBarrier*)DE_NULL, 1, &postImageBarrier);
	VK_CHECK(vk.endCommandBuffer(*m_cmdBuffer));
	submitCommandsAndWait(vk, vkDevice, queue, *m_cmdBuffer);

	de::MovePtr<tcu::TextureLevel>	resultTextureLevel	= readImage(*m_destination, m_params.dst.image);

	return checkTestResult(resultTextureLevel->getAccess());
}

tcu::TestStatus ResolveImageToImage::checkTestResult (tcu::ConstPixelBufferAccess result)
{
	const tcu::ConstPixelBufferAccess	expected		= m_expectedTextureLevel->getAccess();
	const float							fuzzyThreshold	= 0.01f;

	for (int arrayLayerNdx = 0; arrayLayerNdx < (int)getArraySize(m_params.dst.image); ++arrayLayerNdx)
	{
		const tcu::ConstPixelBufferAccess	expectedSub	= getSubregion (expected, 0, 0, arrayLayerNdx, expected.getWidth(), expected.getHeight(), 1u);
		const tcu::ConstPixelBufferAccess	resultSub	= getSubregion (result, 0, 0, arrayLayerNdx, result.getWidth(), result.getHeight(), 1u);
		if (!tcu::fuzzyCompare(m_context.getTestContext().getLog(), "Compare", "Result comparsion", expectedSub, resultSub, fuzzyThreshold, tcu::COMPARE_LOG_RESULT))
			return tcu::TestStatus::fail("CopiesAndBlitting test");
	}

	return tcu::TestStatus::pass("CopiesAndBlitting test");
}

void ResolveImageToImage::copyRegionToTextureLevel(tcu::ConstPixelBufferAccess src, tcu::PixelBufferAccess dst, CopyRegion region)
{
	VkOffset3D srcOffset	= region.imageResolve.srcOffset;
			srcOffset.z		= region.imageResolve.srcSubresource.baseArrayLayer;
	VkOffset3D dstOffset	= region.imageResolve.dstOffset;
			dstOffset.z		= region.imageResolve.dstSubresource.baseArrayLayer;
	VkExtent3D extent		= region.imageResolve.extent;

	const tcu::ConstPixelBufferAccess	srcSubRegion		= getSubregion (src, srcOffset.x, srcOffset.y, srcOffset.z, extent.width, extent.height, extent.depth);
	// CopyImage acts like a memcpy. Replace the destination format with the srcformat to use a memcpy.
	const tcu::PixelBufferAccess		dstWithSrcFormat	(srcSubRegion.getFormat(), dst.getSize(), dst.getDataPtr());
	const tcu::PixelBufferAccess		dstSubRegion		= getSubregion (dstWithSrcFormat, dstOffset.x, dstOffset.y, dstOffset.z, extent.width, extent.height, extent.depth);

	tcu::copy(dstSubRegion, srcSubRegion);
}

void ResolveImageToImage::copyMSImageToMSImage (void)
{
	const DeviceInterface&			vk					= m_context.getDeviceInterface();
	const VkDevice					vkDevice			= m_context.getDevice();
	const VkQueue					queue				= m_context.getUniversalQueue();
	const tcu::TextureFormat		srcTcuFormat		= mapVkFormat(m_params.src.image.format);
	std::vector<VkImageCopy>		imageCopies;

	for (deUint32 layerNdx = 0; layerNdx < getArraySize(m_params.dst.image); ++layerNdx)
	{
		const VkImageSubresourceLayers	sourceSubresourceLayers	=
		{
			getAspectFlags(srcTcuFormat),	// VkImageAspectFlags	aspectMask;
			0u,								// uint32_t				mipLevel;
			0u,								// uint32_t				baseArrayLayer;
			1u								// uint32_t				layerCount;
		};

		const VkImageSubresourceLayers	destinationSubresourceLayers	=
		{
			getAspectFlags(srcTcuFormat),	// VkImageAspectFlags	aspectMask;//getAspectFlags(dstTcuFormat)
			0u,								// uint32_t				mipLevel;
			layerNdx,						// uint32_t				baseArrayLayer;
			1u								// uint32_t				layerCount;
		};

		const VkImageCopy				imageCopy	=
		{
			sourceSubresourceLayers,			// VkImageSubresourceLayers	srcSubresource;
			{0, 0, 0},							// VkOffset3D				srcOffset;
			destinationSubresourceLayers,		// VkImageSubresourceLayers	dstSubresource;
			{0, 0, 0},							// VkOffset3D				dstOffset;
			 getExtent3D(m_params.src.image),	// VkExtent3D				extent;
		};
		imageCopies.push_back(imageCopy);
	}

	const VkImageMemoryBarrier		imageBarriers[]		=
	{
		//// source image
		{
			VK_STRUCTURE_TYPE_IMAGE_MEMORY_BARRIER,		// VkStructureType			sType;
			DE_NULL,									// const void*				pNext;
			VK_ACCESS_COLOR_ATTACHMENT_WRITE_BIT,		// VkAccessFlags			srcAccessMask;
			VK_ACCESS_TRANSFER_READ_BIT,				// VkAccessFlags			dstAccessMask;
			VK_IMAGE_LAYOUT_COLOR_ATTACHMENT_OPTIMAL,	// VkImageLayout			oldLayout;
			VK_IMAGE_LAYOUT_TRANSFER_SRC_OPTIMAL,		// VkImageLayout			newLayout;
			VK_QUEUE_FAMILY_IGNORED,					// deUint32					srcQueueFamilyIndex;
			VK_QUEUE_FAMILY_IGNORED,					// deUint32					dstQueueFamilyIndex;
			m_multisampledImage.get(),					// VkImage					image;
			{											// VkImageSubresourceRange	subresourceRange;
				getAspectFlags(srcTcuFormat),		// VkImageAspectFlags	aspectMask;
				0u,									// deUint32				baseMipLevel;
				1u,									// deUint32				mipLevels;
				0u,									// deUint32				baseArraySlice;
				getArraySize(m_params.src.image)	// deUint32				arraySize;
			}
		},
		// destination image
		{
			VK_STRUCTURE_TYPE_IMAGE_MEMORY_BARRIER,		// VkStructureType			sType;
			DE_NULL,									// const void*				pNext;
			0,											// VkAccessFlags			srcAccessMask;
			VK_ACCESS_TRANSFER_WRITE_BIT,				// VkAccessFlags			dstAccessMask;
			VK_IMAGE_LAYOUT_UNDEFINED,					// VkImageLayout			oldLayout;
			VK_IMAGE_LAYOUT_TRANSFER_DST_OPTIMAL,		// VkImageLayout			newLayout;
			VK_QUEUE_FAMILY_IGNORED,					// deUint32					srcQueueFamilyIndex;
			VK_QUEUE_FAMILY_IGNORED,					// deUint32					dstQueueFamilyIndex;
			m_multisampledCopyImage.get(),				// VkImage					image;
			{											// VkImageSubresourceRange	subresourceRange;
				getAspectFlags(srcTcuFormat),		// VkImageAspectFlags	aspectMask;
				0u,									// deUint32				baseMipLevel;
				1u,									// deUint32				mipLevels;
				0u,									// deUint32				baseArraySlice;
				getArraySize(m_params.dst.image)	// deUint32				arraySize;
			}
		},
	};

	const VkImageMemoryBarrier	postImageBarriers		=
	// source image
	{
		VK_STRUCTURE_TYPE_IMAGE_MEMORY_BARRIER,		// VkStructureType			sType;
		DE_NULL,									// const void*				pNext;
		VK_ACCESS_TRANSFER_WRITE_BIT,				// VkAccessFlags			srcAccessMask;
		VK_ACCESS_COLOR_ATTACHMENT_WRITE_BIT,		// VkAccessFlags			dstAccessMask;
		VK_IMAGE_LAYOUT_TRANSFER_DST_OPTIMAL,		// VkImageLayout			oldLayout;
		VK_IMAGE_LAYOUT_COLOR_ATTACHMENT_OPTIMAL,	// VkImageLayout			newLayout;
		VK_QUEUE_FAMILY_IGNORED,					// deUint32					srcQueueFamilyIndex;
		VK_QUEUE_FAMILY_IGNORED,					// deUint32					dstQueueFamilyIndex;
		m_multisampledCopyImage.get(),				// VkImage					image;
		{											// VkImageSubresourceRange	subresourceRange;
			getAspectFlags(srcTcuFormat),		// VkImageAspectFlags	aspectMask;
			0u,									// deUint32				baseMipLevel;
			1u,									// deUint32				mipLevels;
			0u,									// deUint32				baseArraySlice;
			getArraySize(m_params.dst.image)	// deUint32				arraySize;
		}
	};

	const VkCommandBufferBeginInfo	cmdBufferBeginInfo	=
	{
		VK_STRUCTURE_TYPE_COMMAND_BUFFER_BEGIN_INFO,			// VkStructureType					sType;
		DE_NULL,												// const void*						pNext;
		VK_COMMAND_BUFFER_USAGE_ONE_TIME_SUBMIT_BIT,			// VkCommandBufferUsageFlags		flags;
		(const VkCommandBufferInheritanceInfo*)DE_NULL,
	};

	VK_CHECK(vk.beginCommandBuffer(*m_cmdBuffer, &cmdBufferBeginInfo));
	vk.cmdPipelineBarrier(*m_cmdBuffer, VK_PIPELINE_STAGE_TRANSFER_BIT, VK_PIPELINE_STAGE_TRANSFER_BIT, (VkDependencyFlags)0, 0, (const VkMemoryBarrier*)DE_NULL, 0, (const VkBufferMemoryBarrier*)DE_NULL, DE_LENGTH_OF_ARRAY(imageBarriers), imageBarriers);
	vk.cmdCopyImage(*m_cmdBuffer, m_multisampledImage.get(), VK_IMAGE_LAYOUT_TRANSFER_SRC_OPTIMAL, m_multisampledCopyImage.get(), VK_IMAGE_LAYOUT_TRANSFER_DST_OPTIMAL, (deUint32)imageCopies.size(), imageCopies.data());
	vk.cmdPipelineBarrier(*m_cmdBuffer, VK_PIPELINE_STAGE_TRANSFER_BIT, VK_PIPELINE_STAGE_BOTTOM_OF_PIPE_BIT, (VkDependencyFlags)0, 0, (const VkMemoryBarrier*)DE_NULL, 0, (const VkBufferMemoryBarrier*)DE_NULL, 1u, &postImageBarriers);
	VK_CHECK(vk.endCommandBuffer(*m_cmdBuffer));

	submitCommandsAndWait (vk, vkDevice, queue, *m_cmdBuffer);

	m_multisampledImage = m_multisampledCopyImage;
}

class ResolveImageToImageTestCase : public vkt::TestCase
{
public:
							ResolveImageToImageTestCase	(tcu::TestContext&					testCtx,
														 const std::string&					name,
														 const std::string&					description,
														 const TestParams					params,
														 const ResolveImageToImageOptions	options = NO_OPTIONAL_OPERATION)
								: vkt::TestCase	(testCtx, name, description)
								, m_params		(params)
								, m_options		(options)
							{}
	virtual	void			initPrograms				(SourceCollections&		programCollection) const;

	virtual TestInstance*	createInstance				(Context&				context) const
							{
								return new ResolveImageToImage(context, m_params, m_options);
							}
private:
	TestParams							m_params;
	const ResolveImageToImageOptions	m_options;
};

void ResolveImageToImageTestCase::initPrograms (SourceCollections& programCollection) const
{
	programCollection.glslSources.add("vert") << glu::VertexSource(
		"#version 310 es\n"
		"layout (location = 0) in highp vec4 a_position;\n"
		"void main()\n"
		"{\n"
		"	gl_Position = a_position;\n"
		"}\n");


	programCollection.glslSources.add("frag") << glu::FragmentSource(
		"#version 310 es\n"
		"layout (location = 0) out highp vec4 o_color;\n"
		"void main()\n"
		"{\n"
		"	o_color = vec4(0.0, 1.0, 0.0, 1.0);\n"
		"}\n");
}

std::string getSampleCountCaseName (VkSampleCountFlagBits sampleFlag)
{
	return de::toLower(de::toString(getSampleCountFlagsStr(sampleFlag)).substr(16));
}

std::string getFormatCaseName (VkFormat format)
{
	return de::toLower(de::toString(getFormatStr(format)).substr(10));
}

void addCopyImageTestsAllFormats (tcu::TestCaseGroup*	testCaseGroup,
								  tcu::TestContext&		testCtx,
								  TestParams&			params)
{
	const VkFormat	compatibleFormats8Bit[]			=
	{
		VK_FORMAT_R4G4_UNORM_PACK8,
		VK_FORMAT_R8_UNORM,
		VK_FORMAT_R8_SNORM,
		VK_FORMAT_R8_USCALED,
		VK_FORMAT_R8_SSCALED,
		VK_FORMAT_R8_UINT,
		VK_FORMAT_R8_SINT,
		VK_FORMAT_R8_SRGB,

		VK_FORMAT_UNDEFINED
	};
	const VkFormat	compatibleFormats16Bit[]		=
	{
		VK_FORMAT_R4G4B4A4_UNORM_PACK16,
		VK_FORMAT_B4G4R4A4_UNORM_PACK16,
		VK_FORMAT_R5G6B5_UNORM_PACK16,
		VK_FORMAT_B5G6R5_UNORM_PACK16,
		VK_FORMAT_R5G5B5A1_UNORM_PACK16,
		VK_FORMAT_B5G5R5A1_UNORM_PACK16,
		VK_FORMAT_A1R5G5B5_UNORM_PACK16,
		VK_FORMAT_R8G8_UNORM,
		VK_FORMAT_R8G8_SNORM,
		VK_FORMAT_R8G8_USCALED,
		VK_FORMAT_R8G8_SSCALED,
		VK_FORMAT_R8G8_UINT,
		VK_FORMAT_R8G8_SINT,
		VK_FORMAT_R8G8_SRGB,
		VK_FORMAT_R16_UNORM,
		VK_FORMAT_R16_SNORM,
		VK_FORMAT_R16_USCALED,
		VK_FORMAT_R16_SSCALED,
		VK_FORMAT_R16_UINT,
		VK_FORMAT_R16_SINT,
		VK_FORMAT_R16_SFLOAT,

		VK_FORMAT_UNDEFINED
	 };
	const VkFormat	compatibleFormats24Bit[]		=
	{
		VK_FORMAT_R8G8B8_UNORM,
		VK_FORMAT_R8G8B8_SNORM,
		VK_FORMAT_R8G8B8_USCALED,
		VK_FORMAT_R8G8B8_SSCALED,
		VK_FORMAT_R8G8B8_UINT,
		VK_FORMAT_R8G8B8_SINT,
		VK_FORMAT_R8G8B8_SRGB,
		VK_FORMAT_B8G8R8_UNORM,
		VK_FORMAT_B8G8R8_SNORM,
		VK_FORMAT_B8G8R8_USCALED,
		VK_FORMAT_B8G8R8_SSCALED,
		VK_FORMAT_B8G8R8_UINT,
		VK_FORMAT_B8G8R8_SINT,
		VK_FORMAT_B8G8R8_SRGB,

		VK_FORMAT_UNDEFINED
	 };
	const VkFormat	compatibleFormats32Bit[]		=
	{
		VK_FORMAT_R8G8B8A8_UNORM,
		VK_FORMAT_R8G8B8A8_SNORM,
		VK_FORMAT_R8G8B8A8_USCALED,
		VK_FORMAT_R8G8B8A8_SSCALED,
		VK_FORMAT_R8G8B8A8_UINT,
		VK_FORMAT_R8G8B8A8_SINT,
		VK_FORMAT_R8G8B8A8_SRGB,
		VK_FORMAT_B8G8R8A8_UNORM,
		VK_FORMAT_B8G8R8A8_SNORM,
		VK_FORMAT_B8G8R8A8_USCALED,
		VK_FORMAT_B8G8R8A8_SSCALED,
		VK_FORMAT_B8G8R8A8_UINT,
		VK_FORMAT_B8G8R8A8_SINT,
		VK_FORMAT_B8G8R8A8_SRGB,
		VK_FORMAT_A8B8G8R8_UNORM_PACK32,
		VK_FORMAT_A8B8G8R8_SNORM_PACK32,
		VK_FORMAT_A8B8G8R8_USCALED_PACK32,
		VK_FORMAT_A8B8G8R8_SSCALED_PACK32,
		VK_FORMAT_A8B8G8R8_UINT_PACK32,
		VK_FORMAT_A8B8G8R8_SINT_PACK32,
		VK_FORMAT_A8B8G8R8_SRGB_PACK32,
		VK_FORMAT_A2R10G10B10_UNORM_PACK32,
		VK_FORMAT_A2R10G10B10_SNORM_PACK32,
		VK_FORMAT_A2R10G10B10_USCALED_PACK32,
		VK_FORMAT_A2R10G10B10_SSCALED_PACK32,
		VK_FORMAT_A2R10G10B10_UINT_PACK32,
		VK_FORMAT_A2R10G10B10_SINT_PACK32,
		VK_FORMAT_A2B10G10R10_UNORM_PACK32,
		VK_FORMAT_A2B10G10R10_SNORM_PACK32,
		VK_FORMAT_A2B10G10R10_USCALED_PACK32,
		VK_FORMAT_A2B10G10R10_SSCALED_PACK32,
		VK_FORMAT_A2B10G10R10_UINT_PACK32,
		VK_FORMAT_A2B10G10R10_SINT_PACK32,
		VK_FORMAT_R16G16_UNORM,
		VK_FORMAT_R16G16_SNORM,
		VK_FORMAT_R16G16_USCALED,
		VK_FORMAT_R16G16_SSCALED,
		VK_FORMAT_R16G16_UINT,
		VK_FORMAT_R16G16_SINT,
		VK_FORMAT_R16G16_SFLOAT,
		VK_FORMAT_R32_UINT,
		VK_FORMAT_R32_SINT,
		VK_FORMAT_R32_SFLOAT,

		VK_FORMAT_UNDEFINED
	 };
	const VkFormat	compatibleFormats48Bit[]		=
	{
		VK_FORMAT_R16G16B16_UNORM,
		VK_FORMAT_R16G16B16_SNORM,
		VK_FORMAT_R16G16B16_USCALED,
		VK_FORMAT_R16G16B16_SSCALED,
		VK_FORMAT_R16G16B16_UINT,
		VK_FORMAT_R16G16B16_SINT,
		VK_FORMAT_R16G16B16_SFLOAT,

		VK_FORMAT_UNDEFINED
	 };
	const VkFormat	compatibleFormats64Bit[]		=
	{
		VK_FORMAT_R16G16B16A16_UNORM,
		VK_FORMAT_R16G16B16A16_SNORM,
		VK_FORMAT_R16G16B16A16_USCALED,
		VK_FORMAT_R16G16B16A16_SSCALED,
		VK_FORMAT_R16G16B16A16_UINT,
		VK_FORMAT_R16G16B16A16_SINT,
		VK_FORMAT_R16G16B16A16_SFLOAT,
		VK_FORMAT_R32G32_UINT,
		VK_FORMAT_R32G32_SINT,
		VK_FORMAT_R32G32_SFLOAT,
		VK_FORMAT_R64_UINT,
		VK_FORMAT_R64_SINT,
		VK_FORMAT_R64_SFLOAT,

		VK_FORMAT_UNDEFINED
	 };
	const VkFormat	compatibleFormats96Bit[]		=
	{
		VK_FORMAT_R32G32B32_UINT,
		VK_FORMAT_R32G32B32_SINT,
		VK_FORMAT_R32G32B32_SFLOAT,

		VK_FORMAT_UNDEFINED
	 };
	const VkFormat	compatibleFormats128Bit[]		=
	{
		VK_FORMAT_R32G32B32A32_UINT,
		VK_FORMAT_R32G32B32A32_SINT,
		VK_FORMAT_R32G32B32A32_SFLOAT,
		VK_FORMAT_R64G64_UINT,
		VK_FORMAT_R64G64_SINT,
		VK_FORMAT_R64G64_SFLOAT,

		VK_FORMAT_UNDEFINED
	 };
	const VkFormat	compatibleFormats192Bit[]		=
	{
		VK_FORMAT_R64G64B64_UINT,
		VK_FORMAT_R64G64B64_SINT,
		VK_FORMAT_R64G64B64_SFLOAT,

		VK_FORMAT_UNDEFINED
	 };
	const VkFormat	compatibleFormats256Bit[]		=
	{
		VK_FORMAT_R64G64B64A64_UINT,
		VK_FORMAT_R64G64B64A64_SINT,
		VK_FORMAT_R64G64B64A64_SFLOAT,

		VK_FORMAT_UNDEFINED
	};

	const VkFormat*	colorImageFormatsToTest[]		=
	{
		compatibleFormats8Bit,
		compatibleFormats16Bit,
		compatibleFormats24Bit,
		compatibleFormats32Bit,
		compatibleFormats48Bit,
		compatibleFormats64Bit,
		compatibleFormats96Bit,
		compatibleFormats128Bit,
		compatibleFormats192Bit,
		compatibleFormats256Bit,
	};
	const size_t	numOfColorImageFormatsToTest	= DE_LENGTH_OF_ARRAY(colorImageFormatsToTest);

	for (size_t compatibleFormatsIndex = 0; compatibleFormatsIndex < numOfColorImageFormatsToTest; ++compatibleFormatsIndex)
	{
		const VkFormat*	compatibleFormats	= colorImageFormatsToTest[compatibleFormatsIndex];
		for (size_t srcFormatIndex = 0; compatibleFormats[srcFormatIndex] != VK_FORMAT_UNDEFINED; ++srcFormatIndex)
		{
			params.src.image.format	= compatibleFormats[srcFormatIndex];
			for (size_t dstFormatIndex = 0; compatibleFormats[dstFormatIndex] != VK_FORMAT_UNDEFINED; ++dstFormatIndex)
			{
				params.dst.image.format	= compatibleFormats[dstFormatIndex];

				if (!isSupportedByFramework(params.src.image.format) || !isSupportedByFramework(params.dst.image.format))
					continue;

				std::ostringstream	testName;
				testName << getFormatCaseName(params.src.image.format) << "_" << getFormatCaseName(params.dst.image.format);
				std::ostringstream	description;
				description << "Copy from src " << params.src.image.format << " to dst " << params.dst.image.format;

				testCaseGroup->addChild(new CopyImageToImageTestCase(testCtx, testName.str(), description.str(), params));
			}
		}
	}
}

void addBlittingTestsAllFormats (tcu::TestCaseGroup*	testCaseGroup,
								 tcu::TestContext&		testCtx,
								 TestParams&			params)
{
	// Test Image formats.
	const VkFormat	compatibleFormatsUInts[]			=
	{
		VK_FORMAT_R8_UINT,
		VK_FORMAT_R8G8_UINT,
		VK_FORMAT_R8G8B8_UINT,
		VK_FORMAT_B8G8R8_UINT,
		VK_FORMAT_R8G8B8A8_UINT,
		VK_FORMAT_B8G8R8A8_UINT,
		VK_FORMAT_A8B8G8R8_UINT_PACK32,
		VK_FORMAT_A2R10G10B10_UINT_PACK32,
		VK_FORMAT_A2B10G10R10_UINT_PACK32,
		VK_FORMAT_R16_UINT,
		VK_FORMAT_R16G16_UINT,
		VK_FORMAT_R16G16B16_UINT,
		VK_FORMAT_R16G16B16A16_UINT,
		VK_FORMAT_R32_UINT,
		VK_FORMAT_R32G32_UINT,
		VK_FORMAT_R32G32B32_UINT,
		VK_FORMAT_R32G32B32A32_UINT,
		VK_FORMAT_R64_UINT,
		VK_FORMAT_R64G64_UINT,
		VK_FORMAT_R64G64B64_UINT,
		VK_FORMAT_R64G64B64A64_UINT,

		VK_FORMAT_UNDEFINED
	};
	const VkFormat	compatibleFormatsSInts[]			=
	{
		VK_FORMAT_R8_SINT,
		VK_FORMAT_R8G8_SINT,
		VK_FORMAT_R8G8B8_SINT,
		VK_FORMAT_B8G8R8_SINT,
		VK_FORMAT_R8G8B8A8_SINT,
		VK_FORMAT_B8G8R8A8_SINT,
		VK_FORMAT_A8B8G8R8_SINT_PACK32,
		VK_FORMAT_A2R10G10B10_SINT_PACK32,
		VK_FORMAT_A2B10G10R10_SINT_PACK32,
		VK_FORMAT_R16_SINT,
		VK_FORMAT_R16G16_SINT,
		VK_FORMAT_R16G16B16_SINT,
		VK_FORMAT_R16G16B16A16_SINT,
		VK_FORMAT_R32_SINT,
		VK_FORMAT_R32G32_SINT,
		VK_FORMAT_R32G32B32_SINT,
		VK_FORMAT_R32G32B32A32_SINT,
		VK_FORMAT_R64_SINT,
		VK_FORMAT_R64G64_SINT,
		VK_FORMAT_R64G64B64_SINT,
		VK_FORMAT_R64G64B64A64_SINT,

		VK_FORMAT_UNDEFINED
	};
	const VkFormat	compatibleFormatsFloats[]			=
	{
		VK_FORMAT_R4G4_UNORM_PACK8,
		VK_FORMAT_R4G4B4A4_UNORM_PACK16,
		VK_FORMAT_B4G4R4A4_UNORM_PACK16,
		VK_FORMAT_R5G6B5_UNORM_PACK16,
		VK_FORMAT_B5G6R5_UNORM_PACK16,
		VK_FORMAT_R5G5B5A1_UNORM_PACK16,
		VK_FORMAT_B5G5R5A1_UNORM_PACK16,
		VK_FORMAT_A1R5G5B5_UNORM_PACK16,
		VK_FORMAT_R8_UNORM,
		VK_FORMAT_R8_SNORM,
		VK_FORMAT_R8_USCALED,
		VK_FORMAT_R8_SSCALED,
		VK_FORMAT_R8G8_UNORM,
		VK_FORMAT_R8G8_SNORM,
		VK_FORMAT_R8G8_USCALED,
		VK_FORMAT_R8G8_SSCALED,
		VK_FORMAT_R8G8B8_UNORM,
		VK_FORMAT_R8G8B8_SNORM,
		VK_FORMAT_R8G8B8_USCALED,
		VK_FORMAT_R8G8B8_SSCALED,
		VK_FORMAT_B8G8R8_UNORM,
		VK_FORMAT_B8G8R8_SNORM,
		VK_FORMAT_B8G8R8_USCALED,
		VK_FORMAT_B8G8R8_SSCALED,
		VK_FORMAT_R8G8B8A8_UNORM,
		VK_FORMAT_R8G8B8A8_SNORM,
		VK_FORMAT_R8G8B8A8_USCALED,
		VK_FORMAT_R8G8B8A8_SSCALED,
		VK_FORMAT_B8G8R8A8_UNORM,
		VK_FORMAT_B8G8R8A8_SNORM,
		VK_FORMAT_B8G8R8A8_USCALED,
		VK_FORMAT_B8G8R8A8_SSCALED,
		VK_FORMAT_A8B8G8R8_UNORM_PACK32,
		VK_FORMAT_A8B8G8R8_SNORM_PACK32,
		VK_FORMAT_A8B8G8R8_USCALED_PACK32,
		VK_FORMAT_A8B8G8R8_SSCALED_PACK32,
		VK_FORMAT_A2R10G10B10_UNORM_PACK32,
		VK_FORMAT_A2R10G10B10_SNORM_PACK32,
		VK_FORMAT_A2R10G10B10_USCALED_PACK32,
		VK_FORMAT_A2R10G10B10_SSCALED_PACK32,
		VK_FORMAT_A2B10G10R10_UNORM_PACK32,
		VK_FORMAT_A2B10G10R10_SNORM_PACK32,
		VK_FORMAT_A2B10G10R10_USCALED_PACK32,
		VK_FORMAT_A2B10G10R10_SSCALED_PACK32,
		VK_FORMAT_R16_UNORM,
		VK_FORMAT_R16_SNORM,
		VK_FORMAT_R16_USCALED,
		VK_FORMAT_R16_SSCALED,
		VK_FORMAT_R16_SFLOAT,
		VK_FORMAT_R16G16_UNORM,
		VK_FORMAT_R16G16_SNORM,
		VK_FORMAT_R16G16_USCALED,
		VK_FORMAT_R16G16_SSCALED,
		VK_FORMAT_R16G16_SFLOAT,
		VK_FORMAT_R16G16B16_UNORM,
		VK_FORMAT_R16G16B16_SNORM,
		VK_FORMAT_R16G16B16_USCALED,
		VK_FORMAT_R16G16B16_SSCALED,
		VK_FORMAT_R16G16B16_SFLOAT,
		VK_FORMAT_R16G16B16A16_UNORM,
		VK_FORMAT_R16G16B16A16_SNORM,
		VK_FORMAT_R16G16B16A16_USCALED,
		VK_FORMAT_R16G16B16A16_SSCALED,
		VK_FORMAT_R16G16B16A16_SFLOAT,
		VK_FORMAT_R32_SFLOAT,
		VK_FORMAT_R32G32_SFLOAT,
		VK_FORMAT_R32G32B32_SFLOAT,
		VK_FORMAT_R32G32B32A32_SFLOAT,
		VK_FORMAT_R64_SFLOAT,
		VK_FORMAT_R64G64_SFLOAT,
		VK_FORMAT_R64G64B64_SFLOAT,
		VK_FORMAT_R64G64B64A64_SFLOAT,
//		VK_FORMAT_B10G11R11_UFLOAT_PACK32,
//		VK_FORMAT_E5B9G9R9_UFLOAT_PACK32,
//		VK_FORMAT_BC1_RGB_UNORM_BLOCK,
//		VK_FORMAT_BC1_RGBA_UNORM_BLOCK,
//		VK_FORMAT_BC2_UNORM_BLOCK,
//		VK_FORMAT_BC3_UNORM_BLOCK,
//		VK_FORMAT_BC4_UNORM_BLOCK,
//		VK_FORMAT_BC4_SNORM_BLOCK,
//		VK_FORMAT_BC5_UNORM_BLOCK,
//		VK_FORMAT_BC5_SNORM_BLOCK,
//		VK_FORMAT_BC6H_UFLOAT_BLOCK,
//		VK_FORMAT_BC6H_SFLOAT_BLOCK,
//		VK_FORMAT_BC7_UNORM_BLOCK,
//		VK_FORMAT_ETC2_R8G8B8_UNORM_BLOCK,
//		VK_FORMAT_ETC2_R8G8B8A1_UNORM_BLOCK,
//		VK_FORMAT_ETC2_R8G8B8A8_UNORM_BLOCK,
//		VK_FORMAT_EAC_R11_UNORM_BLOCK,
//		VK_FORMAT_EAC_R11_SNORM_BLOCK,
//		VK_FORMAT_EAC_R11G11_UNORM_BLOCK,
//		VK_FORMAT_EAC_R11G11_SNORM_BLOCK,
//		VK_FORMAT_ASTC_4x4_UNORM_BLOCK,
//		VK_FORMAT_ASTC_5x4_UNORM_BLOCK,
//		VK_FORMAT_ASTC_5x5_UNORM_BLOCK,
//		VK_FORMAT_ASTC_6x5_UNORM_BLOCK,
//		VK_FORMAT_ASTC_6x6_UNORM_BLOCK,
//		VK_FORMAT_ASTC_8x5_UNORM_BLOCK,
//		VK_FORMAT_ASTC_8x6_UNORM_BLOCK,
//		VK_FORMAT_ASTC_8x8_UNORM_BLOCK,
//		VK_FORMAT_ASTC_10x5_UNORM_BLOCK,
//		VK_FORMAT_ASTC_10x6_UNORM_BLOCK,
//		VK_FORMAT_ASTC_10x8_UNORM_BLOCK,
//		VK_FORMAT_ASTC_10x10_UNORM_BLOCK,
//		VK_FORMAT_ASTC_12x10_UNORM_BLOCK,
//		VK_FORMAT_ASTC_12x12_UNORM_BLOCK,

		VK_FORMAT_UNDEFINED
	};
	const VkFormat	compatibleFormatsSrgb[]				=
	{
		VK_FORMAT_R8_SRGB,
		VK_FORMAT_R8G8_SRGB,
		VK_FORMAT_R8G8B8_SRGB,
		VK_FORMAT_B8G8R8_SRGB,
		VK_FORMAT_R8G8B8A8_SRGB,
		VK_FORMAT_B8G8R8A8_SRGB,
		VK_FORMAT_A8B8G8R8_SRGB_PACK32,
//		VK_FORMAT_BC1_RGB_SRGB_BLOCK,
//		VK_FORMAT_BC1_RGBA_SRGB_BLOCK,
//		VK_FORMAT_BC2_SRGB_BLOCK,
//		VK_FORMAT_BC3_SRGB_BLOCK,
//		VK_FORMAT_BC7_SRGB_BLOCK,
//		VK_FORMAT_ETC2_R8G8B8_SRGB_BLOCK,
//		VK_FORMAT_ETC2_R8G8B8A1_SRGB_BLOCK,
//		VK_FORMAT_ETC2_R8G8B8A8_SRGB_BLOCK,
//		VK_FORMAT_ASTC_4x4_SRGB_BLOCK,
//		VK_FORMAT_ASTC_5x4_SRGB_BLOCK,
//		VK_FORMAT_ASTC_5x5_SRGB_BLOCK,
//		VK_FORMAT_ASTC_6x5_SRGB_BLOCK,
//		VK_FORMAT_ASTC_6x6_SRGB_BLOCK,
//		VK_FORMAT_ASTC_8x5_SRGB_BLOCK,
//		VK_FORMAT_ASTC_8x6_SRGB_BLOCK,
//		VK_FORMAT_ASTC_8x8_SRGB_BLOCK,
//		VK_FORMAT_ASTC_10x5_SRGB_BLOCK,
//		VK_FORMAT_ASTC_10x6_SRGB_BLOCK,
//		VK_FORMAT_ASTC_10x8_SRGB_BLOCK,
//		VK_FORMAT_ASTC_10x10_SRGB_BLOCK,
//		VK_FORMAT_ASTC_12x10_SRGB_BLOCK,
//		VK_FORMAT_ASTC_12x12_SRGB_BLOCK,

		VK_FORMAT_UNDEFINED
	};

	const struct {
		const VkFormat*	compatibleFormats;
		const bool		onlyNearest;
	}	colorImageFormatsToTest[]			=
	{
		{ compatibleFormatsUInts,	true	},
		{ compatibleFormatsSInts,	true	},
		{ compatibleFormatsFloats,	false	},
		{ compatibleFormatsSrgb,	false	},
	};
	const size_t	numOfColorImageFormatsToTest		= DE_LENGTH_OF_ARRAY(colorImageFormatsToTest);

	for (size_t compatibleFormatsIndex = 0; compatibleFormatsIndex < numOfColorImageFormatsToTest; ++compatibleFormatsIndex)
	{
		const VkFormat*	compatibleFormats	= colorImageFormatsToTest[compatibleFormatsIndex].compatibleFormats;
		const bool		onlyNearest			= colorImageFormatsToTest[compatibleFormatsIndex].onlyNearest;
		for (size_t srcFormatIndex = 0; compatibleFormats[srcFormatIndex] != VK_FORMAT_UNDEFINED; ++srcFormatIndex)
		{
			params.src.image.format	= compatibleFormats[srcFormatIndex];
			for (size_t dstFormatIndex = 0; compatibleFormats[dstFormatIndex] != VK_FORMAT_UNDEFINED; ++dstFormatIndex)
			{
				params.dst.image.format	= compatibleFormats[dstFormatIndex];

				if (!isSupportedByFramework(params.src.image.format) || !isSupportedByFramework(params.dst.image.format))
					continue;

				std::ostringstream	testName;
				testName << getFormatCaseName(params.src.image.format) << "_" << getFormatCaseName(params.dst.image.format);
				std::ostringstream	description;
				description << "Blit image from src " << params.src.image.format << " to dst " << params.dst.image.format;

				params.filter			= VK_FILTER_NEAREST;
				testCaseGroup->addChild(new BlittingTestCase(testCtx, testName.str() + "_nearest", description.str(), params));

				if (!onlyNearest)
				{
					params.filter		= VK_FILTER_LINEAR;
					testCaseGroup->addChild(new BlittingTestCase(testCtx, testName.str() + "_linear", description.str(), params));
				}
			}
		}
	}
}

} // anonymous

tcu::TestCaseGroup* createCopiesAndBlittingTests (tcu::TestContext& testCtx)
{
	de::MovePtr<tcu::TestCaseGroup>	copiesAndBlittingTests	(new tcu::TestCaseGroup(testCtx, "copy_and_blit", "Copies And Blitting Tests"));

	de::MovePtr<tcu::TestCaseGroup>	imageToImageTests		(new tcu::TestCaseGroup(testCtx, "image_to_image", "Copy from image to image"));
	de::MovePtr<tcu::TestCaseGroup>	imgToImgSimpleTests		(new tcu::TestCaseGroup(testCtx, "simple_tests", "Copy from image to image simple tests"));
	de::MovePtr<tcu::TestCaseGroup>	imgToImgAllFormatsTests	(new tcu::TestCaseGroup(testCtx, "all_formats", "Copy from image to image with all compatible formats"));
	de::MovePtr<tcu::TestCaseGroup>	imgToImg3dImagesTests	(new tcu::TestCaseGroup(testCtx, "3d_images", "Coping operations on 3d images"));

	de::MovePtr<tcu::TestCaseGroup>	imageToBufferTests		(new tcu::TestCaseGroup(testCtx, "image_to_buffer", "Copy from image to buffer"));
	de::MovePtr<tcu::TestCaseGroup>	bufferToImageTests		(new tcu::TestCaseGroup(testCtx, "buffer_to_image", "Copy from buffer to image"));
	de::MovePtr<tcu::TestCaseGroup>	bufferToBufferTests		(new tcu::TestCaseGroup(testCtx, "buffer_to_buffer", "Copy from buffer to buffer"));

	de::MovePtr<tcu::TestCaseGroup>	blittingImageTests		(new tcu::TestCaseGroup(testCtx, "blit_image", "Blitting image"));
	de::MovePtr<tcu::TestCaseGroup>	blitImgSimpleTests		(new tcu::TestCaseGroup(testCtx, "simple_tests", "Blitting image simple tests"));
	de::MovePtr<tcu::TestCaseGroup>	blitImgAllFormatsTests	(new tcu::TestCaseGroup(testCtx, "all_formats", "Blitting image with all compatible formats"));

	de::MovePtr<tcu::TestCaseGroup>	resolveImageTests		(new tcu::TestCaseGroup(testCtx, "resolve_image", "Resolve image"));

	const deInt32					defaultSize				= 64;
	const deInt32					defaultHalfSize			= defaultSize / 2;
	const deInt32					defaultFourthSize		= defaultSize / 4;
	const VkExtent3D				defaultExtent			= {defaultSize, defaultSize, 1};
	const VkExtent3D				defaultHalfExtent		= {defaultHalfSize, defaultHalfSize, 1};

	const VkImageSubresourceLayers	defaultSourceLayer		=
	{
		VK_IMAGE_ASPECT_COLOR_BIT,	// VkImageAspectFlags	aspectMask;
		0u,							// uint32_t				mipLevel;
		0u,							// uint32_t				baseArrayLayer;
		1u,							// uint32_t				layerCount;
	};

	const VkFormat	depthAndStencilFormats[]	=
	{
		VK_FORMAT_D16_UNORM,
		VK_FORMAT_X8_D24_UNORM_PACK32,
		VK_FORMAT_D32_SFLOAT,
		VK_FORMAT_S8_UINT,
		VK_FORMAT_D16_UNORM_S8_UINT,
		VK_FORMAT_D24_UNORM_S8_UINT,
		VK_FORMAT_D32_SFLOAT_S8_UINT,
	};

	// Copy image to image testcases.
	{
		TestParams			params;
		params.src.image.imageType	= VK_IMAGE_TYPE_2D;
		params.src.image.format		= VK_FORMAT_R8G8B8A8_UINT;
		params.src.image.extent		= defaultExtent;
		params.dst.image.imageType	= VK_IMAGE_TYPE_2D;
		params.dst.image.format		= VK_FORMAT_R8G8B8A8_UINT;
		params.dst.image.extent		= defaultExtent;

		{
			const VkImageCopy				testCopy	=
			{
				defaultSourceLayer,	// VkImageSubresourceLayers	srcSubresource;
				{0, 0, 0},			// VkOffset3D				srcOffset;
				defaultSourceLayer,	// VkImageSubresourceLayers	dstSubresource;
				{0, 0, 0},			// VkOffset3D				dstOffset;
				defaultExtent,		// VkExtent3D				extent;
			};

			CopyRegion	imageCopy;
			imageCopy.imageCopy	= testCopy;

			params.regions.push_back(imageCopy);
		}

		imgToImgSimpleTests->addChild(new CopyImageToImageTestCase(testCtx, "whole_image", "Whole image", params));
	}

	{
		TestParams			params;
		params.src.image.imageType	= VK_IMAGE_TYPE_2D;
		params.src.image.format		= VK_FORMAT_R8G8B8A8_UINT;
		params.src.image.extent		= defaultExtent;
		params.dst.image.imageType	= VK_IMAGE_TYPE_2D;
		params.dst.image.format		= VK_FORMAT_R32_UINT;
		params.dst.image.extent		= defaultExtent;

		{
			const VkImageCopy				testCopy	=
			{
				defaultSourceLayer,	// VkImageSubresourceLayers	srcSubresource;
				{0, 0, 0},			// VkOffset3D				srcOffset;
				defaultSourceLayer,	// VkImageSubresourceLayers	dstSubresource;
				{0, 0, 0},			// VkOffset3D				dstOffset;
				defaultExtent,		// VkExtent3D				extent;
			};

			CopyRegion	imageCopy;
			imageCopy.imageCopy	= testCopy;

			params.regions.push_back(imageCopy);
		}

		imgToImgSimpleTests->addChild(new CopyImageToImageTestCase(testCtx, "whole_image_diff_fromat", "Whole image with different format", params));
	}

	{
		TestParams			params;
		params.src.image.imageType	= VK_IMAGE_TYPE_2D;
		params.src.image.format		= VK_FORMAT_R8G8B8A8_UINT;
		params.src.image.extent		= defaultExtent;
		params.dst.image.imageType	= VK_IMAGE_TYPE_2D;
		params.dst.image.format		= VK_FORMAT_R8G8B8A8_UINT;
		params.dst.image.extent		= defaultExtent;

		{
			const VkImageCopy				testCopy	=
			{
				defaultSourceLayer,									// VkImageSubresourceLayers	srcSubresource;
				{0, 0, 0},											// VkOffset3D				srcOffset;
				defaultSourceLayer,									// VkImageSubresourceLayers	dstSubresource;
				{defaultFourthSize, defaultFourthSize / 2, 0},		// VkOffset3D				dstOffset;
				{defaultFourthSize / 2, defaultFourthSize / 2, 1},	// VkExtent3D				extent;
			};

			CopyRegion	imageCopy;
			imageCopy.imageCopy	= testCopy;

			params.regions.push_back(imageCopy);
		}

		imgToImgSimpleTests->addChild(new CopyImageToImageTestCase(testCtx, "partial_image", "Partial image", params));
	}

	{
		TestParams			params;
		params.src.image.imageType	= VK_IMAGE_TYPE_2D;
		params.src.image.format		= VK_FORMAT_D32_SFLOAT;
		params.src.image.extent		= defaultExtent;
		params.dst.image.imageType	= VK_IMAGE_TYPE_2D;
		params.dst.image.format		= VK_FORMAT_D32_SFLOAT;
		params.dst.image.extent		= defaultExtent;

		{
			const VkImageSubresourceLayers  sourceLayer =
			{
				VK_IMAGE_ASPECT_DEPTH_BIT,	// VkImageAspectFlags	aspectMask;
				0u,							// uint32_t				mipLevel;
				0u,							// uint32_t				baseArrayLayer;
				1u							// uint32_t				layerCount;
			};
			const VkImageCopy				testCopy	=
			{
				sourceLayer,										// VkImageSubresourceLayers	srcSubresource;
				{0, 0, 0},											// VkOffset3D				srcOffset;
				sourceLayer,										// VkImageSubresourceLayers	dstSubresource;
				{defaultFourthSize, defaultFourthSize / 2, 0},		// VkOffset3D				dstOffset;
				{defaultFourthSize / 2, defaultFourthSize / 2, 1},	// VkExtent3D				extent;
			};

			CopyRegion	imageCopy;
			imageCopy.imageCopy	= testCopy;

			params.regions.push_back(imageCopy);
		}

		imgToImgSimpleTests->addChild(new CopyImageToImageTestCase(testCtx, "depth", "With depth", params));
	}

	{
		TestParams			params;
		params.src.image.imageType	= VK_IMAGE_TYPE_2D;
		params.src.image.format		= VK_FORMAT_S8_UINT;
		params.src.image.extent		= defaultExtent;
		params.dst.image.imageType	= VK_IMAGE_TYPE_2D;
		params.dst.image.format		= VK_FORMAT_S8_UINT;
		params.dst.image.extent		= defaultExtent;

		{
			const VkImageSubresourceLayers  sourceLayer =
			{
				VK_IMAGE_ASPECT_STENCIL_BIT,	// VkImageAspectFlags	aspectMask;
				0u,								// uint32_t				mipLevel;
				0u,								// uint32_t				baseArrayLayer;
				1u								// uint32_t				layerCount;
			};
			const VkImageCopy				testCopy	=
			{
				sourceLayer,										// VkImageSubresourceLayers	srcSubresource;
				{0, 0, 0},											// VkOffset3D				srcOffset;
				sourceLayer,										// VkImageSubresourceLayers	dstSubresource;
				{defaultFourthSize, defaultFourthSize / 2, 0},		// VkOffset3D				dstOffset;
				{defaultFourthSize / 2, defaultFourthSize / 2, 1},	// VkExtent3D				extent;
			};

			CopyRegion	imageCopy;
			imageCopy.imageCopy	= testCopy;

			params.regions.push_back(imageCopy);
		}

		imgToImgSimpleTests->addChild(new CopyImageToImageTestCase(testCtx, "stencil", "With stencil", params));
	}

	{
		// Test Color formats.
		{
			TestParams			params;
			params.src.image.imageType	= VK_IMAGE_TYPE_2D;
			params.src.image.extent	= defaultExtent;
			params.dst.image.imageType	= VK_IMAGE_TYPE_2D;
			params.dst.image.extent	= defaultExtent;

			for (deInt32 i = 0; i < defaultSize; i += defaultFourthSize)
			{
				const VkImageCopy				testCopy	=
				{
					defaultSourceLayer,								// VkImageSubresourceLayers	srcSubresource;
					{0, 0, 0},										// VkOffset3D				srcOffset;
					defaultSourceLayer,								// VkImageSubresourceLayers	dstSubresource;
					{i, defaultSize - i - defaultFourthSize, 0},	// VkOffset3D				dstOffset;
					{defaultFourthSize, defaultFourthSize, 1},		// VkExtent3D				extent;
				};

				CopyRegion	imageCopy;
				imageCopy.imageCopy	= testCopy;

				params.regions.push_back(imageCopy);
			}

			addCopyImageTestsAllFormats(imgToImgAllFormatsTests.get(), testCtx, params);
		}

		// Test Depth and Stencil formats.
		{
			const std::string	description	("Copy image to image with depth/stencil formats ");
			const std::string	testName	("depth_stencil");

			for (size_t compatibleFormatsIndex = 0; compatibleFormatsIndex < DE_LENGTH_OF_ARRAY(depthAndStencilFormats); ++compatibleFormatsIndex)
			{
				TestParams params;

				params.src.image.imageType	= VK_IMAGE_TYPE_2D;
				params.dst.image.imageType	= VK_IMAGE_TYPE_2D;
				params.src.image.extent		= defaultExtent;
				params.dst.image.extent		= defaultExtent;
				params.src.image.format		= depthAndStencilFormats[compatibleFormatsIndex];
				params.dst.image.format		= params.src.image.format;
				std::ostringstream	oss;
				oss << testName << "_" << getFormatCaseName(params.src.image.format) << "_" << getFormatCaseName(params.dst.image.format);

				const VkImageSubresourceLayers	defaultDepthSourceLayer		= { VK_IMAGE_ASPECT_DEPTH_BIT, 0u, 0u, 1u };
				const VkImageSubresourceLayers	defaultStencilSourceLayer	= { VK_IMAGE_ASPECT_STENCIL_BIT, 0u, 0u, 1u };

				for (deInt32 i = 0; i < defaultSize; i += defaultFourthSize)
				{
					CopyRegion			copyRegion;
					const VkOffset3D	srcOffset	= {0, 0, 0};
					const VkOffset3D	dstOffset	= {i, defaultSize - i - defaultFourthSize, 0};
					const VkExtent3D	extent		= {defaultFourthSize, defaultFourthSize, 1};

					if (tcu::hasDepthComponent(mapVkFormat(params.src.image.format).order))
					{
						const VkImageCopy				testCopy	=
						{
							defaultDepthSourceLayer,	// VkImageSubresourceLayers	srcSubresource;
							srcOffset,					// VkOffset3D				srcOffset;
							defaultDepthSourceLayer,	// VkImageSubresourceLayers	dstSubresource;
							dstOffset,					// VkOffset3D				dstOffset;
							extent,						// VkExtent3D				extent;
						};

						copyRegion.imageCopy	= testCopy;
						params.regions.push_back(copyRegion);
					}
					if (tcu::hasStencilComponent(mapVkFormat(params.src.image.format).order))
					{
						const VkImageCopy				testCopy	=
						{
							defaultStencilSourceLayer,	// VkImageSubresourceLayers	srcSubresource;
							srcOffset,					// VkOffset3D				srcOffset;
							defaultStencilSourceLayer,	// VkImageSubresourceLayers	dstSubresource;
							dstOffset,					// VkOffset3D				dstOffset;
							extent,						// VkExtent3D				extent;
						};

						copyRegion.imageCopy	= testCopy;
						params.regions.push_back(copyRegion);
					}
				}

				imgToImgAllFormatsTests->addChild(new CopyImageToImageTestCase(testCtx, oss.str(), description, params));
			}
		}
	}
	imageToImageTests->addChild(imgToImgSimpleTests.release());
	imageToImageTests->addChild(imgToImgAllFormatsTests.release());

	// Copy image to buffer testcases.
	{
		TestParams	params;
		params.src.image.imageType	= VK_IMAGE_TYPE_2D;
		params.src.image.format		= VK_FORMAT_R8G8B8A8_UNORM;
		params.src.image.extent		= defaultExtent;
		params.dst.buffer.size		= defaultSize * defaultSize;

		const VkBufferImageCopy	bufferImageCopy	=
		{
			0u,											// VkDeviceSize				bufferOffset;
			0u,											// uint32_t					bufferRowLength;
			0u,											// uint32_t					bufferImageHeight;
			defaultSourceLayer,							// VkImageSubresourceLayers	imageSubresource;
			{0, 0, 0},									// VkOffset3D				imageOffset;
			defaultExtent								// VkExtent3D				imageExtent;
		};
		CopyRegion	copyRegion;
		copyRegion.bufferImageCopy	= bufferImageCopy;

		params.regions.push_back(copyRegion);

		imageToBufferTests->addChild(new CopyImageToBufferTestCase(testCtx, "whole", "Copy from image to buffer", params));
	}

	{
		TestParams	params;
		params.src.image.imageType	= VK_IMAGE_TYPE_2D;
		params.src.image.format		= VK_FORMAT_R8G8B8A8_UNORM;
		params.src.image.extent		= defaultExtent;
		params.dst.buffer.size		= defaultSize * defaultSize;

		const VkBufferImageCopy	bufferImageCopy	=
		{
			defaultSize * defaultHalfSize,				// VkDeviceSize				bufferOffset;
			0u,											// uint32_t					bufferRowLength;
			0u,											// uint32_t					bufferImageHeight;
			defaultSourceLayer,							// VkImageSubresourceLayers	imageSubresource;
			{defaultFourthSize, defaultFourthSize, 0},	// VkOffset3D				imageOffset;
			defaultHalfExtent							// VkExtent3D				imageExtent;
		};
		CopyRegion	copyRegion;
		copyRegion.bufferImageCopy	= bufferImageCopy;

		params.regions.push_back(copyRegion);

		imageToBufferTests->addChild(new CopyImageToBufferTestCase(testCtx, "buffer_offset", "Copy from image to buffer with buffer offset", params));
	}

	{
		TestParams	params;
		params.src.image.imageType	= VK_IMAGE_TYPE_2D;
		params.src.image.format		= VK_FORMAT_R8G8B8A8_UNORM;
		params.src.image.extent		= defaultExtent;
		params.dst.buffer.size		= defaultSize * defaultSize;

		const int			pixelSize	= tcu::getPixelSize(mapVkFormat(params.src.image.format));
		const VkDeviceSize	bufferSize	= pixelSize * params.dst.buffer.size;
		const VkDeviceSize	offsetSize	= pixelSize * defaultFourthSize * defaultFourthSize;
		deUint32			divisor		= 1;
		for (VkDeviceSize offset = 0; offset < bufferSize - offsetSize; offset += offsetSize, ++divisor)
		{
			const deUint32			bufferRowLength		= defaultFourthSize;
			const deUint32			bufferImageHeight	= defaultFourthSize;
			const VkExtent3D		imageExtent			= {defaultFourthSize / divisor, defaultFourthSize, 1};
			DE_ASSERT(!bufferRowLength || bufferRowLength >= imageExtent.width);
			DE_ASSERT(!bufferImageHeight || bufferImageHeight >= imageExtent.height);
			DE_ASSERT(imageExtent.width * imageExtent.height *imageExtent.depth <= offsetSize);

			CopyRegion				region;
			const VkBufferImageCopy	bufferImageCopy		=
			{
				offset,						// VkDeviceSize				bufferOffset;
				bufferRowLength,			// uint32_t					bufferRowLength;
				bufferImageHeight,			// uint32_t					bufferImageHeight;
				defaultSourceLayer,			// VkImageSubresourceLayers	imageSubresource;
				{0, 0, 0},					// VkOffset3D				imageOffset;
				imageExtent					// VkExtent3D				imageExtent;
			};
			region.bufferImageCopy	= bufferImageCopy;
			params.regions.push_back(region);
		}

		imageToBufferTests->addChild(new CopyImageToBufferTestCase(testCtx, "regions", "Copy from image to buffer with multiple regions", params));
	}

	// Copy buffer to image testcases.
	{
		TestParams	params;
		params.src.buffer.size		= defaultSize * defaultSize;
		params.dst.image.imageType	= VK_IMAGE_TYPE_2D;
		params.dst.image.format		= VK_FORMAT_R8G8B8A8_UINT;
		params.dst.image.extent		= defaultExtent;

		const VkBufferImageCopy	bufferImageCopy	=
		{
			0u,											// VkDeviceSize				bufferOffset;
			0u,											// uint32_t					bufferRowLength;
			0u,											// uint32_t					bufferImageHeight;
			defaultSourceLayer,							// VkImageSubresourceLayers	imageSubresource;
			{0, 0, 0},									// VkOffset3D				imageOffset;
			defaultExtent								// VkExtent3D				imageExtent;
		};
		CopyRegion	copyRegion;
		copyRegion.bufferImageCopy	= bufferImageCopy;

		params.regions.push_back(copyRegion);

		bufferToImageTests->addChild(new CopyBufferToImageTestCase(testCtx, "whole", "Copy from buffer to image", params));
	}

	{
		TestParams	params;
		params.src.buffer.size		= defaultSize * defaultSize;
		params.dst.image.imageType	= VK_IMAGE_TYPE_2D;
		params.dst.image.format		= VK_FORMAT_R8G8B8A8_UNORM;
		params.dst.image.extent		= defaultExtent;

		CopyRegion	region;
		deUint32	divisor	= 1;
		for (int offset = 0; (offset + defaultFourthSize / divisor < defaultSize) && (defaultFourthSize > divisor); offset += defaultFourthSize / divisor++)
		{
			const VkBufferImageCopy	bufferImageCopy	=
			{
				0u,																// VkDeviceSize				bufferOffset;
				0u,																// uint32_t					bufferRowLength;
				0u,																// uint32_t					bufferImageHeight;
				defaultSourceLayer,												// VkImageSubresourceLayers	imageSubresource;
				{offset, defaultHalfSize, 0},									// VkOffset3D				imageOffset;
				{defaultFourthSize / divisor, defaultFourthSize / divisor, 1}	// VkExtent3D				imageExtent;
			};
			region.bufferImageCopy	= bufferImageCopy;
			params.regions.push_back(region);
		}

		bufferToImageTests->addChild(new CopyBufferToImageTestCase(testCtx, "regions", "Copy from buffer to image with multiple regions", params));
	}

	{
		TestParams	params;
		params.src.buffer.size		= defaultSize * defaultSize;
		params.dst.image.imageType	= VK_IMAGE_TYPE_2D;
		params.dst.image.format		= VK_FORMAT_R8G8B8A8_UNORM;
		params.dst.image.extent		= defaultExtent;

		const VkBufferImageCopy	bufferImageCopy	=
		{
			defaultFourthSize,							// VkDeviceSize				bufferOffset;
			defaultHalfSize + defaultFourthSize,		// uint32_t					bufferRowLength;
			defaultHalfSize + defaultFourthSize,		// uint32_t					bufferImageHeight;
			defaultSourceLayer,							// VkImageSubresourceLayers	imageSubresource;
			{defaultFourthSize, defaultFourthSize, 0},	// VkOffset3D				imageOffset;
			defaultHalfExtent							// VkExtent3D				imageExtent;
		};
		CopyRegion	copyRegion;
		copyRegion.bufferImageCopy	= bufferImageCopy;

		params.regions.push_back(copyRegion);

		bufferToImageTests->addChild(new CopyBufferToImageTestCase(testCtx, "buffer_offset", "Copy from buffer to image with buffer offset", params));
	}

	// Copy buffer to buffer testcases.
	{
		TestParams			params;
		params.src.buffer.size	= defaultSize;
		params.dst.buffer.size	= defaultSize;

		const VkBufferCopy	bufferCopy	=
		{
			0u,				// VkDeviceSize	srcOffset;
			0u,				// VkDeviceSize	dstOffset;
			defaultSize,	// VkDeviceSize	size;
		};

		CopyRegion	copyRegion;
		copyRegion.bufferCopy	= bufferCopy;
		params.regions.push_back(copyRegion);

		bufferToBufferTests->addChild(new BufferToBufferTestCase(testCtx, "whole", "Whole buffer", params));
	}

	{
		TestParams			params;
		params.src.buffer.size	= defaultFourthSize;
		params.dst.buffer.size	= defaultFourthSize;

		const VkBufferCopy	bufferCopy	=
		{
			12u,	// VkDeviceSize	srcOffset;
			4u,		// VkDeviceSize	dstOffset;
			1u,		// VkDeviceSize	size;
		};

		CopyRegion	copyRegion;
		copyRegion.bufferCopy = bufferCopy;
		params.regions.push_back(copyRegion);

		bufferToBufferTests->addChild(new BufferToBufferTestCase(testCtx, "partial", "Partial", params));
	}

	{
		const deUint32		size		= 16;
		TestParams			params;
		params.src.buffer.size	= size;
		params.dst.buffer.size	= size * (size + 1);

		// Copy region with size 1..size
		for (unsigned int i = 1; i <= size; i++)
		{
			const VkBufferCopy	bufferCopy	=
			{
				0,			// VkDeviceSize	srcOffset;
				i * size,	// VkDeviceSize	dstOffset;
				i,			// VkDeviceSize	size;
			};

			CopyRegion	copyRegion;
			copyRegion.bufferCopy = bufferCopy;
			params.regions.push_back(copyRegion);
		}

		bufferToBufferTests->addChild(new BufferToBufferTestCase(testCtx, "regions", "Multiple regions", params));
	}

	// Blitting testcases.
	{
		const std::string	description	("Blit without scaling (whole)");
		const std::string	testName	("whole");

		TestParams			params;
		params.src.image.imageType	= VK_IMAGE_TYPE_2D;
		params.src.image.format		= VK_FORMAT_R8G8B8A8_UNORM;
		params.src.image.extent		= defaultExtent;
		params.dst.image.imageType	= VK_IMAGE_TYPE_2D;
		params.dst.image.extent		= defaultExtent;

		{
			const VkImageBlit				imageBlit	=
			{
				defaultSourceLayer,	// VkImageSubresourceLayers	srcSubresource;
				{
					{0, 0, 0},
					{defaultSize, defaultSize, 1}
				},					// VkOffset3D				srcOffsets[2];

				defaultSourceLayer,	// VkImageSubresourceLayers	dstSubresource;
				{
					{0, 0, 0},
					{defaultSize, defaultSize, 1}
				}					// VkOffset3D				dstOffset[2];
			};

			CopyRegion	region;
			region.imageBlit = imageBlit;
			params.regions.push_back(region);
		}

		// Filter is VK_FILTER_NEAREST.
		{
			params.filter			= VK_FILTER_NEAREST;

			params.dst.image.format	= VK_FORMAT_R8G8B8A8_UNORM;
			blitImgSimpleTests->addChild(new BlittingTestCase(testCtx, testName + "_nearest", description, params));

			params.dst.image.format	= VK_FORMAT_R32_SFLOAT;
			const std::string	descriptionOfRGBAToR32	(description + " and different formats (R8G8B8A8 -> R32)");
			blitImgSimpleTests->addChild(new BlittingTestCase(testCtx, testName + "_" + getFormatCaseName(params.dst.image.format) + "_nearest", descriptionOfRGBAToR32, params));

			params.dst.image.format	= VK_FORMAT_B8G8R8A8_UNORM;
			const std::string	descriptionOfRGBAToBGRA	(description + " and different formats (R8G8B8A8 -> B8G8R8A8)");
			blitImgSimpleTests->addChild(new BlittingTestCase(testCtx, testName + "_" + getFormatCaseName(params.dst.image.format) + "_nearest", descriptionOfRGBAToBGRA, params));
		}

		// Filter is VK_FILTER_LINEAR.
		{
			params.filter			= VK_FILTER_LINEAR;

			params.dst.image.format	= VK_FORMAT_R8G8B8A8_UNORM;
			blitImgSimpleTests->addChild(new BlittingTestCase(testCtx, testName + "_linear", description + " (VK_FILTER_LINEAR)", params));

			params.dst.image.format	= VK_FORMAT_R32_SFLOAT;
			const std::string	descriptionOfRGBAToR32	(description + " and different formats (R8G8B8A8 -> R32)" + " (VK_FILTER_LINEAR)");
			blitImgSimpleTests->addChild(new BlittingTestCase(testCtx, testName + "_" + getFormatCaseName(params.dst.image.format) + "_linear", descriptionOfRGBAToR32, params));

			params.dst.image.format	= VK_FORMAT_B8G8R8A8_UNORM;
			const std::string	descriptionOfRGBAToBGRA	(description + " and different formats (R8G8B8A8 -> B8G8R8A8)" + " (VK_FILTER_LINEAR)");
			blitImgSimpleTests->addChild(new BlittingTestCase(testCtx, testName + "_" + getFormatCaseName(params.dst.image.format) + "_linear", descriptionOfRGBAToBGRA, params));
		}
	}

	{
		const std::string	description	("Flipping x and y coordinates (whole)");
		const std::string	testName	("mirror_xy");

		TestParams			params;
		params.src.image.imageType	= VK_IMAGE_TYPE_2D;
		params.src.image.format		= VK_FORMAT_R8G8B8A8_UNORM;
		params.src.image.extent		= defaultExtent;
		params.dst.image.imageType	= VK_IMAGE_TYPE_2D;
		params.dst.image.extent		= defaultExtent;

		{
			const VkImageBlit				imageBlit	=
			{
				defaultSourceLayer,	// VkImageSubresourceLayers	srcSubresource;
				{
					{0, 0, 0},
					{defaultSize, defaultSize, 1}
				},					// VkOffset3D				srcOffsets[2];

				defaultSourceLayer,	// VkImageSubresourceLayers	dstSubresource;
				{
					{defaultSize, defaultSize, 0},
					{0, 0, 1}
				}					// VkOffset3D				dstOffset[2];
			};

			CopyRegion	region;
			region.imageBlit = imageBlit;
			params.regions.push_back(region);
		}

		// Filter is VK_FILTER_NEAREST.
		{
			params.filter			= VK_FILTER_NEAREST;

			params.dst.image.format	= VK_FORMAT_R8G8B8A8_UNORM;
			blitImgSimpleTests->addChild(new BlittingTestCase(testCtx, testName + "_nearest", description, params));

			params.dst.image.format	= VK_FORMAT_R32_SFLOAT;
			const std::string	descriptionOfRGBAToR32	(description + " and different formats (R8G8B8A8 -> R32)");
			blitImgSimpleTests->addChild(new BlittingTestCase(testCtx, testName + "_" + getFormatCaseName(params.dst.image.format) + "_nearest", descriptionOfRGBAToR32, params));

			params.dst.image.format	= VK_FORMAT_B8G8R8A8_UNORM;
			const std::string	descriptionOfRGBAToBGRA	(description + " and different formats (R8G8B8A8 -> B8G8R8A8)");
			blitImgSimpleTests->addChild(new BlittingTestCase(testCtx, testName + "_" +  getFormatCaseName(params.dst.image.format) + "_nearest", descriptionOfRGBAToBGRA, params));
		}

		// Filter is VK_FILTER_LINEAR.
		{
			params.filter			= VK_FILTER_LINEAR;

			params.dst.image.format	= VK_FORMAT_R8G8B8A8_UNORM;
			blitImgSimpleTests->addChild(new BlittingTestCase(testCtx, testName + "_linear", description + " (VK_FILTER_LINEAR)", params));

			params.dst.image.format	= VK_FORMAT_R32_SFLOAT;
			const std::string	descriptionOfRGBAToR32	(description + " and different formats (R8G8B8A8 -> R32)" + " (VK_FILTER_LINEAR)");
			blitImgSimpleTests->addChild(new BlittingTestCase(testCtx, testName + "_" + getFormatCaseName(params.dst.image.format) + "_linear", descriptionOfRGBAToR32, params));

			params.dst.image.format	= VK_FORMAT_B8G8R8A8_UNORM;
			const std::string	descriptionOfRGBAToBGRA	(description + " and different formats (R8G8B8A8 -> B8G8R8A8)" + " (VK_FILTER_LINEAR)");
			blitImgSimpleTests->addChild(new BlittingTestCase(testCtx, testName + "_" + getFormatCaseName(params.dst.image.format) + "_linear", descriptionOfRGBAToBGRA, params));
		}
	}

	{
		const std::string	description	("Flipping x coordinates (whole)");
		const std::string	testName	("mirror_x");

		TestParams			params;
		params.src.image.imageType	= VK_IMAGE_TYPE_2D;
		params.src.image.format		= VK_FORMAT_R8G8B8A8_UNORM;
		params.src.image.extent		= defaultExtent;
		params.dst.image.imageType	= VK_IMAGE_TYPE_2D;
		params.dst.image.extent		= defaultExtent;

		{
			const VkImageBlit				imageBlit	=
			{
				defaultSourceLayer,	// VkImageSubresourceLayers	srcSubresource;
				{
					{0, 0, 0},
					{defaultSize, defaultSize, 1}
				},					// VkOffset3D				srcOffsets[2];

				defaultSourceLayer,	// VkImageSubresourceLayers	dstSubresource;
				{
					{defaultSize, 0, 0},
					{0, defaultSize, 1}
				}					// VkOffset3D				dstOffset[2];
			};

			CopyRegion	region;
			region.imageBlit = imageBlit;
			params.regions.push_back(region);
		}

		// Filter is VK_FILTER_NEAREST.
		{
			params.filter			= VK_FILTER_NEAREST;

			params.dst.image.format	= VK_FORMAT_R8G8B8A8_UNORM;
			blitImgSimpleTests->addChild(new BlittingTestCase(testCtx, testName + "_nearest", description, params));

			params.dst.image.format	= VK_FORMAT_R32_SFLOAT;
			const std::string	descriptionOfRGBAToR32	(description + " and different formats (R8G8B8A8 -> R32)");
			blitImgSimpleTests->addChild(new BlittingTestCase(testCtx, testName + "_" + getFormatCaseName(params.dst.image.format) + "_nearest", descriptionOfRGBAToR32, params));

			params.dst.image.format	= VK_FORMAT_B8G8R8A8_UNORM;
			const std::string	descriptionOfRGBAToBGRA	(description + " and different formats (R8G8B8A8 -> B8G8R8A8)");
			blitImgSimpleTests->addChild(new BlittingTestCase(testCtx, testName + "_" + getFormatCaseName(params.dst.image.format) + "_nearest", descriptionOfRGBAToBGRA, params));
		}

		// Filter is VK_FILTER_LINEAR.
		{
			params.filter			= VK_FILTER_LINEAR;

			params.dst.image.format	= VK_FORMAT_R8G8B8A8_UNORM;
			blitImgSimpleTests->addChild(new BlittingTestCase(testCtx, testName + "_linear", description + " (VK_FILTER_LINEAR)", params));

			params.dst.image.format	= VK_FORMAT_R32_SFLOAT;
			const std::string	descriptionOfRGBAToR32	(description + " and different formats (R8G8B8A8 -> R32)" + " (VK_FILTER_LINEAR)");
			blitImgSimpleTests->addChild(new BlittingTestCase(testCtx, testName + "_" + getFormatCaseName(params.dst.image.format) + "_linear", descriptionOfRGBAToR32, params));

			params.dst.image.format	= VK_FORMAT_B8G8R8A8_UNORM;
			const std::string	descriptionOfRGBAToBGRA	(description + " and different formats (R8G8B8A8 -> B8G8R8A8)" + " (VK_FILTER_LINEAR)");
			blitImgSimpleTests->addChild(new BlittingTestCase(testCtx, testName + "_" + getFormatCaseName(params.dst.image.format) + "_linear", descriptionOfRGBAToBGRA, params));
		}
	}

	{
		const std::string	description	("Flipping Y coordinates (whole)");
		const std::string	testName	("mirror_y");

		TestParams			params;
		params.src.image.imageType	= VK_IMAGE_TYPE_2D;
		params.src.image.format		= VK_FORMAT_R8G8B8A8_UNORM;
		params.src.image.extent		= defaultExtent;
		params.dst.image.imageType	= VK_IMAGE_TYPE_2D;
		params.dst.image.extent		= defaultExtent;

		{
			const VkImageBlit				imageBlit	=
			{
				defaultSourceLayer,	// VkImageSubresourceLayers	srcSubresource;
				{
					{0, 0, 0},
					{defaultSize, defaultSize, 1}
				},					// VkOffset3D				srcOffsets[2];

				defaultSourceLayer,	// VkImageSubresourceLayers	dstSubresource;
				{
					{0, defaultSize, 0},
					{defaultSize, 0, 1}
				}					// VkOffset3D				dstOffset[2];
			};

			CopyRegion	region;
			region.imageBlit = imageBlit;
			params.regions.push_back(region);
		}

		// Filter is VK_FILTER_NEAREST.
		{
			params.filter			= VK_FILTER_NEAREST;

			params.dst.image.format	= VK_FORMAT_R8G8B8A8_UNORM;
			blitImgSimpleTests->addChild(new BlittingTestCase(testCtx, testName + "_nearest", description, params));

			params.dst.image.format	= VK_FORMAT_R32_SFLOAT;
			const std::string	descriptionOfRGBAToR32	(description + " and different formats (R8G8B8A8 -> R32)");
			blitImgSimpleTests->addChild(new BlittingTestCase(testCtx, testName + "_" + getFormatCaseName(params.dst.image.format) + "_nearest", descriptionOfRGBAToR32, params));

			params.dst.image.format	= VK_FORMAT_B8G8R8A8_UNORM;
			const std::string	descriptionOfRGBAToBGRA	(description + " and different formats (R8G8B8A8 -> B8G8R8A8)");
			blitImgSimpleTests->addChild(new BlittingTestCase(testCtx, testName + "_" + getFormatCaseName(params.dst.image.format) + "_nearest", descriptionOfRGBAToBGRA, params));
		}

		// Filter is VK_FILTER_LINEAR.
		{
			params.filter			= VK_FILTER_LINEAR;

			params.dst.image.format	= VK_FORMAT_R8G8B8A8_UNORM;
			blitImgSimpleTests->addChild(new BlittingTestCase(testCtx, testName + "_linear", description + " (VK_FILTER_LINEAR)", params));

			params.dst.image.format	= VK_FORMAT_R32_SFLOAT;
			const std::string	descriptionOfRGBAToR32	(description + " and different formats (R8G8B8A8 -> R32)" + " (VK_FILTER_LINEAR)");
			blitImgSimpleTests->addChild(new BlittingTestCase(testCtx, testName + "_" + getFormatCaseName(params.dst.image.format) + "_linear", descriptionOfRGBAToR32, params));

			params.dst.image.format	= VK_FORMAT_B8G8R8A8_UNORM;
			const std::string	descriptionOfRGBAToBGRA	(description + " and different formats (R8G8B8A8 -> B8G8R8A8)" + " (VK_FILTER_LINEAR)");
			blitImgSimpleTests->addChild(new BlittingTestCase(testCtx, testName + "_" + getFormatCaseName(params.dst.image.format) + "_linear", descriptionOfRGBAToBGRA, params));
		}
	}

	{
		const std::string	description	("Mirroring subregions in image (no flip ,y flip ,x flip, xy flip)");
		const std::string	testName	("mirror_subregions");

		TestParams			params;
		params.src.image.imageType	= VK_IMAGE_TYPE_2D;
		params.src.image.format		= VK_FORMAT_R8G8B8A8_UNORM;
		params.src.image.extent		= defaultExtent;
		params.dst.image.imageType	= VK_IMAGE_TYPE_2D;
		params.dst.image.extent		= defaultExtent;

		// No mirroring.
		{
			const VkImageBlit				imageBlit	=
			{
				defaultSourceLayer,	// VkImageSubresourceLayers	srcSubresource;
				{
					{0, 0, 0},
					{defaultHalfSize, defaultHalfSize, 1}
				},					// VkOffset3D				srcOffsets[2];

				defaultSourceLayer,	// VkImageSubresourceLayers	dstSubresource;
				{
					{0, 0, 0},
					{defaultHalfSize, defaultHalfSize, 1}
				}					// VkOffset3D				dstOffset[2];
			};

			CopyRegion	region;
			region.imageBlit = imageBlit;
			params.regions.push_back(region);
		}

		// Flipping y coordinates.
		{
			const VkImageBlit				imageBlit	=
			{
				defaultSourceLayer,	// VkImageSubresourceLayers	srcSubresource;
				{
					{defaultHalfSize, 0, 0},
					{defaultSize, defaultHalfSize, 1}
				},					// VkOffset3D				srcOffsets[2];

				defaultSourceLayer,	// VkImageSubresourceLayers	dstSubresource;
				{
					{defaultHalfSize, defaultHalfSize, 0},
					{defaultSize, 0, 1}
				}					// VkOffset3D				dstOffset[2];
			};

			CopyRegion	region;
			region.imageBlit = imageBlit;
			params.regions.push_back(region);
		}

		// Flipping x coordinates.
		{
			const VkImageBlit				imageBlit	=
			{
				defaultSourceLayer,	// VkImageSubresourceLayers	srcSubresource;
				{
					{0, defaultHalfSize, 0},
					{defaultHalfSize, defaultSize, 1}
				},					// VkOffset3D				srcOffsets[2];

				defaultSourceLayer,	// VkImageSubresourceLayers	dstSubresource;
				{
					{defaultHalfSize, defaultHalfSize, 0},
					{0, defaultSize, 1}
				}					// VkOffset3D				dstOffset[2];
			};

			CopyRegion	region;
			region.imageBlit = imageBlit;
			params.regions.push_back(region);
		}

		// Flipping x and y coordinates.
		{
			const VkImageBlit				imageBlit	=
			{
				defaultSourceLayer,	// VkImageSubresourceLayers	srcSubresource;
				{
					{defaultHalfSize, defaultHalfSize, 0},
					{defaultSize, defaultSize, 1}
				},					// VkOffset3D				srcOffsets[2];

				defaultSourceLayer,	// VkImageSubresourceLayers	dstSubresource;
				{
					{defaultSize, defaultSize, 0},
					{defaultHalfSize, defaultHalfSize, 1}
				}					// VkOffset3D				dstOffset[2];
			};

			CopyRegion	region;
			region.imageBlit = imageBlit;
			params.regions.push_back(region);
		}

		// Filter is VK_FILTER_NEAREST.
		{
			params.filter			= VK_FILTER_NEAREST;

			params.dst.image.format	= VK_FORMAT_R8G8B8A8_UNORM;
			blitImgSimpleTests->addChild(new BlittingTestCase(testCtx, testName + "_nearest", description, params));

			params.dst.image.format	= VK_FORMAT_R32_SFLOAT;
			const std::string	descriptionOfRGBAToR32	(description + " and different formats (R8G8B8A8 -> R32)");
			blitImgSimpleTests->addChild(new BlittingTestCase(testCtx, testName + "_" + getFormatCaseName(params.dst.image.format) + "_nearest", descriptionOfRGBAToR32, params));

			params.dst.image.format	= VK_FORMAT_B8G8R8A8_UNORM;
			const std::string	descriptionOfRGBAToBGRA	(description + " and different formats (R8G8B8A8 -> B8G8R8A8)");
			blitImgSimpleTests->addChild(new BlittingTestCase(testCtx, testName + "_" + getFormatCaseName(params.dst.image.format) + "_nearest", descriptionOfRGBAToBGRA, params));
		}

		// Filter is VK_FILTER_LINEAR.
		{
			params.filter			= VK_FILTER_LINEAR;

			params.dst.image.format	= VK_FORMAT_R8G8B8A8_UNORM;
			blitImgSimpleTests->addChild(new BlittingTestCase(testCtx, testName + "_linear", description + " (VK_FILTER_LINEAR)", params));

			params.dst.image.format	= VK_FORMAT_R32_SFLOAT;
			const std::string	descriptionOfRGBAToR32	(description + " and different formats (R8G8B8A8 -> R32)" + " (VK_FILTER_LINEAR)");
			blitImgSimpleTests->addChild(new BlittingTestCase(testCtx, testName + "_" + getFormatCaseName(params.dst.image.format) + "_linear", descriptionOfRGBAToR32, params));

			params.dst.image.format	= VK_FORMAT_B8G8R8A8_UNORM;
			const std::string	descriptionOfRGBAToBGRA	(description + " and different formats (R8G8B8A8 -> B8G8R8A8)" + " (VK_FILTER_LINEAR)");
			blitImgSimpleTests->addChild(new BlittingTestCase(testCtx, testName + "_" + getFormatCaseName(params.dst.image.format) + "_linear", descriptionOfRGBAToBGRA, params));
		}
	}

	{
		const std::string	description	("Blit with scaling (whole, src extent bigger)");
		const std::string	testName	("scaling_whole1");

		TestParams			params;
		params.src.image.imageType	= VK_IMAGE_TYPE_2D;
		params.src.image.format		= VK_FORMAT_R8G8B8A8_UNORM;
		params.src.image.extent		= defaultExtent;
		params.dst.image.imageType	= VK_IMAGE_TYPE_2D;
		params.dst.image.extent		= defaultHalfExtent;

		{
			const VkImageBlit				imageBlit	=
			{
				defaultSourceLayer,	// VkImageSubresourceLayers	srcSubresource;
				{
					{0, 0, 0},
					{defaultSize, defaultSize, 1}
				},					// VkOffset3D					srcOffsets[2];

				defaultSourceLayer,	// VkImageSubresourceLayers	dstSubresource;
				{
					{0, 0, 0},
					{defaultHalfSize, defaultHalfSize, 1}
				}					// VkOffset3D					dstOffset[2];
			};

			CopyRegion	region;
			region.imageBlit	= imageBlit;
			params.regions.push_back(region);
		}

		// Filter is VK_FILTER_NEAREST.
		{
			params.filter			= VK_FILTER_NEAREST;

			params.dst.image.format	= VK_FORMAT_R8G8B8A8_UNORM;
			blitImgSimpleTests->addChild(new BlittingTestCase(testCtx, testName + "_nearest", description, params));

			params.dst.image.format	= VK_FORMAT_R32_SFLOAT;
			const std::string	descriptionOfRGBAToR32	(description + " and different formats (R8G8B8A8 -> R32)");
			blitImgSimpleTests->addChild(new BlittingTestCase(testCtx, testName + "_" + getFormatCaseName(params.dst.image.format) + "_nearest", descriptionOfRGBAToR32, params));

			params.dst.image.format	= VK_FORMAT_B8G8R8A8_UNORM;
			const std::string	descriptionOfRGBAToBGRA	(description + " and different formats (R8G8B8A8 -> B8G8R8A8)");
			blitImgSimpleTests->addChild(new BlittingTestCase(testCtx, testName + "_" + getFormatCaseName(params.dst.image.format) + "_nearest", descriptionOfRGBAToBGRA, params));
		}

		// Filter is VK_FILTER_LINEAR.
		{
			params.filter			= VK_FILTER_LINEAR;

			params.dst.image.format	= VK_FORMAT_R8G8B8A8_UNORM;
			blitImgSimpleTests->addChild(new BlittingTestCase(testCtx, testName + "_linear", description + " (VK_FILTER_LINEAR)", params));

			params.dst.image.format	= VK_FORMAT_R32_SFLOAT;
			const std::string	descriptionOfRGBAToR32	(description + " and different formats (R8G8B8A8 -> R32)" + " (VK_FILTER_LINEAR)");
			blitImgSimpleTests->addChild(new BlittingTestCase(testCtx, testName + "_" + getFormatCaseName(params.dst.image.format) + "_linear", descriptionOfRGBAToR32, params));

			params.dst.image.format	= VK_FORMAT_B8G8R8A8_UNORM;
			const std::string	descriptionOfRGBAToBGRA	(description + " and different formats (R8G8B8A8 -> B8G8R8A8)" + " (VK_FILTER_LINEAR)");
			blitImgSimpleTests->addChild(new BlittingTestCase(testCtx, testName + "_" + getFormatCaseName(params.dst.image.format) + "_linear", descriptionOfRGBAToBGRA, params));
		}
	}

	{
		const std::string	description	("Blit with scaling (whole, dst extent bigger)");
		const std::string	testName	("scaling_whole2");

		TestParams			params;
		params.src.image.imageType	= VK_IMAGE_TYPE_2D;
		params.src.image.format		= VK_FORMAT_R8G8B8A8_UNORM;
		params.src.image.extent		= defaultHalfExtent;
		params.dst.image.imageType	= VK_IMAGE_TYPE_2D;
		params.dst.image.extent		= defaultExtent;

		{
			const VkImageBlit				imageBlit	=
			{
				defaultSourceLayer,	// VkImageSubresourceLayers	srcSubresource;
				{
					{0, 0, 0},
					{defaultHalfSize, defaultHalfSize, 1}
				},					// VkOffset3D					srcOffsets[2];

				defaultSourceLayer,	// VkImageSubresourceLayers	dstSubresource;
				{
					{0, 0, 0},
					{defaultSize, defaultSize, 1}
				}					// VkOffset3D					dstOffset[2];
			};

			CopyRegion	region;
			region.imageBlit	= imageBlit;
			params.regions.push_back(region);
		}

		// Filter is VK_FILTER_NEAREST.
		{
			params.filter			= VK_FILTER_NEAREST;

			params.dst.image.format	= VK_FORMAT_R8G8B8A8_UNORM;
			blitImgSimpleTests->addChild(new BlittingTestCase(testCtx, testName + "_nearest", description, params));

			params.dst.image.format	= VK_FORMAT_R32_SFLOAT;
			const std::string	descriptionOfRGBAToR32	(description + " and different formats (R8G8B8A8 -> R32)");
			blitImgSimpleTests->addChild(new BlittingTestCase(testCtx, testName + "_" + getFormatCaseName(params.dst.image.format) + "_nearest", descriptionOfRGBAToR32, params));

			params.dst.image.format	= VK_FORMAT_B8G8R8A8_UNORM;
			const std::string	descriptionOfRGBAToBGRA	(description + " and different formats (R8G8B8A8 -> B8G8R8A8)");
			blitImgSimpleTests->addChild(new BlittingTestCase(testCtx, testName + "_" + getFormatCaseName(params.dst.image.format) + "_nearest", descriptionOfRGBAToBGRA, params));
		}

		// Filter is VK_FILTER_LINEAR.
		{
			params.filter			= VK_FILTER_LINEAR;

			params.dst.image.format	= VK_FORMAT_R8G8B8A8_UNORM;
			blitImgSimpleTests->addChild(new BlittingTestCase(testCtx, testName + "_linear", description + " (VK_FILTER_LINEAR)", params));

			params.dst.image.format	= VK_FORMAT_R32_SFLOAT;
			const std::string	descriptionOfRGBAToR32	(description + " and different formats (R8G8B8A8 -> R32)" + " (VK_FILTER_LINEAR)");
			blitImgSimpleTests->addChild(new BlittingTestCase(testCtx, testName + "_" + getFormatCaseName(params.dst.image.format) + "_linear", descriptionOfRGBAToR32, params));

			params.dst.image.format	= VK_FORMAT_B8G8R8A8_UNORM;
			const std::string	descriptionOfRGBAToBGRA	(description + " and different formats (R8G8B8A8 -> B8G8R8A8)" + " (VK_FILTER_LINEAR)");
			blitImgSimpleTests->addChild(new BlittingTestCase(testCtx, testName + "_" + getFormatCaseName(params.dst.image.format) + "_linear", descriptionOfRGBAToBGRA, params));
		}
	}

	{
		const std::string	description	("Blit with scaling and offset (whole, dst extent bigger)");
		const std::string	testName	("scaling_and_offset");

		TestParams			params;
		params.src.image.imageType	= VK_IMAGE_TYPE_2D;
		params.src.image.format		= VK_FORMAT_R8G8B8A8_UNORM;
		params.src.image.extent		= defaultExtent;
		params.dst.image.imageType	= VK_IMAGE_TYPE_2D;
		params.dst.image.extent		= defaultExtent;

		{
			const VkImageBlit				imageBlit	=
			{
				defaultSourceLayer,	// VkImageSubresourceLayers	srcSubresource;
				{
					{defaultFourthSize, defaultFourthSize, 0},
					{defaultFourthSize*3, defaultFourthSize*3, 1}
				},					// VkOffset3D					srcOffsets[2];

				defaultSourceLayer,	// VkImageSubresourceLayers	dstSubresource;
				{
					{0, 0, 0},
					{defaultSize, defaultSize, 1}
				}					// VkOffset3D					dstOffset[2];
			};

			CopyRegion	region;
			region.imageBlit	= imageBlit;
			params.regions.push_back(region);
		}

		// Filter is VK_FILTER_NEAREST.
		{
			params.filter			= VK_FILTER_NEAREST;

			params.dst.image.format	= VK_FORMAT_R8G8B8A8_UNORM;
			blitImgSimpleTests->addChild(new BlittingTestCase(testCtx, testName + "_nearest", description, params));

			params.dst.image.format	= VK_FORMAT_R32_SFLOAT;
			const std::string	descriptionOfRGBAToR32	(description + " and different formats (R8G8B8A8 -> R32)");
			blitImgSimpleTests->addChild(new BlittingTestCase(testCtx, testName + "_" + getFormatCaseName(params.dst.image.format) + "_nearest", descriptionOfRGBAToR32, params));

			params.dst.image.format	= VK_FORMAT_B8G8R8A8_UNORM;
			const std::string	descriptionOfRGBAToBGRA	(description + " and different formats (R8G8B8A8 -> B8G8R8A8)");
			blitImgSimpleTests->addChild(new BlittingTestCase(testCtx, testName + "_" + getFormatCaseName(params.dst.image.format) + "_nearest", descriptionOfRGBAToBGRA, params));
		}

		// Filter is VK_FILTER_LINEAR.
		{
			params.filter			= VK_FILTER_LINEAR;

			params.dst.image.format	= VK_FORMAT_R8G8B8A8_UNORM;
			blitImgSimpleTests->addChild(new BlittingTestCase(testCtx, testName + "_linear", description + " (VK_FILTER_LINEAR)", params));

			params.dst.image.format	= VK_FORMAT_R32_SFLOAT;
			const std::string	descriptionOfRGBAToR32	(description + " and different formats (R8G8B8A8 -> R32)" + " (VK_FILTER_LINEAR)");
			blitImgSimpleTests->addChild(new BlittingTestCase(testCtx, testName + "_" + getFormatCaseName(params.dst.image.format) + "_linear", descriptionOfRGBAToR32, params));

			params.dst.image.format	= VK_FORMAT_B8G8R8A8_UNORM;
			const std::string	descriptionOfRGBAToBGRA	(description + " and different formats (R8G8B8A8 -> B8G8R8A8)" + " (VK_FILTER_LINEAR)");
			blitImgSimpleTests->addChild(new BlittingTestCase(testCtx, testName + "_" + getFormatCaseName(params.dst.image.format) + "_linear", descriptionOfRGBAToBGRA, params));
		}
	}

	{
		const std::string	description	("Blit without scaling (partial)");
		const std::string	testName	("without_scaling_partial");

		TestParams			params;
		params.src.image.imageType	= VK_IMAGE_TYPE_2D;
		params.src.image.format		= VK_FORMAT_R8G8B8A8_UNORM;
		params.src.image.extent		= defaultExtent;
		params.dst.image.imageType	= VK_IMAGE_TYPE_2D;
		params.dst.image.extent		= defaultExtent;

		{
			CopyRegion	region;
			for (int i = 0; i < defaultSize; i += defaultFourthSize)
			{
				const VkImageBlit			imageBlit	=
				{
					defaultSourceLayer,	// VkImageSubresourceLayers	srcSubresource;
					{
						{defaultSize - defaultFourthSize - i, defaultSize - defaultFourthSize - i, 0},
						{defaultSize - i, defaultSize - i, 1}
					},					// VkOffset3D					srcOffsets[2];

					defaultSourceLayer,	// VkImageSubresourceLayers	dstSubresource;
					{
						{i, i, 0},
						{i + defaultFourthSize, i + defaultFourthSize, 1}
					}					// VkOffset3D					dstOffset[2];
				};
				region.imageBlit	= imageBlit;
				params.regions.push_back(region);
			}
		}

		// Filter is VK_FILTER_NEAREST.
		{
			params.filter			= VK_FILTER_NEAREST;

			params.dst.image.format	= VK_FORMAT_R8G8B8A8_UNORM;
			blitImgSimpleTests->addChild(new BlittingTestCase(testCtx, testName + "_nearest", description, params));


			params.dst.image.format	= VK_FORMAT_R32_SFLOAT;
			const std::string	descriptionOfRGBAToR32	(description + " and different formats (R8G8B8A8 -> R32)");
			blitImgSimpleTests->addChild(new BlittingTestCase(testCtx, testName + "_" + getFormatCaseName(params.dst.image.format) + "_nearest", descriptionOfRGBAToR32, params));

			params.dst.image.format	= VK_FORMAT_B8G8R8A8_UNORM;
			const std::string	descriptionOfRGBAToBGRA	(description + " and different formats (R8G8B8A8 -> B8G8R8A8)");
			blitImgSimpleTests->addChild(new BlittingTestCase(testCtx, testName + "_" + getFormatCaseName(params.dst.image.format) + "_nearest", descriptionOfRGBAToBGRA, params));
		}

		// Filter is VK_FILTER_LINEAR.
		{
			params.filter			= VK_FILTER_LINEAR;

			params.dst.image.format	= VK_FORMAT_R8G8B8A8_UNORM;
			blitImgSimpleTests->addChild(new BlittingTestCase(testCtx, testName + "_linear", description + " (VK_FILTER_LINEAR)", params));

			params.dst.image.format	= VK_FORMAT_R32_SFLOAT;
			const std::string	descriptionOfRGBAToR32	(description + " and different formats (R8G8B8A8 -> R32)" + " (VK_FILTER_LINEAR)");
			blitImgSimpleTests->addChild(new BlittingTestCase(testCtx, testName + "_" + getFormatCaseName(params.dst.image.format) + "_linear", descriptionOfRGBAToR32, params));

			params.dst.image.format	= VK_FORMAT_B8G8R8A8_UNORM;
			const std::string	descriptionOfRGBAToBGRA	(description + " and different formats (R8G8B8A8 -> B8G8R8A8)" + " (VK_FILTER_LINEAR)");
			blitImgSimpleTests->addChild(new BlittingTestCase(testCtx, testName + "_" + getFormatCaseName(params.dst.image.format) + "_linear", descriptionOfRGBAToBGRA, params));
		}
	}

	{
		// Test Color formats.
		{
			TestParams	params;
			params.src.image.imageType	= VK_IMAGE_TYPE_2D;
			params.src.image.extent		= defaultExtent;
			params.dst.image.imageType	= VK_IMAGE_TYPE_2D;
			params.dst.image.extent		= defaultExtent;

			CopyRegion	region;
			for (int i = 0, j = 1; (i + defaultFourthSize / j < defaultSize) && (defaultFourthSize > j); i += defaultFourthSize / j++)
			{
				const VkImageBlit			imageBlit	=
				{
					defaultSourceLayer,	// VkImageSubresourceLayers	srcSubresource;
					{
						{0, 0, 0},
						{defaultSize, defaultSize, 1}
					},					// VkOffset3D					srcOffsets[2];

					defaultSourceLayer,	// VkImageSubresourceLayers	dstSubresource;
					{
						{i, 0, 0},
						{i + defaultFourthSize / j, defaultFourthSize / j, 1}
					}					// VkOffset3D					dstOffset[2];
				};
				region.imageBlit	= imageBlit;
				params.regions.push_back(region);
			}
			for (int i = 0; i < defaultSize; i += defaultFourthSize)
			{
				const VkImageBlit			imageBlit	=
				{
					defaultSourceLayer,	// VkImageSubresourceLayers	srcSubresource;
					{
						{i, i, 0},
						{i + defaultFourthSize, i + defaultFourthSize, 1}
					},					// VkOffset3D					srcOffsets[2];

					defaultSourceLayer,	// VkImageSubresourceLayers	dstSubresource;
					{
						{i, defaultSize / 2, 0},
						{i + defaultFourthSize, defaultSize / 2 + defaultFourthSize, 1}
					}					// VkOffset3D					dstOffset[2];
				};
				region.imageBlit	= imageBlit;
				params.regions.push_back(region);
			}

			addBlittingTestsAllFormats(blitImgAllFormatsTests.get(), testCtx, params);
		}

		// Test Depth and Stencil formats.
		{
			for (size_t compatibleFormatsIndex = 0; compatibleFormatsIndex < DE_LENGTH_OF_ARRAY(depthAndStencilFormats); ++compatibleFormatsIndex)
			{
				TestParams params;

				params.src.image.imageType	= VK_IMAGE_TYPE_2D;
				params.src.image.extent		= defaultExtent;
				params.dst.image.extent		= defaultExtent;
				params.src.image.format		= depthAndStencilFormats[compatibleFormatsIndex];
				params.dst.image.imageType	= VK_IMAGE_TYPE_2D;
				params.dst.image.format		= params.src.image.format;
				std::ostringstream	oss;
				oss << getFormatCaseName(params.src.image.format) << "_" << getFormatCaseName(params.dst.image.format);

				const VkImageSubresourceLayers	defaultDepthSourceLayer		= { VK_IMAGE_ASPECT_DEPTH_BIT, 0u, 0u, 1u };
				const VkImageSubresourceLayers	defaultStencilSourceLayer	= { VK_IMAGE_ASPECT_STENCIL_BIT, 0u, 0u, 1u };

				CopyRegion	region;
				for (int i = 0, j = 1; (i + defaultFourthSize / j < defaultSize) && (defaultFourthSize > j); i += defaultFourthSize / j++)
				{
					const VkOffset3D	srcOffset0	= {0, 0, 0};
					const VkOffset3D	srcOffset1	= {defaultSize, defaultSize, 1};
					const VkOffset3D	dstOffset0	= {i, 0, 0};
					const VkOffset3D	dstOffset1	= {i + defaultFourthSize / j, defaultFourthSize / j, 1};

					if (tcu::hasDepthComponent(mapVkFormat(params.src.image.format).order))
					{
						const VkImageBlit			imageBlit	=
						{
							defaultDepthSourceLayer,		// VkImageSubresourceLayers	srcSubresource;
							{ srcOffset0 , srcOffset1 },	// VkOffset3D					srcOffsets[2];
							defaultDepthSourceLayer,		// VkImageSubresourceLayers	dstSubresource;
							{ dstOffset0 , dstOffset1 },	// VkOffset3D					dstOffset[2];
						};
						region.imageBlit	= imageBlit;
						params.regions.push_back(region);
					}
					if (tcu::hasStencilComponent(mapVkFormat(params.src.image.format).order))
					{
						const VkImageBlit			imageBlit	=
						{
							defaultStencilSourceLayer,		// VkImageSubresourceLayers	srcSubresource;
							{ srcOffset0 , srcOffset1 },	// VkOffset3D					srcOffsets[2];
							defaultStencilSourceLayer,		// VkImageSubresourceLayers	dstSubresource;
							{ dstOffset0 , dstOffset1 },	// VkOffset3D					dstOffset[2];
						};
						region.imageBlit	= imageBlit;
						params.regions.push_back(region);
					}
				}
				for (int i = 0; i < defaultSize; i += defaultFourthSize)
				{
					const VkOffset3D	srcOffset0	= {i, i, 0};
					const VkOffset3D	srcOffset1	= {i + defaultFourthSize, i + defaultFourthSize, 1};
					const VkOffset3D	dstOffset0	= {i, defaultSize / 2, 0};
					const VkOffset3D	dstOffset1	= {i + defaultFourthSize, defaultSize / 2 + defaultFourthSize, 1};

					if (tcu::hasDepthComponent(mapVkFormat(params.src.image.format).order))
					{
						const VkImageBlit			imageBlit	=
						{
							defaultDepthSourceLayer,		// VkImageSubresourceLayers	srcSubresource;
							{ srcOffset0, srcOffset1 },		// VkOffset3D					srcOffsets[2];
							defaultDepthSourceLayer,		// VkImageSubresourceLayers	dstSubresource;
							{ dstOffset0, dstOffset1 }		// VkOffset3D					dstOffset[2];
						};
						region.imageBlit	= imageBlit;
						params.regions.push_back(region);
					}
					if (tcu::hasStencilComponent(mapVkFormat(params.src.image.format).order))
					{
						const VkImageBlit			imageBlit	=
						{
							defaultStencilSourceLayer,		// VkImageSubresourceLayers	srcSubresource;
							{ srcOffset0, srcOffset1 },		// VkOffset3D					srcOffsets[2];
							defaultStencilSourceLayer,		// VkImageSubresourceLayers	dstSubresource;
							{ dstOffset0, dstOffset1 }		// VkOffset3D					dstOffset[2];
						};
						region.imageBlit	= imageBlit;
						params.regions.push_back(region);
					}
				}

				params.filter			= VK_FILTER_NEAREST;
				blitImgAllFormatsTests->addChild(new BlittingTestCase(testCtx, oss.str() + "_nearest", "Blit image between compatible depth/stencil formats", params));
			}
		}
	}
	blittingImageTests->addChild(blitImgSimpleTests.release());
	blittingImageTests->addChild(blitImgAllFormatsTests.release());

	// Resolve image to image testcases.
	const VkSampleCountFlagBits	samples[]		=
	{
		VK_SAMPLE_COUNT_2_BIT,
		VK_SAMPLE_COUNT_4_BIT,
		VK_SAMPLE_COUNT_8_BIT,
		VK_SAMPLE_COUNT_16_BIT,
		VK_SAMPLE_COUNT_32_BIT,
		VK_SAMPLE_COUNT_64_BIT
	};
	const VkExtent3D			resolveExtent	= {256u, 256u, 1};

	{
		const std::string	description	("Resolve from image to image");
		const std::string	testName	("whole");

		TestParams			params;
		params.src.image.imageType	= VK_IMAGE_TYPE_2D;
		params.src.image.format		= VK_FORMAT_R8G8B8A8_UNORM;
		params.src.image.extent		= resolveExtent;
		params.dst.image.imageType	= VK_IMAGE_TYPE_2D;
		params.dst.image.format		= VK_FORMAT_R8G8B8A8_UNORM;
		params.dst.image.extent		= resolveExtent;

		{
			const VkImageSubresourceLayers	sourceLayer	=
			{
				VK_IMAGE_ASPECT_COLOR_BIT,	// VkImageAspectFlags	aspectMask;
				0u,							// uint32_t				mipLevel;
				0u,							// uint32_t				baseArrayLayer;
				1u							// uint32_t				layerCount;
			};
			const VkImageResolve			testResolve	=
			{
				sourceLayer,	// VkImageSubresourceLayers	srcSubresource;
				{0, 0, 0},		// VkOffset3D				srcOffset;
				sourceLayer,	// VkImageSubresourceLayers	dstSubresource;
				{0, 0, 0},		// VkOffset3D				dstOffset;
				resolveExtent,	// VkExtent3D				extent;
			};

			CopyRegion	imageResolve;
			imageResolve.imageResolve	= testResolve;
			params.regions.push_back(imageResolve);
		}

		for (int samplesIndex = 0; samplesIndex < DE_LENGTH_OF_ARRAY(samples); ++samplesIndex)
		{
			params.samples = samples[samplesIndex];
			std::ostringstream caseName;
			caseName << testName << "_" << getSampleCountCaseName(samples[samplesIndex]);
			resolveImageTests->addChild(new ResolveImageToImageTestCase(testCtx, caseName.str(), description, params));
		}
	}

	{
		const std::string	description	("Resolve from image to image");
		const std::string	testName	("partial");

		TestParams			params;
		params.src.image.imageType	= VK_IMAGE_TYPE_2D;
		params.src.image.format		= VK_FORMAT_R8G8B8A8_UNORM;
		params.src.image.extent		= resolveExtent;
		params.dst.image.imageType	= VK_IMAGE_TYPE_2D;
		params.dst.image.format		= VK_FORMAT_R8G8B8A8_UNORM;
		params.dst.image.extent		= resolveExtent;

		{
			const VkImageSubresourceLayers	sourceLayer	=
			{
				VK_IMAGE_ASPECT_COLOR_BIT,	// VkImageAspectFlags	aspectMask;
				0u,							// uint32_t				mipLevel;
				0u,							// uint32_t				baseArrayLayer;
				1u							// uint32_t				layerCount;
			};
			const VkImageResolve			testResolve	=
			{
				sourceLayer,	// VkImageSubresourceLayers	srcSubresource;
				{0, 0, 0},		// VkOffset3D				srcOffset;
				sourceLayer,	// VkImageSubresourceLayers	dstSubresource;
				{64u, 64u, 0},		// VkOffset3D				dstOffset;
				{128u, 128u, 1u},	// VkExtent3D				extent;
			};

			CopyRegion	imageResolve;
			imageResolve.imageResolve = testResolve;
			params.regions.push_back(imageResolve);
		}

		for (int samplesIndex = 0; samplesIndex < DE_LENGTH_OF_ARRAY(samples); ++samplesIndex)
		{
			params.samples = samples[samplesIndex];
			std::ostringstream caseName;
			caseName << testName << "_" << getSampleCountCaseName(samples[samplesIndex]);
			resolveImageTests->addChild(new ResolveImageToImageTestCase(testCtx, caseName.str(), description, params));
		}
	}

	{
		const std::string	description	("Resolve from image to image");
		const std::string	testName	("with_regions");

		TestParams			params;
		params.src.image.imageType	= VK_IMAGE_TYPE_2D;
		params.src.image.format		= VK_FORMAT_R8G8B8A8_UNORM;
		params.src.image.extent		= resolveExtent;
		params.dst.image.imageType	= VK_IMAGE_TYPE_2D;
		params.dst.image.format		= VK_FORMAT_R8G8B8A8_UNORM;
		params.dst.image.extent		= resolveExtent;

		{
			const VkImageSubresourceLayers	sourceLayer	=
			{
				VK_IMAGE_ASPECT_COLOR_BIT,	// VkImageAspectFlags	aspectMask;
				0u,							// uint32_t				mipLevel;
				0u,							// uint32_t				baseArrayLayer;
				1u							// uint32_t				layerCount;
			};

			for (int i = 0; i < 256; i += 64)
			{
				const VkImageResolve			testResolve	=
				{
					sourceLayer,	// VkImageSubresourceLayers	srcSubresource;
					{i, i, 0},		// VkOffset3D				srcOffset;
					sourceLayer,	// VkImageSubresourceLayers	dstSubresource;
					{i, 0, 0},		// VkOffset3D				dstOffset;
					{64u, 64u, 1u},	// VkExtent3D				extent;
				};

				CopyRegion	imageResolve;
				imageResolve.imageResolve = testResolve;
				params.regions.push_back(imageResolve);
			}
		}

		for (int samplesIndex = 0; samplesIndex < DE_LENGTH_OF_ARRAY(samples); ++samplesIndex)
		{
			params.samples = samples[samplesIndex];
			std::ostringstream caseName;
			caseName << testName << "_" << getSampleCountCaseName(samples[samplesIndex]);
			resolveImageTests->addChild(new ResolveImageToImageTestCase(testCtx, caseName.str(), description, params));
		}
	}

	{
		const std::string	description	("Resolve from image to image");
		const std::string	testName	("whole_copy_before_resolving");

		TestParams			params;
		params.src.image.imageType	= VK_IMAGE_TYPE_2D;
		params.src.image.format		= VK_FORMAT_R8G8B8A8_UNORM;
		params.src.image.extent		= defaultExtent;
		params.dst.image.imageType	= VK_IMAGE_TYPE_2D;
		params.dst.image.format		= VK_FORMAT_R8G8B8A8_UNORM;
		params.dst.image.extent		= defaultExtent;

		{
			const VkImageSubresourceLayers	sourceLayer	=
			{
				VK_IMAGE_ASPECT_COLOR_BIT,	// VkImageAspectFlags	aspectMask;
				0u,							// uint32_t				mipLevel;
				0u,							// uint32_t				baseArrayLayer;
				1u							// uint32_t				layerCount;
			};

			const VkImageResolve			testResolve	=
			{
				sourceLayer,		// VkImageSubresourceLayers	srcSubresource;
				{0, 0, 0},			// VkOffset3D				srcOffset;
				sourceLayer,		// VkImageSubresourceLayers	dstSubresource;
				{0, 0, 0},			// VkOffset3D				dstOffset;
				defaultExtent,		// VkExtent3D				extent;
			};

			CopyRegion	imageResolve;
			imageResolve.imageResolve	= testResolve;
			params.regions.push_back(imageResolve);
		}

		for (int samplesIndex = 0; samplesIndex < DE_LENGTH_OF_ARRAY(samples); ++samplesIndex)
		{
			params.samples = samples[samplesIndex];
			std::ostringstream caseName;
			caseName << testName << "_" << getSampleCountCaseName(samples[samplesIndex]);
			resolveImageTests->addChild(new ResolveImageToImageTestCase(testCtx, caseName.str(), description, params, COPY_MS_IMAGE_TO_MS_IMAGE));
		}
	}

	{
		const std::string	description	("Resolve from image to image");
		const std::string	testName	("whole_array_image");

		TestParams			params;
		params.src.image.imageType		= VK_IMAGE_TYPE_2D;
		params.src.image.format			= VK_FORMAT_R8G8B8A8_UNORM;
		params.src.image.extent			= defaultExtent;
		params.dst.image.imageType		= VK_IMAGE_TYPE_2D;
		params.dst.image.format			= VK_FORMAT_R8G8B8A8_UNORM;
		params.dst.image.extent			= defaultExtent;
		params.dst.image.extent.depth	= 5u;

		for (deUint32 layerNdx=0; layerNdx < params.dst.image.extent.depth; ++layerNdx)
		{
			const VkImageSubresourceLayers	sourceLayer	=
			{
				VK_IMAGE_ASPECT_COLOR_BIT,		// VkImageAspectFlags	aspectMask;
				0u,								// uint32_t				mipLevel;
				layerNdx,						// uint32_t				baseArrayLayer;
				1u								// uint32_t				layerCount;
			};

			const VkImageResolve			testResolve	=
			{
				sourceLayer,		// VkImageSubresourceLayers	srcSubresource;
				{0, 0, 0},			// VkOffset3D				srcOffset;
				sourceLayer,		// VkImageSubresourceLayers	dstSubresource;
				{0, 0, 0},			// VkOffset3D				dstOffset;
				defaultExtent,		// VkExtent3D				extent;
			};

			CopyRegion	imageResolve;
			imageResolve.imageResolve	= testResolve;
			params.regions.push_back(imageResolve);
		}

		for (int samplesIndex = 0; samplesIndex < DE_LENGTH_OF_ARRAY(samples); ++samplesIndex)
		{
			params.samples = samples[samplesIndex];
			std::ostringstream caseName;
			caseName << testName << "_" << getSampleCountCaseName(samples[samplesIndex]);
			resolveImageTests->addChild(new ResolveImageToImageTestCase(testCtx, caseName.str(), description, params, COPY_MS_IMAGE_TO_ARRAY_MS_IMAGE));
		}
	}

	{
<<<<<<< HEAD
		TestParams	params3DTo2D;
		const deUint32	slicesLayers			= 16u;
		params3DTo2D.src.image.imageType		= VK_IMAGE_TYPE_3D;
		params3DTo2D.src.image.format			= VK_FORMAT_R8G8B8A8_UINT;
		params3DTo2D.src.image.extent			= defaultHalfExtent;
		params3DTo2D.src.image.extent.depth		= slicesLayers;
		params3DTo2D.dst.image.imageType		= VK_IMAGE_TYPE_2D;
		params3DTo2D.dst.image.format			= VK_FORMAT_R8G8B8A8_UINT;
		params3DTo2D.dst.image.extent			= defaultHalfExtent;
		params3DTo2D.dst.image.extent.depth		= slicesLayers;

		for (deUint32 slicesLayersNdx = 0; slicesLayersNdx < slicesLayers; ++slicesLayersNdx)
		{
			const VkImageSubresourceLayers	sourceLayer	=
			{
				VK_IMAGE_ASPECT_COLOR_BIT,	// VkImageAspectFlags	aspectMask;
				0u,							// uint32_t				mipLevel;
				0u,							// uint32_t				baseArrayLayer;
				1u							// uint32_t				layerCount;
			};

			const VkImageSubresourceLayers	destinationLayer	=
			{
				VK_IMAGE_ASPECT_COLOR_BIT,	// VkImageAspectFlags	aspectMask;
				0u,							// uint32_t				mipLevel;
				slicesLayersNdx,			// uint32_t				baseArrayLayer;
				1u							// uint32_t				layerCount;
			};

			const VkImageCopy				testCopy	=
			{
				sourceLayer,						// VkImageSubresourceLayers	srcSubresource;
				{0, 0, (deInt32)slicesLayersNdx},	// VkOffset3D					srcOffset;
				destinationLayer,					// VkImageSubresourceLayers	dstSubresource;
				{0, 0, 0},							// VkOffset3D					dstOffset;
				defaultHalfExtent,					// VkExtent3D					extent;
			};

			CopyRegion	imageCopy;
			imageCopy.imageCopy	= testCopy;

			params3DTo2D.regions.push_back(imageCopy);
		}
		imgToImg3dImagesTests->addChild(new CopyImageToImageTestCase(testCtx, "3d_to_2d_by_slices", "copy 2d layers to 3d slices one by one", params3DTo2D));
	}

	{
		TestParams	params2DTo3D;
		const deUint32	slicesLayers			= 16u;
		params2DTo3D.src.image.imageType		= VK_IMAGE_TYPE_2D;
		params2DTo3D.src.image.format			= VK_FORMAT_R8G8B8A8_UINT;
		params2DTo3D.src.image.extent			= defaultHalfExtent;
		params2DTo3D.src.image.extent.depth		= slicesLayers;
		params2DTo3D.dst.image.imageType		= VK_IMAGE_TYPE_3D;
		params2DTo3D.dst.image.format			= VK_FORMAT_R8G8B8A8_UINT;
		params2DTo3D.dst.image.extent			= defaultHalfExtent;
		params2DTo3D.dst.image.extent.depth		= slicesLayers;

		for (deUint32 slicesLayersNdx = 0; slicesLayersNdx < slicesLayers; ++slicesLayersNdx)
		{
			const VkImageSubresourceLayers	sourceLayer	=
			{
				VK_IMAGE_ASPECT_COLOR_BIT,	// VkImageAspectFlags	aspectMask;
				0u,							// uint32_t				mipLevel;
				slicesLayersNdx,			// uint32_t				baseArrayLayer;
				1u							// uint32_t				layerCount;
			};

			const VkImageSubresourceLayers	destinationLayer	=
			{
				VK_IMAGE_ASPECT_COLOR_BIT,	// VkImageAspectFlags	aspectMask;
				0u,							// uint32_t				mipLevel;
				0u,							// uint32_t				baseArrayLayer;
				1u							// uint32_t				layerCount;
			};

			const VkImageCopy				testCopy	=
			{
				sourceLayer,						// VkImageSubresourceLayers	srcSubresource;
				{0, 0, 0},							// VkOffset3D				srcOffset;
				destinationLayer,					// VkImageSubresourceLayers	dstSubresource;
				{0, 0, (deInt32)slicesLayersNdx},	// VkOffset3D				dstOffset;
				defaultHalfExtent,					// VkExtent3D				extent;
			};

			CopyRegion	imageCopy;
			imageCopy.imageCopy	= testCopy;

			params2DTo3D.regions.push_back(imageCopy);
		}

		imgToImg3dImagesTests->addChild(new CopyImageToImageTestCase(testCtx, "2d_to_3d_by_layers", "copy 3d slices to 2d layers one by one", params2DTo3D));
	}

	{
		TestParams	params3DTo2D;
		const deUint32	slicesLayers			= 16u;
		params3DTo2D.src.image.imageType		= VK_IMAGE_TYPE_3D;
		params3DTo2D.src.image.format			= VK_FORMAT_R8G8B8A8_UINT;
		params3DTo2D.src.image.extent			= defaultHalfExtent;
		params3DTo2D.src.image.extent.depth		= slicesLayers;
		params3DTo2D.dst.image.imageType		= VK_IMAGE_TYPE_2D;
		params3DTo2D.dst.image.format			= VK_FORMAT_R8G8B8A8_UINT;
		params3DTo2D.dst.image.extent			= defaultHalfExtent;
		params3DTo2D.dst.image.extent.depth		= slicesLayers;
=======
		const std::string	description	("Resolve from image to image of different size");
		const std::string	testName	("diff_image_size");

		TestParams			params;
		params.src.image.imageType		=	VK_IMAGE_TYPE_2D;
		params.src.image.format			=	VK_FORMAT_R8G8B8A8_UNORM;
		params.dst.image.imageType		=	VK_IMAGE_TYPE_2D;
		params.dst.image.format			=	VK_FORMAT_R8G8B8A8_UNORM;
>>>>>>> ca8cfd0d

		{
			const VkImageSubresourceLayers	sourceLayer	=
			{
				VK_IMAGE_ASPECT_COLOR_BIT,	// VkImageAspectFlags	aspectMask;
				0u,							// uint32_t				mipLevel;
				0u,							// uint32_t				baseArrayLayer;
				1u							// uint32_t				layerCount;
			};
<<<<<<< HEAD

			const VkImageSubresourceLayers	destinationLayer	=
			{
				VK_IMAGE_ASPECT_COLOR_BIT,	// VkImageAspectFlags	aspectMask;
				0u,							// uint32_t				mipLevel;
				0,							// uint32_t				baseArrayLayer;
				slicesLayers				// uint32_t				layerCount;
			};

			const VkImageCopy				testCopy	=
			{
				sourceLayer,					// VkImageSubresourceLayers	srcSubresource;
				{0, 0, 0},						// VkOffset3D				srcOffset;
				destinationLayer,				// VkImageSubresourceLayers	dstSubresource;
				{0, 0, 0},						// VkOffset3D				dstOffset;
				params3DTo2D.src.image.extent	// VkExtent3D				extent;
			};

			CopyRegion	imageCopy;
			imageCopy.imageCopy	= testCopy;

			params3DTo2D.regions.push_back(imageCopy);
		}
		imgToImg3dImagesTests->addChild(new CopyImageToImageTestCase(testCtx, "3d_to_2d_whole", "copy 3d slices to 2d layers all at once", params3DTo2D));
	}

	{
		TestParams	params2DTo3D;
		const deUint32	slicesLayers			= 16u;
		params2DTo3D.src.image.imageType		= VK_IMAGE_TYPE_2D;
		params2DTo3D.src.image.format			= VK_FORMAT_R8G8B8A8_UINT;
		params2DTo3D.src.image.extent			= defaultHalfExtent;
		params2DTo3D.src.image.extent.depth		= slicesLayers;
		params2DTo3D.dst.image.imageType		= VK_IMAGE_TYPE_3D;
		params2DTo3D.dst.image.format			= VK_FORMAT_R8G8B8A8_UINT;
		params2DTo3D.dst.image.extent			= defaultHalfExtent;
		params2DTo3D.dst.image.extent.depth		= slicesLayers;

		{
			const VkImageSubresourceLayers	sourceLayer	=
			{
				VK_IMAGE_ASPECT_COLOR_BIT,	// VkImageAspectFlags	aspectMask;
				0u,							// uint32_t				mipLevel;
				0u,							// uint32_t				baseArrayLayer;
				slicesLayers				// uint32_t				layerCount;
			};

			const VkImageSubresourceLayers	destinationLayer	=
			{
				VK_IMAGE_ASPECT_COLOR_BIT,	// VkImageAspectFlags	aspectMask;
				0u,							// uint32_t				mipLevel;
				0u,							// uint32_t				baseArrayLayer;
				1u							// uint32_t				layerCount;
			};

			const VkImageCopy				testCopy	=
			{
				sourceLayer,					// VkImageSubresourceLayers	srcSubresource;
				{0, 0, 0},						// VkOffset3D				srcOffset;
				destinationLayer,				// VkImageSubresourceLayers	dstSubresource;
				{0, 0, 0},						// VkOffset3D				dstOffset;
				params2DTo3D.dst.image.extent,	// VkExtent3D				extent;
			};

			CopyRegion	imageCopy;
			imageCopy.imageCopy	= testCopy;

			params2DTo3D.regions.push_back(imageCopy);
		}

		imgToImg3dImagesTests->addChild(new CopyImageToImageTestCase(testCtx, "2d_to_3d_whole", "copy 2d layers to 3d slices all at once", params2DTo3D));
	}

	{
		TestParams	params3DTo2D;
		const deUint32	slicesLayers			= 16u;
		params3DTo2D.src.image.imageType		= VK_IMAGE_TYPE_3D;
		params3DTo2D.src.image.format			= VK_FORMAT_R8G8B8A8_UINT;
		params3DTo2D.src.image.extent			= defaultHalfExtent;
		params3DTo2D.src.image.extent.depth		= slicesLayers;
		params3DTo2D.dst.image.imageType		= VK_IMAGE_TYPE_2D;
		params3DTo2D.dst.image.format			= VK_FORMAT_R8G8B8A8_UINT;
		params3DTo2D.dst.image.extent			= defaultHalfExtent;
		params3DTo2D.dst.image.extent.depth		= slicesLayers;

		const deUint32 regionWidth				= defaultHalfExtent.width / slicesLayers -1;
		const deUint32 regionHeight				= defaultHalfExtent.height / slicesLayers -1 ;

		for (deUint32 slicesLayersNdx = 0; slicesLayersNdx < slicesLayers; ++slicesLayersNdx)
		{
			const VkImageSubresourceLayers	sourceLayer	=
			{
				VK_IMAGE_ASPECT_COLOR_BIT,	// VkImageAspectFlags	aspectMask;
				0u,							// uint32_t				mipLevel;
				0u,							// uint32_t				baseArrayLayer;
				1u							// uint32_t				layerCount;
			};

			const VkImageSubresourceLayers	destinationLayer	=
			{
					VK_IMAGE_ASPECT_COLOR_BIT,		// VkImageAspectFlags	aspectMask;
					0u,								// uint32_t				mipLevel;
					slicesLayersNdx,				// uint32_t				baseArrayLayer;
					1u								// uint32_t				layerCount;
			};


			const VkImageCopy				testCopy	=
			{
				sourceLayer,															// VkImageSubresourceLayers	srcSubresource;
				{0, (deInt32)(regionHeight*slicesLayersNdx), (deInt32)slicesLayersNdx},	// VkOffset3D				srcOffset;
					destinationLayer,													// VkImageSubresourceLayers	dstSubresource;
					{(deInt32)(regionWidth*slicesLayersNdx), 0, 0},						// VkOffset3D				dstOffset;
					{
						(defaultHalfExtent.width - regionWidth*slicesLayersNdx),
						(defaultHalfExtent.height - regionHeight*slicesLayersNdx),
						1
					}																	// VkExtent3D				extent;
			};

			CopyRegion	imageCopy;
			imageCopy.imageCopy     = testCopy;
			params3DTo2D.regions.push_back(imageCopy);
		}
		imgToImg3dImagesTests->addChild(new CopyImageToImageTestCase(testCtx, "3d_to_2d_regions", "copy 3d slices regions to 2d layers", params3DTo2D));
	}

	{
		TestParams	params2DTo3D;
		const deUint32	slicesLayers			= 16u;
		params2DTo3D.src.image.imageType		= VK_IMAGE_TYPE_2D;
		params2DTo3D.src.image.format			= VK_FORMAT_R8G8B8A8_UINT;
		params2DTo3D.src.image.extent			= defaultHalfExtent;
		params2DTo3D.src.image.extent.depth		= slicesLayers;
		params2DTo3D.dst.image.imageType		= VK_IMAGE_TYPE_3D;
		params2DTo3D.dst.image.format			= VK_FORMAT_R8G8B8A8_UINT;
		params2DTo3D.dst.image.extent			= defaultHalfExtent;
		params2DTo3D.dst.image.extent.depth		= slicesLayers;

		const deUint32 regionWidth				= defaultHalfExtent.width / slicesLayers -1;
		const deUint32 regionHeight				= defaultHalfExtent.height / slicesLayers -1 ;

		for (deUint32 slicesLayersNdx = 0; slicesLayersNdx < slicesLayers; ++slicesLayersNdx)
		{
			const VkImageSubresourceLayers	sourceLayer	=
			{
				VK_IMAGE_ASPECT_COLOR_BIT,	// VkImageAspectFlags	aspectMask;
				0u,							// uint32_t				mipLevel;
				slicesLayersNdx,			// uint32_t				baseArrayLayer;
				1u							// uint32_t				layerCount;
			};

			const VkImageSubresourceLayers	destinationLayer	=
			{
				VK_IMAGE_ASPECT_COLOR_BIT,	// VkImageAspectFlags	aspectMask;
				0u,							// uint32_t				mipLevel;
				0u,							// uint32_t				baseArrayLayer;
				1u							// uint32_t				layerCount;
			};

			const VkImageCopy				testCopy	=
			{
				sourceLayer,																// VkImageSubresourceLayers	srcSubresource;
				{(deInt32)(regionWidth*slicesLayersNdx), 0, 0},								// VkOffset3D				srcOffset;
				destinationLayer,															// VkImageSubresourceLayers	dstSubresource;
				{0, (deInt32)(regionHeight*slicesLayersNdx), (deInt32)(slicesLayersNdx)},	// VkOffset3D				dstOffset;
				{
					defaultHalfExtent.width - regionWidth*slicesLayersNdx,
					defaultHalfExtent.height - regionHeight*slicesLayersNdx,
					1
				}																			// VkExtent3D				extent;
			};

			CopyRegion	imageCopy;
			imageCopy.imageCopy	= testCopy;

			params2DTo3D.regions.push_back(imageCopy);
		}

		imgToImg3dImagesTests->addChild(new CopyImageToImageTestCase(testCtx, "2d_to_3d_regions", "copy 2d layers regions to 3d slices", params2DTo3D));
	}

	imageToImageTests->addChild(imgToImg3dImagesTests.release());

=======
			const VkImageResolve			testResolve	=
			{
				sourceLayer,	// VkImageSubresourceLayers	srcSubresource;
				{0, 0, 0},		// VkOffset3D				srcOffset;
				sourceLayer,	// VkImageSubresourceLayers	dstSubresource;
				{0, 0, 0},		// VkOffset3D				dstOffset;
				resolveExtent,	// VkExtent3D				extent;
			};

			CopyRegion	imageResolve;
			imageResolve.imageResolve	= testResolve;
			params.regions.push_back(imageResolve);
		}

		const VkExtent3D imageExtents[]		=
		{
			{ resolveExtent.width + 10,	resolveExtent.height,		resolveExtent.depth },
			{ resolveExtent.width,		resolveExtent.height * 2,	resolveExtent.depth },
			{ resolveExtent.width,		resolveExtent.height,		resolveExtent.depth + 10 }
		};

		for (int srcImageExtentIndex = 0; srcImageExtentIndex < DE_LENGTH_OF_ARRAY(imageExtents); ++srcImageExtentIndex)
		{
			const VkExtent3D&	srcImageSize	= imageExtents[srcImageExtentIndex];

			params.src.image.extent				= srcImageSize;
			params.dst.image.extent				= resolveExtent;

			for (int samplesIndex = 0; samplesIndex < DE_LENGTH_OF_ARRAY(samples); ++samplesIndex)
			{
				params.samples = samples[samplesIndex];
				std::ostringstream caseName;
				caseName << testName << "_src_" << srcImageSize.width << "_" << srcImageSize.height << "_" << srcImageSize.depth << "_" << getSampleCountCaseName(samples[samplesIndex]);
				resolveImageTests->addChild(new ResolveImageToImageTestCase(testCtx, caseName.str(), description, params));
			}
		}

		for (int dstImageExtentIndex = 0; dstImageExtentIndex < DE_LENGTH_OF_ARRAY(imageExtents); ++dstImageExtentIndex)
		{
			const VkExtent3D&	dstImageSize	= imageExtents[dstImageExtentIndex];
			params.src.image.extent				= resolveExtent;
			params.dst.image.extent				= dstImageSize;

			for (int samplesIndex = 0; samplesIndex < DE_LENGTH_OF_ARRAY(samples); ++samplesIndex)
			{
				params.samples = samples[samplesIndex];
				std::ostringstream caseName;
				caseName << testName << "_dst_" << dstImageSize.width << "_" << dstImageSize.height << "_" << dstImageSize.depth << "_" << getSampleCountCaseName(samples[samplesIndex]);
				resolveImageTests->addChild(new ResolveImageToImageTestCase(testCtx, caseName.str(), description, params));
			}
		}
	}

>>>>>>> ca8cfd0d
	copiesAndBlittingTests->addChild(imageToImageTests.release());
	copiesAndBlittingTests->addChild(imageToBufferTests.release());
	copiesAndBlittingTests->addChild(bufferToImageTests.release());
	copiesAndBlittingTests->addChild(bufferToBufferTests.release());
	copiesAndBlittingTests->addChild(blittingImageTests.release());
	copiesAndBlittingTests->addChild(resolveImageTests.release());

	return copiesAndBlittingTests.release();
}

} // api
} // vkt<|MERGE_RESOLUTION|>--- conflicted
+++ resolved
@@ -5374,7 +5374,6 @@
 	}
 
 	{
-<<<<<<< HEAD
 		TestParams	params3DTo2D;
 		const deUint32	slicesLayers			= 16u;
 		params3DTo2D.src.image.imageType		= VK_IMAGE_TYPE_3D;
@@ -5480,16 +5479,6 @@
 		params3DTo2D.dst.image.format			= VK_FORMAT_R8G8B8A8_UINT;
 		params3DTo2D.dst.image.extent			= defaultHalfExtent;
 		params3DTo2D.dst.image.extent.depth		= slicesLayers;
-=======
-		const std::string	description	("Resolve from image to image of different size");
-		const std::string	testName	("diff_image_size");
-
-		TestParams			params;
-		params.src.image.imageType		=	VK_IMAGE_TYPE_2D;
-		params.src.image.format			=	VK_FORMAT_R8G8B8A8_UNORM;
-		params.dst.image.imageType		=	VK_IMAGE_TYPE_2D;
-		params.dst.image.format			=	VK_FORMAT_R8G8B8A8_UNORM;
->>>>>>> ca8cfd0d
 
 		{
 			const VkImageSubresourceLayers	sourceLayer	=
@@ -5499,7 +5488,6 @@
 				0u,							// uint32_t				baseArrayLayer;
 				1u							// uint32_t				layerCount;
 			};
-<<<<<<< HEAD
 
 			const VkImageSubresourceLayers	destinationLayer	=
 			{
@@ -5684,7 +5672,24 @@
 
 	imageToImageTests->addChild(imgToImg3dImagesTests.release());
 
-=======
+	{
+		const std::string	description	("Resolve from image to image of different size");
+		const std::string	testName	("diff_image_size");
+
+		TestParams			params;
+		params.src.image.imageType		=	VK_IMAGE_TYPE_2D;
+		params.src.image.format			=	VK_FORMAT_R8G8B8A8_UNORM;
+		params.dst.image.imageType		=	VK_IMAGE_TYPE_2D;
+		params.dst.image.format			=	VK_FORMAT_R8G8B8A8_UNORM;
+
+		{
+			const VkImageSubresourceLayers	sourceLayer	=
+			{
+				VK_IMAGE_ASPECT_COLOR_BIT,	// VkImageAspectFlags	aspectMask;
+				0u,							// uint32_t				mipLevel;
+				0u,							// uint32_t				baseArrayLayer;
+				1u							// uint32_t				layerCount;
+			};
 			const VkImageResolve			testResolve	=
 			{
 				sourceLayer,	// VkImageSubresourceLayers	srcSubresource;
@@ -5738,7 +5743,6 @@
 		}
 	}
 
->>>>>>> ca8cfd0d
 	copiesAndBlittingTests->addChild(imageToImageTests.release());
 	copiesAndBlittingTests->addChild(imageToBufferTests.release());
 	copiesAndBlittingTests->addChild(bufferToImageTests.release());
