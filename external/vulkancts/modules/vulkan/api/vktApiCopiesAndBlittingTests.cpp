/*------------------------------------------------------------------------
 * Vulkan Conformance Tests
 * ------------------------
 *
 * Copyright (c) 2015-2016 The Khronos Group Inc.
 * Copyright (c) 2015-2016 Samsung Electronics Co., Ltd.
 *
 * Licensed under the Apache License, Version 2.0 (the "License");
 * you may not use this file except in compliance with the License.
 * You may obtain a copy of the License at
 *
 *      http://www.apache.org/licenses/LICENSE-2.0
 *
 * Unless required by applicable law or agreed to in writing, software
 * distributed under the License is distributed on an "AS IS" BASIS,
 * WITHOUT WARRANTIES OR CONDITIONS OF ANY KIND, either express or implied.
 * See the License for the specific language governing permissions and
 * limitations under the License.
 *
 *//*!
 * \file
 * \brief Vulkan Copies And Blitting Tests
 *//*--------------------------------------------------------------------*/

#include "vktApiCopiesAndBlittingTests.hpp"

#include "deStringUtil.hpp"
#include "deUniquePtr.hpp"

#include "tcuImageCompare.hpp"
#include "tcuTexture.hpp"
#include "tcuTextureUtil.hpp"
#include "tcuVectorType.hpp"
#include "tcuVectorUtil.hpp"
#include "tcuTestLog.hpp"
#include "tcuTexLookupVerifier.hpp"

#include "vkImageUtil.hpp"
#include "vkMemUtil.hpp"
#include "vkPrograms.hpp"
#include "vkQueryUtil.hpp"
#include "vkRefUtil.hpp"
#include "vktTestCase.hpp"
#include "vktTestCaseUtil.hpp"
#include "vktTestGroupUtil.hpp"
#include "vkTypeUtil.hpp"

#include <set>

namespace vkt
{

namespace api
{

namespace
{
enum MirrorMode
{
	MIRROR_MODE_NONE = 0,
	MIRROR_MODE_X = (1<<0),
	MIRROR_MODE_Y = (1<<1),
	MIRROR_MODE_XY = MIRROR_MODE_X | MIRROR_MODE_Y,

	MIRROR_MODE_LAST
};

enum AllocationKind
{
	ALLOCATION_KIND_SUBALLOCATED,
	ALLOCATION_KIND_DEDICATED,
};

template <typename Type>
class BinaryCompare
{
public:
	bool operator() (const Type& a, const Type& b) const
	{
		return deMemCmp(&a, &b, sizeof(Type)) < 0;
	}
};

typedef std::set<vk::VkFormat, BinaryCompare<vk::VkFormat> >	FormatSet;

FormatSet dedicatedAllocationImageToImageFormatsToTestSet;
FormatSet dedicatedAllocationBlittingFormatsToTestSet;

using namespace vk;

VkImageAspectFlags getAspectFlags (tcu::TextureFormat format)
{
	VkImageAspectFlags	aspectFlag	= 0;
	aspectFlag |= (tcu::hasDepthComponent(format.order)? VK_IMAGE_ASPECT_DEPTH_BIT : 0);
	aspectFlag |= (tcu::hasStencilComponent(format.order)? VK_IMAGE_ASPECT_STENCIL_BIT : 0);

	if (!aspectFlag)
		aspectFlag = VK_IMAGE_ASPECT_COLOR_BIT;

	return aspectFlag;
}

// This is effectively same as vk::isFloatFormat(mapTextureFormat(format))
// except that it supports some formats that are not mappable to VkFormat.
// When we are checking combined depth and stencil formats, each aspect is
// checked separately, and in some cases we construct PBA with a format that
// is not mappable to VkFormat.
bool isFloatFormat (tcu::TextureFormat format)
{
	return tcu::getTextureChannelClass(format.type) == tcu::TEXTURECHANNELCLASS_FLOATING_POINT;
}

union CopyRegion
{
	VkBufferCopy		bufferCopy;
	VkImageCopy			imageCopy;
	VkBufferImageCopy	bufferImageCopy;
	VkImageBlit			imageBlit;
	VkImageResolve		imageResolve;
};

struct ImageParms
{
	VkImageType		imageType;
	VkFormat		format;
	VkExtent3D		extent;
	VkImageLayout	operationLayout;
};

struct TestParams
{
	union Data
	{
		struct Buffer
		{
			VkDeviceSize	size;
		} buffer;

		ImageParms	image;
	} src, dst;

	std::vector<CopyRegion>	regions;

	union
	{
		VkFilter				filter;
		VkSampleCountFlagBits	samples;
	};

	AllocationKind	allocationKind;
	deUint32		mipLevels;
	deBool			singleCommand;

	TestParams (void)
	{
		mipLevels		= 1u;
		singleCommand	= DE_TRUE;
	}
};

de::MovePtr<Allocation> allocateBuffer (const InstanceInterface&	vki,
										const DeviceInterface&		vkd,
										const VkPhysicalDevice&		physDevice,
										const VkDevice				device,
										const VkBuffer&				buffer,
										const MemoryRequirement		requirement,
										Allocator&					allocator,
										AllocationKind				allocationKind)
{
	switch (allocationKind)
	{
		case ALLOCATION_KIND_SUBALLOCATED:
		{
			const VkMemoryRequirements memoryRequirements = getBufferMemoryRequirements(vkd, device, buffer);

			return allocator.allocate(memoryRequirements, requirement);
		}

		case ALLOCATION_KIND_DEDICATED:
		{
			return allocateDedicated(vki, vkd, physDevice, device, buffer, requirement);
		}

		default:
		{
			TCU_THROW(InternalError, "Invalid allocation kind");
		}
	}
}

de::MovePtr<Allocation> allocateImage (const InstanceInterface&		vki,
									   const DeviceInterface&		vkd,
									   const VkPhysicalDevice&		physDevice,
									   const VkDevice				device,
									   const VkImage&				image,
									   const MemoryRequirement		requirement,
									   Allocator&					allocator,
									   AllocationKind				allocationKind)
{
	switch (allocationKind)
	{
		case ALLOCATION_KIND_SUBALLOCATED:
		{
			const VkMemoryRequirements memoryRequirements = getImageMemoryRequirements(vkd, device, image);

			return allocator.allocate(memoryRequirements, requirement);
		}

		case ALLOCATION_KIND_DEDICATED:
		{
			return allocateDedicated(vki, vkd, physDevice, device, image, requirement);
		}

		default:
		{
			TCU_THROW(InternalError, "Invalid allocation kind");
		}
	}
}


inline deUint32 getArraySize(const ImageParms& parms)
{
	return (parms.imageType == VK_IMAGE_TYPE_2D) ? parms.extent.depth : 1u;
}

inline VkExtent3D getExtent3D(const ImageParms& parms)
{
	const VkExtent3D		extent					=
	{
		parms.extent.width,
		parms.extent.height,
		(parms.imageType == VK_IMAGE_TYPE_2D) ? 1u : parms.extent.depth
	};
	return extent;
}

const tcu::TextureFormat mapCombinedToDepthTransferFormat (const tcu::TextureFormat& combinedFormat)
{
	tcu::TextureFormat format;
	switch (combinedFormat.type)
	{
		case tcu::TextureFormat::UNSIGNED_INT_16_8_8:
			format = tcu::TextureFormat(tcu::TextureFormat::D, tcu::TextureFormat::UNORM_INT16);
			break;
		case tcu::TextureFormat::UNSIGNED_INT_24_8_REV:
			format = tcu::TextureFormat(tcu::TextureFormat::D, tcu::TextureFormat::UNSIGNED_INT_24_8_REV);
			break;
		case tcu::TextureFormat::FLOAT_UNSIGNED_INT_24_8_REV:
			format = tcu::TextureFormat(tcu::TextureFormat::D, tcu::TextureFormat::FLOAT);
			break;
		default:
			DE_ASSERT(false);
			break;
	}
	return format;
}

class CopiesAndBlittingTestInstance : public vkt::TestInstance
{
public:
										CopiesAndBlittingTestInstance		(Context&	context,
																			 TestParams	testParams);
	virtual tcu::TestStatus				iterate								(void) = 0;

	enum FillMode
	{
		FILL_MODE_GRADIENT = 0,
		FILL_MODE_WHITE,
		FILL_MODE_RED,
		FILL_MODE_MULTISAMPLE,

		FILL_MODE_LAST
	};

protected:
	const TestParams					m_params;

	Move<VkCommandPool>					m_cmdPool;
	Move<VkCommandBuffer>				m_cmdBuffer;
	Move<VkFence>						m_fence;
	de::MovePtr<tcu::TextureLevel>		m_sourceTextureLevel;
	de::MovePtr<tcu::TextureLevel>		m_destinationTextureLevel;
	de::MovePtr<tcu::TextureLevel>		m_expectedTextureLevel[16];

	VkCommandBufferBeginInfo			m_cmdBufferBeginInfo;

	void								generateBuffer						(tcu::PixelBufferAccess buffer, int width, int height, int depth = 1, FillMode = FILL_MODE_GRADIENT);
	virtual void						generateExpectedResult				(void);
	void								uploadBuffer						(tcu::ConstPixelBufferAccess bufferAccess, const Allocation& bufferAlloc);
	void								uploadImage							(const tcu::ConstPixelBufferAccess& src, VkImage dst, const ImageParms& parms, const deUint32 mipLevels = 1u);
	virtual tcu::TestStatus				checkTestResult						(tcu::ConstPixelBufferAccess result);
	virtual void						copyRegionToTextureLevel			(tcu::ConstPixelBufferAccess src, tcu::PixelBufferAccess dst, CopyRegion region, deUint32 mipLevel = 0u) = 0;
	deUint32							calculateSize						(tcu::ConstPixelBufferAccess src) const
										{
											return src.getWidth() * src.getHeight() * src.getDepth() * tcu::getPixelSize(src.getFormat());
										}

	de::MovePtr<tcu::TextureLevel>		readImage							(vk::VkImage				image,
																			 const ImageParms&			imageParms,
																			 const deUint32				mipLevel = 0u);
	void								submitCommandsAndWait				(const DeviceInterface&		vk,
																			const VkDevice				device,
																			const VkQueue				queue,
																			const VkCommandBuffer&		cmdBuffer);

private:
	void								uploadImageAspect					(const tcu::ConstPixelBufferAccess&	src,
																			 const VkImage&						dst,
																			 const ImageParms&					parms,
																			 const deUint32						mipLevels = 1u);
	void								readImageAspect						(vk::VkImage						src,
																			 const tcu::PixelBufferAccess&		dst,
																			 const ImageParms&					parms,
																			 const deUint32						mipLevel = 0u);
};

CopiesAndBlittingTestInstance::CopiesAndBlittingTestInstance (Context& context, TestParams testParams)
	: vkt::TestInstance	(context)
	, m_params			(testParams)
{
	const DeviceInterface&		vk					= context.getDeviceInterface();
	const VkDevice				vkDevice			= context.getDevice();
	const deUint32				queueFamilyIndex	= context.getUniversalQueueFamilyIndex();

	if (m_params.allocationKind == ALLOCATION_KIND_DEDICATED)
	{
		if (!isDeviceExtensionSupported(context.getUsedApiVersion(), context.getDeviceExtensions(), "VK_KHR_dedicated_allocation"))
			TCU_THROW(NotSupportedError, "VK_KHR_dedicated_allocation is not supported");
	}

	// Create command pool
	m_cmdPool = createCommandPool(vk, vkDevice, VK_COMMAND_POOL_CREATE_RESET_COMMAND_BUFFER_BIT, queueFamilyIndex);

	// Create command buffer
	m_cmdBuffer = allocateCommandBuffer(vk, vkDevice, *m_cmdPool, VK_COMMAND_BUFFER_LEVEL_PRIMARY);

	// Create fence
	m_fence = createFence(vk, vkDevice);
}

void CopiesAndBlittingTestInstance::generateBuffer (tcu::PixelBufferAccess buffer, int width, int height, int depth, FillMode mode)
{
	const tcu::TextureChannelClass	channelClass	= tcu::getTextureChannelClass(buffer.getFormat().type);
	tcu::Vec4						maxValue		(1.0f);

	if (buffer.getFormat().order == tcu::TextureFormat::S)
	{
		// Stencil-only is stored in the first component. Stencil is always 8 bits.
		maxValue.x() = 1 << 8;
	}
	else if (buffer.getFormat().order == tcu::TextureFormat::DS)
	{
		// In a combined format, fillWithComponentGradients expects stencil in the fourth component.
		maxValue.w() = 1 << 8;
	}
	else if (channelClass == tcu::TEXTURECHANNELCLASS_SIGNED_INTEGER || channelClass == tcu::TEXTURECHANNELCLASS_UNSIGNED_INTEGER)
	{
		// The tcu::Vectors we use as pixels are 32-bit, so clamp to that.
		const tcu::IVec4	bits	= tcu::min(tcu::getTextureFormatBitDepth(buffer.getFormat()), tcu::IVec4(32));
		const int			signBit	= (channelClass == tcu::TEXTURECHANNELCLASS_SIGNED_INTEGER ? 1 : 0);

		for (int i = 0; i < 4; ++i)
		{
			if (bits[i] != 0)
				maxValue[i] = static_cast<float>((deUint64(1) << (bits[i] - signBit)) - 1);
		}
	}

	if (mode == FILL_MODE_GRADIENT)
	{
		tcu::fillWithComponentGradients(buffer, tcu::Vec4(0.0f, 0.0f, 0.0f, 0.0f), maxValue);
		return;
	}

	const tcu::Vec4		redColor	(maxValue.x(),	0.0,			0.0,			maxValue.w());
	const tcu::Vec4		greenColor	(0.0,			maxValue.y(),	0.0,			maxValue.w());
	const tcu::Vec4		blueColor	(0.0,			0.0,			maxValue.z(),	maxValue.w());
	const tcu::Vec4		whiteColor	(maxValue.x(),	maxValue.y(),	maxValue.z(),	maxValue.w());

	for (int z = 0; z < depth;  ++z)
	for (int y = 0; y < height; ++y)
	for (int x = 0; x < width;  ++x)
	{
		switch (mode)
		{
			case FILL_MODE_WHITE:
				if (tcu::isCombinedDepthStencilType(buffer.getFormat().type))
				{
					buffer.setPixDepth(1.0f, x, y, z);
					if (tcu::hasStencilComponent(buffer.getFormat().order))
						buffer.setPixStencil(255, x, y, z);
				}
				else
					buffer.setPixel(whiteColor, x, y, z);
				break;

			case FILL_MODE_RED:
				if (tcu::isCombinedDepthStencilType(buffer.getFormat().type))
				{
					buffer.setPixDepth(redColor[0], x, y, z);
					if (tcu::hasStencilComponent(buffer.getFormat().order))
						buffer.setPixStencil((int)redColor[3], x, y, z);
				}
				else
					buffer.setPixel(redColor, x, y, z);
				break;

			case FILL_MODE_MULTISAMPLE:
			{
				float xScaled = static_cast<float>(x) / static_cast<float>(width);
				float yScaled = static_cast<float>(y) / static_cast<float>(height);
				buffer.setPixel((xScaled == yScaled) ? tcu::Vec4(0.0, 0.5, 0.5, 1.0) : ((xScaled > yScaled) ? greenColor : blueColor), x, y, z);
				break;
			}

			default:
				break;
		}
	}
}

void CopiesAndBlittingTestInstance::uploadBuffer (tcu::ConstPixelBufferAccess bufferAccess, const Allocation& bufferAlloc)
{
	const DeviceInterface&		vk			= m_context.getDeviceInterface();
	const VkDevice				vkDevice	= m_context.getDevice();
	const deUint32				bufferSize	= calculateSize(bufferAccess);

	// Write buffer data
	deMemcpy(bufferAlloc.getHostPtr(), bufferAccess.getDataPtr(), bufferSize);
	flushMappedMemoryRange(vk, vkDevice, bufferAlloc.getMemory(), bufferAlloc.getOffset(), bufferSize);
}

void CopiesAndBlittingTestInstance::uploadImageAspect (const tcu::ConstPixelBufferAccess& imageAccess, const VkImage& image, const ImageParms& parms, const deUint32 mipLevels)
{
	const InstanceInterface&		vki					= m_context.getInstanceInterface();
	const DeviceInterface&			vk					= m_context.getDeviceInterface();
	const VkPhysicalDevice			vkPhysDevice		= m_context.getPhysicalDevice();
	const VkDevice					vkDevice			= m_context.getDevice();
	const VkQueue					queue				= m_context.getUniversalQueue();
	const deUint32					queueFamilyIndex	= m_context.getUniversalQueueFamilyIndex();
	Allocator&						memAlloc			= m_context.getDefaultAllocator();
	Move<VkBuffer>					buffer;
	const deUint32					bufferSize			= calculateSize(imageAccess);
	de::MovePtr<Allocation>			bufferAlloc;
	const deUint32					arraySize			= getArraySize(parms);
	const VkExtent3D				imageExtent			= getExtent3D(parms);
	std::vector <VkBufferImageCopy>	copyRegions;

	// Create source buffer
	{
		const VkBufferCreateInfo	bufferParams		=
		{
			VK_STRUCTURE_TYPE_BUFFER_CREATE_INFO,		// VkStructureType		sType;
			DE_NULL,									// const void*			pNext;
			0u,											// VkBufferCreateFlags	flags;
			bufferSize,									// VkDeviceSize			size;
			VK_BUFFER_USAGE_TRANSFER_SRC_BIT,			// VkBufferUsageFlags	usage;
			VK_SHARING_MODE_EXCLUSIVE,					// VkSharingMode		sharingMode;
			1u,											// deUint32				queueFamilyIndexCount;
			&queueFamilyIndex,							// const deUint32*		pQueueFamilyIndices;
		};

		buffer		= createBuffer(vk, vkDevice, &bufferParams);
		bufferAlloc = allocateBuffer(vki, vk, vkPhysDevice, vkDevice, *buffer, MemoryRequirement::HostVisible, memAlloc, m_params.allocationKind);
		VK_CHECK(vk.bindBufferMemory(vkDevice, *buffer, bufferAlloc->getMemory(), bufferAlloc->getOffset()));
	}

	// Barriers for copying buffer to image
	const VkBufferMemoryBarrier		preBufferBarrier	=
	{
		VK_STRUCTURE_TYPE_BUFFER_MEMORY_BARRIER,		// VkStructureType	sType;
		DE_NULL,										// const void*		pNext;
		VK_ACCESS_HOST_WRITE_BIT,						// VkAccessFlags	srcAccessMask;
		VK_ACCESS_TRANSFER_READ_BIT,					// VkAccessFlags	dstAccessMask;
		VK_QUEUE_FAMILY_IGNORED,						// deUint32			srcQueueFamilyIndex;
		VK_QUEUE_FAMILY_IGNORED,						// deUint32			dstQueueFamilyIndex;
		*buffer,										// VkBuffer			buffer;
		0u,												// VkDeviceSize		offset;
		bufferSize										// VkDeviceSize		size;
	};

	const VkImageAspectFlags		formatAspect		= getAspectFlags(mapVkFormat(parms.format));
	const bool						skipPreImageBarrier	= formatAspect == (VK_IMAGE_ASPECT_DEPTH_BIT | VK_IMAGE_ASPECT_STENCIL_BIT) &&
														  getAspectFlags(imageAccess.getFormat()) == VK_IMAGE_ASPECT_STENCIL_BIT;
	const VkImageMemoryBarrier		preImageBarrier		=
	{
		VK_STRUCTURE_TYPE_IMAGE_MEMORY_BARRIER,			// VkStructureType			sType;
		DE_NULL,										// const void*				pNext;
		0u,												// VkAccessFlags			srcAccessMask;
		VK_ACCESS_TRANSFER_WRITE_BIT,					// VkAccessFlags			dstAccessMask;
		VK_IMAGE_LAYOUT_UNDEFINED,						// VkImageLayout			oldLayout;
		VK_IMAGE_LAYOUT_TRANSFER_DST_OPTIMAL,			// VkImageLayout			newLayout;
		VK_QUEUE_FAMILY_IGNORED,						// deUint32					srcQueueFamilyIndex;
		VK_QUEUE_FAMILY_IGNORED,						// deUint32					dstQueueFamilyIndex;
		image,											// VkImage					image;
		{												// VkImageSubresourceRange	subresourceRange;
			formatAspect,	// VkImageAspectFlags	aspect;
			0u,				// deUint32				baseMipLevel;
			mipLevels,		// deUint32				mipLevels;
			0u,				// deUint32				baseArraySlice;
			arraySize,		// deUint32				arraySize;
		}
	};

	const VkImageMemoryBarrier		postImageBarrier	=
	{
		VK_STRUCTURE_TYPE_IMAGE_MEMORY_BARRIER,			// VkStructureType			sType;
		DE_NULL,										// const void*				pNext;
		VK_ACCESS_TRANSFER_WRITE_BIT,					// VkAccessFlags			srcAccessMask;
		VK_ACCESS_TRANSFER_WRITE_BIT,					// VkAccessFlags			dstAccessMask;
		VK_IMAGE_LAYOUT_TRANSFER_DST_OPTIMAL,			// VkImageLayout			oldLayout;
		VK_IMAGE_LAYOUT_TRANSFER_DST_OPTIMAL,			// VkImageLayout			newLayout;
		VK_QUEUE_FAMILY_IGNORED,						// deUint32					srcQueueFamilyIndex;
		VK_QUEUE_FAMILY_IGNORED,						// deUint32					dstQueueFamilyIndex;
		image,											// VkImage					image;
		{												// VkImageSubresourceRange	subresourceRange;
			formatAspect,				// VkImageAspectFlags	aspect;
			0u,							// deUint32				baseMipLevel;
			mipLevels,					// deUint32				mipLevels;
			0u,							// deUint32				baseArraySlice;
			arraySize,					// deUint32				arraySize;
		}
	};

	for (deUint32 mipLevelNdx = 0; mipLevelNdx < mipLevels; mipLevelNdx++)
	{
		const VkExtent3D		copyExtent	=
		{
			imageExtent.width	>> mipLevelNdx,
			imageExtent.height	>> mipLevelNdx,
			imageExtent.depth
		};

		const VkBufferImageCopy	copyRegion	=
		{
			0u,												// VkDeviceSize				bufferOffset;
			(deUint32)imageAccess.getWidth(),				// deUint32					bufferRowLength;
			(deUint32)imageAccess.getHeight(),				// deUint32					bufferImageHeight;
			{
				getAspectFlags(imageAccess.getFormat()),		// VkImageAspectFlags	aspect;
				mipLevelNdx,									// deUint32				mipLevel;
				0u,												// deUint32				baseArrayLayer;
				arraySize,										// deUint32				layerCount;
			},												// VkImageSubresourceLayers	imageSubresource;
			{ 0, 0, 0 },									// VkOffset3D				imageOffset;
			copyExtent										// VkExtent3D				imageExtent;
		};

		copyRegions.push_back(copyRegion);
	}

	// Write buffer data
	deMemcpy(bufferAlloc->getHostPtr(), imageAccess.getDataPtr(), bufferSize);
	flushMappedMemoryRange(vk, vkDevice, bufferAlloc->getMemory(), bufferAlloc->getOffset(), bufferSize);

	// Copy buffer to image
	const VkCommandBufferBeginInfo	cmdBufferBeginInfo	=
	{
		VK_STRUCTURE_TYPE_COMMAND_BUFFER_BEGIN_INFO,			// VkStructureType					sType;
		DE_NULL,												// const void*						pNext;
		VK_COMMAND_BUFFER_USAGE_ONE_TIME_SUBMIT_BIT,			// VkCommandBufferUsageFlags		flags;
		(const VkCommandBufferInheritanceInfo*)DE_NULL,
	};

	VK_CHECK(vk.beginCommandBuffer(*m_cmdBuffer, &cmdBufferBeginInfo));
	vk.cmdPipelineBarrier(*m_cmdBuffer, VK_PIPELINE_STAGE_HOST_BIT, VK_PIPELINE_STAGE_TRANSFER_BIT, (VkDependencyFlags)0, 0, (const VkMemoryBarrier*)DE_NULL,
						  1, &preBufferBarrier, (skipPreImageBarrier ? 0 : 1), (skipPreImageBarrier ? DE_NULL : &preImageBarrier));
	vk.cmdCopyBufferToImage(*m_cmdBuffer, *buffer, image, VK_IMAGE_LAYOUT_TRANSFER_DST_OPTIMAL, (deUint32)copyRegions.size(), &copyRegions[0]);
<<<<<<< HEAD
	vk.cmdPipelineBarrier(*m_cmdBuffer, VK_PIPELINE_STAGE_TRANSFER_BIT, VK_PIPELINE_STAGE_TOP_OF_PIPE_BIT | VK_PIPELINE_STAGE_TRANSFER_BIT, (VkDependencyFlags)0, 0, (const VkMemoryBarrier*)DE_NULL, 0, (const VkBufferMemoryBarrier*)DE_NULL, 1, &postImageBarrier);
=======
	vk.cmdPipelineBarrier(*m_cmdBuffer, VK_PIPELINE_STAGE_TRANSFER_BIT, VK_PIPELINE_STAGE_TRANSFER_BIT, (VkDependencyFlags)0, 0, (const VkMemoryBarrier*)DE_NULL, 0, (const VkBufferMemoryBarrier*)DE_NULL, 1, &postImageBarrier);
>>>>>>> 054ed612
	VK_CHECK(vk.endCommandBuffer(*m_cmdBuffer));

	submitCommandsAndWait(vk, vkDevice, queue, *m_cmdBuffer);
}

void CopiesAndBlittingTestInstance::uploadImage (const tcu::ConstPixelBufferAccess& src, VkImage dst, const ImageParms& parms, const deUint32 mipLevels)
{
	if (tcu::isCombinedDepthStencilType(src.getFormat().type))
	{
		if (tcu::hasDepthComponent(src.getFormat().order))
		{
			tcu::TextureLevel	depthTexture	(mapCombinedToDepthTransferFormat(src.getFormat()), src.getWidth(), src.getHeight(), src.getDepth());
			tcu::copy(depthTexture.getAccess(), tcu::getEffectiveDepthStencilAccess(src, tcu::Sampler::MODE_DEPTH));
			uploadImageAspect(depthTexture.getAccess(), dst, parms);
		}

		if (tcu::hasStencilComponent(src.getFormat().order))
		{
			tcu::TextureLevel	stencilTexture	(tcu::getEffectiveDepthStencilTextureFormat(src.getFormat(), tcu::Sampler::MODE_STENCIL), src.getWidth(), src.getHeight(), src.getDepth());
			tcu::copy(stencilTexture.getAccess(), tcu::getEffectiveDepthStencilAccess(src, tcu::Sampler::MODE_STENCIL));
			uploadImageAspect(stencilTexture.getAccess(), dst, parms);
		}
	}
	else
		uploadImageAspect(src, dst, parms, mipLevels);
}

tcu::TestStatus CopiesAndBlittingTestInstance::checkTestResult (tcu::ConstPixelBufferAccess result)
{
	const tcu::ConstPixelBufferAccess	expected	= m_expectedTextureLevel[0]->getAccess();

	if (isFloatFormat(result.getFormat()))
	{
		const tcu::Vec4	threshold (0.0f);
		if (!tcu::floatThresholdCompare(m_context.getTestContext().getLog(), "Compare", "Result comparison", expected, result, threshold, tcu::COMPARE_LOG_RESULT))
			return tcu::TestStatus::fail("CopiesAndBlitting test");
	}
	else
	{
		const tcu::UVec4 threshold (0u);
		if (!tcu::intThresholdCompare(m_context.getTestContext().getLog(), "Compare", "Result comparison", expected, result, threshold, tcu::COMPARE_LOG_RESULT))
			return tcu::TestStatus::fail("CopiesAndBlitting test");
	}

	return tcu::TestStatus::pass("CopiesAndBlitting test");
}

void CopiesAndBlittingTestInstance::generateExpectedResult (void)
{
	const tcu::ConstPixelBufferAccess	src	= m_sourceTextureLevel->getAccess();
	const tcu::ConstPixelBufferAccess	dst	= m_destinationTextureLevel->getAccess();

	m_expectedTextureLevel[0]	= de::MovePtr<tcu::TextureLevel>(new tcu::TextureLevel(dst.getFormat(), dst.getWidth(), dst.getHeight(), dst.getDepth()));
	tcu::copy(m_expectedTextureLevel[0]->getAccess(), dst);

	for (deUint32 i = 0; i < m_params.regions.size(); i++)
		copyRegionToTextureLevel(src, m_expectedTextureLevel[0]->getAccess(), m_params.regions[i]);
}

class CopiesAndBlittingTestCase : public vkt::TestCase
{
public:
							CopiesAndBlittingTestCase	(tcu::TestContext&			testCtx,
														 const std::string&			name,
														 const std::string&			description)
								: vkt::TestCase	(testCtx, name, description)
							{}

	virtual TestInstance*	createInstance				(Context&					context) const = 0;
};

void CopiesAndBlittingTestInstance::readImageAspect (vk::VkImage					image,
													 const tcu::PixelBufferAccess&	dst,
													 const ImageParms&				imageParms,
													 const deUint32					mipLevel)
{
	const InstanceInterface&	vki					= m_context.getInstanceInterface();
	const DeviceInterface&		vk					= m_context.getDeviceInterface();
	const VkPhysicalDevice		physDevice			= m_context.getPhysicalDevice();
	const VkDevice				device				= m_context.getDevice();
	const VkQueue				queue				= m_context.getUniversalQueue();
	Allocator&					allocator			= m_context.getDefaultAllocator();

	Move<VkBuffer>				buffer;
	de::MovePtr<Allocation>		bufferAlloc;
	const deUint32				queueFamilyIndex	= m_context.getUniversalQueueFamilyIndex();
	const VkDeviceSize			pixelDataSize		= calculateSize(dst);

	const VkExtent3D			imageExtent			=
	{
		(deUint32)dst.getWidth(),
		(deUint32)dst.getHeight(),
<<<<<<< HEAD
		(imageParms.imageType == VK_IMAGE_TYPE_3D) ? (deUint32)dst.getDepth() : 1,
=======
		imageParms.imageType == VK_IMAGE_TYPE_2D ? 1u : (deUint32)dst.getDepth()
>>>>>>> 054ed612
	};

	// Create destination buffer
	{
		const VkBufferCreateInfo			bufferParams			=
		{
			VK_STRUCTURE_TYPE_BUFFER_CREATE_INFO,		// VkStructureType		sType;
			DE_NULL,									// const void*			pNext;
			0u,											// VkBufferCreateFlags	flags;
			pixelDataSize,								// VkDeviceSize			size;
			VK_BUFFER_USAGE_TRANSFER_DST_BIT,			// VkBufferUsageFlags	usage;
			VK_SHARING_MODE_EXCLUSIVE,					// VkSharingMode		sharingMode;
			1u,											// deUint32				queueFamilyIndexCount;
			&queueFamilyIndex,							// const deUint32*		pQueueFamilyIndices;
		};

		buffer		= createBuffer(vk, device, &bufferParams);
		bufferAlloc = allocateBuffer(vki, vk, physDevice, device, *buffer, MemoryRequirement::HostVisible, allocator, m_params.allocationKind);
		VK_CHECK(vk.bindBufferMemory(device, *buffer, bufferAlloc->getMemory(), bufferAlloc->getOffset()));

		deMemset(bufferAlloc->getHostPtr(), 0, static_cast<size_t>(pixelDataSize));
		flushMappedMemoryRange(vk, device, bufferAlloc->getMemory(), bufferAlloc->getOffset(), pixelDataSize);
	}

	// Barriers for copying image to buffer
	const VkImageAspectFlags				formatAspect			= getAspectFlags(mapVkFormat(imageParms.format));
	const VkImageMemoryBarrier				imageBarrier			=
	{
		VK_STRUCTURE_TYPE_IMAGE_MEMORY_BARRIER,		// VkStructureType			sType;
		DE_NULL,									// const void*				pNext;
		VK_ACCESS_TRANSFER_WRITE_BIT,				// VkAccessFlags			srcAccessMask;
		VK_ACCESS_TRANSFER_READ_BIT,				// VkAccessFlags			dstAccessMask;
		imageParms.operationLayout,					// VkImageLayout			oldLayout;
		VK_IMAGE_LAYOUT_TRANSFER_SRC_OPTIMAL,		// VkImageLayout			newLayout;
		VK_QUEUE_FAMILY_IGNORED,					// deUint32					srcQueueFamilyIndex;
		VK_QUEUE_FAMILY_IGNORED,					// deUint32					dstQueueFamilyIndex;
		image,										// VkImage					image;
		{											// VkImageSubresourceRange	subresourceRange;
			formatAspect,			// VkImageAspectFlags	aspectMask;
			mipLevel,				// deUint32				baseMipLevel;
			1u,						// deUint32				mipLevels;
			0u,						// deUint32				baseArraySlice;
			getArraySize(imageParms)// deUint32				arraySize;
		}
	};

	const VkBufferMemoryBarrier				bufferBarrier			=
	{
		VK_STRUCTURE_TYPE_BUFFER_MEMORY_BARRIER,	// VkStructureType	sType;
		DE_NULL,									// const void*		pNext;
		VK_ACCESS_TRANSFER_WRITE_BIT,				// VkAccessFlags	srcAccessMask;
		VK_ACCESS_HOST_READ_BIT,					// VkAccessFlags	dstAccessMask;
		VK_QUEUE_FAMILY_IGNORED,					// deUint32			srcQueueFamilyIndex;
		VK_QUEUE_FAMILY_IGNORED,					// deUint32			dstQueueFamilyIndex;
		*buffer,									// VkBuffer			buffer;
		0u,											// VkDeviceSize		offset;
		pixelDataSize								// VkDeviceSize		size;
	};

	const VkImageMemoryBarrier				postImageBarrier		=
	{
		VK_STRUCTURE_TYPE_IMAGE_MEMORY_BARRIER,		// VkStructureType			sType;
		DE_NULL,									// const void*				pNext;
		VK_ACCESS_TRANSFER_READ_BIT,				// VkAccessFlags			srcAccessMask;
		VK_ACCESS_TRANSFER_WRITE_BIT,				// VkAccessFlags			dstAccessMask;
		VK_IMAGE_LAYOUT_TRANSFER_SRC_OPTIMAL,		// VkImageLayout			oldLayout;
		imageParms.operationLayout,					// VkImageLayout			newLayout;
		VK_QUEUE_FAMILY_IGNORED,					// deUint32					srcQueueFamilyIndex;
		VK_QUEUE_FAMILY_IGNORED,					// deUint32					dstQueueFamilyIndex;
		image,										// VkImage					image;
		{
			formatAspect,								// VkImageAspectFlags	aspectMask;
			mipLevel,									// deUint32				baseMipLevel;
			1u,											// deUint32				mipLevels;
			0u,											// deUint32				baseArraySlice;
			getArraySize(imageParms)					// deUint32				arraySize;
		}											// VkImageSubresourceRange	subresourceRange;
	};

	// Copy image to buffer
	const VkImageAspectFlags	aspect			= getAspectFlags(dst.getFormat());
	const VkBufferImageCopy		copyRegion		=
	{
		0u,									// VkDeviceSize				bufferOffset;
		(deUint32)dst.getWidth(),			// deUint32					bufferRowLength;
		(deUint32)dst.getHeight(),			// deUint32					bufferImageHeight;
		{
			aspect,								// VkImageAspectFlags		aspect;
			mipLevel,							// deUint32					mipLevel;
			0u,									// deUint32					baseArrayLayer;
			getArraySize(imageParms),			// deUint32					layerCount;
		},									// VkImageSubresourceLayers	imageSubresource;
		{ 0, 0, 0 },						// VkOffset3D				imageOffset;
		imageExtent							// VkExtent3D				imageExtent;
	};

	const VkCommandBufferBeginInfo			cmdBufferBeginInfo		=
	{
		VK_STRUCTURE_TYPE_COMMAND_BUFFER_BEGIN_INFO,			// VkStructureType					sType;
		DE_NULL,												// const void*						pNext;
		VK_COMMAND_BUFFER_USAGE_ONE_TIME_SUBMIT_BIT,			// VkCommandBufferUsageFlags		flags;
		(const VkCommandBufferInheritanceInfo*)DE_NULL,
	};

	VK_CHECK(vk.beginCommandBuffer(*m_cmdBuffer, &cmdBufferBeginInfo));
	vk.cmdPipelineBarrier(*m_cmdBuffer, VK_PIPELINE_STAGE_TRANSFER_BIT, VK_PIPELINE_STAGE_TRANSFER_BIT, (VkDependencyFlags)0, 0, (const VkMemoryBarrier*)DE_NULL, 0, (const VkBufferMemoryBarrier*)DE_NULL, 1, &imageBarrier);
	vk.cmdCopyImageToBuffer(*m_cmdBuffer, image, VK_IMAGE_LAYOUT_TRANSFER_SRC_OPTIMAL, *buffer, 1u, &copyRegion);
	vk.cmdPipelineBarrier(*m_cmdBuffer, VK_PIPELINE_STAGE_TRANSFER_BIT, VK_PIPELINE_STAGE_HOST_BIT|VK_PIPELINE_STAGE_TRANSFER_BIT, (VkDependencyFlags)0, 0, (const VkMemoryBarrier*)DE_NULL, 1, &bufferBarrier, 1, &postImageBarrier);
	VK_CHECK(vk.endCommandBuffer(*m_cmdBuffer));

	submitCommandsAndWait(vk, device, queue, *m_cmdBuffer);

	// Read buffer data
	invalidateMappedMemoryRange(vk, device, bufferAlloc->getMemory(), bufferAlloc->getOffset(), pixelDataSize);
	tcu::copy(dst, tcu::ConstPixelBufferAccess(dst.getFormat(), dst.getSize(), bufferAlloc->getHostPtr()));
}

void CopiesAndBlittingTestInstance::submitCommandsAndWait (const DeviceInterface& vk, const VkDevice device, const VkQueue queue, const VkCommandBuffer& cmdBuffer)
{
	const VkSubmitInfo						submitInfo				=
	{
		VK_STRUCTURE_TYPE_SUBMIT_INFO,	// VkStructureType			sType;
		DE_NULL,						// const void*				pNext;
		0u,								// deUint32					waitSemaphoreCount;
		DE_NULL,						// const VkSemaphore*		pWaitSemaphores;
		(const VkPipelineStageFlags*)DE_NULL,
		1u,								// deUint32					commandBufferCount;
		&cmdBuffer,						// const VkCommandBuffer*	pCommandBuffers;
		0u,								// deUint32					signalSemaphoreCount;
		DE_NULL							// const VkSemaphore*		pSignalSemaphores;
	};

	VK_CHECK(vk.resetFences(device, 1, &m_fence.get()));
	VK_CHECK(vk.queueSubmit(queue, 1, &submitInfo, *m_fence));
	VK_CHECK(vk.waitForFences(device, 1, &m_fence.get(), true, ~(0ull) /* infinity */));
}

de::MovePtr<tcu::TextureLevel> CopiesAndBlittingTestInstance::readImage	(vk::VkImage		image,
																		 const ImageParms&	parms,
																		 const deUint32		mipLevel)
{
	const tcu::TextureFormat		imageFormat	= mapVkFormat(parms.format);
	de::MovePtr<tcu::TextureLevel>	resultLevel	(new tcu::TextureLevel(imageFormat, parms.extent.width >> mipLevel, parms.extent.height >> mipLevel, parms.extent.depth));

	if (tcu::isCombinedDepthStencilType(imageFormat.type))
	{
		if (tcu::hasDepthComponent(imageFormat.order))
		{
			tcu::TextureLevel	depthTexture	(mapCombinedToDepthTransferFormat(imageFormat), parms.extent.width, parms.extent.height, parms.extent.depth);
			readImageAspect(image, depthTexture.getAccess(), parms);
			tcu::copy(tcu::getEffectiveDepthStencilAccess(resultLevel->getAccess(), tcu::Sampler::MODE_DEPTH), depthTexture.getAccess());
		}

		if (tcu::hasStencilComponent(imageFormat.order))
		{
			tcu::TextureLevel	stencilTexture	(tcu::getEffectiveDepthStencilTextureFormat(imageFormat, tcu::Sampler::MODE_STENCIL), parms.extent.width, parms.extent.height, parms.extent.depth);
			readImageAspect(image, stencilTexture.getAccess(), parms);
			tcu::copy(tcu::getEffectiveDepthStencilAccess(resultLevel->getAccess(), tcu::Sampler::MODE_STENCIL), stencilTexture.getAccess());
		}
	}
	else
		readImageAspect(image, resultLevel->getAccess(), parms, mipLevel);

	return resultLevel;
}

// Copy from image to image.

class CopyImageToImage : public CopiesAndBlittingTestInstance
{
public:
										CopyImageToImage			(Context&	context,
																	 TestParams params);
	virtual tcu::TestStatus				iterate						(void);

protected:
	virtual tcu::TestStatus				checkTestResult				(tcu::ConstPixelBufferAccess result = tcu::ConstPixelBufferAccess());

private:
	Move<VkImage>						m_source;
	de::MovePtr<Allocation>				m_sourceImageAlloc;
	Move<VkImage>						m_destination;
	de::MovePtr<Allocation>				m_destinationImageAlloc;

	virtual void						copyRegionToTextureLevel	(tcu::ConstPixelBufferAccess src, tcu::PixelBufferAccess dst, CopyRegion region, deUint32 mipLevel = 0u);
};

CopyImageToImage::CopyImageToImage (Context& context, TestParams params)
	: CopiesAndBlittingTestInstance(context, params)
{
	const InstanceInterface&	vki					= context.getInstanceInterface();
	const DeviceInterface&		vk					= context.getDeviceInterface();
	const VkPhysicalDevice		vkPhysDevice		= context.getPhysicalDevice();
	const VkDevice				vkDevice			= context.getDevice();
	const deUint32				queueFamilyIndex	= context.getUniversalQueueFamilyIndex();
	Allocator&					memAlloc			= context.getDefaultAllocator();

	if ((m_params.dst.image.imageType == VK_IMAGE_TYPE_3D && m_params.src.image.imageType == VK_IMAGE_TYPE_2D) ||
		(m_params.dst.image.imageType == VK_IMAGE_TYPE_2D && m_params.src.image.imageType == VK_IMAGE_TYPE_3D))
	{
		if (!isDeviceExtensionSupported(context.getUsedApiVersion(), context.getDeviceExtensions(), "VK_KHR_maintenance1"))
			TCU_THROW(NotSupportedError, "Extension VK_KHR_maintenance1 not supported");
	}

	VkImageFormatProperties properties;
	if ((context.getInstanceInterface().getPhysicalDeviceImageFormatProperties (context.getPhysicalDevice(),
																				m_params.src.image.format,
																				m_params.src.image.imageType,
																				VK_IMAGE_TILING_OPTIMAL,
																				VK_IMAGE_USAGE_TRANSFER_SRC_BIT,
																				0,
																				&properties) == VK_ERROR_FORMAT_NOT_SUPPORTED) ||
		(context.getInstanceInterface().getPhysicalDeviceImageFormatProperties (context.getPhysicalDevice(),
																				m_params.dst.image.format,
																				m_params.dst.image.imageType,
																				VK_IMAGE_TILING_OPTIMAL,
																				VK_IMAGE_USAGE_TRANSFER_DST_BIT,
																				0,
																				&properties) == VK_ERROR_FORMAT_NOT_SUPPORTED))
	{
		TCU_THROW(NotSupportedError, "Format not supported");
	}

	// Create source image
	{
		const VkImageCreateInfo	sourceImageParams		=
		{
			VK_STRUCTURE_TYPE_IMAGE_CREATE_INFO,	// VkStructureType		sType;
			DE_NULL,								// const void*			pNext;
			0u,										// VkImageCreateFlags	flags;
			m_params.src.image.imageType,			// VkImageType			imageType;
			m_params.src.image.format,				// VkFormat				format;
			getExtent3D(m_params.src.image),		// VkExtent3D			extent;
			1u,										// deUint32				mipLevels;
			getArraySize(m_params.src.image),		// deUint32				arraySize;
			VK_SAMPLE_COUNT_1_BIT,					// deUint32				samples;
			VK_IMAGE_TILING_OPTIMAL,				// VkImageTiling		tiling;
			VK_IMAGE_USAGE_TRANSFER_SRC_BIT |
				VK_IMAGE_USAGE_TRANSFER_DST_BIT,	// VkImageUsageFlags	usage;
			VK_SHARING_MODE_EXCLUSIVE,				// VkSharingMode		sharingMode;
			1u,										// deUint32				queueFamilyCount;
			&queueFamilyIndex,						// const deUint32*		pQueueFamilyIndices;
			VK_IMAGE_LAYOUT_UNDEFINED,				// VkImageLayout		initialLayout;
		};

		m_source				= createImage(vk, vkDevice, &sourceImageParams);
		m_sourceImageAlloc		= allocateImage(vki, vk, vkPhysDevice, vkDevice, *m_source, MemoryRequirement::Any, memAlloc, m_params.allocationKind);
		VK_CHECK(vk.bindImageMemory(vkDevice, *m_source, m_sourceImageAlloc->getMemory(), m_sourceImageAlloc->getOffset()));
	}

	// Create destination image
	{
		const VkImageCreateInfo	destinationImageParams	=
		{
			VK_STRUCTURE_TYPE_IMAGE_CREATE_INFO,	// VkStructureType		sType;
			DE_NULL,								// const void*			pNext;
			0u,										// VkImageCreateFlags	flags;
			m_params.dst.image.imageType,			// VkImageType			imageType;
			m_params.dst.image.format,				// VkFormat				format;
			getExtent3D(m_params.dst.image),		// VkExtent3D			extent;
			1u,										// deUint32				mipLevels;
			getArraySize(m_params.dst.image),		// deUint32				arraySize;
			VK_SAMPLE_COUNT_1_BIT,					// deUint32				samples;
			VK_IMAGE_TILING_OPTIMAL,				// VkImageTiling		tiling;
			VK_IMAGE_USAGE_TRANSFER_SRC_BIT |
				VK_IMAGE_USAGE_TRANSFER_DST_BIT,	// VkImageUsageFlags	usage;
			VK_SHARING_MODE_EXCLUSIVE,				// VkSharingMode		sharingMode;
			1u,										// deUint32				queueFamilyCount;
			&queueFamilyIndex,						// const deUint32*		pQueueFamilyIndices;
			VK_IMAGE_LAYOUT_UNDEFINED,				// VkImageLayout		initialLayout;
		};

		m_destination			= createImage(vk, vkDevice, &destinationImageParams);
		m_destinationImageAlloc	= allocateImage(vki, vk, vkPhysDevice, vkDevice, *m_destination, MemoryRequirement::Any, memAlloc, m_params.allocationKind);
		VK_CHECK(vk.bindImageMemory(vkDevice, *m_destination, m_destinationImageAlloc->getMemory(), m_destinationImageAlloc->getOffset()));
	}
}

tcu::TestStatus CopyImageToImage::iterate (void)
{
	const tcu::TextureFormat	srcTcuFormat		= mapVkFormat(m_params.src.image.format);
	const tcu::TextureFormat	dstTcuFormat		= mapVkFormat(m_params.dst.image.format);
	m_sourceTextureLevel = de::MovePtr<tcu::TextureLevel>(new tcu::TextureLevel(srcTcuFormat,
																				(int)m_params.src.image.extent.width,
																				(int)m_params.src.image.extent.height,
																				(int)m_params.src.image.extent.depth));
	generateBuffer(m_sourceTextureLevel->getAccess(), m_params.src.image.extent.width, m_params.src.image.extent.height, m_params.src.image.extent.depth, FILL_MODE_RED);
	m_destinationTextureLevel = de::MovePtr<tcu::TextureLevel>(new tcu::TextureLevel(dstTcuFormat,
																				(int)m_params.dst.image.extent.width,
																				(int)m_params.dst.image.extent.height,
																				(int)m_params.dst.image.extent.depth));
	generateBuffer(m_destinationTextureLevel->getAccess(), m_params.dst.image.extent.width, m_params.dst.image.extent.height, m_params.dst.image.extent.depth, FILL_MODE_GRADIENT);
	generateExpectedResult();

	uploadImage(m_sourceTextureLevel->getAccess(), m_source.get(), m_params.src.image);
	uploadImage(m_destinationTextureLevel->getAccess(), m_destination.get(), m_params.dst.image);

	const DeviceInterface&		vk					= m_context.getDeviceInterface();
	const VkDevice				vkDevice			= m_context.getDevice();
	const VkQueue				queue				= m_context.getUniversalQueue();

	std::vector<VkImageCopy>	imageCopies;
	for (deUint32 i = 0; i < m_params.regions.size(); i++)
		imageCopies.push_back(m_params.regions[i].imageCopy);

	const VkImageMemoryBarrier	imageBarriers[]		=
	{
		// source image
		{
			VK_STRUCTURE_TYPE_IMAGE_MEMORY_BARRIER,		// VkStructureType			sType;
			DE_NULL,									// const void*				pNext;
			VK_ACCESS_TRANSFER_WRITE_BIT,				// VkAccessFlags			srcAccessMask;
			VK_ACCESS_TRANSFER_READ_BIT,				// VkAccessFlags			dstAccessMask;
			VK_IMAGE_LAYOUT_TRANSFER_DST_OPTIMAL,		// VkImageLayout			oldLayout;
			m_params.src.image.operationLayout,			// VkImageLayout			newLayout;
			VK_QUEUE_FAMILY_IGNORED,					// deUint32					srcQueueFamilyIndex;
			VK_QUEUE_FAMILY_IGNORED,					// deUint32					dstQueueFamilyIndex;
			m_source.get(),								// VkImage					image;
			{											// VkImageSubresourceRange	subresourceRange;
				getAspectFlags(srcTcuFormat),	// VkImageAspectFlags	aspectMask;
				0u,								// deUint32				baseMipLevel;
				1u,								// deUint32				mipLevels;
				0u,								// deUint32				baseArraySlice;
				getArraySize(m_params.src.image)// deUint32				arraySize;
			}
		},
		// destination image
		{
			VK_STRUCTURE_TYPE_IMAGE_MEMORY_BARRIER,		// VkStructureType			sType;
			DE_NULL,									// const void*				pNext;
			VK_ACCESS_TRANSFER_WRITE_BIT,				// VkAccessFlags			srcAccessMask;
			VK_ACCESS_TRANSFER_WRITE_BIT,				// VkAccessFlags			dstAccessMask;
			VK_IMAGE_LAYOUT_TRANSFER_DST_OPTIMAL,		// VkImageLayout			oldLayout;
			m_params.dst.image.operationLayout,			// VkImageLayout			newLayout;
			VK_QUEUE_FAMILY_IGNORED,					// deUint32					srcQueueFamilyIndex;
			VK_QUEUE_FAMILY_IGNORED,					// deUint32					dstQueueFamilyIndex;
			m_destination.get(),						// VkImage					image;
			{											// VkImageSubresourceRange	subresourceRange;
				getAspectFlags(dstTcuFormat),	// VkImageAspectFlags	aspectMask;
				0u,								// deUint32				baseMipLevel;
				1u,								// deUint32				mipLevels;
				0u,								// deUint32				baseArraySlice;
				getArraySize(m_params.dst.image)// deUint32				arraySize;
			}
		},
	};

	const VkCommandBufferBeginInfo	cmdBufferBeginInfo	=
	{
		VK_STRUCTURE_TYPE_COMMAND_BUFFER_BEGIN_INFO,			// VkStructureType					sType;
		DE_NULL,												// const void*						pNext;
		VK_COMMAND_BUFFER_USAGE_ONE_TIME_SUBMIT_BIT,			// VkCommandBufferUsageFlags		flags;
		(const VkCommandBufferInheritanceInfo*)DE_NULL,
	};

	VK_CHECK(vk.beginCommandBuffer(*m_cmdBuffer, &cmdBufferBeginInfo));
	vk.cmdPipelineBarrier(*m_cmdBuffer, VK_PIPELINE_STAGE_TRANSFER_BIT, VK_PIPELINE_STAGE_TRANSFER_BIT, (VkDependencyFlags)0, 0, (const VkMemoryBarrier*)DE_NULL, 0, (const VkBufferMemoryBarrier*)DE_NULL, DE_LENGTH_OF_ARRAY(imageBarriers), imageBarriers);
	vk.cmdCopyImage(*m_cmdBuffer, m_source.get(), m_params.src.image.operationLayout, m_destination.get(), m_params.dst.image.operationLayout, (deUint32)m_params.regions.size(), imageCopies.data());
	VK_CHECK(vk.endCommandBuffer(*m_cmdBuffer));

	submitCommandsAndWait (vk, vkDevice, queue, *m_cmdBuffer);

	de::MovePtr<tcu::TextureLevel>	resultTextureLevel	= readImage(*m_destination, m_params.dst.image);

	return checkTestResult(resultTextureLevel->getAccess());
}

tcu::TestStatus CopyImageToImage::checkTestResult (tcu::ConstPixelBufferAccess result)
{
	const tcu::Vec4	fThreshold (0.0f);
	const tcu::UVec4 uThreshold (0u);

	if (tcu::isCombinedDepthStencilType(result.getFormat().type))
	{
		if (tcu::hasDepthComponent(result.getFormat().order))
		{
			const tcu::Sampler::DepthStencilMode	mode				= tcu::Sampler::MODE_DEPTH;
			const tcu::ConstPixelBufferAccess		depthResult			= tcu::getEffectiveDepthStencilAccess(result, mode);
			const tcu::ConstPixelBufferAccess		expectedResult		= tcu::getEffectiveDepthStencilAccess(m_expectedTextureLevel[0]->getAccess(), mode);

			if (isFloatFormat(result.getFormat()))
			{
				if (!tcu::floatThresholdCompare(m_context.getTestContext().getLog(), "Compare", "Result comparison", expectedResult, depthResult, fThreshold, tcu::COMPARE_LOG_RESULT))
					return tcu::TestStatus::fail("CopiesAndBlitting test");
			}
			else
			{
				if (!tcu::intThresholdCompare(m_context.getTestContext().getLog(), "Compare", "Result comparison", expectedResult, depthResult, uThreshold, tcu::COMPARE_LOG_RESULT))
					return tcu::TestStatus::fail("CopiesAndBlitting test");
			}
		}

		if (tcu::hasStencilComponent(result.getFormat().order))
		{
			const tcu::Sampler::DepthStencilMode	mode				= tcu::Sampler::MODE_STENCIL;
			const tcu::ConstPixelBufferAccess		stencilResult		= tcu::getEffectiveDepthStencilAccess(result, mode);
			const tcu::ConstPixelBufferAccess		expectedResult		= tcu::getEffectiveDepthStencilAccess(m_expectedTextureLevel[0]->getAccess(), mode);

			if (isFloatFormat(result.getFormat()))
			{
				if (!tcu::floatThresholdCompare(m_context.getTestContext().getLog(), "Compare", "Result comparison", expectedResult, stencilResult, fThreshold, tcu::COMPARE_LOG_RESULT))
					return tcu::TestStatus::fail("CopiesAndBlitting test");
			}
			else
			{
				if (!tcu::intThresholdCompare(m_context.getTestContext().getLog(), "Compare", "Result comparison", expectedResult, stencilResult, uThreshold, tcu::COMPARE_LOG_RESULT))
					return tcu::TestStatus::fail("CopiesAndBlitting test");
			}
		}
	}
	else
	{
		if (isFloatFormat(result.getFormat()))
		{
			if (!tcu::floatThresholdCompare(m_context.getTestContext().getLog(), "Compare", "Result comparison", m_expectedTextureLevel[0]->getAccess(), result, fThreshold, tcu::COMPARE_LOG_RESULT))
				return tcu::TestStatus::fail("CopiesAndBlitting test");
		}
		else if (isSnormFormat(mapTextureFormat(result.getFormat())))
		{
			// There may be an ambiguity between two possible binary representations of 1.0.
			// Get rid of that by expanding the data to floats and re-normalizing again.

			tcu::TextureLevel resultSnorm	(result.getFormat(), result.getWidth(), result.getHeight(), result.getDepth());
			{
				tcu::TextureLevel resultFloat	(tcu::TextureFormat(resultSnorm.getFormat().order, tcu::TextureFormat::FLOAT), resultSnorm.getWidth(), resultSnorm.getHeight(), resultSnorm.getDepth());

				tcu::copy(resultFloat.getAccess(), result);
				tcu::copy(resultSnorm, resultFloat.getAccess());
			}

			tcu::TextureLevel expectedSnorm	(m_expectedTextureLevel[0]->getFormat(), m_expectedTextureLevel[0]->getWidth(), m_expectedTextureLevel[0]->getHeight(), m_expectedTextureLevel[0]->getDepth());

			{
				tcu::TextureLevel expectedFloat	(tcu::TextureFormat(expectedSnorm.getFormat().order, tcu::TextureFormat::FLOAT), expectedSnorm.getWidth(), expectedSnorm.getHeight(), expectedSnorm.getDepth());

				tcu::copy(expectedFloat.getAccess(), m_expectedTextureLevel[0]->getAccess());
				tcu::copy(expectedSnorm, expectedFloat.getAccess());
			}

			if (!tcu::intThresholdCompare(m_context.getTestContext().getLog(), "Compare", "Result comparison", expectedSnorm.getAccess(), resultSnorm.getAccess(), uThreshold, tcu::COMPARE_LOG_RESULT))
				return tcu::TestStatus::fail("CopiesAndBlitting test");
		}
		else
		{
			if (!tcu::intThresholdCompare(m_context.getTestContext().getLog(), "Compare", "Result comparison", m_expectedTextureLevel[0]->getAccess(), result, uThreshold, tcu::COMPARE_LOG_RESULT))
				return tcu::TestStatus::fail("CopiesAndBlitting test");
		}
	}

	return tcu::TestStatus::pass("CopiesAndBlitting test");
}

void CopyImageToImage::copyRegionToTextureLevel (tcu::ConstPixelBufferAccess src, tcu::PixelBufferAccess dst, CopyRegion region, deUint32 mipLevel)
{
	DE_UNREF(mipLevel);

	VkOffset3D	srcOffset	= region.imageCopy.srcOffset;
	VkOffset3D	dstOffset	= region.imageCopy.dstOffset;
	VkExtent3D	extent		= region.imageCopy.extent;

	if (m_params.src.image.imageType == VK_IMAGE_TYPE_3D && m_params.dst.image.imageType == VK_IMAGE_TYPE_2D)
		dstOffset.z = srcOffset.z;
	if (m_params.src.image.imageType == VK_IMAGE_TYPE_2D && m_params.dst.image.imageType == VK_IMAGE_TYPE_3D)
	{
		srcOffset.z = dstOffset.z;
		extent.depth = std::max(region.imageCopy.extent.depth, region.imageCopy.srcSubresource.layerCount);
	}


	if (tcu::isCombinedDepthStencilType(src.getFormat().type))
	{
		DE_ASSERT(src.getFormat() == dst.getFormat());

		// Copy depth.
		if (tcu::hasDepthComponent(src.getFormat().order))
		{
			const tcu::ConstPixelBufferAccess	srcSubRegion	= getEffectiveDepthStencilAccess(tcu::getSubregion(src, srcOffset.x, srcOffset.y, srcOffset.z, extent.width, extent.height, extent.depth), tcu::Sampler::MODE_DEPTH);
			const tcu::PixelBufferAccess		dstSubRegion	= getEffectiveDepthStencilAccess(tcu::getSubregion(dst, dstOffset.x, dstOffset.y, dstOffset.z, extent.width, extent.height, extent.depth), tcu::Sampler::MODE_DEPTH);
			tcu::copy(dstSubRegion, srcSubRegion);
		}

		// Copy stencil.
		if (tcu::hasStencilComponent(src.getFormat().order))
		{
			const tcu::ConstPixelBufferAccess	srcSubRegion	= getEffectiveDepthStencilAccess(tcu::getSubregion(src, srcOffset.x, srcOffset.y, srcOffset.z, extent.width, extent.height, extent.depth), tcu::Sampler::MODE_STENCIL);
			const tcu::PixelBufferAccess		dstSubRegion	= getEffectiveDepthStencilAccess(tcu::getSubregion(dst, dstOffset.x, dstOffset.y, dstOffset.z, extent.width, extent.height, extent.depth), tcu::Sampler::MODE_STENCIL);
			tcu::copy(dstSubRegion, srcSubRegion);
		}
	}
	else
	{
		const tcu::ConstPixelBufferAccess	srcSubRegion		= tcu::getSubregion(src, srcOffset.x, srcOffset.y, srcOffset.z, extent.width, extent.height, extent.depth);
		// CopyImage acts like a memcpy. Replace the destination format with the srcformat to use a memcpy.
		const tcu::PixelBufferAccess		dstWithSrcFormat	(srcSubRegion.getFormat(), dst.getSize(), dst.getDataPtr());
		const tcu::PixelBufferAccess		dstSubRegion		= tcu::getSubregion(dstWithSrcFormat, dstOffset.x, dstOffset.y, dstOffset.z, extent.width, extent.height, extent.depth);

		tcu::copy(dstSubRegion, srcSubRegion);
	}
}

class CopyImageToImageTestCase : public vkt::TestCase
{
public:
							CopyImageToImageTestCase	(tcu::TestContext&				testCtx,
														 const std::string&				name,
														 const std::string&				description,
														 const TestParams				params)
								: vkt::TestCase	(testCtx, name, description)
								, m_params		(params)
							{}

	virtual TestInstance*	createInstance				(Context&						context) const
							{
								return new CopyImageToImage(context, m_params);
							}
private:
	TestParams				m_params;
};

// Copy from buffer to buffer.

class CopyBufferToBuffer : public CopiesAndBlittingTestInstance
{
public:
								CopyBufferToBuffer			(Context& context, TestParams params);
	virtual tcu::TestStatus		iterate						(void);
private:
	virtual void				copyRegionToTextureLevel	(tcu::ConstPixelBufferAccess, tcu::PixelBufferAccess, CopyRegion, deUint32 mipLevel = 0u);
	Move<VkBuffer>				m_source;
	de::MovePtr<Allocation>		m_sourceBufferAlloc;
	Move<VkBuffer>				m_destination;
	de::MovePtr<Allocation>		m_destinationBufferAlloc;
};

CopyBufferToBuffer::CopyBufferToBuffer (Context& context, TestParams params)
	: CopiesAndBlittingTestInstance	(context, params)
{
	const InstanceInterface&	vki					= context.getInstanceInterface();
	const DeviceInterface&		vk					= context.getDeviceInterface();
	const VkPhysicalDevice		vkPhysDevice		= context.getPhysicalDevice();
	const VkDevice				vkDevice			= context.getDevice();
	const deUint32				queueFamilyIndex	= context.getUniversalQueueFamilyIndex();
	Allocator&					memAlloc			= context.getDefaultAllocator();

	// Create source buffer
	{
		const VkBufferCreateInfo	sourceBufferParams		=
		{
			VK_STRUCTURE_TYPE_BUFFER_CREATE_INFO,		// VkStructureType		sType;
			DE_NULL,									// const void*			pNext;
			0u,											// VkBufferCreateFlags	flags;
			m_params.src.buffer.size,					// VkDeviceSize			size;
			VK_BUFFER_USAGE_TRANSFER_SRC_BIT,			// VkBufferUsageFlags	usage;
			VK_SHARING_MODE_EXCLUSIVE,					// VkSharingMode		sharingMode;
			1u,											// deUint32				queueFamilyIndexCount;
			&queueFamilyIndex,							// const deUint32*		pQueueFamilyIndices;
		};

		m_source				= createBuffer(vk, vkDevice, &sourceBufferParams);
		m_sourceBufferAlloc		= allocateBuffer(vki, vk, vkPhysDevice, vkDevice, *m_source, MemoryRequirement::HostVisible, memAlloc, m_params.allocationKind);
		VK_CHECK(vk.bindBufferMemory(vkDevice, *m_source, m_sourceBufferAlloc->getMemory(), m_sourceBufferAlloc->getOffset()));
	}

	// Create destination buffer
	{
		const VkBufferCreateInfo	destinationBufferParams	=
		{
			VK_STRUCTURE_TYPE_BUFFER_CREATE_INFO,		// VkStructureType		sType;
			DE_NULL,									// const void*			pNext;
			0u,											// VkBufferCreateFlags	flags;
			m_params.dst.buffer.size,					// VkDeviceSize			size;
			VK_BUFFER_USAGE_TRANSFER_DST_BIT,			// VkBufferUsageFlags	usage;
			VK_SHARING_MODE_EXCLUSIVE,					// VkSharingMode		sharingMode;
			1u,											// deUint32				queueFamilyIndexCount;
			&queueFamilyIndex,							// const deUint32*		pQueueFamilyIndices;
		};

		m_destination				= createBuffer(vk, vkDevice, &destinationBufferParams);
		m_destinationBufferAlloc	= allocateBuffer(vki, vk, vkPhysDevice, vkDevice, *m_destination, MemoryRequirement::HostVisible, memAlloc, m_params.allocationKind);
		VK_CHECK(vk.bindBufferMemory(vkDevice, *m_destination, m_destinationBufferAlloc->getMemory(), m_destinationBufferAlloc->getOffset()));
	}
}

tcu::TestStatus CopyBufferToBuffer::iterate (void)
{
	const int srcLevelWidth		= (int)(m_params.src.buffer.size/4); // Here the format is VK_FORMAT_R32_UINT, we need to divide the buffer size by 4
	m_sourceTextureLevel		= de::MovePtr<tcu::TextureLevel>(new tcu::TextureLevel(mapVkFormat(VK_FORMAT_R32_UINT), srcLevelWidth, 1));
	generateBuffer(m_sourceTextureLevel->getAccess(), srcLevelWidth, 1, 1, FILL_MODE_RED);

	const int dstLevelWidth		= (int)(m_params.dst.buffer.size/4);
	m_destinationTextureLevel	= de::MovePtr<tcu::TextureLevel>(new tcu::TextureLevel(mapVkFormat(VK_FORMAT_R32_UINT), dstLevelWidth, 1));
	generateBuffer(m_destinationTextureLevel->getAccess(), dstLevelWidth, 1, 1, FILL_MODE_WHITE);

	generateExpectedResult();

	uploadBuffer(m_sourceTextureLevel->getAccess(), *m_sourceBufferAlloc);
	uploadBuffer(m_destinationTextureLevel->getAccess(), *m_destinationBufferAlloc);

	const DeviceInterface&		vk			= m_context.getDeviceInterface();
	const VkDevice				vkDevice	= m_context.getDevice();
	const VkQueue				queue		= m_context.getUniversalQueue();

	const VkBufferMemoryBarrier		srcBufferBarrier	=
	{
		VK_STRUCTURE_TYPE_BUFFER_MEMORY_BARRIER,	// VkStructureType	sType;
		DE_NULL,									// const void*		pNext;
		VK_ACCESS_HOST_WRITE_BIT,					// VkAccessFlags	srcAccessMask;
		VK_ACCESS_TRANSFER_READ_BIT,				// VkAccessFlags	dstAccessMask;
		VK_QUEUE_FAMILY_IGNORED,					// deUint32			srcQueueFamilyIndex;
		VK_QUEUE_FAMILY_IGNORED,					// deUint32			dstQueueFamilyIndex;
		*m_source,									// VkBuffer			buffer;
		0u,											// VkDeviceSize		offset;
		m_params.src.buffer.size					// VkDeviceSize		size;
	};

	const VkBufferMemoryBarrier		dstBufferBarrier	=
	{
		VK_STRUCTURE_TYPE_BUFFER_MEMORY_BARRIER,	// VkStructureType	sType;
		DE_NULL,									// const void*		pNext;
		VK_ACCESS_TRANSFER_WRITE_BIT,				// VkAccessFlags	srcAccessMask;
		VK_ACCESS_HOST_READ_BIT,					// VkAccessFlags	dstAccessMask;
		VK_QUEUE_FAMILY_IGNORED,					// deUint32			srcQueueFamilyIndex;
		VK_QUEUE_FAMILY_IGNORED,					// deUint32			dstQueueFamilyIndex;
		*m_destination,								// VkBuffer			buffer;
		0u,											// VkDeviceSize		offset;
		m_params.dst.buffer.size					// VkDeviceSize		size;
	};

	std::vector<VkBufferCopy>		bufferCopies;
	for (deUint32 i = 0; i < m_params.regions.size(); i++)
		bufferCopies.push_back(m_params.regions[i].bufferCopy);

	const VkCommandBufferBeginInfo	cmdBufferBeginInfo	=
	{
		VK_STRUCTURE_TYPE_COMMAND_BUFFER_BEGIN_INFO,			// VkStructureType					sType;
		DE_NULL,												// const void*						pNext;
		VK_COMMAND_BUFFER_USAGE_ONE_TIME_SUBMIT_BIT,			// VkCommandBufferUsageFlags		flags;
		(const VkCommandBufferInheritanceInfo*)DE_NULL,
	};

	VK_CHECK(vk.beginCommandBuffer(*m_cmdBuffer, &cmdBufferBeginInfo));
	vk.cmdPipelineBarrier(*m_cmdBuffer, VK_PIPELINE_STAGE_HOST_BIT, VK_PIPELINE_STAGE_TRANSFER_BIT, (VkDependencyFlags)0, 0, (const VkMemoryBarrier*)DE_NULL, 1, &srcBufferBarrier, 0, (const VkImageMemoryBarrier*)DE_NULL);
	vk.cmdCopyBuffer(*m_cmdBuffer, m_source.get(), m_destination.get(), (deUint32)m_params.regions.size(), &bufferCopies[0]);
	vk.cmdPipelineBarrier(*m_cmdBuffer, VK_PIPELINE_STAGE_TRANSFER_BIT, VK_PIPELINE_STAGE_HOST_BIT, (VkDependencyFlags)0, 0, (const VkMemoryBarrier*)DE_NULL, 1, &dstBufferBarrier, 0, (const VkImageMemoryBarrier*)DE_NULL);
	VK_CHECK(vk.endCommandBuffer(*m_cmdBuffer));
	submitCommandsAndWait(vk, vkDevice, queue, *m_cmdBuffer);



	// Read buffer data
	de::MovePtr<tcu::TextureLevel>	resultLevel		(new tcu::TextureLevel(mapVkFormat(VK_FORMAT_R32_UINT), dstLevelWidth, 1));
	invalidateMappedMemoryRange(vk, vkDevice, m_destinationBufferAlloc->getMemory(), m_destinationBufferAlloc->getOffset(), m_params.dst.buffer.size);
	tcu::copy(*resultLevel, tcu::ConstPixelBufferAccess(resultLevel->getFormat(), resultLevel->getSize(), m_destinationBufferAlloc->getHostPtr()));

	return checkTestResult(resultLevel->getAccess());
}

void CopyBufferToBuffer::copyRegionToTextureLevel (tcu::ConstPixelBufferAccess src, tcu::PixelBufferAccess dst, CopyRegion region, deUint32 mipLevel)
{
	DE_UNREF(mipLevel);

	deMemcpy((deUint8*) dst.getDataPtr() + region.bufferCopy.dstOffset,
			 (deUint8*) src.getDataPtr() + region.bufferCopy.srcOffset,
			 (size_t)region.bufferCopy.size);
}

class BufferToBufferTestCase : public vkt::TestCase
{
public:
							BufferToBufferTestCase	(tcu::TestContext&	testCtx,
													 const std::string&	name,
													 const std::string&	description,
													 const TestParams	params)
								: vkt::TestCase	(testCtx, name, description)
								, m_params		(params)
							{}

	virtual TestInstance*	createInstance			(Context& context) const
							{
								return new CopyBufferToBuffer(context, m_params);
							}
private:
	TestParams				m_params;
};

// Copy from image to buffer.

class CopyImageToBuffer : public CopiesAndBlittingTestInstance
{
public:
								CopyImageToBuffer			(Context&	context,
															 TestParams	testParams);
	virtual tcu::TestStatus		iterate						(void);
private:
	virtual void				copyRegionToTextureLevel	(tcu::ConstPixelBufferAccess src, tcu::PixelBufferAccess dst, CopyRegion region, deUint32 mipLevel = 0u);

	tcu::TextureFormat			m_textureFormat;
	VkDeviceSize				m_bufferSize;

	Move<VkImage>				m_source;
	de::MovePtr<Allocation>		m_sourceImageAlloc;
	Move<VkBuffer>				m_destination;
	de::MovePtr<Allocation>		m_destinationBufferAlloc;
};

CopyImageToBuffer::CopyImageToBuffer (Context& context, TestParams testParams)
	: CopiesAndBlittingTestInstance(context, testParams)
	, m_textureFormat(mapVkFormat(testParams.src.image.format))
	, m_bufferSize(m_params.dst.buffer.size * tcu::getPixelSize(m_textureFormat))
{
	const InstanceInterface&	vki					= context.getInstanceInterface();
	const DeviceInterface&		vk					= context.getDeviceInterface();
	const VkPhysicalDevice		vkPhysDevice		= context.getPhysicalDevice();
	const VkDevice				vkDevice			= context.getDevice();
	const deUint32				queueFamilyIndex	= context.getUniversalQueueFamilyIndex();
	Allocator&					memAlloc			= context.getDefaultAllocator();

	// Create source image
	{
		const VkImageCreateInfo		sourceImageParams		=
		{
			VK_STRUCTURE_TYPE_IMAGE_CREATE_INFO,	// VkStructureType		sType;
			DE_NULL,								// const void*			pNext;
			0u,										// VkImageCreateFlags	flags;
			m_params.src.image.imageType,			// VkImageType			imageType;
			m_params.src.image.format,				// VkFormat				format;
			getExtent3D(m_params.src.image),		// VkExtent3D			extent;
			1u,										// deUint32				mipLevels;
			getArraySize(m_params.src.image),		// deUint32				arraySize;
			VK_SAMPLE_COUNT_1_BIT,					// deUint32				samples;
			VK_IMAGE_TILING_OPTIMAL,				// VkImageTiling		tiling;
			VK_IMAGE_USAGE_TRANSFER_SRC_BIT |
				VK_IMAGE_USAGE_TRANSFER_DST_BIT,	// VkImageUsageFlags	usage;
			VK_SHARING_MODE_EXCLUSIVE,				// VkSharingMode		sharingMode;
			1u,										// deUint32				queueFamilyCount;
			&queueFamilyIndex,						// const deUint32*		pQueueFamilyIndices;
			VK_IMAGE_LAYOUT_UNDEFINED,				// VkImageLayout		initialLayout;
		};

		m_source			= createImage(vk, vkDevice, &sourceImageParams);
		m_sourceImageAlloc	= allocateImage(vki, vk, vkPhysDevice, vkDevice, *m_source, MemoryRequirement::Any, memAlloc, m_params.allocationKind);
		VK_CHECK(vk.bindImageMemory(vkDevice, *m_source, m_sourceImageAlloc->getMemory(), m_sourceImageAlloc->getOffset()));
	}

	// Create destination buffer
	{
		const VkBufferCreateInfo	destinationBufferParams	=
		{
			VK_STRUCTURE_TYPE_BUFFER_CREATE_INFO,		// VkStructureType		sType;
			DE_NULL,									// const void*			pNext;
			0u,											// VkBufferCreateFlags	flags;
			m_bufferSize,								// VkDeviceSize			size;
			VK_BUFFER_USAGE_TRANSFER_DST_BIT,			// VkBufferUsageFlags	usage;
			VK_SHARING_MODE_EXCLUSIVE,					// VkSharingMode		sharingMode;
			1u,											// deUint32				queueFamilyIndexCount;
			&queueFamilyIndex,							// const deUint32*		pQueueFamilyIndices;
		};

		m_destination				= createBuffer(vk, vkDevice, &destinationBufferParams);
		m_destinationBufferAlloc	= allocateBuffer(vki, vk, vkPhysDevice, vkDevice, *m_destination, MemoryRequirement::HostVisible, memAlloc, m_params.allocationKind);
		VK_CHECK(vk.bindBufferMemory(vkDevice, *m_destination, m_destinationBufferAlloc->getMemory(), m_destinationBufferAlloc->getOffset()));
	}
}

tcu::TestStatus CopyImageToBuffer::iterate (void)
{
	m_sourceTextureLevel = de::MovePtr<tcu::TextureLevel>(new tcu::TextureLevel(m_textureFormat,
																				m_params.src.image.extent.width,
																				m_params.src.image.extent.height,
																				m_params.src.image.extent.depth));
	generateBuffer(m_sourceTextureLevel->getAccess(), m_params.src.image.extent.width, m_params.src.image.extent.height, m_params.src.image.extent.depth);
	m_destinationTextureLevel = de::MovePtr<tcu::TextureLevel>(new tcu::TextureLevel(m_textureFormat, (int)m_params.dst.buffer.size, 1));
	generateBuffer(m_destinationTextureLevel->getAccess(), (int)m_params.dst.buffer.size, 1, 1);

	generateExpectedResult();

	uploadImage(m_sourceTextureLevel->getAccess(), *m_source, m_params.src.image);
	uploadBuffer(m_destinationTextureLevel->getAccess(), *m_destinationBufferAlloc);

	const DeviceInterface&		vk			= m_context.getDeviceInterface();
	const VkDevice				vkDevice	= m_context.getDevice();
	const VkQueue				queue		= m_context.getUniversalQueue();

	// Barriers for copying image to buffer
	const VkImageMemoryBarrier		imageBarrier		=
	{
		VK_STRUCTURE_TYPE_IMAGE_MEMORY_BARRIER,		// VkStructureType			sType;
		DE_NULL,									// const void*				pNext;
		VK_ACCESS_TRANSFER_WRITE_BIT,				// VkAccessFlags			srcAccessMask;
		VK_ACCESS_TRANSFER_READ_BIT,				// VkAccessFlags			dstAccessMask;
		VK_IMAGE_LAYOUT_TRANSFER_DST_OPTIMAL,		// VkImageLayout			oldLayout;
		VK_IMAGE_LAYOUT_TRANSFER_SRC_OPTIMAL,		// VkImageLayout			newLayout;
		VK_QUEUE_FAMILY_IGNORED,					// deUint32					srcQueueFamilyIndex;
		VK_QUEUE_FAMILY_IGNORED,					// deUint32					dstQueueFamilyIndex;
		*m_source,									// VkImage					image;
		{											// VkImageSubresourceRange	subresourceRange;
			getAspectFlags(m_textureFormat),	// VkImageAspectFlags	aspectMask;
			0u,								// deUint32				baseMipLevel;
			1u,								// deUint32				mipLevels;
			0u,								// deUint32				baseArraySlice;
			1u								// deUint32				arraySize;
		}
	};

	const VkBufferMemoryBarrier		bufferBarrier		=
	{
		VK_STRUCTURE_TYPE_BUFFER_MEMORY_BARRIER,	// VkStructureType	sType;
		DE_NULL,									// const void*		pNext;
		VK_ACCESS_TRANSFER_WRITE_BIT,				// VkAccessFlags	srcAccessMask;
		VK_ACCESS_HOST_READ_BIT,					// VkAccessFlags	dstAccessMask;
		VK_QUEUE_FAMILY_IGNORED,					// deUint32			srcQueueFamilyIndex;
		VK_QUEUE_FAMILY_IGNORED,					// deUint32			dstQueueFamilyIndex;
		*m_destination,								// VkBuffer			buffer;
		0u,											// VkDeviceSize		offset;
		m_bufferSize								// VkDeviceSize		size;
	};

	// Copy from image to buffer
	std::vector<VkBufferImageCopy>	bufferImageCopies;
	for (deUint32 i = 0; i < m_params.regions.size(); i++)
		bufferImageCopies.push_back(m_params.regions[i].bufferImageCopy);

	const VkCommandBufferBeginInfo	cmdBufferBeginInfo	=
	{
		VK_STRUCTURE_TYPE_COMMAND_BUFFER_BEGIN_INFO,			// VkStructureType					sType;
		DE_NULL,												// const void*						pNext;
		VK_COMMAND_BUFFER_USAGE_ONE_TIME_SUBMIT_BIT,			// VkCommandBufferUsageFlags		flags;
		(const VkCommandBufferInheritanceInfo*)DE_NULL,
	};

	VK_CHECK(vk.beginCommandBuffer(*m_cmdBuffer, &cmdBufferBeginInfo));
	vk.cmdPipelineBarrier(*m_cmdBuffer, VK_PIPELINE_STAGE_TRANSFER_BIT, VK_PIPELINE_STAGE_TRANSFER_BIT, (VkDependencyFlags)0, 0, (const VkMemoryBarrier*)DE_NULL, 0, (const VkBufferMemoryBarrier*)DE_NULL, 1, &imageBarrier);
	vk.cmdCopyImageToBuffer(*m_cmdBuffer, m_source.get(), VK_IMAGE_LAYOUT_TRANSFER_SRC_OPTIMAL, m_destination.get(), (deUint32)m_params.regions.size(), &bufferImageCopies[0]);
	vk.cmdPipelineBarrier(*m_cmdBuffer, VK_PIPELINE_STAGE_TRANSFER_BIT, VK_PIPELINE_STAGE_HOST_BIT, (VkDependencyFlags)0, 0, (const VkMemoryBarrier*)DE_NULL, 1, &bufferBarrier, 0, (const VkImageMemoryBarrier*)DE_NULL);
	VK_CHECK(vk.endCommandBuffer(*m_cmdBuffer));

	submitCommandsAndWait (vk, vkDevice, queue, *m_cmdBuffer);

	// Read buffer data
	de::MovePtr<tcu::TextureLevel>	resultLevel		(new tcu::TextureLevel(m_textureFormat, (int)m_params.dst.buffer.size, 1));
	invalidateMappedMemoryRange(vk, vkDevice, m_destinationBufferAlloc->getMemory(), m_destinationBufferAlloc->getOffset(), m_bufferSize);
	tcu::copy(*resultLevel, tcu::ConstPixelBufferAccess(resultLevel->getFormat(), resultLevel->getSize(), m_destinationBufferAlloc->getHostPtr()));

	return checkTestResult(resultLevel->getAccess());
}

class CopyImageToBufferTestCase : public vkt::TestCase
{
public:
							CopyImageToBufferTestCase	(tcu::TestContext&		testCtx,
														 const std::string&		name,
														 const std::string&		description,
														 const TestParams		params)
								: vkt::TestCase	(testCtx, name, description)
								, m_params		(params)
							{}

	virtual TestInstance*	createInstance				(Context&				context) const
							{
								return new CopyImageToBuffer(context, m_params);
							}
private:
	TestParams				m_params;
};

void CopyImageToBuffer::copyRegionToTextureLevel (tcu::ConstPixelBufferAccess src, tcu::PixelBufferAccess dst, CopyRegion region, deUint32 mipLevel)
{
	DE_UNREF(mipLevel);

	deUint32			rowLength	= region.bufferImageCopy.bufferRowLength;
	if (!rowLength)
		rowLength = region.bufferImageCopy.imageExtent.width;

	deUint32			imageHeight	= region.bufferImageCopy.bufferImageHeight;
	if (!imageHeight)
		imageHeight = region.bufferImageCopy.imageExtent.height;

	const int			texelSize	= src.getFormat().getPixelSize();
	const VkExtent3D	extent		= region.bufferImageCopy.imageExtent;
	const VkOffset3D	srcOffset	= region.bufferImageCopy.imageOffset;
	const int			texelOffset	= (int) region.bufferImageCopy.bufferOffset / texelSize;

	for (deUint32 z = 0; z < extent.depth; z++)
	{
		for (deUint32 y = 0; y < extent.height; y++)
		{
			int									texelIndex		= texelOffset + (z * imageHeight + y) *	rowLength;
			const tcu::ConstPixelBufferAccess	srcSubRegion	= tcu::getSubregion(src, srcOffset.x, srcOffset.y + y, srcOffset.z + z,
																					region.bufferImageCopy.imageExtent.width, 1, 1);
			const tcu::PixelBufferAccess		dstSubRegion	= tcu::getSubregion(dst, texelIndex, 0, region.bufferImageCopy.imageExtent.width, 1);
			tcu::copy(dstSubRegion, srcSubRegion);
		}
	}
}

// Copy from buffer to image.

class CopyBufferToImage : public CopiesAndBlittingTestInstance
{
public:
								CopyBufferToImage			(Context&	context,
															 TestParams	testParams);
	virtual tcu::TestStatus		iterate						(void);
private:
	virtual void				copyRegionToTextureLevel	(tcu::ConstPixelBufferAccess src, tcu::PixelBufferAccess dst, CopyRegion region, deUint32 mipLevel = 0u);

	tcu::TextureFormat			m_textureFormat;
	VkDeviceSize				m_bufferSize;

	Move<VkBuffer>				m_source;
	de::MovePtr<Allocation>		m_sourceBufferAlloc;
	Move<VkImage>				m_destination;
	de::MovePtr<Allocation>		m_destinationImageAlloc;
};

CopyBufferToImage::CopyBufferToImage (Context& context, TestParams testParams)
	: CopiesAndBlittingTestInstance(context, testParams)
	, m_textureFormat(mapVkFormat(testParams.dst.image.format))
	, m_bufferSize(m_params.src.buffer.size * tcu::getPixelSize(m_textureFormat))
{
	const InstanceInterface&	vki					= context.getInstanceInterface();
	const DeviceInterface&		vk					= context.getDeviceInterface();
	const VkPhysicalDevice		vkPhysDevice		= context.getPhysicalDevice();
	const VkDevice				vkDevice			= context.getDevice();
	const deUint32				queueFamilyIndex	= context.getUniversalQueueFamilyIndex();
	Allocator&					memAlloc			= context.getDefaultAllocator();

	// Create source buffer
	{
		const VkBufferCreateInfo	sourceBufferParams		=
		{
			VK_STRUCTURE_TYPE_BUFFER_CREATE_INFO,		// VkStructureType		sType;
			DE_NULL,									// const void*			pNext;
			0u,											// VkBufferCreateFlags	flags;
			m_bufferSize,								// VkDeviceSize			size;
			VK_BUFFER_USAGE_TRANSFER_SRC_BIT,			// VkBufferUsageFlags	usage;
			VK_SHARING_MODE_EXCLUSIVE,					// VkSharingMode		sharingMode;
			1u,											// deUint32				queueFamilyIndexCount;
			&queueFamilyIndex,							// const deUint32*		pQueueFamilyIndices;
		};

		m_source				= createBuffer(vk, vkDevice, &sourceBufferParams);
		m_sourceBufferAlloc		= allocateBuffer(vki, vk, vkPhysDevice, vkDevice, *m_source, MemoryRequirement::HostVisible, memAlloc, m_params.allocationKind);
		VK_CHECK(vk.bindBufferMemory(vkDevice, *m_source, m_sourceBufferAlloc->getMemory(), m_sourceBufferAlloc->getOffset()));
	}

	// Create destination image
	{
		const VkImageCreateInfo		destinationImageParams	=
		{
			VK_STRUCTURE_TYPE_IMAGE_CREATE_INFO,	// VkStructureType		sType;
			DE_NULL,								// const void*			pNext;
			0u,										// VkImageCreateFlags	flags;
			m_params.dst.image.imageType,			// VkImageType			imageType;
			m_params.dst.image.format,				// VkFormat				format;
			getExtent3D(m_params.dst.image),		// VkExtent3D			extent;
			1u,										// deUint32				mipLevels;
			getArraySize(m_params.dst.image),		// deUint32				arraySize;
			VK_SAMPLE_COUNT_1_BIT,					// deUint32				samples;
			VK_IMAGE_TILING_OPTIMAL,				// VkImageTiling		tiling;
			VK_IMAGE_USAGE_TRANSFER_SRC_BIT |
				VK_IMAGE_USAGE_TRANSFER_DST_BIT,	// VkImageUsageFlags	usage;
			VK_SHARING_MODE_EXCLUSIVE,				// VkSharingMode		sharingMode;
			1u,										// deUint32				queueFamilyCount;
			&queueFamilyIndex,						// const deUint32*		pQueueFamilyIndices;
			VK_IMAGE_LAYOUT_UNDEFINED,				// VkImageLayout		initialLayout;
		};

		m_destination			= createImage(vk, vkDevice, &destinationImageParams);
		m_destinationImageAlloc	= allocateImage(vki, vk, vkPhysDevice, vkDevice, *m_destination, MemoryRequirement::Any, memAlloc, m_params.allocationKind);
		VK_CHECK(vk.bindImageMemory(vkDevice, *m_destination, m_destinationImageAlloc->getMemory(), m_destinationImageAlloc->getOffset()));
	}
}

tcu::TestStatus CopyBufferToImage::iterate (void)
{
	m_sourceTextureLevel = de::MovePtr<tcu::TextureLevel>(new tcu::TextureLevel(m_textureFormat, (int)m_params.src.buffer.size, 1));
	generateBuffer(m_sourceTextureLevel->getAccess(), (int)m_params.src.buffer.size, 1, 1);
	m_destinationTextureLevel = de::MovePtr<tcu::TextureLevel>(new tcu::TextureLevel(m_textureFormat,
																					m_params.dst.image.extent.width,
																					m_params.dst.image.extent.height,
																					m_params.dst.image.extent.depth));

	generateBuffer(m_destinationTextureLevel->getAccess(), m_params.dst.image.extent.width, m_params.dst.image.extent.height, m_params.dst.image.extent.depth);

	generateExpectedResult();

	uploadBuffer(m_sourceTextureLevel->getAccess(), *m_sourceBufferAlloc);
	uploadImage(m_destinationTextureLevel->getAccess(), *m_destination, m_params.dst.image);

	const DeviceInterface&		vk			= m_context.getDeviceInterface();
	const VkDevice				vkDevice	= m_context.getDevice();
	const VkQueue				queue		= m_context.getUniversalQueue();

	const VkImageMemoryBarrier	imageBarrier	=
	{
		VK_STRUCTURE_TYPE_IMAGE_MEMORY_BARRIER,		// VkStructureType			sType;
		DE_NULL,									// const void*				pNext;
		VK_ACCESS_TRANSFER_WRITE_BIT,				// VkAccessFlags			srcAccessMask;
		VK_ACCESS_TRANSFER_WRITE_BIT,				// VkAccessFlags			dstAccessMask;
		VK_IMAGE_LAYOUT_TRANSFER_DST_OPTIMAL,		// VkImageLayout			oldLayout;
		VK_IMAGE_LAYOUT_TRANSFER_DST_OPTIMAL,		// VkImageLayout			newLayout;
		VK_QUEUE_FAMILY_IGNORED,					// deUint32					srcQueueFamilyIndex;
		VK_QUEUE_FAMILY_IGNORED,					// deUint32					dstQueueFamilyIndex;
		*m_destination,								// VkImage					image;
		{											// VkImageSubresourceRange	subresourceRange;
			getAspectFlags(m_textureFormat),	// VkImageAspectFlags	aspectMask;
			0u,								// deUint32				baseMipLevel;
			1u,								// deUint32				mipLevels;
			0u,								// deUint32				baseArraySlice;
			1u								// deUint32				arraySize;
		}
	};

	// Copy from buffer to image
	std::vector<VkBufferImageCopy>		bufferImageCopies;
	for (deUint32 i = 0; i < m_params.regions.size(); i++)
		bufferImageCopies.push_back(m_params.regions[i].bufferImageCopy);

	const VkCommandBufferBeginInfo	cmdBufferBeginInfo	=
	{
		VK_STRUCTURE_TYPE_COMMAND_BUFFER_BEGIN_INFO,			// VkStructureType					sType;
		DE_NULL,												// const void*						pNext;
		VK_COMMAND_BUFFER_USAGE_ONE_TIME_SUBMIT_BIT,			// VkCommandBufferUsageFlags		flags;
		(const VkCommandBufferInheritanceInfo*)DE_NULL,
	};

	VK_CHECK(vk.beginCommandBuffer(*m_cmdBuffer, &cmdBufferBeginInfo));
	vk.cmdPipelineBarrier(*m_cmdBuffer, VK_PIPELINE_STAGE_TRANSFER_BIT, VK_PIPELINE_STAGE_TRANSFER_BIT, (VkDependencyFlags)0, 0, (const VkMemoryBarrier*)DE_NULL, 0, (const VkBufferMemoryBarrier*)DE_NULL, 1, &imageBarrier);
	vk.cmdCopyBufferToImage(*m_cmdBuffer, m_source.get(), m_destination.get(), VK_IMAGE_LAYOUT_TRANSFER_DST_OPTIMAL, (deUint32)m_params.regions.size(), bufferImageCopies.data());
	VK_CHECK(vk.endCommandBuffer(*m_cmdBuffer));

	submitCommandsAndWait (vk, vkDevice, queue, *m_cmdBuffer);

	de::MovePtr<tcu::TextureLevel>	resultLevel	= readImage(*m_destination, m_params.dst.image);

	return checkTestResult(resultLevel->getAccess());
}

class CopyBufferToImageTestCase : public vkt::TestCase
{
public:
							CopyBufferToImageTestCase	(tcu::TestContext&		testCtx,
														 const std::string&		name,
														 const std::string&		description,
														 const TestParams		params)
								: vkt::TestCase	(testCtx, name, description)
								, m_params		(params)
							{}

	virtual					~CopyBufferToImageTestCase	(void) {}

	virtual TestInstance*	createInstance				(Context&				context) const
							{
								return new CopyBufferToImage(context, m_params);
							}
private:
	TestParams				m_params;
};

void CopyBufferToImage::copyRegionToTextureLevel (tcu::ConstPixelBufferAccess src, tcu::PixelBufferAccess dst, CopyRegion region, deUint32 mipLevel)
{
	DE_UNREF(mipLevel);

	deUint32			rowLength	= region.bufferImageCopy.bufferRowLength;
	if (!rowLength)
		rowLength = region.bufferImageCopy.imageExtent.width;

	deUint32			imageHeight	= region.bufferImageCopy.bufferImageHeight;
	if (!imageHeight)
		imageHeight = region.bufferImageCopy.imageExtent.height;

	const int			texelSize	= dst.getFormat().getPixelSize();
	const VkExtent3D	extent		= region.bufferImageCopy.imageExtent;
	const VkOffset3D	dstOffset	= region.bufferImageCopy.imageOffset;
	const int			texelOffset	= (int) region.bufferImageCopy.bufferOffset / texelSize;

	for (deUint32 z = 0; z < extent.depth; z++)
	{
		for (deUint32 y = 0; y < extent.height; y++)
		{
			int									texelIndex		= texelOffset + (z * imageHeight + y) *	rowLength;
			const tcu::ConstPixelBufferAccess	srcSubRegion	= tcu::getSubregion(src, texelIndex, 0, region.bufferImageCopy.imageExtent.width, 1);
			const tcu::PixelBufferAccess		dstSubRegion	= tcu::getSubregion(dst, dstOffset.x, dstOffset.y + y, dstOffset.z + z,
																					region.bufferImageCopy.imageExtent.width, 1, 1);
			tcu::copy(dstSubRegion, srcSubRegion);
		}
	}
}

// Copy from image to image with scaling.

class BlittingImages : public CopiesAndBlittingTestInstance
{
public:
										BlittingImages					(Context&	context,
																		 TestParams params);
	virtual tcu::TestStatus				iterate							(void);
protected:
	virtual tcu::TestStatus				checkTestResult					(tcu::ConstPixelBufferAccess result);
	virtual void						copyRegionToTextureLevel		(tcu::ConstPixelBufferAccess src, tcu::PixelBufferAccess dst, CopyRegion region, deUint32 mipLevel = 0u);
	virtual void						generateExpectedResult			(void);
private:
	bool								checkLinearFilteredResult		(const tcu::ConstPixelBufferAccess&	result,
																		 const tcu::ConstPixelBufferAccess&	clampedReference,
																		 const tcu::ConstPixelBufferAccess&	unclampedReference,
																		 const tcu::TextureFormat&			sourceFormat);
	bool								checkNearestFilteredResult		(const tcu::ConstPixelBufferAccess&	result,
																		 const tcu::ConstPixelBufferAccess& source);

	Move<VkImage>						m_source;
	de::MovePtr<Allocation>				m_sourceImageAlloc;
	Move<VkImage>						m_destination;
	de::MovePtr<Allocation>				m_destinationImageAlloc;

	de::MovePtr<tcu::TextureLevel>		m_unclampedExpectedTextureLevel;
};

BlittingImages::BlittingImages (Context& context, TestParams params)
	: CopiesAndBlittingTestInstance(context, params)
{
	const InstanceInterface&	vki					= context.getInstanceInterface();
	const DeviceInterface&		vk					= context.getDeviceInterface();
	const VkPhysicalDevice		vkPhysDevice		= context.getPhysicalDevice();
	const VkDevice				vkDevice			= context.getDevice();
	const deUint32				queueFamilyIndex	= context.getUniversalQueueFamilyIndex();
	Allocator&					memAlloc			= context.getDefaultAllocator();

	VkImageFormatProperties properties;
	if ((context.getInstanceInterface().getPhysicalDeviceImageFormatProperties (context.getPhysicalDevice(),
																				m_params.src.image.format,
																				VK_IMAGE_TYPE_2D,
																				VK_IMAGE_TILING_OPTIMAL,
																				VK_IMAGE_USAGE_TRANSFER_SRC_BIT,
																				0,
																				&properties) == VK_ERROR_FORMAT_NOT_SUPPORTED) ||
		(context.getInstanceInterface().getPhysicalDeviceImageFormatProperties (context.getPhysicalDevice(),
																				m_params.dst.image.format,
																				VK_IMAGE_TYPE_2D,
																				VK_IMAGE_TILING_OPTIMAL,
																				VK_IMAGE_USAGE_TRANSFER_DST_BIT,
																				0,
																				&properties) == VK_ERROR_FORMAT_NOT_SUPPORTED))
	{
		TCU_THROW(NotSupportedError, "Format not supported");
	}

	VkFormatProperties srcFormatProperties;
	context.getInstanceInterface().getPhysicalDeviceFormatProperties(context.getPhysicalDevice(), m_params.src.image.format, &srcFormatProperties);
	if (!(srcFormatProperties.optimalTilingFeatures & VK_FORMAT_FEATURE_BLIT_SRC_BIT))
	{
		TCU_THROW(NotSupportedError, "Format feature blit source not supported");
	}

	VkFormatProperties dstFormatProperties;
	context.getInstanceInterface().getPhysicalDeviceFormatProperties(context.getPhysicalDevice(), m_params.dst.image.format, &dstFormatProperties);
	if (!(dstFormatProperties.optimalTilingFeatures & VK_FORMAT_FEATURE_BLIT_DST_BIT))
	{
		TCU_THROW(NotSupportedError, "Format feature blit destination not supported");
	}

	if (m_params.filter == VK_FILTER_LINEAR)
	{
		if (!(srcFormatProperties.optimalTilingFeatures & VK_FORMAT_FEATURE_SAMPLED_IMAGE_FILTER_LINEAR_BIT))
			TCU_THROW(NotSupportedError, "Source format feature sampled image filter linear not supported");
		if (!(dstFormatProperties.optimalTilingFeatures & VK_FORMAT_FEATURE_SAMPLED_IMAGE_FILTER_LINEAR_BIT))
			TCU_THROW(NotSupportedError, "Destination format feature sampled image filter linear not supported");
	}

	// Create source image
	{
		const VkImageCreateInfo		sourceImageParams		=
		{
			VK_STRUCTURE_TYPE_IMAGE_CREATE_INFO,	// VkStructureType		sType;
			DE_NULL,								// const void*			pNext;
			0u,										// VkImageCreateFlags	flags;
			m_params.src.image.imageType,			// VkImageType			imageType;
			m_params.src.image.format,				// VkFormat				format;
			getExtent3D(m_params.src.image),		// VkExtent3D			extent;
			1u,										// deUint32				mipLevels;
			getArraySize(m_params.src.image),		// deUint32				arraySize;
			VK_SAMPLE_COUNT_1_BIT,					// deUint32				samples;
			VK_IMAGE_TILING_OPTIMAL,				// VkImageTiling		tiling;
			VK_IMAGE_USAGE_TRANSFER_SRC_BIT |
				VK_IMAGE_USAGE_TRANSFER_DST_BIT,	// VkImageUsageFlags	usage;
			VK_SHARING_MODE_EXCLUSIVE,				// VkSharingMode		sharingMode;
			1u,										// deUint32				queueFamilyCount;
			&queueFamilyIndex,						// const deUint32*		pQueueFamilyIndices;
			VK_IMAGE_LAYOUT_UNDEFINED,				// VkImageLayout		initialLayout;
		};

		m_source = createImage(vk, vkDevice, &sourceImageParams);
		m_sourceImageAlloc = allocateImage(vki, vk, vkPhysDevice, vkDevice, *m_source, MemoryRequirement::Any, memAlloc, m_params.allocationKind);
		VK_CHECK(vk.bindImageMemory(vkDevice, *m_source, m_sourceImageAlloc->getMemory(), m_sourceImageAlloc->getOffset()));
	}

	// Create destination image
	{
		const VkImageCreateInfo		destinationImageParams	=
		{
			VK_STRUCTURE_TYPE_IMAGE_CREATE_INFO,	// VkStructureType		sType;
			DE_NULL,								// const void*			pNext;
			0u,										// VkImageCreateFlags	flags;
			m_params.dst.image.imageType,			// VkImageType			imageType;
			m_params.dst.image.format,				// VkFormat				format;
			getExtent3D(m_params.dst.image),		// VkExtent3D			extent;
			1u,										// deUint32				mipLevels;
			getArraySize(m_params.dst.image),		// deUint32				arraySize;
			VK_SAMPLE_COUNT_1_BIT,					// deUint32				samples;
			VK_IMAGE_TILING_OPTIMAL,				// VkImageTiling		tiling;
			VK_IMAGE_USAGE_TRANSFER_SRC_BIT |
				VK_IMAGE_USAGE_TRANSFER_DST_BIT,	// VkImageUsageFlags	usage;
			VK_SHARING_MODE_EXCLUSIVE,				// VkSharingMode		sharingMode;
			1u,										// deUint32				queueFamilyCount;
			&queueFamilyIndex,						// const deUint32*		pQueueFamilyIndices;
			VK_IMAGE_LAYOUT_UNDEFINED,				// VkImageLayout		initialLayout;
		};

		m_destination = createImage(vk, vkDevice, &destinationImageParams);
		m_destinationImageAlloc = allocateImage(vki, vk, vkPhysDevice, vkDevice, *m_destination, MemoryRequirement::Any, memAlloc, m_params.allocationKind);
		VK_CHECK(vk.bindImageMemory(vkDevice, *m_destination, m_destinationImageAlloc->getMemory(), m_destinationImageAlloc->getOffset()));
	}
}

tcu::TestStatus BlittingImages::iterate (void)
{
	const tcu::TextureFormat	srcTcuFormat		= mapVkFormat(m_params.src.image.format);
	const tcu::TextureFormat	dstTcuFormat		= mapVkFormat(m_params.dst.image.format);
	m_sourceTextureLevel = de::MovePtr<tcu::TextureLevel>(new tcu::TextureLevel(srcTcuFormat,
																				m_params.src.image.extent.width,
																				m_params.src.image.extent.height,
																				m_params.src.image.extent.depth));
	generateBuffer(m_sourceTextureLevel->getAccess(), m_params.src.image.extent.width, m_params.src.image.extent.height, m_params.src.image.extent.depth, FILL_MODE_GRADIENT);
	m_destinationTextureLevel = de::MovePtr<tcu::TextureLevel>(new tcu::TextureLevel(dstTcuFormat,
																					 (int)m_params.dst.image.extent.width,
																					 (int)m_params.dst.image.extent.height,
																					 (int)m_params.dst.image.extent.depth));
	generateBuffer(m_destinationTextureLevel->getAccess(), m_params.dst.image.extent.width, m_params.dst.image.extent.height, m_params.dst.image.extent.depth, FILL_MODE_WHITE);
	generateExpectedResult();

	uploadImage(m_sourceTextureLevel->getAccess(), m_source.get(), m_params.src.image);
	uploadImage(m_destinationTextureLevel->getAccess(), m_destination.get(), m_params.dst.image);

	const DeviceInterface&		vk					= m_context.getDeviceInterface();
	const VkDevice				vkDevice			= m_context.getDevice();
	const VkQueue				queue				= m_context.getUniversalQueue();

	std::vector<VkImageBlit>	regions;
	for (deUint32 i = 0; i < m_params.regions.size(); i++)
		regions.push_back(m_params.regions[i].imageBlit);

	// Barriers for copying image to buffer
	const VkImageMemoryBarrier		srcImageBarrier		=
	{
		VK_STRUCTURE_TYPE_IMAGE_MEMORY_BARRIER,		// VkStructureType			sType;
		DE_NULL,									// const void*				pNext;
		VK_ACCESS_TRANSFER_WRITE_BIT,				// VkAccessFlags			srcAccessMask;
		VK_ACCESS_TRANSFER_READ_BIT,				// VkAccessFlags			dstAccessMask;
		VK_IMAGE_LAYOUT_TRANSFER_DST_OPTIMAL,		// VkImageLayout			oldLayout;
		m_params.src.image.operationLayout,			// VkImageLayout			newLayout;
		VK_QUEUE_FAMILY_IGNORED,					// deUint32					srcQueueFamilyIndex;
		VK_QUEUE_FAMILY_IGNORED,					// deUint32					dstQueueFamilyIndex;
		m_source.get(),								// VkImage					image;
		{											// VkImageSubresourceRange	subresourceRange;
			getAspectFlags(srcTcuFormat),	// VkImageAspectFlags	aspectMask;
			0u,								// deUint32				baseMipLevel;
			1u,								// deUint32				mipLevels;
			0u,								// deUint32				baseArraySlice;
			1u								// deUint32				arraySize;
		}
	};

	const VkImageMemoryBarrier		dstImageBarrier		=
	{
		VK_STRUCTURE_TYPE_IMAGE_MEMORY_BARRIER,		// VkStructureType			sType;
		DE_NULL,									// const void*				pNext;
		VK_ACCESS_TRANSFER_WRITE_BIT,				// VkAccessFlags			srcAccessMask;
		VK_ACCESS_TRANSFER_WRITE_BIT,				// VkAccessFlags			dstAccessMask;
		VK_IMAGE_LAYOUT_TRANSFER_DST_OPTIMAL,		// VkImageLayout			oldLayout;
		m_params.dst.image.operationLayout,			// VkImageLayout			newLayout;
		VK_QUEUE_FAMILY_IGNORED,					// deUint32					srcQueueFamilyIndex;
		VK_QUEUE_FAMILY_IGNORED,					// deUint32					dstQueueFamilyIndex;
		m_destination.get(),						// VkImage					image;
		{											// VkImageSubresourceRange	subresourceRange;
			getAspectFlags(dstTcuFormat),	// VkImageAspectFlags	aspectMask;
			0u,								// deUint32				baseMipLevel;
			1u,								// deUint32				mipLevels;
			0u,								// deUint32				baseArraySlice;
			1u								// deUint32				arraySize;
		}
	};

	const VkCommandBufferBeginInfo	cmdBufferBeginInfo	=
	{
		VK_STRUCTURE_TYPE_COMMAND_BUFFER_BEGIN_INFO,			// VkStructureType					sType;
		DE_NULL,												// const void*						pNext;
		VK_COMMAND_BUFFER_USAGE_ONE_TIME_SUBMIT_BIT,			// VkCommandBufferUsageFlags		flags;
		(const VkCommandBufferInheritanceInfo*)DE_NULL,
	};

	VK_CHECK(vk.beginCommandBuffer(*m_cmdBuffer, &cmdBufferBeginInfo));
	vk.cmdPipelineBarrier(*m_cmdBuffer, VK_PIPELINE_STAGE_TRANSFER_BIT, VK_PIPELINE_STAGE_TRANSFER_BIT, (VkDependencyFlags)0, 0, (const VkMemoryBarrier*)DE_NULL, 0, (const VkBufferMemoryBarrier*)DE_NULL, 1, &srcImageBarrier);
	vk.cmdPipelineBarrier(*m_cmdBuffer, VK_PIPELINE_STAGE_TRANSFER_BIT, VK_PIPELINE_STAGE_TRANSFER_BIT, (VkDependencyFlags)0, 0, (const VkMemoryBarrier*)DE_NULL, 0, (const VkBufferMemoryBarrier*)DE_NULL, 1, &dstImageBarrier);
	vk.cmdBlitImage(*m_cmdBuffer, m_source.get(), m_params.src.image.operationLayout, m_destination.get(), m_params.dst.image.operationLayout, (deUint32)m_params.regions.size(), &regions[0], m_params.filter);
	VK_CHECK(vk.endCommandBuffer(*m_cmdBuffer));
	submitCommandsAndWait(vk, vkDevice, queue, *m_cmdBuffer);

	de::MovePtr<tcu::TextureLevel> resultTextureLevel = readImage(*m_destination, m_params.dst.image);

	return checkTestResult(resultTextureLevel->getAccess());
}

static float calculateFloatConversionError (int srcBits)
{
	if (srcBits > 0)
	{
		const int	clampedBits	= de::clamp<int>(srcBits, 0, 32);
		const float	srcMaxValue	= de::max((float)(1ULL<<clampedBits) - 1.0f, 1.0f);
		const float	error		= 1.0f / srcMaxValue;

		return de::clamp<float>(error, 0.0f, 1.0f);
	}
	else
		return 1.0f;
}

tcu::Vec4 getFormatThreshold (const tcu::TextureFormat& format)
{
	tcu::Vec4 threshold(0.01f);

	switch (format.type)
	{
	case tcu::TextureFormat::HALF_FLOAT:
		threshold = tcu::Vec4(0.005f);
		break;

	case tcu::TextureFormat::FLOAT:
	case tcu::TextureFormat::FLOAT64:
		threshold = tcu::Vec4(0.001f);
		break;

	case tcu::TextureFormat::UNSIGNED_INT_11F_11F_10F_REV:
		threshold = tcu::Vec4(0.02f, 0.02f, 0.0625f, 1.0f);
		break;

	case tcu::TextureFormat::UNSIGNED_INT_999_E5_REV:
		threshold = tcu::Vec4(0.05f, 0.05f, 0.05f, 1.0f);
		break;

	default:
		const tcu::IVec4 bits = tcu::getTextureFormatMantissaBitDepth(format);
		threshold = tcu::Vec4(calculateFloatConversionError(bits.x()),
				      calculateFloatConversionError(bits.y()),
				      calculateFloatConversionError(bits.z()),
				      calculateFloatConversionError(bits.w()));
	}

	// Return value matching the channel order specified by the format
	if (format.order == tcu::TextureFormat::BGR || format.order == tcu::TextureFormat::BGRA)
		return threshold.swizzle(2, 1, 0, 3);
	else
		return threshold;
}

bool BlittingImages::checkLinearFilteredResult (const tcu::ConstPixelBufferAccess&	result,
												const tcu::ConstPixelBufferAccess&	clampedExpected,
												const tcu::ConstPixelBufferAccess&	unclampedExpected,
												const tcu::TextureFormat&			srcFormat)
{
	tcu::TestLog&				log			(m_context.getTestContext().getLog());
	const tcu::TextureFormat	dstFormat	= result.getFormat();
	bool						isOk		= false;

	log << tcu::TestLog::Section("ClampedSourceImage", "Region with clamped edges on source image.");

	if (isFloatFormat(dstFormat))
	{
		const bool		srcIsSRGB	= tcu::isSRGB(srcFormat);
		const tcu::Vec4	srcMaxDiff	= getFormatThreshold(srcFormat) * tcu::Vec4(srcIsSRGB ? 2.0f : 1.0f);
		const tcu::Vec4	dstMaxDiff	= getFormatThreshold(dstFormat);
		const tcu::Vec4	threshold	= tcu::max(srcMaxDiff, dstMaxDiff);

		isOk = tcu::floatThresholdCompare(log, "Compare", "Result comparsion", clampedExpected, result, threshold, tcu::COMPARE_LOG_RESULT);
		log << tcu::TestLog::EndSection;

		if (!isOk)
		{
			log << tcu::TestLog::Section("NonClampedSourceImage", "Region with non-clamped edges on source image.");
			isOk = tcu::floatThresholdCompare(log, "Compare", "Result comparsion", unclampedExpected, result, threshold, tcu::COMPARE_LOG_RESULT);
			log << tcu::TestLog::EndSection;
		}
	}
	else
	{
		tcu::UVec4	threshold;
		// Calculate threshold depending on channel width of destination format.
		const tcu::IVec4	bitDepth	= tcu::getTextureFormatBitDepth(dstFormat);
		for (deUint32 i = 0; i < 4; ++i)
			threshold[i] = de::max( (0x1 << bitDepth[i]) / 256, 1);

		isOk = tcu::intThresholdCompare(log, "Compare", "Result comparsion", clampedExpected, result, threshold, tcu::COMPARE_LOG_RESULT);
		log << tcu::TestLog::EndSection;

		if (!isOk)
		{
			log << tcu::TestLog::Section("NonClampedSourceImage", "Region with non-clamped edges on source image.");
			isOk = tcu::intThresholdCompare(log, "Compare", "Result comparsion", unclampedExpected, result, threshold, tcu::COMPARE_LOG_RESULT);
			log << tcu::TestLog::EndSection;
		}
	}

	return isOk;
}

//! Utility to encapsulate coordinate computation and loops.
struct CompareEachPixelInEachRegion
{
	virtual		 ~CompareEachPixelInEachRegion  (void) {}
	virtual bool compare								(const void* pUserData, const int x, const int y, const int z, const tcu::Vec2& srcNormCoord) const = 0;

	bool forEach (const void*							pUserData,
				  const std::vector<CopyRegion>&		regions,
				  const int								sourceWidth,
				  const int								sourceHeight,
				  const int								sourceDepth,
				  const tcu::PixelBufferAccess&			errorMask) const
	{
		bool compareOk = true;

		for (std::vector<CopyRegion>::const_iterator regionIter = regions.begin(); regionIter != regions.end(); ++regionIter)
		{
			const VkImageBlit& blit = regionIter->imageBlit;

			const int	dx		= deSign32(blit.dstOffsets[1].x - blit.dstOffsets[0].x);
			const int	dy		= deSign32(blit.dstOffsets[1].y - blit.dstOffsets[0].y);
			const float	xScale	= static_cast<float>(blit.srcOffsets[1].x - blit.srcOffsets[0].x) / static_cast<float>(blit.dstOffsets[1].x - blit.dstOffsets[0].x);
			const float	yScale	= static_cast<float>(blit.srcOffsets[1].y - blit.srcOffsets[0].y) / static_cast<float>(blit.dstOffsets[1].y - blit.dstOffsets[0].y);
			const float srcInvW	= 1.0f / static_cast<float>(sourceWidth);
			const float srcInvH	= 1.0f / static_cast<float>(sourceHeight);

			for (int z = 0; z < sourceDepth; z++)
			for (int y = blit.dstOffsets[0].y; y < blit.dstOffsets[1].y; y += dy)
			for (int x = blit.dstOffsets[0].x; x < blit.dstOffsets[1].x; x += dx)
			{
				const tcu::Vec2 srcNormCoord
				(
					(xScale * (static_cast<float>(x - blit.dstOffsets[0].x) + 0.5f) + static_cast<float>(blit.srcOffsets[0].x)) * srcInvW,
					(yScale * (static_cast<float>(y - blit.dstOffsets[0].y) + 0.5f) + static_cast<float>(blit.srcOffsets[0].y)) * srcInvH
				);

				if (!compare(pUserData, x, y, z, srcNormCoord))
				{
					errorMask.setPixel(tcu::Vec4(1.0f, 0.0f, 0.0f, 1.0f), x, y, z);
					compareOk = false;
				}
			}
		}
		return compareOk;
	}
};

tcu::Vec4 getFloatOrFixedPointFormatThreshold (const tcu::TextureFormat& format)
{
	const tcu::TextureChannelClass	channelClass	= tcu::getTextureChannelClass(format.type);
	const tcu::IVec4				bitDepth		= tcu::getTextureFormatBitDepth(format);

	if (channelClass == tcu::TEXTURECHANNELCLASS_FLOATING_POINT)
	{
		return getFormatThreshold(format);
	}
	else if (channelClass == tcu::TEXTURECHANNELCLASS_UNSIGNED_FIXED_POINT ||
			 channelClass == tcu::TEXTURECHANNELCLASS_SIGNED_FIXED_POINT)
	{
		const bool	isSigned	= (channelClass == tcu::TEXTURECHANNELCLASS_SIGNED_FIXED_POINT);
		const float	range		= isSigned ? 1.0f - (-1.0f)
										   : 1.0f -   0.0f;

		tcu::Vec4 v;
		for (int i = 0; i < 4; ++i)
		{
			if (bitDepth[i] == 0)
				v[i] = 1.0f;
			else
				v[i] = range / static_cast<float>((1 << bitDepth[i]) - 1);
		}
		return v;
	}
	else
	{
		DE_ASSERT(0);
		return tcu::Vec4();
	}
}

bool floatNearestBlitCompare (const tcu::ConstPixelBufferAccess&	source,
							  const tcu::ConstPixelBufferAccess&	result,
							  const tcu::PixelBufferAccess&			errorMask,
							  const std::vector<CopyRegion>&		regions)
{
	const tcu::Sampler		sampler		(tcu::Sampler::CLAMP_TO_EDGE, tcu::Sampler::CLAMP_TO_EDGE, tcu::Sampler::CLAMP_TO_EDGE, tcu::Sampler::NEAREST, tcu::Sampler::NEAREST);
	tcu::LookupPrecision	precision;

	{
		const tcu::IVec4	dstBitDepth	= tcu::getTextureFormatBitDepth(result.getFormat());
		const tcu::Vec4		srcMaxDiff	= getFloatOrFixedPointFormatThreshold(source.getFormat());
		const tcu::Vec4		dstMaxDiff	= getFloatOrFixedPointFormatThreshold(result.getFormat());

		precision.colorMask		 = tcu::notEqual(dstBitDepth, tcu::IVec4(0));
		precision.colorThreshold = tcu::max(srcMaxDiff, dstMaxDiff);
	}

	const struct Capture
	{
		const tcu::ConstPixelBufferAccess&	source;
		const tcu::ConstPixelBufferAccess&	result;
		const tcu::Sampler&					sampler;
		const tcu::LookupPrecision&			precision;
		const bool							isSRGB;
	} capture =
	{
		source, result, sampler, precision, tcu::isSRGB(result.getFormat())
	};

	const struct Loop : CompareEachPixelInEachRegion
	{
		Loop (void) {}

		bool compare (const void* pUserData, const int x, const int y, const int z, const tcu::Vec2& srcNormCoord) const
		{
			const Capture&					c					= *static_cast<const Capture*>(pUserData);
			const tcu::TexLookupScaleMode	lookupScaleDontCare	= tcu::TEX_LOOKUP_SCALE_MINIFY;
			tcu::Vec4						dstColor			= c.result.getPixel(x, y, z);

			// TexLookupVerifier performs a conversion to linear space, so we have to as well
			if (c.isSRGB)
				dstColor = tcu::sRGBToLinear(dstColor);

			return tcu::isLevel2DLookupResultValid(c.source, c.sampler, lookupScaleDontCare, c.precision, srcNormCoord, z, dstColor);
		}
	} loop;

	return loop.forEach(&capture, regions, source.getWidth(), source.getHeight(), source.getDepth(), errorMask);
}

bool intNearestBlitCompare (const tcu::ConstPixelBufferAccess&	source,
							const tcu::ConstPixelBufferAccess&	result,
							const tcu::PixelBufferAccess&		errorMask,
							const std::vector<CopyRegion>&		regions)
{
	const tcu::Sampler		sampler		(tcu::Sampler::CLAMP_TO_EDGE, tcu::Sampler::CLAMP_TO_EDGE, tcu::Sampler::CLAMP_TO_EDGE, tcu::Sampler::NEAREST, tcu::Sampler::NEAREST);
	tcu::IntLookupPrecision	precision;

	{
		const tcu::IVec4	srcBitDepth	= tcu::getTextureFormatBitDepth(source.getFormat());
		const tcu::IVec4	dstBitDepth	= tcu::getTextureFormatBitDepth(result.getFormat());

		for (deUint32 i = 0; i < 4; ++i) {
			precision.colorThreshold[i]	= de::max(de::max(srcBitDepth[i] / 8, dstBitDepth[i] / 8), 1);
			precision.colorMask[i]		= dstBitDepth[i] != 0;
		}
	}

	// Prepare a source image with a matching (converted) pixel format. Ideally, we would've used a wrapper that
	// does the conversion on the fly without wasting memory, but this approach is more straightforward.
	tcu::TextureLevel				convertedSourceTexture	(result.getFormat(), source.getWidth(), source.getHeight(), source.getDepth());
	const tcu::PixelBufferAccess	convertedSource			= convertedSourceTexture.getAccess();

	for (int z = 0; z < source.getDepth();	++z)
	for (int y = 0; y < source.getHeight(); ++y)
	for (int x = 0; x < source.getWidth();  ++x)
		convertedSource.setPixel(source.getPixelInt(x, y, z), x, y, z);	// will be clamped to max. representable value

	const struct Capture
	{
		const tcu::ConstPixelBufferAccess&	source;
		const tcu::ConstPixelBufferAccess&	result;
		const tcu::Sampler&					sampler;
		const tcu::IntLookupPrecision&		precision;
	} capture =
	{
		convertedSource, result, sampler, precision
	};

	const struct Loop : CompareEachPixelInEachRegion
	{
		Loop (void) {}

		bool compare (const void* pUserData, const int x, const int y, const int z, const tcu::Vec2& srcNormCoord) const
		{
			const Capture&					c					= *static_cast<const Capture*>(pUserData);
			const tcu::TexLookupScaleMode	lookupScaleDontCare	= tcu::TEX_LOOKUP_SCALE_MINIFY;
			const tcu::IVec4				dstColor			= c.result.getPixelInt(x, y, z);

			return tcu::isLevel2DLookupResultValid(c.source, c.sampler, lookupScaleDontCare, c.precision, srcNormCoord, z, dstColor);
		}
	} loop;

	return loop.forEach(&capture, regions, source.getWidth(), source.getHeight(), source.getDepth(), errorMask);
}

bool BlittingImages::checkNearestFilteredResult (const tcu::ConstPixelBufferAccess&	result,
												 const tcu::ConstPixelBufferAccess& source)
{
	tcu::TestLog&					log				(m_context.getTestContext().getLog());
	const tcu::TextureFormat		dstFormat		= result.getFormat();
	const tcu::TextureChannelClass	dstChannelClass = tcu::getTextureChannelClass(dstFormat.type);

	tcu::TextureLevel		errorMaskStorage	(tcu::TextureFormat(tcu::TextureFormat::RGB, tcu::TextureFormat::UNORM_INT8), result.getWidth(), result.getHeight());
	tcu::PixelBufferAccess	errorMask			= errorMaskStorage.getAccess();
	tcu::Vec4				pixelBias			(0.0f, 0.0f, 0.0f, 0.0f);
	tcu::Vec4				pixelScale			(1.0f, 1.0f, 1.0f, 1.0f);
	bool					ok					= false;

	tcu::clear(errorMask, tcu::Vec4(0.0f, 1.0f, 0.0f, 1.0));

	if (dstChannelClass == tcu::TEXTURECHANNELCLASS_SIGNED_INTEGER ||
		dstChannelClass == tcu::TEXTURECHANNELCLASS_UNSIGNED_INTEGER)
	{
		ok = intNearestBlitCompare(source, result, errorMask, m_params.regions);
	}
	else
		ok = floatNearestBlitCompare(source, result, errorMask, m_params.regions);

	if (result.getFormat() != tcu::TextureFormat(tcu::TextureFormat::RGBA, tcu::TextureFormat::UNORM_INT8))
		tcu::computePixelScaleBias(result, pixelScale, pixelBias);

	if (!ok)
	{
		log << tcu::TestLog::ImageSet("Compare", "Result comparsion")
			<< tcu::TestLog::Image("Result", "Result", result, pixelScale, pixelBias)
			<< tcu::TestLog::Image("ErrorMask",	"Error mask", errorMask)
			<< tcu::TestLog::EndImageSet;
	}
	else
	{
		log << tcu::TestLog::ImageSet("Compare", "Result comparsion")
			<< tcu::TestLog::Image("Result", "Result", result, pixelScale, pixelBias)
			<< tcu::TestLog::EndImageSet;
	}

	return ok;
}

tcu::TestStatus BlittingImages::checkTestResult (tcu::ConstPixelBufferAccess result)
{
	DE_ASSERT(m_params.filter == VK_FILTER_NEAREST || m_params.filter == VK_FILTER_LINEAR);
	const std::string failMessage("Result image is incorrect");

	if (m_params.filter == VK_FILTER_LINEAR)
	{
		if (tcu::isCombinedDepthStencilType(result.getFormat().type))
		{
			if (tcu::hasDepthComponent(result.getFormat().order))
			{
				const tcu::Sampler::DepthStencilMode	mode				= tcu::Sampler::MODE_DEPTH;
				const tcu::ConstPixelBufferAccess		depthResult			= tcu::getEffectiveDepthStencilAccess(result, mode);
				const tcu::ConstPixelBufferAccess		clampedExpected		= tcu::getEffectiveDepthStencilAccess(m_expectedTextureLevel[0]->getAccess(), mode);
				const tcu::ConstPixelBufferAccess		unclampedExpected	= tcu::getEffectiveDepthStencilAccess(m_unclampedExpectedTextureLevel->getAccess(), mode);
				const tcu::TextureFormat				sourceFormat		= tcu::getEffectiveDepthStencilTextureFormat(mapVkFormat(m_params.src.image.format), mode);

				if (!checkLinearFilteredResult(depthResult, clampedExpected, unclampedExpected, sourceFormat))
					return tcu::TestStatus::fail(failMessage);
			}

			if (tcu::hasStencilComponent(result.getFormat().order))
			{
				const tcu::Sampler::DepthStencilMode	mode				= tcu::Sampler::MODE_STENCIL;
				const tcu::ConstPixelBufferAccess		stencilResult		= tcu::getEffectiveDepthStencilAccess(result, mode);
				const tcu::ConstPixelBufferAccess		clampedExpected		= tcu::getEffectiveDepthStencilAccess(m_expectedTextureLevel[0]->getAccess(), mode);
				const tcu::ConstPixelBufferAccess		unclampedExpected	= tcu::getEffectiveDepthStencilAccess(m_unclampedExpectedTextureLevel->getAccess(), mode);
				const tcu::TextureFormat				sourceFormat		= tcu::getEffectiveDepthStencilTextureFormat(mapVkFormat(m_params.src.image.format), mode);

				if (!checkLinearFilteredResult(stencilResult, clampedExpected, unclampedExpected, sourceFormat))
					return tcu::TestStatus::fail(failMessage);
			}
		}
		else
		{
			const tcu::TextureFormat	sourceFormat	= mapVkFormat(m_params.src.image.format);

			if (!checkLinearFilteredResult(result, m_expectedTextureLevel[0]->getAccess(), m_unclampedExpectedTextureLevel->getAccess(), sourceFormat))
				return tcu::TestStatus::fail(failMessage);
		}
	}
	else // NEAREST filtering
	{
		if (tcu::isCombinedDepthStencilType(result.getFormat().type))
		{
			if (tcu::hasDepthComponent(result.getFormat().order))
			{
				const tcu::Sampler::DepthStencilMode	mode			= tcu::Sampler::MODE_DEPTH;
				const tcu::ConstPixelBufferAccess		depthResult		= tcu::getEffectiveDepthStencilAccess(result, mode);
				const tcu::ConstPixelBufferAccess		depthSource		= tcu::getEffectiveDepthStencilAccess(m_sourceTextureLevel->getAccess(), mode);

				if (!checkNearestFilteredResult(depthResult, depthSource))
					return tcu::TestStatus::fail(failMessage);
			}

			if (tcu::hasStencilComponent(result.getFormat().order))
			{
				const tcu::Sampler::DepthStencilMode	mode			= tcu::Sampler::MODE_STENCIL;
				const tcu::ConstPixelBufferAccess		stencilResult	= tcu::getEffectiveDepthStencilAccess(result, mode);
				const tcu::ConstPixelBufferAccess		stencilSource	= tcu::getEffectiveDepthStencilAccess(m_sourceTextureLevel->getAccess(), mode);

				if (!checkNearestFilteredResult(stencilResult, stencilSource))
					return tcu::TestStatus::fail(failMessage);
			}
		}
		else
		{
			if (!checkNearestFilteredResult(result, m_sourceTextureLevel->getAccess()))
				return tcu::TestStatus::fail(failMessage);
		}
	}

	return tcu::TestStatus::pass("Pass");
}

tcu::Vec4 linearToSRGBIfNeeded (const tcu::TextureFormat& format, const tcu::Vec4& color)
{
	return isSRGB(format) ? linearToSRGB(color) : color;
}

void scaleFromWholeSrcBuffer (const tcu::PixelBufferAccess& dst, const tcu::ConstPixelBufferAccess& src, const VkOffset3D regionOffset, const VkOffset3D regionExtent, tcu::Sampler::FilterMode filter, const MirrorMode mirrorMode = MIRROR_MODE_NONE)
{
	DE_ASSERT(filter == tcu::Sampler::LINEAR);
	DE_ASSERT(dst.getDepth() == 1 && src.getDepth() == 1);

	tcu::Sampler sampler(tcu::Sampler::CLAMP_TO_EDGE, tcu::Sampler::CLAMP_TO_EDGE, tcu::Sampler::CLAMP_TO_EDGE,
					filter, filter, 0.0f, false);

	float sX = (float)regionExtent.x / (float)dst.getWidth();
	float sY = (float)regionExtent.y / (float)dst.getHeight();

	for (int y = 0; y < dst.getHeight(); y++)
	for (int x = 0; x < dst.getWidth(); x++)
	{
		float srcX = (mirrorMode == MIRROR_MODE_X || mirrorMode == MIRROR_MODE_XY) ? (float)regionExtent.x + (float)regionOffset.x - ((float)x+0.5f)*sX : (float)regionOffset.x + ((float)x+0.5f)*sX;
		float srcY = (mirrorMode == MIRROR_MODE_Y || mirrorMode == MIRROR_MODE_XY) ? (float)regionExtent.y + (float)regionOffset.y - ((float)y+0.5f)*sY : (float)regionOffset.y + ((float)y+0.5f)*sY;
		dst.setPixel(linearToSRGBIfNeeded(dst.getFormat(), src.sample2D(sampler, filter, srcX, srcY, 0)), x, y);
	}
}

void blit (const tcu::PixelBufferAccess& dst, const tcu::ConstPixelBufferAccess& src, const tcu::Sampler::FilterMode filter, const MirrorMode mirrorMode)
{
	DE_ASSERT(filter == tcu::Sampler::NEAREST || filter == tcu::Sampler::LINEAR);

	tcu::Sampler sampler(tcu::Sampler::CLAMP_TO_EDGE, tcu::Sampler::CLAMP_TO_EDGE, tcu::Sampler::CLAMP_TO_EDGE,
						 filter, filter, 0.0f, false);

	const float sX = (float)src.getWidth() / (float)dst.getWidth();
	const float sY = (float)src.getHeight() / (float)dst.getHeight();
	const float sZ = (float)src.getDepth() / (float)dst.getDepth();

	tcu::Mat2 rotMatrix;
	rotMatrix(0,0) = (mirrorMode & MIRROR_MODE_X) ? -1.0f : 1.0f;
	rotMatrix(0,1) = 0.0f;
	rotMatrix(1,0) = 0.0f;
	rotMatrix(1,1) = (mirrorMode & MIRROR_MODE_Y) ? -1.0f : 1.0f;

	const int xOffset = (mirrorMode & MIRROR_MODE_X) ? dst.getWidth() - 1 : 0;
	const int yOffset = (mirrorMode & MIRROR_MODE_Y) ? dst.getHeight() - 1 : 0;

	if (dst.getDepth() == 1 && src.getDepth() == 1)
	{
		for (int y = 0; y < dst.getHeight(); ++y)
		for (int x = 0; x < dst.getWidth(); ++x)
		{
			const tcu::Vec2 xy = rotMatrix * tcu::Vec2((float)x,(float)y);
			dst.setPixel(linearToSRGBIfNeeded(dst.getFormat(), src.sample2D(sampler, filter, ((float)x+0.5f)*sX, ((float)y+0.5f)*sY, 0)), (int)round(xy[0]) + xOffset, (int)round(xy[1]) + yOffset);
		}
	}
	else
	{
		for (int z = 0; z < dst.getDepth(); ++z)
		for (int y = 0; y < dst.getHeight(); ++y)
		for (int x = 0; x < dst.getWidth(); ++x)
		{
			const tcu::Vec2 xy = rotMatrix * tcu::Vec2((float)x,(float)y);
			dst.setPixel(linearToSRGBIfNeeded(dst.getFormat(), src.sample3D(sampler, filter, ((float)x+0.5f)*sX, ((float)y+0.5f)*sY, ((float)z+0.5f)*sZ)), (int)round(xy[0]) + xOffset, (int)round(xy[1]) + yOffset, z);
		}
	}
}

void flipCoordinates (CopyRegion& region, const MirrorMode mirrorMode)
{
	const VkOffset3D dstOffset0 = region.imageBlit.dstOffsets[0];
	const VkOffset3D dstOffset1 = region.imageBlit.dstOffsets[1];
	const VkOffset3D srcOffset0 = region.imageBlit.srcOffsets[0];
	const VkOffset3D srcOffset1 = region.imageBlit.srcOffsets[1];

	if (mirrorMode > MIRROR_MODE_NONE && mirrorMode < MIRROR_MODE_LAST)
	{
		//sourceRegion
		region.imageBlit.srcOffsets[0].x = std::min(srcOffset0.x, srcOffset1.x);
		region.imageBlit.srcOffsets[0].y = std::min(srcOffset0.y, srcOffset1.y);

		region.imageBlit.srcOffsets[1].x = std::max(srcOffset0.x, srcOffset1.x);
		region.imageBlit.srcOffsets[1].y = std::max(srcOffset0.y, srcOffset1.y);

		//destinationRegion
		region.imageBlit.dstOffsets[0].x = std::min(dstOffset0.x, dstOffset1.x);
		region.imageBlit.dstOffsets[0].y = std::min(dstOffset0.y, dstOffset1.y);

		region.imageBlit.dstOffsets[1].x = std::max(dstOffset0.x, dstOffset1.x);
		region.imageBlit.dstOffsets[1].y = std::max(dstOffset0.y, dstOffset1.y);
	}
}

MirrorMode getMirrorMode(const VkOffset3D x1, const VkOffset3D x2)
{
	if (x1.x >= x2.x && x1.y >= x2.y)
	{
		return MIRROR_MODE_XY;
	}
	else if (x1.x <= x2.x && x1.y <= x2.y)
	{
		return MIRROR_MODE_NONE;
	}
	else if (x1.x <= x2.x && x1.y >= x2.y)
	{
		return MIRROR_MODE_Y;
	}
	else if (x1.x >= x2.x && x1.y <= x2.y)
	{
		return MIRROR_MODE_X;
	}
	return MIRROR_MODE_LAST;
}

MirrorMode getMirrorMode(const VkOffset3D s1, const VkOffset3D s2, const VkOffset3D d1, const VkOffset3D d2)
{
	const MirrorMode source		 = getMirrorMode(s1, s2);
	const MirrorMode destination = getMirrorMode(d1, d2);

	if (source == destination)
	{
		return MIRROR_MODE_NONE;
	}
	else if ((source == MIRROR_MODE_XY && destination == MIRROR_MODE_X)	  || (destination == MIRROR_MODE_XY && source == MIRROR_MODE_X) ||
			 (source == MIRROR_MODE_Y && destination == MIRROR_MODE_NONE) || (destination == MIRROR_MODE_Y && source == MIRROR_MODE_NONE))
	{
		return MIRROR_MODE_Y;
	}
	else if ((source == MIRROR_MODE_XY && destination == MIRROR_MODE_Y)	  || (destination == MIRROR_MODE_XY && source == MIRROR_MODE_Y) ||
			 (source == MIRROR_MODE_X && destination == MIRROR_MODE_NONE) || (destination == MIRROR_MODE_X && source == MIRROR_MODE_NONE))
	{
		return MIRROR_MODE_X;
	}
	else if ((source == MIRROR_MODE_XY && destination == MIRROR_MODE_NONE) || (destination == MIRROR_MODE_XY && source == MIRROR_MODE_NONE))
	{
		return MIRROR_MODE_XY;
	}
	return MIRROR_MODE_LAST;
}

void BlittingImages::copyRegionToTextureLevel (tcu::ConstPixelBufferAccess src, tcu::PixelBufferAccess dst, CopyRegion region, deUint32 mipLevel)
{
	DE_UNREF(mipLevel);

	const MirrorMode mirrorMode = getMirrorMode(region.imageBlit.srcOffsets[0],
												region.imageBlit.srcOffsets[1],
												region.imageBlit.dstOffsets[0],
												region.imageBlit.dstOffsets[1]);

	flipCoordinates(region, mirrorMode);

	const VkOffset3D					srcOffset		= region.imageBlit.srcOffsets[0];
	const VkOffset3D					srcExtent		=
	{
		region.imageBlit.srcOffsets[1].x - srcOffset.x,
		region.imageBlit.srcOffsets[1].y - srcOffset.y,
		region.imageBlit.srcOffsets[1].z - srcOffset.z
	};
	const VkOffset3D					dstOffset		= region.imageBlit.dstOffsets[0];
	const VkOffset3D					dstExtent		=
	{
		region.imageBlit.dstOffsets[1].x - dstOffset.x,
		region.imageBlit.dstOffsets[1].y - dstOffset.y,
		region.imageBlit.dstOffsets[1].z - dstOffset.z
	};
	const tcu::Sampler::FilterMode		filter			= (m_params.filter == VK_FILTER_LINEAR) ? tcu::Sampler::LINEAR : tcu::Sampler::NEAREST;

	if (tcu::isCombinedDepthStencilType(src.getFormat().type))
	{
		DE_ASSERT(src.getFormat() == dst.getFormat());
		// Scale depth.
		if (tcu::hasDepthComponent(src.getFormat().order))
		{
			const tcu::ConstPixelBufferAccess	srcSubRegion	= getEffectiveDepthStencilAccess(tcu::getSubregion(src, srcOffset.x, srcOffset.y, srcExtent.x, srcExtent.y), tcu::Sampler::MODE_DEPTH);
			const tcu::PixelBufferAccess		dstSubRegion	= getEffectiveDepthStencilAccess(tcu::getSubregion(dst, dstOffset.x, dstOffset.y, dstExtent.x, dstExtent.y), tcu::Sampler::MODE_DEPTH);
			tcu::scale(dstSubRegion, srcSubRegion, filter);

			if (filter == tcu::Sampler::LINEAR)
			{
				const tcu::ConstPixelBufferAccess	depthSrc			= getEffectiveDepthStencilAccess(src, tcu::Sampler::MODE_DEPTH);
				const tcu::PixelBufferAccess		unclampedSubRegion	= getEffectiveDepthStencilAccess(tcu::getSubregion(m_unclampedExpectedTextureLevel->getAccess(), dstOffset.x, dstOffset.y, dstExtent.x, dstExtent.y), tcu::Sampler::MODE_DEPTH);
				scaleFromWholeSrcBuffer(unclampedSubRegion, depthSrc, srcOffset, srcExtent, filter, mirrorMode);
			}
		}

		// Scale stencil.
		if (tcu::hasStencilComponent(src.getFormat().order))
		{
			const tcu::ConstPixelBufferAccess	srcSubRegion	= getEffectiveDepthStencilAccess(tcu::getSubregion(src, srcOffset.x, srcOffset.y, srcExtent.x, srcExtent.y), tcu::Sampler::MODE_STENCIL);
			const tcu::PixelBufferAccess		dstSubRegion	= getEffectiveDepthStencilAccess(tcu::getSubregion(dst, dstOffset.x, dstOffset.y, dstExtent.x, dstExtent.y), tcu::Sampler::MODE_STENCIL);
			blit(dstSubRegion, srcSubRegion, filter, mirrorMode);

			if (filter == tcu::Sampler::LINEAR)
			{
				const tcu::ConstPixelBufferAccess	stencilSrc			= getEffectiveDepthStencilAccess(src, tcu::Sampler::MODE_STENCIL);
				const tcu::PixelBufferAccess		unclampedSubRegion	= getEffectiveDepthStencilAccess(tcu::getSubregion(m_unclampedExpectedTextureLevel->getAccess(), dstOffset.x, dstOffset.y, dstExtent.x, dstExtent.y), tcu::Sampler::MODE_STENCIL);
				scaleFromWholeSrcBuffer(unclampedSubRegion, stencilSrc, srcOffset, srcExtent, filter, mirrorMode);
			}
		}
	}
	else
	{
		const tcu::ConstPixelBufferAccess	srcSubRegion	= tcu::getSubregion(src, srcOffset.x, srcOffset.y, srcExtent.x, srcExtent.y);
		const tcu::PixelBufferAccess		dstSubRegion	= tcu::getSubregion(dst, dstOffset.x, dstOffset.y, dstExtent.x, dstExtent.y);
		blit(dstSubRegion, srcSubRegion, filter, mirrorMode);

		if (filter == tcu::Sampler::LINEAR)
		{
			const tcu::PixelBufferAccess	unclampedSubRegion	= tcu::getSubregion(m_unclampedExpectedTextureLevel->getAccess(), dstOffset.x, dstOffset.y, dstExtent.x, dstExtent.y);
			scaleFromWholeSrcBuffer(unclampedSubRegion, src, srcOffset, srcExtent, filter, mirrorMode);
		}
	}
}

void BlittingImages::generateExpectedResult (void)
{
	const tcu::ConstPixelBufferAccess	src	= m_sourceTextureLevel->getAccess();
	const tcu::ConstPixelBufferAccess	dst	= m_destinationTextureLevel->getAccess();

	m_expectedTextureLevel[0]		= de::MovePtr<tcu::TextureLevel>(new tcu::TextureLevel(dst.getFormat(), dst.getWidth(), dst.getHeight(), dst.getDepth()));
	tcu::copy(m_expectedTextureLevel[0]->getAccess(), dst);

	if (m_params.filter == VK_FILTER_LINEAR)
	{
		m_unclampedExpectedTextureLevel	= de::MovePtr<tcu::TextureLevel>(new tcu::TextureLevel(dst.getFormat(), dst.getWidth(), dst.getHeight(), dst.getDepth()));
		tcu::copy(m_unclampedExpectedTextureLevel->getAccess(), dst);
	}

	for (deUint32 i = 0; i < m_params.regions.size(); i++)
	{
		CopyRegion region = m_params.regions[i];
		copyRegionToTextureLevel(src, m_expectedTextureLevel[0]->getAccess(), region);
	}
}

class BlitImageTestCase : public vkt::TestCase
{
public:
							BlitImageTestCase		(tcu::TestContext&				testCtx,
													 const std::string&				name,
													 const std::string&				description,
													 const TestParams				params)
								: vkt::TestCase	(testCtx, name, description)
								, m_params		(params)
							{}

	virtual TestInstance*	createInstance			(Context&						context) const
							{
								return new BlittingImages(context, m_params);
							}
private:
	TestParams				m_params;
};

class BlittingMipmaps : public CopiesAndBlittingTestInstance
{
public:
										BlittingMipmaps					(Context&   context,
																		 TestParams params);
	virtual tcu::TestStatus				iterate							(void);
protected:
	virtual tcu::TestStatus				checkTestResult					(tcu::ConstPixelBufferAccess result = tcu::ConstPixelBufferAccess());
	virtual void						copyRegionToTextureLevel		(tcu::ConstPixelBufferAccess src, tcu::PixelBufferAccess dst, CopyRegion region, deUint32 mipLevel = 0u);
	virtual void						generateExpectedResult			(void);
private:
	bool								checkLinearFilteredResult		(void);
	bool								checkNearestFilteredResult		(void);

	Move<VkImage>						m_source;
	de::MovePtr<Allocation>				m_sourceImageAlloc;
	Move<VkImage>						m_destination;
	de::MovePtr<Allocation>				m_destinationImageAlloc;

	de::MovePtr<tcu::TextureLevel>		m_unclampedExpectedTextureLevel[16];
};

BlittingMipmaps::BlittingMipmaps (Context& context, TestParams params)
	: CopiesAndBlittingTestInstance (context, params)
{
	const InstanceInterface&	vki					= context.getInstanceInterface();
	const DeviceInterface&		vk					= context.getDeviceInterface();
	const VkPhysicalDevice		vkPhysDevice		= context.getPhysicalDevice();
	const VkDevice				vkDevice			= context.getDevice();
	const deUint32				queueFamilyIndex	= context.getUniversalQueueFamilyIndex();
	Allocator&					memAlloc			= context.getDefaultAllocator();

	{
		VkImageFormatProperties	properties;
		if (context.getInstanceInterface().getPhysicalDeviceImageFormatProperties (context.getPhysicalDevice(),
																				   m_params.src.image.format,
																				   VK_IMAGE_TYPE_2D,
																				   VK_IMAGE_TILING_OPTIMAL,
																				   VK_IMAGE_USAGE_TRANSFER_SRC_BIT,
																				   0,
																				   &properties) == VK_ERROR_FORMAT_NOT_SUPPORTED)
		{
			TCU_THROW(NotSupportedError, "Format not supported");
		}
		else if ((m_params.src.image.extent.width	> properties.maxExtent.width)	||
				 (m_params.src.image.extent.height	> properties.maxExtent.height)	||
				 (m_params.src.image.extent.depth	> properties.maxArrayLayers))
		{
			TCU_THROW(NotSupportedError, "Image size not supported");
		}
	}

	{
		VkImageFormatProperties	properties;
		if (context.getInstanceInterface().getPhysicalDeviceImageFormatProperties (context.getPhysicalDevice(),
																				   m_params.dst.image.format,
																				   VK_IMAGE_TYPE_2D,
																				   VK_IMAGE_TILING_OPTIMAL,
																				   VK_IMAGE_USAGE_TRANSFER_DST_BIT,
																				   0,
																				   &properties) == VK_ERROR_FORMAT_NOT_SUPPORTED)
		{
			TCU_THROW(NotSupportedError, "Format not supported");
		}
		else if ((m_params.dst.image.extent.width	> properties.maxExtent.width)	||
				 (m_params.dst.image.extent.height	> properties.maxExtent.height)	||
				 (m_params.dst.image.extent.depth	> properties.maxArrayLayers))
		{
			TCU_THROW(NotSupportedError, "Image size not supported");
		}
		else if (m_params.mipLevels > properties.maxMipLevels)
		{
			TCU_THROW(NotSupportedError, "Number of mip levels not supported");
		}
	}

	const VkFormatProperties	srcFormatProperties	= getPhysicalDeviceFormatProperties (vki, vkPhysDevice, m_params.src.image.format);
	if (!(srcFormatProperties.optimalTilingFeatures & VK_FORMAT_FEATURE_BLIT_SRC_BIT))
	{
		TCU_THROW(NotSupportedError, "Format feature blit source not supported");
	}

	const VkFormatProperties	dstFormatProperties	= getPhysicalDeviceFormatProperties (vki, vkPhysDevice, m_params.dst.image.format);
	if (!(dstFormatProperties.optimalTilingFeatures & VK_FORMAT_FEATURE_BLIT_DST_BIT))
	{
		TCU_THROW(NotSupportedError, "Format feature blit destination not supported");
	}

	if (m_params.filter == VK_FILTER_LINEAR)
	{
		if (!(srcFormatProperties.optimalTilingFeatures & VK_FORMAT_FEATURE_SAMPLED_IMAGE_FILTER_LINEAR_BIT))
			TCU_THROW(NotSupportedError, "Source format feature sampled image filter linear not supported");
		if (!(dstFormatProperties.optimalTilingFeatures & VK_FORMAT_FEATURE_SAMPLED_IMAGE_FILTER_LINEAR_BIT))
			TCU_THROW(NotSupportedError, "Destination format feature sampled image filter linear not supported");
	}

	// Create source image
	{
		const VkImageCreateInfo		sourceImageParams		=
		{
			VK_STRUCTURE_TYPE_IMAGE_CREATE_INFO,	// VkStructureType		sType;
			DE_NULL,								// const void*			pNext;
			0u,										// VkImageCreateFlags	flags;
			m_params.src.image.imageType,			// VkImageType			imageType;
			m_params.src.image.format,				// VkFormat				format;
			getExtent3D(m_params.src.image),		// VkExtent3D			extent;
			1u,										// deUint32				mipLevels;
			getArraySize(m_params.src.image),		// deUint32				arraySize;
			VK_SAMPLE_COUNT_1_BIT,					// deUint32				samples;
			VK_IMAGE_TILING_OPTIMAL,				// VkImageTiling		tiling;
			VK_IMAGE_USAGE_TRANSFER_SRC_BIT |
				VK_IMAGE_USAGE_TRANSFER_DST_BIT,	// VkImageUsageFlags	usage;
			VK_SHARING_MODE_EXCLUSIVE,				// VkSharingMode		sharingMode;
			1u,										// deUint32				queueFamilyCount;
			&queueFamilyIndex,						// const deUint32*		pQueueFamilyIndices;
			VK_IMAGE_LAYOUT_UNDEFINED,				// VkImageLayout		initialLayout;
		};

		m_source = createImage(vk, vkDevice, &sourceImageParams);
		m_sourceImageAlloc = allocateImage(vki, vk, vkPhysDevice, vkDevice, *m_source, MemoryRequirement::Any, memAlloc, m_params.allocationKind);
		VK_CHECK(vk.bindImageMemory(vkDevice, *m_source, m_sourceImageAlloc->getMemory(), m_sourceImageAlloc->getOffset()));
	}

	// Create destination image
	{
		const VkImageCreateInfo		destinationImageParams  =
		{
			VK_STRUCTURE_TYPE_IMAGE_CREATE_INFO,	// VkStructureType		sType;
			DE_NULL,								// const void*			pNext;
			0u,										// VkImageCreateFlags	flags;
			m_params.dst.image.imageType,			// VkImageType			imageType;
			m_params.dst.image.format,				// VkFormat				format;
			getExtent3D(m_params.dst.image),		// VkExtent3D			extent;
			m_params.mipLevels,						// deUint32				mipLevels;
			getArraySize(m_params.dst.image),		// deUint32				arraySize;
			VK_SAMPLE_COUNT_1_BIT,					// deUint32				samples;
			VK_IMAGE_TILING_OPTIMAL,				// VkImageTiling		tiling;
			VK_IMAGE_USAGE_TRANSFER_SRC_BIT |
				VK_IMAGE_USAGE_TRANSFER_DST_BIT,	// VkImageUsageFlags	usage;
			VK_SHARING_MODE_EXCLUSIVE,				// VkSharingMode		sharingMode;
			1u,										// deUint32				queueFamilyCount;
			&queueFamilyIndex,						// const deUint32*		pQueueFamilyIndices;
			VK_IMAGE_LAYOUT_UNDEFINED,				// VkImageLayout		initialLayout;
		};

		m_destination = createImage(vk, vkDevice, &destinationImageParams);
		m_destinationImageAlloc = allocateImage(vki, vk, vkPhysDevice, vkDevice, *m_destination, MemoryRequirement::Any, memAlloc, m_params.allocationKind);
		VK_CHECK(vk.bindImageMemory(vkDevice, *m_destination, m_destinationImageAlloc->getMemory(), m_destinationImageAlloc->getOffset()));
	}
}

tcu::TestStatus BlittingMipmaps::iterate (void)
{
	const tcu::TextureFormat	srcTcuFormat		= mapVkFormat(m_params.src.image.format);
	const tcu::TextureFormat	dstTcuFormat		= mapVkFormat(m_params.dst.image.format);
	m_sourceTextureLevel = de::MovePtr<tcu::TextureLevel>(new tcu::TextureLevel(srcTcuFormat,
																				m_params.src.image.extent.width,
																				m_params.src.image.extent.height,
																				m_params.src.image.extent.depth));
	generateBuffer(m_sourceTextureLevel->getAccess(), m_params.src.image.extent.width, m_params.src.image.extent.height, m_params.src.image.extent.depth, FILL_MODE_GRADIENT);
	m_destinationTextureLevel = de::MovePtr<tcu::TextureLevel>(new tcu::TextureLevel(dstTcuFormat,
																						(int)m_params.dst.image.extent.width,
																						(int)m_params.dst.image.extent.height,
																						(int)m_params.dst.image.extent.depth));
	generateBuffer(m_destinationTextureLevel->getAccess(), m_params.dst.image.extent.width, m_params.dst.image.extent.height, m_params.dst.image.extent.depth, FILL_MODE_WHITE);
	generateExpectedResult();

	uploadImage(m_sourceTextureLevel->getAccess(), m_source.get(), m_params.src.image);

	uploadImage(m_destinationTextureLevel->getAccess(), m_destination.get(), m_params.dst.image, m_params.mipLevels);

	const DeviceInterface&		vk					= m_context.getDeviceInterface();
	const VkDevice				vkDevice			= m_context.getDevice();
	const VkQueue				queue				= m_context.getUniversalQueue();

	std::vector<VkImageBlit>	regions;
	for (deUint32 i = 0; i < m_params.regions.size(); i++)
		regions.push_back(m_params.regions[i].imageBlit);

	// Copy source image to mip level 0 when generating mipmaps with multiple blit commands
	if (!m_params.singleCommand)
		uploadImage(m_sourceTextureLevel->getAccess(), m_destination.get(), m_params.dst.image, 1u);

	const VkCommandBufferBeginInfo  cmdBufferBeginInfo  =
	{
		VK_STRUCTURE_TYPE_COMMAND_BUFFER_BEGIN_INFO,			// VkStructureType					sType;
		DE_NULL,												// const void*						pNext;
		VK_COMMAND_BUFFER_USAGE_ONE_TIME_SUBMIT_BIT,			// VkCommandBufferUsageFlags		flags;
		(const VkCommandBufferInheritanceInfo*)DE_NULL,
	};

	VK_CHECK(vk.beginCommandBuffer(*m_cmdBuffer, &cmdBufferBeginInfo));

	// Blit all mip levels with a single blit command
	if (m_params.singleCommand)
	{
		{
			// Source image layout
			const VkImageMemoryBarrier		srcImageBarrier		=
			{
				VK_STRUCTURE_TYPE_IMAGE_MEMORY_BARRIER,		// VkStructureType			sType;
				DE_NULL,									// const void*				pNext;
				VK_ACCESS_TRANSFER_WRITE_BIT,				// VkAccessFlags			srcAccessMask;
				VK_ACCESS_TRANSFER_READ_BIT,				// VkAccessFlags			dstAccessMask;
				VK_IMAGE_LAYOUT_TRANSFER_DST_OPTIMAL,		// VkImageLayout			oldLayout;
				m_params.src.image.operationLayout,			// VkImageLayout			newLayout;
				VK_QUEUE_FAMILY_IGNORED,					// deUint32					srcQueueFamilyIndex;
				VK_QUEUE_FAMILY_IGNORED,					// deUint32					dstQueueFamilyIndex;
				m_source.get(),								// VkImage					image;
				{											// VkImageSubresourceRange	subresourceRange;
					getAspectFlags(srcTcuFormat),		// VkImageAspectFlags   aspectMask;
					0u,									// deUint32				baseMipLevel;
					1u,									// deUint32				mipLevels;
					0u,									// deUint32				baseArraySlice;
					getArraySize(m_params.src.image)	// deUint32				arraySize;
				}
			};

			// Destination image layout
			const VkImageMemoryBarrier		dstImageBarrier		=
			{
				VK_STRUCTURE_TYPE_IMAGE_MEMORY_BARRIER,		// VkStructureType			sType;
				DE_NULL,									// const void*				pNext;
				VK_ACCESS_TRANSFER_WRITE_BIT,				// VkAccessFlags			srcAccessMask;
				VK_ACCESS_TRANSFER_WRITE_BIT,				// VkAccessFlags			dstAccessMask;
				VK_IMAGE_LAYOUT_TRANSFER_DST_OPTIMAL,		// VkImageLayout			oldLayout;
				m_params.dst.image.operationLayout,			// VkImageLayout			newLayout;
				VK_QUEUE_FAMILY_IGNORED,					// deUint32					srcQueueFamilyIndex;
				VK_QUEUE_FAMILY_IGNORED,					// deUint32					dstQueueFamilyIndex;
				m_destination.get(),						// VkImage					image;
				{											// VkImageSubresourceRange	subresourceRange;
					getAspectFlags(dstTcuFormat),		// VkImageAspectFlags   aspectMask;
					0u,									// deUint32				baseMipLevel;
					m_params.mipLevels,					// deUint32				mipLevels;
					0u,									// deUint32				baseArraySlice;
					getArraySize(m_params.dst.image)	// deUint32				arraySize;
				}
			};

			vk.cmdPipelineBarrier(*m_cmdBuffer, VK_PIPELINE_STAGE_TRANSFER_BIT, VK_PIPELINE_STAGE_TRANSFER_BIT, (VkDependencyFlags)0, 0, (const VkMemoryBarrier*)DE_NULL, 0, (const VkBufferMemoryBarrier*)DE_NULL, 1, &srcImageBarrier);
			vk.cmdPipelineBarrier(*m_cmdBuffer, VK_PIPELINE_STAGE_TRANSFER_BIT, VK_PIPELINE_STAGE_TRANSFER_BIT, (VkDependencyFlags)0, 0, (const VkMemoryBarrier*)DE_NULL, 0, (const VkBufferMemoryBarrier*)DE_NULL, 1, &dstImageBarrier);
			vk.cmdBlitImage(*m_cmdBuffer, m_source.get(), m_params.src.image.operationLayout, m_destination.get(), m_params.dst.image.operationLayout, (deUint32)regions.size(), &regions[0], m_params.filter);
		}
	}
	// Blit mip levels with multiple blit commands
	else
	{
		// Prepare all mip levels for reading
		{
			const VkImageMemoryBarrier		preImageBarrier		=
			{
				VK_STRUCTURE_TYPE_IMAGE_MEMORY_BARRIER,		// VkStructureType			sType;
				DE_NULL,									// const void*				pNext;
				VK_ACCESS_TRANSFER_WRITE_BIT,				// VkAccessFlags			srcAccessMask;
				VK_ACCESS_TRANSFER_READ_BIT,				// VkAccessFlags			dstAccessMask;
				VK_IMAGE_LAYOUT_TRANSFER_DST_OPTIMAL,		// VkImageLayout			oldLayout;
				m_params.src.image.operationLayout,			// VkImageLayout			newLayout;
				VK_QUEUE_FAMILY_IGNORED,					// deUint32					srcQueueFamilyIndex;
				VK_QUEUE_FAMILY_IGNORED,					// deUint32					dstQueueFamilyIndex;
				m_destination.get(),						// VkImage					image;
				{											// VkImageSubresourceRange	subresourceRange;
					getAspectFlags(dstTcuFormat),		// VkImageAspectFlags	aspectMask;
					0u,									// deUint32				baseMipLevel;
					VK_REMAINING_MIP_LEVELS,			// deUint32				mipLevels;
					0u,									// deUint32				baseArraySlice;
					getArraySize(m_params.src.image)	// deUint32				arraySize;
				}
			};

			vk.cmdPipelineBarrier(*m_cmdBuffer, VK_PIPELINE_STAGE_TRANSFER_BIT, VK_PIPELINE_STAGE_TRANSFER_BIT, (VkDependencyFlags)0, 0, (const VkMemoryBarrier*)DE_NULL, 0, (const VkBufferMemoryBarrier*)DE_NULL, 1, &preImageBarrier);
		}

		for (deUint32 regionNdx = 0u; regionNdx < (deUint32)regions.size(); regionNdx++)
		{
			const deUint32					mipLevel			= regions[regionNdx].dstSubresource.mipLevel;

			// Prepare single mip level for writing
			const VkImageMemoryBarrier		preImageBarrier		=
			{
				VK_STRUCTURE_TYPE_IMAGE_MEMORY_BARRIER,		// VkStructureType			sType;
				DE_NULL,									// const void*					pNext;
				VK_ACCESS_TRANSFER_READ_BIT,				// VkAccessFlags			srcAccessMask;
				VK_ACCESS_TRANSFER_WRITE_BIT,				// VkAccessFlags			dstAccessMask;
				m_params.src.image.operationLayout,			// VkImageLayout			oldLayout;
				m_params.dst.image.operationLayout,			// VkImageLayout			newLayout;
				VK_QUEUE_FAMILY_IGNORED,					// deUint32					srcQueueFamilyIndex;
				VK_QUEUE_FAMILY_IGNORED,					// deUint32					dstQueueFamilyIndex;
				m_destination.get(),						// VkImage					image;
				{											// VkImageSubresourceRange	subresourceRange;
					getAspectFlags(dstTcuFormat),		// VkImageAspectFlags	aspectMask;
					mipLevel,							// deUint32				baseMipLevel;
					1u,									// deUint32				mipLevels;
					0u,									// deUint32				baseArraySlice;
					getArraySize(m_params.dst.image)	// deUint32				arraySize;
				}
			};

			// Prepare single mip level for reading
			const VkImageMemoryBarrier		postImageBarrier	=
			{
				VK_STRUCTURE_TYPE_IMAGE_MEMORY_BARRIER,		// VkStructureType			sType;
				DE_NULL,									// const void*				pNext;
				VK_ACCESS_TRANSFER_WRITE_BIT,				// VkAccessFlags			srcAccessMask;
				VK_ACCESS_TRANSFER_READ_BIT,				// VkAccessFlags			dstAccessMask;
				m_params.dst.image.operationLayout,			// VkImageLayout			oldLayout;
				m_params.src.image.operationLayout,			// VkImageLayout			newLayout;
				VK_QUEUE_FAMILY_IGNORED,					// deUint32					srcQueueFamilyIndex;
				VK_QUEUE_FAMILY_IGNORED,					// deUint32					dstQueueFamilyIndex;
				m_destination.get(),						// VkImage					image;
				{											// VkImageSubresourceRange	subresourceRange;
					getAspectFlags(dstTcuFormat),		// VkImageAspectFlags	aspectMask;
					mipLevel,							// deUint32				baseMipLevel;
					1u,									// deUint32				mipLevels;
					0u,									// deUint32				baseArraySlice;
					getArraySize(m_params.src.image)	// deUint32				arraySize;
				}
			};

			vk.cmdPipelineBarrier(*m_cmdBuffer, VK_PIPELINE_STAGE_TRANSFER_BIT, VK_PIPELINE_STAGE_TRANSFER_BIT, (VkDependencyFlags)0, 0, (const VkMemoryBarrier*)DE_NULL, 0, (const VkBufferMemoryBarrier*)DE_NULL, 1, &preImageBarrier);
			vk.cmdBlitImage(*m_cmdBuffer, m_destination.get(), m_params.src.image.operationLayout, m_destination.get(), m_params.dst.image.operationLayout, 1u, &regions[regionNdx], m_params.filter);
			vk.cmdPipelineBarrier(*m_cmdBuffer, VK_PIPELINE_STAGE_TRANSFER_BIT, VK_PIPELINE_STAGE_TRANSFER_BIT, (VkDependencyFlags)0, 0, (const VkMemoryBarrier*)DE_NULL, 0, (const VkBufferMemoryBarrier*)DE_NULL, 1, &postImageBarrier);
		}

		// Prepare all mip levels for writing
		{
			const VkImageMemoryBarrier		postImageBarrier		=
			{
				VK_STRUCTURE_TYPE_IMAGE_MEMORY_BARRIER,		// VkStructureType			sType;
				DE_NULL,									// const void*				pNext;
				VK_ACCESS_TRANSFER_READ_BIT,				// VkAccessFlags			srcAccessMask;
				VK_ACCESS_TRANSFER_WRITE_BIT,				// VkAccessFlags			dstAccessMask;
				m_params.src.image.operationLayout,			// VkImageLayout			oldLayout;
				m_params.dst.image.operationLayout,			// VkImageLayout			newLayout;
				VK_QUEUE_FAMILY_IGNORED,					// deUint32					srcQueueFamilyIndex;
				VK_QUEUE_FAMILY_IGNORED,					// deUint32					dstQueueFamilyIndex;
				m_destination.get(),						// VkImage					image;
				{											// VkImageSubresourceRange	subresourceRange;
					getAspectFlags(dstTcuFormat),		// VkImageAspectFlags	aspectMask;
					0u,									// deUint32				baseMipLevel;
					VK_REMAINING_MIP_LEVELS,			// deUint32				mipLevels;
					0u,									// deUint32				baseArraySlice;
					getArraySize(m_params.dst.image)	// deUint32				arraySize;
				}
			};

			vk.cmdPipelineBarrier(*m_cmdBuffer, VK_PIPELINE_STAGE_TRANSFER_BIT, VK_PIPELINE_STAGE_TRANSFER_BIT, (VkDependencyFlags)0, 0, (const VkMemoryBarrier*)DE_NULL, 0, (const VkBufferMemoryBarrier*)DE_NULL, 1, &postImageBarrier);
		}
	}

	VK_CHECK(vk.endCommandBuffer(*m_cmdBuffer));
	submitCommandsAndWait(vk, vkDevice, queue, *m_cmdBuffer);

	return checkTestResult();
}

bool BlittingMipmaps::checkLinearFilteredResult (void)
{
	tcu::TestLog&				log				(m_context.getTestContext().getLog());
	bool						allLevelsOk		= true;

	for (deUint32 mipLevelNdx = 0u; mipLevelNdx < m_params.mipLevels; mipLevelNdx++)
	{
		de::MovePtr<tcu::TextureLevel>			resultLevel			= readImage(*m_destination, m_params.dst.image, mipLevelNdx);
		const tcu::ConstPixelBufferAccess&		resultAccess		= resultLevel->getAccess();

		const tcu::Sampler::DepthStencilMode	mode				= tcu::hasDepthComponent(resultAccess.getFormat().order)	?   tcu::Sampler::MODE_DEPTH :
																	  tcu::hasStencilComponent(resultAccess.getFormat().order)  ?   tcu::Sampler::MODE_STENCIL :
																																	tcu::Sampler::MODE_LAST;
		const tcu::ConstPixelBufferAccess		result				= tcu::hasDepthComponent(resultAccess.getFormat().order)	?   getEffectiveDepthStencilAccess(resultAccess, mode) :
																	  tcu::hasStencilComponent(resultAccess.getFormat().order)  ?   getEffectiveDepthStencilAccess(resultAccess, mode) :
																																	resultAccess;
		const tcu::ConstPixelBufferAccess		clampedLevel		= tcu::hasDepthComponent(resultAccess.getFormat().order)	?   getEffectiveDepthStencilAccess(m_expectedTextureLevel[mipLevelNdx]->getAccess(), mode) :
																	  tcu::hasStencilComponent(resultAccess.getFormat().order)  ?   getEffectiveDepthStencilAccess(m_expectedTextureLevel[mipLevelNdx]->getAccess(), mode) :
																																	m_expectedTextureLevel[mipLevelNdx]->getAccess();
		const tcu::ConstPixelBufferAccess		unclampedLevel		= tcu::hasDepthComponent(resultAccess.getFormat().order)	?   getEffectiveDepthStencilAccess(m_unclampedExpectedTextureLevel[mipLevelNdx]->getAccess(), mode) :
																	  tcu::hasStencilComponent(resultAccess.getFormat().order)  ?   getEffectiveDepthStencilAccess(m_unclampedExpectedTextureLevel[mipLevelNdx]->getAccess(), mode) :
																																	m_unclampedExpectedTextureLevel[mipLevelNdx]->getAccess();
		const tcu::TextureFormat				srcFormat			= tcu::hasDepthComponent(resultAccess.getFormat().order)	?   tcu::getEffectiveDepthStencilTextureFormat(mapVkFormat(m_params.src.image.format), mode) :
																	  tcu::hasStencilComponent(resultAccess.getFormat().order)  ?   tcu::getEffectiveDepthStencilTextureFormat(mapVkFormat(m_params.src.image.format), mode) :
																																	mapVkFormat(m_params.src.image.format);

		const tcu::TextureFormat				dstFormat			= result.getFormat();
		bool									singleLevelOk		= false;
		std::vector <CopyRegion>				mipLevelRegions;

		for (size_t regionNdx = 0u; regionNdx < m_params.regions.size(); regionNdx++)
			if (m_params.regions.at(regionNdx).imageBlit.dstSubresource.mipLevel == mipLevelNdx)
				mipLevelRegions.push_back(m_params.regions.at(regionNdx));

		log << tcu::TestLog::Section("ClampedSourceImage", "Region with clamped edges on source image.");

		if (isFloatFormat(dstFormat))
		{
			const bool		srcIsSRGB   = tcu::isSRGB(srcFormat);
			const tcu::Vec4 srcMaxDiff  = getFormatThreshold(srcFormat) * tcu::Vec4(srcIsSRGB ? 2.0f : 1.0f);
			const tcu::Vec4 dstMaxDiff  = getFormatThreshold(dstFormat);
			const tcu::Vec4 threshold   = tcu::max(srcMaxDiff, dstMaxDiff);

			singleLevelOk = tcu::floatThresholdCompare(log, "Compare", "Result comparsion", clampedLevel, result, threshold, tcu::COMPARE_LOG_RESULT);
			log << tcu::TestLog::EndSection;

			if (!singleLevelOk)
			{
				log << tcu::TestLog::Section("NonClampedSourceImage", "Region with non-clamped edges on source image.");
				singleLevelOk = tcu::floatThresholdCompare(log, "Compare", "Result comparsion", unclampedLevel, result, threshold, tcu::COMPARE_LOG_RESULT);
				log << tcu::TestLog::EndSection;
			}
		}
		else
		{
			tcu::UVec4  threshold;
			// Calculate threshold depending on channel width of destination format.
			const tcu::IVec4	bitDepth	= tcu::getTextureFormatBitDepth(dstFormat);
			for (deUint32 i = 0; i < 4; ++i)
				threshold[i] = de::max((0x1 << bitDepth[i]) / 256, 2);

			singleLevelOk = tcu::intThresholdCompare(log, "Compare", "Result comparsion", clampedLevel, result, threshold, tcu::COMPARE_LOG_RESULT);
			log << tcu::TestLog::EndSection;

			if (!singleLevelOk)
			{
				log << tcu::TestLog::Section("NonClampedSourceImage", "Region with non-clamped edges on source image.");
				singleLevelOk = tcu::intThresholdCompare(log, "Compare", "Result comparsion", unclampedLevel, result, threshold, tcu::COMPARE_LOG_RESULT);
				log << tcu::TestLog::EndSection;
			}
		}
		allLevelsOk &= singleLevelOk;
	}

	return allLevelsOk;
}

bool BlittingMipmaps::checkNearestFilteredResult (void)
{
	bool						allLevelsOk		= true;
	tcu::TestLog&				log				(m_context.getTestContext().getLog());

	for (deUint32 mipLevelNdx = 0u; mipLevelNdx < m_params.mipLevels; mipLevelNdx++)
	{
		de::MovePtr<tcu::TextureLevel>			resultLevel			= readImage(*m_destination, m_params.dst.image, mipLevelNdx);
		const tcu::ConstPixelBufferAccess&		resultAccess		= resultLevel->getAccess();

		const tcu::Sampler::DepthStencilMode	mode				= tcu::hasDepthComponent(resultAccess.getFormat().order)	?   tcu::Sampler::MODE_DEPTH :
																	  tcu::hasStencilComponent(resultAccess.getFormat().order)  ?   tcu::Sampler::MODE_STENCIL :
																																	tcu::Sampler::MODE_LAST;
		const tcu::ConstPixelBufferAccess		result				= tcu::hasDepthComponent(resultAccess.getFormat().order)	?   getEffectiveDepthStencilAccess(resultAccess, mode) :
																	  tcu::hasStencilComponent(resultAccess.getFormat().order)  ?   getEffectiveDepthStencilAccess(resultAccess, mode) :
																																	resultAccess;
		const tcu::ConstPixelBufferAccess		source				= (m_params.singleCommand || mipLevelNdx == 0) ?			//  Read from source image
																	  tcu::hasDepthComponent(resultAccess.getFormat().order)	?   tcu::getEffectiveDepthStencilAccess(m_sourceTextureLevel->getAccess(), mode) :
																	  tcu::hasStencilComponent(resultAccess.getFormat().order)  ?   tcu::getEffectiveDepthStencilAccess(m_sourceTextureLevel->getAccess(), mode) :
																																	m_sourceTextureLevel->getAccess()
																																//  Read from destination image
																	: tcu::hasDepthComponent(resultAccess.getFormat().order)	?   tcu::getEffectiveDepthStencilAccess(m_expectedTextureLevel[mipLevelNdx - 1u]->getAccess(), mode) :
																	  tcu::hasStencilComponent(resultAccess.getFormat().order)  ?   tcu::getEffectiveDepthStencilAccess(m_expectedTextureLevel[mipLevelNdx - 1u]->getAccess(), mode) :
																																	m_expectedTextureLevel[mipLevelNdx - 1u]->getAccess();
		const tcu::TextureFormat				dstFormat			= result.getFormat();
		const tcu::TextureChannelClass			dstChannelClass		= tcu::getTextureChannelClass(dstFormat.type);
		bool									singleLevelOk		= false;
		std::vector <CopyRegion>				mipLevelRegions;

		for (size_t regionNdx = 0u; regionNdx < m_params.regions.size(); regionNdx++)
			if (m_params.regions.at(regionNdx).imageBlit.dstSubresource.mipLevel == mipLevelNdx)
				mipLevelRegions.push_back(m_params.regions.at(regionNdx));

		tcu::TextureLevel				errorMaskStorage	(tcu::TextureFormat(tcu::TextureFormat::RGB, tcu::TextureFormat::UNORM_INT8), result.getWidth(), result.getHeight(), result.getDepth());
		tcu::PixelBufferAccess			errorMask			= errorMaskStorage.getAccess();
		tcu::Vec4						pixelBias			(0.0f, 0.0f, 0.0f, 0.0f);
		tcu::Vec4						pixelScale			(1.0f, 1.0f, 1.0f, 1.0f);

		tcu::clear(errorMask, tcu::Vec4(0.0f, 1.0f, 0.0f, 1.0));

		if (dstChannelClass == tcu::TEXTURECHANNELCLASS_SIGNED_INTEGER ||
			dstChannelClass == tcu::TEXTURECHANNELCLASS_UNSIGNED_INTEGER)
		{
			singleLevelOk = intNearestBlitCompare(source, result, errorMask, mipLevelRegions);
		}
		else
			singleLevelOk = floatNearestBlitCompare(source, result, errorMask, mipLevelRegions);

		if (dstFormat != tcu::TextureFormat(tcu::TextureFormat::RGBA, tcu::TextureFormat::UNORM_INT8))
			tcu::computePixelScaleBias(result, pixelScale, pixelBias);

		if (!singleLevelOk)
		{
			log << tcu::TestLog::ImageSet("Compare", "Result comparsion, level " + de::toString(mipLevelNdx))
				<< tcu::TestLog::Image("Result", "Result", result, pixelScale, pixelBias)
				<< tcu::TestLog::Image("Reference", "Reference", source, pixelScale, pixelBias)
				<< tcu::TestLog::Image("ErrorMask", "Error mask", errorMask)
				<< tcu::TestLog::EndImageSet;
		}
		else
		{
			log << tcu::TestLog::ImageSet("Compare", "Result comparsion, level " + de::toString(mipLevelNdx))
				<< tcu::TestLog::Image("Result", "Result", result, pixelScale, pixelBias)
				<< tcu::TestLog::EndImageSet;
		}

<<<<<<< HEAD
		allLevelsOk &= singleLevelOk;
	}

=======
		region.imageBlit.dstOffsets[1].x = std::max(dstOffset0.x, dstOffset1.x);
		region.imageBlit.dstOffsets[1].y = std::max(dstOffset0.y, dstOffset1.y);
	}
}

MirrorMode getMirrorMode(const VkOffset3D x1, const VkOffset3D x2)
{
	if (x1.x >= x2.x && x1.y >= x2.y)
	{
		return MIRROR_MODE_XY;
	}
	else if (x1.x <= x2.x && x1.y <= x2.y)
	{
		return MIRROR_MODE_NONE;
	}
	else if (x1.x <= x2.x && x1.y >= x2.y)
	{
		return MIRROR_MODE_Y;
	}
	else if (x1.x >= x2.x && x1.y <= x2.y)
	{
		return MIRROR_MODE_X;
	}
	return MIRROR_MODE_LAST;
}

MirrorMode getMirrorMode(const VkOffset3D s1, const VkOffset3D s2, const VkOffset3D d1, const VkOffset3D d2)
{
	const MirrorMode source		 = getMirrorMode(s1, s2);
	const MirrorMode destination = getMirrorMode(d1, d2);

	if (source == destination)
	{
		return MIRROR_MODE_NONE;
	}
	else if ((source == MIRROR_MODE_XY && destination == MIRROR_MODE_X)	  || (destination == MIRROR_MODE_XY && source == MIRROR_MODE_X) ||
			 (source == MIRROR_MODE_Y && destination == MIRROR_MODE_NONE) || (destination == MIRROR_MODE_Y && source == MIRROR_MODE_NONE))
	{
		return MIRROR_MODE_Y;
	}
	else if ((source == MIRROR_MODE_XY && destination == MIRROR_MODE_Y)	  || (destination == MIRROR_MODE_XY && source == MIRROR_MODE_Y) ||
			 (source == MIRROR_MODE_X && destination == MIRROR_MODE_NONE) || (destination == MIRROR_MODE_X && source == MIRROR_MODE_NONE))
	{
		return MIRROR_MODE_X;
	}
	else if ((source == MIRROR_MODE_XY && destination == MIRROR_MODE_NONE) || (destination == MIRROR_MODE_XY && source == MIRROR_MODE_NONE))
	{
		return MIRROR_MODE_XY;
	}
	return MIRROR_MODE_LAST;
}

void BlittingImages::copyRegionToTextureLevel (tcu::ConstPixelBufferAccess src, tcu::PixelBufferAccess dst, CopyRegion region, deUint32 mipLevel)
{
	DE_UNREF(mipLevel);

	const MirrorMode mirrorMode = getMirrorMode(region.imageBlit.srcOffsets[0],
												region.imageBlit.srcOffsets[1],
												region.imageBlit.dstOffsets[0],
												region.imageBlit.dstOffsets[1]);

	flipCoordinates(region, mirrorMode);

	const VkOffset3D					srcOffset		= region.imageBlit.srcOffsets[0];
	const VkOffset3D					srcExtent		=
	{
		region.imageBlit.srcOffsets[1].x - srcOffset.x,
		region.imageBlit.srcOffsets[1].y - srcOffset.y,
		region.imageBlit.srcOffsets[1].z - srcOffset.z
	};
	const VkOffset3D					dstOffset		= region.imageBlit.dstOffsets[0];
	const VkOffset3D					dstExtent		=
	{
		region.imageBlit.dstOffsets[1].x - dstOffset.x,
		region.imageBlit.dstOffsets[1].y - dstOffset.y,
		region.imageBlit.dstOffsets[1].z - dstOffset.z
	};
	const tcu::Sampler::FilterMode		filter			= (m_params.filter == VK_FILTER_LINEAR) ? tcu::Sampler::LINEAR : tcu::Sampler::NEAREST;

	if (tcu::isCombinedDepthStencilType(src.getFormat().type))
	{
		DE_ASSERT(src.getFormat() == dst.getFormat());
		// Scale depth.
		if (tcu::hasDepthComponent(src.getFormat().order))
		{
			const tcu::ConstPixelBufferAccess	srcSubRegion	= getEffectiveDepthStencilAccess(tcu::getSubregion(src, srcOffset.x, srcOffset.y, srcExtent.x, srcExtent.y), tcu::Sampler::MODE_DEPTH);
			const tcu::PixelBufferAccess		dstSubRegion	= getEffectiveDepthStencilAccess(tcu::getSubregion(dst, dstOffset.x, dstOffset.y, dstExtent.x, dstExtent.y), tcu::Sampler::MODE_DEPTH);
			tcu::scale(dstSubRegion, srcSubRegion, filter);

			if (filter == tcu::Sampler::LINEAR)
			{
				const tcu::ConstPixelBufferAccess	depthSrc			= getEffectiveDepthStencilAccess(src, tcu::Sampler::MODE_DEPTH);
				const tcu::PixelBufferAccess		unclampedSubRegion	= getEffectiveDepthStencilAccess(tcu::getSubregion(m_unclampedExpectedTextureLevel->getAccess(), dstOffset.x, dstOffset.y, dstExtent.x, dstExtent.y), tcu::Sampler::MODE_DEPTH);
				scaleFromWholeSrcBuffer(unclampedSubRegion, depthSrc, srcOffset, srcExtent, filter, mirrorMode);
			}
		}

		// Scale stencil.
		if (tcu::hasStencilComponent(src.getFormat().order))
		{
			const tcu::ConstPixelBufferAccess	srcSubRegion	= getEffectiveDepthStencilAccess(tcu::getSubregion(src, srcOffset.x, srcOffset.y, srcExtent.x, srcExtent.y), tcu::Sampler::MODE_STENCIL);
			const tcu::PixelBufferAccess		dstSubRegion	= getEffectiveDepthStencilAccess(tcu::getSubregion(dst, dstOffset.x, dstOffset.y, dstExtent.x, dstExtent.y), tcu::Sampler::MODE_STENCIL);
			blit(dstSubRegion, srcSubRegion, filter, mirrorMode);

			if (filter == tcu::Sampler::LINEAR)
			{
				const tcu::ConstPixelBufferAccess	stencilSrc			= getEffectiveDepthStencilAccess(src, tcu::Sampler::MODE_STENCIL);
				const tcu::PixelBufferAccess		unclampedSubRegion	= getEffectiveDepthStencilAccess(tcu::getSubregion(m_unclampedExpectedTextureLevel->getAccess(), dstOffset.x, dstOffset.y, dstExtent.x, dstExtent.y), tcu::Sampler::MODE_STENCIL);
				scaleFromWholeSrcBuffer(unclampedSubRegion, stencilSrc, srcOffset, srcExtent, filter, mirrorMode);
			}
		}
	}
	else
	{
		const tcu::ConstPixelBufferAccess	srcSubRegion	= tcu::getSubregion(src, srcOffset.x, srcOffset.y, srcExtent.x, srcExtent.y);
		const tcu::PixelBufferAccess		dstSubRegion	= tcu::getSubregion(dst, dstOffset.x, dstOffset.y, dstExtent.x, dstExtent.y);
		blit(dstSubRegion, srcSubRegion, filter, mirrorMode);

		if (filter == tcu::Sampler::LINEAR)
		{
			const tcu::PixelBufferAccess	unclampedSubRegion	= tcu::getSubregion(m_unclampedExpectedTextureLevel->getAccess(), dstOffset.x, dstOffset.y, dstExtent.x, dstExtent.y);
			scaleFromWholeSrcBuffer(unclampedSubRegion, src, srcOffset, srcExtent, filter, mirrorMode);
		}
	}
}

void BlittingImages::generateExpectedResult (void)
{
	const tcu::ConstPixelBufferAccess	src	= m_sourceTextureLevel->getAccess();
	const tcu::ConstPixelBufferAccess	dst	= m_destinationTextureLevel->getAccess();

	m_expectedTextureLevel[0]		= de::MovePtr<tcu::TextureLevel>(new tcu::TextureLevel(dst.getFormat(), dst.getWidth(), dst.getHeight(), dst.getDepth()));
	tcu::copy(m_expectedTextureLevel[0]->getAccess(), dst);

	if (m_params.filter == VK_FILTER_LINEAR)
	{
		m_unclampedExpectedTextureLevel	= de::MovePtr<tcu::TextureLevel>(new tcu::TextureLevel(dst.getFormat(), dst.getWidth(), dst.getHeight(), dst.getDepth()));
		tcu::copy(m_unclampedExpectedTextureLevel->getAccess(), dst);
	}

	for (deUint32 i = 0; i < m_params.regions.size(); i++)
	{
		CopyRegion region = m_params.regions[i];
		copyRegionToTextureLevel(src, m_expectedTextureLevel[0]->getAccess(), region);
	}
}

class BlitImageTestCase : public vkt::TestCase
{
public:
							BlitImageTestCase		(tcu::TestContext&				testCtx,
													 const std::string&				name,
													 const std::string&				description,
													 const TestParams				params)
								: vkt::TestCase	(testCtx, name, description)
								, m_params		(params)
							{}

	virtual TestInstance*	createInstance			(Context&						context) const
							{
								return new BlittingImages(context, m_params);
							}
private:
	TestParams				m_params;
};

class BlittingMipmaps : public CopiesAndBlittingTestInstance
{
public:
										BlittingMipmaps					(Context&   context,
																		 TestParams params);
	virtual tcu::TestStatus				iterate							(void);
protected:
	virtual tcu::TestStatus				checkTestResult					(tcu::ConstPixelBufferAccess result = tcu::ConstPixelBufferAccess());
	virtual void						copyRegionToTextureLevel		(tcu::ConstPixelBufferAccess src, tcu::PixelBufferAccess dst, CopyRegion region, deUint32 mipLevel = 0u);
	virtual void						generateExpectedResult			(void);
private:
	bool								checkLinearFilteredResult		(void);
	bool								checkNearestFilteredResult		(void);

	Move<VkImage>						m_source;
	de::MovePtr<Allocation>				m_sourceImageAlloc;
	Move<VkImage>						m_destination;
	de::MovePtr<Allocation>				m_destinationImageAlloc;

	de::MovePtr<tcu::TextureLevel>		m_unclampedExpectedTextureLevel[16];
};

BlittingMipmaps::BlittingMipmaps (Context& context, TestParams params)
	: CopiesAndBlittingTestInstance (context, params)
{
	const InstanceInterface&	vki					= context.getInstanceInterface();
	const DeviceInterface&		vk					= context.getDeviceInterface();
	const VkPhysicalDevice		vkPhysDevice		= context.getPhysicalDevice();
	const VkDevice				vkDevice			= context.getDevice();
	const deUint32				queueFamilyIndex	= context.getUniversalQueueFamilyIndex();
	Allocator&					memAlloc			= context.getDefaultAllocator();

	{
		VkImageFormatProperties	properties;
		if (context.getInstanceInterface().getPhysicalDeviceImageFormatProperties (context.getPhysicalDevice(),
																				   m_params.src.image.format,
																				   VK_IMAGE_TYPE_2D,
																				   VK_IMAGE_TILING_OPTIMAL,
																				   VK_IMAGE_USAGE_TRANSFER_SRC_BIT,
																				   0,
																				   &properties) == VK_ERROR_FORMAT_NOT_SUPPORTED)
		{
			TCU_THROW(NotSupportedError, "Format not supported");
		}
		else if ((m_params.src.image.extent.width	> properties.maxExtent.width)	||
				 (m_params.src.image.extent.height	> properties.maxExtent.height)	||
				 (m_params.src.image.extent.depth	> properties.maxArrayLayers))
		{
			TCU_THROW(NotSupportedError, "Image size not supported");
		}
	}

	{
		VkImageFormatProperties	properties;
		if (context.getInstanceInterface().getPhysicalDeviceImageFormatProperties (context.getPhysicalDevice(),
																				   m_params.dst.image.format,
																				   VK_IMAGE_TYPE_2D,
																				   VK_IMAGE_TILING_OPTIMAL,
																				   VK_IMAGE_USAGE_TRANSFER_DST_BIT,
																				   0,
																				   &properties) == VK_ERROR_FORMAT_NOT_SUPPORTED)
		{
			TCU_THROW(NotSupportedError, "Format not supported");
		}
		else if ((m_params.dst.image.extent.width	> properties.maxExtent.width)	||
				 (m_params.dst.image.extent.height	> properties.maxExtent.height)	||
				 (m_params.dst.image.extent.depth	> properties.maxArrayLayers))
		{
			TCU_THROW(NotSupportedError, "Image size not supported");
		}
		else if (m_params.mipLevels > properties.maxMipLevels)
		{
			TCU_THROW(NotSupportedError, "Number of mip levels not supported");
		}
	}

	const VkFormatProperties	srcFormatProperties	= getPhysicalDeviceFormatProperties (vki, vkPhysDevice, m_params.src.image.format);
	if (!(srcFormatProperties.optimalTilingFeatures & VK_FORMAT_FEATURE_BLIT_SRC_BIT))
	{
		TCU_THROW(NotSupportedError, "Format feature blit source not supported");
	}

	const VkFormatProperties	dstFormatProperties	= getPhysicalDeviceFormatProperties (vki, vkPhysDevice, m_params.dst.image.format);
	if (!(dstFormatProperties.optimalTilingFeatures & VK_FORMAT_FEATURE_BLIT_DST_BIT))
	{
		TCU_THROW(NotSupportedError, "Format feature blit destination not supported");
	}

	if (m_params.filter == VK_FILTER_LINEAR)
	{
		if (!(srcFormatProperties.optimalTilingFeatures & VK_FORMAT_FEATURE_SAMPLED_IMAGE_FILTER_LINEAR_BIT))
			TCU_THROW(NotSupportedError, "Source format feature sampled image filter linear not supported");
		if (!(dstFormatProperties.optimalTilingFeatures & VK_FORMAT_FEATURE_SAMPLED_IMAGE_FILTER_LINEAR_BIT))
			TCU_THROW(NotSupportedError, "Destination format feature sampled image filter linear not supported");
	}

	// Create source image
	{
		const VkImageCreateInfo		sourceImageParams		=
		{
			VK_STRUCTURE_TYPE_IMAGE_CREATE_INFO,	// VkStructureType		sType;
			DE_NULL,								// const void*			pNext;
			0u,										// VkImageCreateFlags	flags;
			m_params.src.image.imageType,			// VkImageType			imageType;
			m_params.src.image.format,				// VkFormat				format;
			getExtent3D(m_params.src.image),		// VkExtent3D			extent;
			1u,										// deUint32				mipLevels;
			getArraySize(m_params.src.image),		// deUint32				arraySize;
			VK_SAMPLE_COUNT_1_BIT,					// deUint32				samples;
			VK_IMAGE_TILING_OPTIMAL,				// VkImageTiling		tiling;
			VK_IMAGE_USAGE_TRANSFER_SRC_BIT |
				VK_IMAGE_USAGE_TRANSFER_DST_BIT,	// VkImageUsageFlags	usage;
			VK_SHARING_MODE_EXCLUSIVE,				// VkSharingMode		sharingMode;
			1u,										// deUint32				queueFamilyCount;
			&queueFamilyIndex,						// const deUint32*		pQueueFamilyIndices;
			VK_IMAGE_LAYOUT_UNDEFINED,				// VkImageLayout		initialLayout;
		};

		m_source = createImage(vk, vkDevice, &sourceImageParams);
		m_sourceImageAlloc = allocateImage(vki, vk, vkPhysDevice, vkDevice, *m_source, MemoryRequirement::Any, memAlloc, m_params.allocationKind);
		VK_CHECK(vk.bindImageMemory(vkDevice, *m_source, m_sourceImageAlloc->getMemory(), m_sourceImageAlloc->getOffset()));
	}

	// Create destination image
	{
		const VkImageCreateInfo		destinationImageParams  =
		{
			VK_STRUCTURE_TYPE_IMAGE_CREATE_INFO,	// VkStructureType		sType;
			DE_NULL,								// const void*			pNext;
			0u,										// VkImageCreateFlags	flags;
			m_params.dst.image.imageType,			// VkImageType			imageType;
			m_params.dst.image.format,				// VkFormat				format;
			getExtent3D(m_params.dst.image),		// VkExtent3D			extent;
			m_params.mipLevels,						// deUint32				mipLevels;
			getArraySize(m_params.dst.image),		// deUint32				arraySize;
			VK_SAMPLE_COUNT_1_BIT,					// deUint32				samples;
			VK_IMAGE_TILING_OPTIMAL,				// VkImageTiling		tiling;
			VK_IMAGE_USAGE_TRANSFER_SRC_BIT |
				VK_IMAGE_USAGE_TRANSFER_DST_BIT,	// VkImageUsageFlags	usage;
			VK_SHARING_MODE_EXCLUSIVE,				// VkSharingMode		sharingMode;
			1u,										// deUint32				queueFamilyCount;
			&queueFamilyIndex,						// const deUint32*		pQueueFamilyIndices;
			VK_IMAGE_LAYOUT_UNDEFINED,				// VkImageLayout		initialLayout;
		};

		m_destination = createImage(vk, vkDevice, &destinationImageParams);
		m_destinationImageAlloc = allocateImage(vki, vk, vkPhysDevice, vkDevice, *m_destination, MemoryRequirement::Any, memAlloc, m_params.allocationKind);
		VK_CHECK(vk.bindImageMemory(vkDevice, *m_destination, m_destinationImageAlloc->getMemory(), m_destinationImageAlloc->getOffset()));
	}
}

tcu::TestStatus BlittingMipmaps::iterate (void)
{
	const tcu::TextureFormat	srcTcuFormat		= mapVkFormat(m_params.src.image.format);
	const tcu::TextureFormat	dstTcuFormat		= mapVkFormat(m_params.dst.image.format);
	m_sourceTextureLevel = de::MovePtr<tcu::TextureLevel>(new tcu::TextureLevel(srcTcuFormat,
																				m_params.src.image.extent.width,
																				m_params.src.image.extent.height,
																				m_params.src.image.extent.depth));
	generateBuffer(m_sourceTextureLevel->getAccess(), m_params.src.image.extent.width, m_params.src.image.extent.height, m_params.src.image.extent.depth, FILL_MODE_GRADIENT);
	m_destinationTextureLevel = de::MovePtr<tcu::TextureLevel>(new tcu::TextureLevel(dstTcuFormat,
																						(int)m_params.dst.image.extent.width,
																						(int)m_params.dst.image.extent.height,
																						(int)m_params.dst.image.extent.depth));
	generateBuffer(m_destinationTextureLevel->getAccess(), m_params.dst.image.extent.width, m_params.dst.image.extent.height, m_params.dst.image.extent.depth, FILL_MODE_WHITE);
	generateExpectedResult();

	uploadImage(m_sourceTextureLevel->getAccess(), m_source.get(), m_params.src.image);

	uploadImage(m_destinationTextureLevel->getAccess(), m_destination.get(), m_params.dst.image, m_params.mipLevels);

	const DeviceInterface&		vk					= m_context.getDeviceInterface();
	const VkDevice				vkDevice			= m_context.getDevice();
	const VkQueue				queue				= m_context.getUniversalQueue();

	std::vector<VkImageBlit>	regions;
	for (deUint32 i = 0; i < m_params.regions.size(); i++)
		regions.push_back(m_params.regions[i].imageBlit);

	// Copy source image to mip level 0 when generating mipmaps with multiple blit commands
	if (!m_params.singleCommand)
		uploadImage(m_sourceTextureLevel->getAccess(), m_destination.get(), m_params.dst.image, 1u);

	const VkCommandBufferBeginInfo  cmdBufferBeginInfo  =
	{
		VK_STRUCTURE_TYPE_COMMAND_BUFFER_BEGIN_INFO,			// VkStructureType					sType;
		DE_NULL,												// const void*						pNext;
		VK_COMMAND_BUFFER_USAGE_ONE_TIME_SUBMIT_BIT,			// VkCommandBufferUsageFlags		flags;
		(const VkCommandBufferInheritanceInfo*)DE_NULL,
	};

	VK_CHECK(vk.beginCommandBuffer(*m_cmdBuffer, &cmdBufferBeginInfo));

	// Blit all mip levels with a single blit command
	if (m_params.singleCommand)
	{
		{
			// Source image layout
			const VkImageMemoryBarrier		srcImageBarrier		=
			{
				VK_STRUCTURE_TYPE_IMAGE_MEMORY_BARRIER,		// VkStructureType			sType;
				DE_NULL,									// const void*				pNext;
				VK_ACCESS_TRANSFER_WRITE_BIT,				// VkAccessFlags			srcAccessMask;
				VK_ACCESS_TRANSFER_READ_BIT,				// VkAccessFlags			dstAccessMask;
				VK_IMAGE_LAYOUT_TRANSFER_DST_OPTIMAL,		// VkImageLayout			oldLayout;
				m_params.src.image.operationLayout,			// VkImageLayout			newLayout;
				VK_QUEUE_FAMILY_IGNORED,					// deUint32					srcQueueFamilyIndex;
				VK_QUEUE_FAMILY_IGNORED,					// deUint32					dstQueueFamilyIndex;
				m_source.get(),								// VkImage					image;
				{											// VkImageSubresourceRange	subresourceRange;
					getAspectFlags(srcTcuFormat),		// VkImageAspectFlags   aspectMask;
					0u,									// deUint32				baseMipLevel;
					1u,									// deUint32				mipLevels;
					0u,									// deUint32				baseArraySlice;
					getArraySize(m_params.src.image)	// deUint32				arraySize;
				}
			};

			// Destination image layout
			const VkImageMemoryBarrier		dstImageBarrier		=
			{
				VK_STRUCTURE_TYPE_IMAGE_MEMORY_BARRIER,		// VkStructureType			sType;
				DE_NULL,									// const void*				pNext;
				VK_ACCESS_TRANSFER_WRITE_BIT,				// VkAccessFlags			srcAccessMask;
				VK_ACCESS_TRANSFER_WRITE_BIT,				// VkAccessFlags			dstAccessMask;
				VK_IMAGE_LAYOUT_TRANSFER_DST_OPTIMAL,		// VkImageLayout			oldLayout;
				m_params.dst.image.operationLayout,			// VkImageLayout			newLayout;
				VK_QUEUE_FAMILY_IGNORED,					// deUint32					srcQueueFamilyIndex;
				VK_QUEUE_FAMILY_IGNORED,					// deUint32					dstQueueFamilyIndex;
				m_destination.get(),						// VkImage					image;
				{											// VkImageSubresourceRange	subresourceRange;
					getAspectFlags(dstTcuFormat),		// VkImageAspectFlags   aspectMask;
					0u,									// deUint32				baseMipLevel;
					m_params.mipLevels,					// deUint32				mipLevels;
					0u,									// deUint32				baseArraySlice;
					getArraySize(m_params.dst.image)	// deUint32				arraySize;
				}
			};

			vk.cmdPipelineBarrier(*m_cmdBuffer, VK_PIPELINE_STAGE_TRANSFER_BIT, VK_PIPELINE_STAGE_TRANSFER_BIT, (VkDependencyFlags)0, 0, (const VkMemoryBarrier*)DE_NULL, 0, (const VkBufferMemoryBarrier*)DE_NULL, 1, &srcImageBarrier);
			vk.cmdPipelineBarrier(*m_cmdBuffer, VK_PIPELINE_STAGE_TRANSFER_BIT, VK_PIPELINE_STAGE_TRANSFER_BIT, (VkDependencyFlags)0, 0, (const VkMemoryBarrier*)DE_NULL, 0, (const VkBufferMemoryBarrier*)DE_NULL, 1, &dstImageBarrier);
			vk.cmdBlitImage(*m_cmdBuffer, m_source.get(), m_params.src.image.operationLayout, m_destination.get(), m_params.dst.image.operationLayout, (deUint32)regions.size(), &regions[0], m_params.filter);
		}
	}
	// Blit mip levels with multiple blit commands
	else
	{
		// Prepare all mip levels for reading
		{
			const VkImageMemoryBarrier		preImageBarrier		=
			{
				VK_STRUCTURE_TYPE_IMAGE_MEMORY_BARRIER,		// VkStructureType			sType;
				DE_NULL,									// const void*				pNext;
				VK_ACCESS_TRANSFER_WRITE_BIT,				// VkAccessFlags			srcAccessMask;
				VK_ACCESS_TRANSFER_READ_BIT,				// VkAccessFlags			dstAccessMask;
				VK_IMAGE_LAYOUT_TRANSFER_DST_OPTIMAL,		// VkImageLayout			oldLayout;
				m_params.src.image.operationLayout,			// VkImageLayout			newLayout;
				VK_QUEUE_FAMILY_IGNORED,					// deUint32					srcQueueFamilyIndex;
				VK_QUEUE_FAMILY_IGNORED,					// deUint32					dstQueueFamilyIndex;
				m_destination.get(),						// VkImage					image;
				{											// VkImageSubresourceRange	subresourceRange;
					getAspectFlags(dstTcuFormat),		// VkImageAspectFlags	aspectMask;
					0u,									// deUint32				baseMipLevel;
					VK_REMAINING_MIP_LEVELS,			// deUint32				mipLevels;
					0u,									// deUint32				baseArraySlice;
					getArraySize(m_params.src.image)	// deUint32				arraySize;
				}
			};

			vk.cmdPipelineBarrier(*m_cmdBuffer, VK_PIPELINE_STAGE_TRANSFER_BIT, VK_PIPELINE_STAGE_TRANSFER_BIT, (VkDependencyFlags)0, 0, (const VkMemoryBarrier*)DE_NULL, 0, (const VkBufferMemoryBarrier*)DE_NULL, 1, &preImageBarrier);
		}

		for (deUint32 regionNdx = 0u; regionNdx < (deUint32)regions.size(); regionNdx++)
		{
			const deUint32					mipLevel			= regions[regionNdx].dstSubresource.mipLevel;

			// Prepare single mip level for writing
			const VkImageMemoryBarrier		preImageBarrier		=
			{
				VK_STRUCTURE_TYPE_IMAGE_MEMORY_BARRIER,		// VkStructureType			sType;
				DE_NULL,									// const void*					pNext;
				VK_ACCESS_TRANSFER_READ_BIT,				// VkAccessFlags			srcAccessMask;
				VK_ACCESS_TRANSFER_WRITE_BIT,				// VkAccessFlags			dstAccessMask;
				m_params.src.image.operationLayout,			// VkImageLayout			oldLayout;
				m_params.dst.image.operationLayout,			// VkImageLayout			newLayout;
				VK_QUEUE_FAMILY_IGNORED,					// deUint32					srcQueueFamilyIndex;
				VK_QUEUE_FAMILY_IGNORED,					// deUint32					dstQueueFamilyIndex;
				m_destination.get(),						// VkImage					image;
				{											// VkImageSubresourceRange	subresourceRange;
					getAspectFlags(dstTcuFormat),		// VkImageAspectFlags	aspectMask;
					mipLevel,							// deUint32				baseMipLevel;
					1u,									// deUint32				mipLevels;
					0u,									// deUint32				baseArraySlice;
					getArraySize(m_params.dst.image)	// deUint32				arraySize;
				}
			};

			// Prepare single mip level for reading
			const VkImageMemoryBarrier		postImageBarrier	=
			{
				VK_STRUCTURE_TYPE_IMAGE_MEMORY_BARRIER,		// VkStructureType			sType;
				DE_NULL,									// const void*				pNext;
				VK_ACCESS_TRANSFER_WRITE_BIT,				// VkAccessFlags			srcAccessMask;
				VK_ACCESS_TRANSFER_READ_BIT,				// VkAccessFlags			dstAccessMask;
				m_params.dst.image.operationLayout,			// VkImageLayout			oldLayout;
				m_params.src.image.operationLayout,			// VkImageLayout			newLayout;
				VK_QUEUE_FAMILY_IGNORED,					// deUint32					srcQueueFamilyIndex;
				VK_QUEUE_FAMILY_IGNORED,					// deUint32					dstQueueFamilyIndex;
				m_destination.get(),						// VkImage					image;
				{											// VkImageSubresourceRange	subresourceRange;
					getAspectFlags(dstTcuFormat),		// VkImageAspectFlags	aspectMask;
					mipLevel,							// deUint32				baseMipLevel;
					1u,									// deUint32				mipLevels;
					0u,									// deUint32				baseArraySlice;
					getArraySize(m_params.src.image)	// deUint32				arraySize;
				}
			};

			vk.cmdPipelineBarrier(*m_cmdBuffer, VK_PIPELINE_STAGE_TRANSFER_BIT, VK_PIPELINE_STAGE_TRANSFER_BIT, (VkDependencyFlags)0, 0, (const VkMemoryBarrier*)DE_NULL, 0, (const VkBufferMemoryBarrier*)DE_NULL, 1, &preImageBarrier);
			vk.cmdBlitImage(*m_cmdBuffer, m_destination.get(), m_params.src.image.operationLayout, m_destination.get(), m_params.dst.image.operationLayout, 1u, &regions[regionNdx], m_params.filter);
			vk.cmdPipelineBarrier(*m_cmdBuffer, VK_PIPELINE_STAGE_TRANSFER_BIT, VK_PIPELINE_STAGE_TRANSFER_BIT, (VkDependencyFlags)0, 0, (const VkMemoryBarrier*)DE_NULL, 0, (const VkBufferMemoryBarrier*)DE_NULL, 1, &postImageBarrier);
		}

		// Prepare all mip levels for writing
		{
			const VkImageMemoryBarrier		postImageBarrier		=
			{
				VK_STRUCTURE_TYPE_IMAGE_MEMORY_BARRIER,		// VkStructureType			sType;
				DE_NULL,									// const void*				pNext;
				VK_ACCESS_TRANSFER_READ_BIT,				// VkAccessFlags			srcAccessMask;
				VK_ACCESS_TRANSFER_WRITE_BIT,				// VkAccessFlags			dstAccessMask;
				m_params.src.image.operationLayout,			// VkImageLayout			oldLayout;
				m_params.dst.image.operationLayout,			// VkImageLayout			newLayout;
				VK_QUEUE_FAMILY_IGNORED,					// deUint32					srcQueueFamilyIndex;
				VK_QUEUE_FAMILY_IGNORED,					// deUint32					dstQueueFamilyIndex;
				m_destination.get(),						// VkImage					image;
				{											// VkImageSubresourceRange	subresourceRange;
					getAspectFlags(dstTcuFormat),		// VkImageAspectFlags	aspectMask;
					0u,									// deUint32				baseMipLevel;
					VK_REMAINING_MIP_LEVELS,			// deUint32				mipLevels;
					0u,									// deUint32				baseArraySlice;
					getArraySize(m_params.dst.image)	// deUint32				arraySize;
				}
			};

			vk.cmdPipelineBarrier(*m_cmdBuffer, VK_PIPELINE_STAGE_TRANSFER_BIT, VK_PIPELINE_STAGE_TRANSFER_BIT, (VkDependencyFlags)0, 0, (const VkMemoryBarrier*)DE_NULL, 0, (const VkBufferMemoryBarrier*)DE_NULL, 1, &postImageBarrier);
		}
	}

	VK_CHECK(vk.endCommandBuffer(*m_cmdBuffer));
	submitCommandsAndWait(vk, vkDevice, queue, *m_cmdBuffer);

	return checkTestResult();
}

bool BlittingMipmaps::checkLinearFilteredResult (void)
{
	tcu::TestLog&				log				(m_context.getTestContext().getLog());
	bool						allLevelsOk		= true;

	for (deUint32 mipLevelNdx = 0u; mipLevelNdx < m_params.mipLevels; mipLevelNdx++)
	{
		de::MovePtr<tcu::TextureLevel>			resultLevel			= readImage(*m_destination, m_params.dst.image, mipLevelNdx);
		const tcu::ConstPixelBufferAccess&		resultAccess		= resultLevel->getAccess();

		const tcu::Sampler::DepthStencilMode	mode				= tcu::hasDepthComponent(resultAccess.getFormat().order)	?   tcu::Sampler::MODE_DEPTH :
																	  tcu::hasStencilComponent(resultAccess.getFormat().order)  ?   tcu::Sampler::MODE_STENCIL :
																																	tcu::Sampler::MODE_LAST;
		const tcu::ConstPixelBufferAccess		result				= tcu::hasDepthComponent(resultAccess.getFormat().order)	?   getEffectiveDepthStencilAccess(resultAccess, mode) :
																	  tcu::hasStencilComponent(resultAccess.getFormat().order)  ?   getEffectiveDepthStencilAccess(resultAccess, mode) :
																																	resultAccess;
		const tcu::ConstPixelBufferAccess		clampedLevel		= tcu::hasDepthComponent(resultAccess.getFormat().order)	?   getEffectiveDepthStencilAccess(m_expectedTextureLevel[mipLevelNdx]->getAccess(), mode) :
																	  tcu::hasStencilComponent(resultAccess.getFormat().order)  ?   getEffectiveDepthStencilAccess(m_expectedTextureLevel[mipLevelNdx]->getAccess(), mode) :
																																	m_expectedTextureLevel[mipLevelNdx]->getAccess();
		const tcu::ConstPixelBufferAccess		unclampedLevel		= tcu::hasDepthComponent(resultAccess.getFormat().order)	?   getEffectiveDepthStencilAccess(m_unclampedExpectedTextureLevel[mipLevelNdx]->getAccess(), mode) :
																	  tcu::hasStencilComponent(resultAccess.getFormat().order)  ?   getEffectiveDepthStencilAccess(m_unclampedExpectedTextureLevel[mipLevelNdx]->getAccess(), mode) :
																																	m_unclampedExpectedTextureLevel[mipLevelNdx]->getAccess();
		const tcu::TextureFormat				srcFormat			= tcu::hasDepthComponent(resultAccess.getFormat().order)	?   tcu::getEffectiveDepthStencilTextureFormat(mapVkFormat(m_params.src.image.format), mode) :
																	  tcu::hasStencilComponent(resultAccess.getFormat().order)  ?   tcu::getEffectiveDepthStencilTextureFormat(mapVkFormat(m_params.src.image.format), mode) :
																																	mapVkFormat(m_params.src.image.format);

		const tcu::TextureFormat				dstFormat			= result.getFormat();
		bool									singleLevelOk		= false;
		std::vector <CopyRegion>				mipLevelRegions;

		for (size_t regionNdx = 0u; regionNdx < m_params.regions.size(); regionNdx++)
			if (m_params.regions.at(regionNdx).imageBlit.dstSubresource.mipLevel == mipLevelNdx)
				mipLevelRegions.push_back(m_params.regions.at(regionNdx));

		log << tcu::TestLog::Section("ClampedSourceImage", "Region with clamped edges on source image.");

		if (isFloatFormat(dstFormat))
		{
			const bool		srcIsSRGB   = tcu::isSRGB(srcFormat);
			const tcu::Vec4 srcMaxDiff  = getFormatThreshold(srcFormat) * tcu::Vec4(srcIsSRGB ? 2.0f : 1.0f);
			const tcu::Vec4 dstMaxDiff  = getFormatThreshold(dstFormat);
			const tcu::Vec4 threshold   = tcu::max(srcMaxDiff, dstMaxDiff);

			singleLevelOk = tcu::floatThresholdCompare(log, "Compare", "Result comparsion", clampedLevel, result, threshold, tcu::COMPARE_LOG_RESULT);
			log << tcu::TestLog::EndSection;

			if (!singleLevelOk)
			{
				log << tcu::TestLog::Section("NonClampedSourceImage", "Region with non-clamped edges on source image.");
				singleLevelOk = tcu::floatThresholdCompare(log, "Compare", "Result comparsion", unclampedLevel, result, threshold, tcu::COMPARE_LOG_RESULT);
				log << tcu::TestLog::EndSection;
			}
		}
		else
		{
			tcu::UVec4  threshold;
			// Calculate threshold depending on channel width of destination format.
			const tcu::IVec4	bitDepth	= tcu::getTextureFormatBitDepth(dstFormat);
			for (deUint32 i = 0; i < 4; ++i)
				threshold[i] = de::max((0x1 << bitDepth[i]) / 256, 2);

			singleLevelOk = tcu::intThresholdCompare(log, "Compare", "Result comparsion", clampedLevel, result, threshold, tcu::COMPARE_LOG_RESULT);
			log << tcu::TestLog::EndSection;

			if (!singleLevelOk)
			{
				log << tcu::TestLog::Section("NonClampedSourceImage", "Region with non-clamped edges on source image.");
				singleLevelOk = tcu::intThresholdCompare(log, "Compare", "Result comparsion", unclampedLevel, result, threshold, tcu::COMPARE_LOG_RESULT);
				log << tcu::TestLog::EndSection;
			}
		}
		allLevelsOk &= singleLevelOk;
	}

	return allLevelsOk;
}

bool BlittingMipmaps::checkNearestFilteredResult (void)
{
	bool						allLevelsOk		= true;
	tcu::TestLog&				log				(m_context.getTestContext().getLog());

	for (deUint32 mipLevelNdx = 0u; mipLevelNdx < m_params.mipLevels; mipLevelNdx++)
	{
		de::MovePtr<tcu::TextureLevel>			resultLevel			= readImage(*m_destination, m_params.dst.image, mipLevelNdx);
		const tcu::ConstPixelBufferAccess&		resultAccess		= resultLevel->getAccess();

		const tcu::Sampler::DepthStencilMode	mode				= tcu::hasDepthComponent(resultAccess.getFormat().order)	?   tcu::Sampler::MODE_DEPTH :
																	  tcu::hasStencilComponent(resultAccess.getFormat().order)  ?   tcu::Sampler::MODE_STENCIL :
																																	tcu::Sampler::MODE_LAST;
		const tcu::ConstPixelBufferAccess		result				= tcu::hasDepthComponent(resultAccess.getFormat().order)	?   getEffectiveDepthStencilAccess(resultAccess, mode) :
																	  tcu::hasStencilComponent(resultAccess.getFormat().order)  ?   getEffectiveDepthStencilAccess(resultAccess, mode) :
																																	resultAccess;
		const tcu::ConstPixelBufferAccess		source				= (m_params.singleCommand || mipLevelNdx == 0) ?			//  Read from source image
																	  tcu::hasDepthComponent(resultAccess.getFormat().order)	?   tcu::getEffectiveDepthStencilAccess(m_sourceTextureLevel->getAccess(), mode) :
																	  tcu::hasStencilComponent(resultAccess.getFormat().order)  ?   tcu::getEffectiveDepthStencilAccess(m_sourceTextureLevel->getAccess(), mode) :
																																	m_sourceTextureLevel->getAccess()
																																//  Read from destination image
																	: tcu::hasDepthComponent(resultAccess.getFormat().order)	?   tcu::getEffectiveDepthStencilAccess(m_expectedTextureLevel[mipLevelNdx - 1u]->getAccess(), mode) :
																	  tcu::hasStencilComponent(resultAccess.getFormat().order)  ?   tcu::getEffectiveDepthStencilAccess(m_expectedTextureLevel[mipLevelNdx - 1u]->getAccess(), mode) :
																																	m_expectedTextureLevel[mipLevelNdx - 1u]->getAccess();
		const tcu::TextureFormat				dstFormat			= result.getFormat();
		const tcu::TextureChannelClass			dstChannelClass		= tcu::getTextureChannelClass(dstFormat.type);
		bool									singleLevelOk		= false;
		std::vector <CopyRegion>				mipLevelRegions;

		for (size_t regionNdx = 0u; regionNdx < m_params.regions.size(); regionNdx++)
			if (m_params.regions.at(regionNdx).imageBlit.dstSubresource.mipLevel == mipLevelNdx)
				mipLevelRegions.push_back(m_params.regions.at(regionNdx));

		tcu::TextureLevel				errorMaskStorage	(tcu::TextureFormat(tcu::TextureFormat::RGB, tcu::TextureFormat::UNORM_INT8), result.getWidth(), result.getHeight(), result.getDepth());
		tcu::PixelBufferAccess			errorMask			= errorMaskStorage.getAccess();
		tcu::Vec4						pixelBias			(0.0f, 0.0f, 0.0f, 0.0f);
		tcu::Vec4						pixelScale			(1.0f, 1.0f, 1.0f, 1.0f);

		tcu::clear(errorMask, tcu::Vec4(0.0f, 1.0f, 0.0f, 1.0));

		if (dstChannelClass == tcu::TEXTURECHANNELCLASS_SIGNED_INTEGER ||
			dstChannelClass == tcu::TEXTURECHANNELCLASS_UNSIGNED_INTEGER)
		{
			singleLevelOk = intNearestBlitCompare(source, result, errorMask, mipLevelRegions);
		}
		else
			singleLevelOk = floatNearestBlitCompare(source, result, errorMask, mipLevelRegions);

		if (dstFormat != tcu::TextureFormat(tcu::TextureFormat::RGBA, tcu::TextureFormat::UNORM_INT8))
			tcu::computePixelScaleBias(result, pixelScale, pixelBias);

		if (!singleLevelOk)
		{
			log << tcu::TestLog::ImageSet("Compare", "Result comparsion, level " + de::toString(mipLevelNdx))
				<< tcu::TestLog::Image("Result", "Result", result, pixelScale, pixelBias)
				<< tcu::TestLog::Image("Reference", "Reference", source, pixelScale, pixelBias)
				<< tcu::TestLog::Image("ErrorMask", "Error mask", errorMask)
				<< tcu::TestLog::EndImageSet;
		}
		else
		{
			log << tcu::TestLog::ImageSet("Compare", "Result comparsion, level " + de::toString(mipLevelNdx))
				<< tcu::TestLog::Image("Result", "Result", result, pixelScale, pixelBias)
				<< tcu::TestLog::EndImageSet;
		}

		allLevelsOk &= singleLevelOk;
	}

>>>>>>> 054ed612
	return allLevelsOk;
}

tcu::TestStatus BlittingMipmaps::checkTestResult (tcu::ConstPixelBufferAccess result)
{
	DE_UNREF(result);
	DE_ASSERT(m_params.filter == VK_FILTER_NEAREST || m_params.filter == VK_FILTER_LINEAR);
	const std::string failMessage("Result image is incorrect");

	if (m_params.filter == VK_FILTER_LINEAR)
	{
		if (!checkLinearFilteredResult())
			return tcu::TestStatus::fail(failMessage);
	}
	else // NEAREST filtering
	{
		if (!checkNearestFilteredResult())
			return tcu::TestStatus::fail(failMessage);
	}

	return tcu::TestStatus::pass("Pass");
}

void BlittingMipmaps::copyRegionToTextureLevel (tcu::ConstPixelBufferAccess src, tcu::PixelBufferAccess dst, CopyRegion region, deUint32 mipLevel)
{
	DE_ASSERT(src.getDepth() == dst.getDepth());

	const MirrorMode mirrorMode = getMirrorMode(region.imageBlit.srcOffsets[0],
												region.imageBlit.srcOffsets[1],
												region.imageBlit.dstOffsets[0],
												region.imageBlit.dstOffsets[1]);

	flipCoordinates(region, mirrorMode);

	const VkOffset3D					srcOffset		= region.imageBlit.srcOffsets[0];
	const VkOffset3D					srcExtent		=
	{
		region.imageBlit.srcOffsets[1].x - srcOffset.x,
		region.imageBlit.srcOffsets[1].y - srcOffset.y,
		region.imageBlit.srcOffsets[1].z - srcOffset.z
	};
	const VkOffset3D					dstOffset		= region.imageBlit.dstOffsets[0];
	const VkOffset3D					dstExtent		=
	{
		region.imageBlit.dstOffsets[1].x - dstOffset.x,
		region.imageBlit.dstOffsets[1].y - dstOffset.y,
		region.imageBlit.dstOffsets[1].z - dstOffset.z
	};
	const tcu::Sampler::FilterMode		filter			= (m_params.filter == VK_FILTER_LINEAR) ? tcu::Sampler::LINEAR : tcu::Sampler::NEAREST;

	if (tcu::isCombinedDepthStencilType(src.getFormat().type))
	{
		DE_ASSERT(src.getFormat() == dst.getFormat());
		// Scale depth.
		if (tcu::hasDepthComponent(src.getFormat().order))
		{
			const tcu::ConstPixelBufferAccess	srcSubRegion	= getEffectiveDepthStencilAccess(tcu::getSubregion(src, srcOffset.x, srcOffset.y, srcExtent.x, srcExtent.y), tcu::Sampler::MODE_DEPTH);
			const tcu::PixelBufferAccess		dstSubRegion	= getEffectiveDepthStencilAccess(tcu::getSubregion(dst, dstOffset.x, dstOffset.y, dstExtent.x, dstExtent.y), tcu::Sampler::MODE_DEPTH);
			tcu::scale(dstSubRegion, srcSubRegion, filter);

			if (filter == tcu::Sampler::LINEAR)
			{
				const tcu::ConstPixelBufferAccess	depthSrc			= getEffectiveDepthStencilAccess(src, tcu::Sampler::MODE_DEPTH);
				const tcu::PixelBufferAccess		unclampedSubRegion	= getEffectiveDepthStencilAccess(tcu::getSubregion(m_unclampedExpectedTextureLevel[0]->getAccess(), dstOffset.x, dstOffset.y, dstExtent.x, dstExtent.y), tcu::Sampler::MODE_DEPTH);
				scaleFromWholeSrcBuffer(unclampedSubRegion, depthSrc, srcOffset, srcExtent, filter);
			}
		}

		// Scale stencil.
		if (tcu::hasStencilComponent(src.getFormat().order))
		{
			const tcu::ConstPixelBufferAccess	srcSubRegion	= getEffectiveDepthStencilAccess(tcu::getSubregion(src, srcOffset.x, srcOffset.y, srcExtent.x, srcExtent.y), tcu::Sampler::MODE_STENCIL);
			const tcu::PixelBufferAccess		dstSubRegion	= getEffectiveDepthStencilAccess(tcu::getSubregion(dst, dstOffset.x, dstOffset.y, dstExtent.x, dstExtent.y), tcu::Sampler::MODE_STENCIL);
			blit(dstSubRegion, srcSubRegion, filter, mirrorMode);

			if (filter == tcu::Sampler::LINEAR)
			{
				const tcu::ConstPixelBufferAccess	stencilSrc			= getEffectiveDepthStencilAccess(src, tcu::Sampler::MODE_STENCIL);
				const tcu::PixelBufferAccess		unclampedSubRegion	= getEffectiveDepthStencilAccess(tcu::getSubregion(m_unclampedExpectedTextureLevel[0]->getAccess(), dstOffset.x, dstOffset.y, dstExtent.x, dstExtent.y), tcu::Sampler::MODE_STENCIL);
				scaleFromWholeSrcBuffer(unclampedSubRegion, stencilSrc, srcOffset, srcExtent, filter);
			}
		}
	}
	else
	{
		for (int layerNdx = 0u; layerNdx < src.getDepth(); layerNdx++)
		{
			const tcu::ConstPixelBufferAccess	srcSubRegion	= tcu::getSubregion(src, srcOffset.x, srcOffset.y, layerNdx, srcExtent.x, srcExtent.y, 1);
			const tcu::PixelBufferAccess		dstSubRegion	= tcu::getSubregion(dst, dstOffset.x, dstOffset.y, layerNdx, dstExtent.x, dstExtent.y, 1);
			blit(dstSubRegion, srcSubRegion, filter, mirrorMode);

			if (filter == tcu::Sampler::LINEAR)
			{
				const tcu::PixelBufferAccess	unclampedSubRegion	= tcu::getSubregion(m_unclampedExpectedTextureLevel[mipLevel]->getAccess(), dstOffset.x, dstOffset.y, layerNdx, dstExtent.x, dstExtent.y, 1);
				scaleFromWholeSrcBuffer(unclampedSubRegion, srcSubRegion, srcOffset, srcExtent, filter);
			}
		}
	}
}

void BlittingMipmaps::generateExpectedResult (void)
{
	const tcu::ConstPixelBufferAccess	src	= m_sourceTextureLevel->getAccess();
	const tcu::ConstPixelBufferAccess	dst	= m_destinationTextureLevel->getAccess();

	for (deUint32 mipLevelNdx = 0u; mipLevelNdx < m_params.mipLevels; mipLevelNdx++)
		m_expectedTextureLevel[mipLevelNdx] = de::MovePtr<tcu::TextureLevel>(new tcu::TextureLevel(dst.getFormat(), dst.getWidth() >> mipLevelNdx, dst.getHeight() >> mipLevelNdx, dst.getDepth()));

	tcu::copy(m_expectedTextureLevel[0]->getAccess(), src);

	if (m_params.filter == VK_FILTER_LINEAR)
	{
		for (deUint32 mipLevelNdx = 0u; mipLevelNdx < m_params.mipLevels; mipLevelNdx++)
			m_unclampedExpectedTextureLevel[mipLevelNdx] = de::MovePtr<tcu::TextureLevel>(new tcu::TextureLevel(dst.getFormat(), dst.getWidth() >> mipLevelNdx, dst.getHeight() >> mipLevelNdx, dst.getDepth()));

		tcu::copy(m_unclampedExpectedTextureLevel[0]->getAccess(), src);
	}

	for (deUint32 i = 0; i < m_params.regions.size(); i++)
	{
		CopyRegion region = m_params.regions[i];
		copyRegionToTextureLevel(m_expectedTextureLevel[m_params.regions[i].imageBlit.srcSubresource.mipLevel]->getAccess(), m_expectedTextureLevel[m_params.regions[i].imageBlit.dstSubresource.mipLevel]->getAccess(), region, m_params.regions[i].imageBlit.dstSubresource.mipLevel);
	}
}

class BlitMipmapTestCase : public vkt::TestCase
{
public:
							BlitMipmapTestCase		(tcu::TestContext&				testCtx,
													 const std::string&				name,
													 const std::string&				description,
													 const TestParams				params)
								: vkt::TestCase	(testCtx, name, description)
								, m_params		(params)
							{}

	virtual TestInstance*	createInstance			(Context&						context) const
							{
								return new BlittingMipmaps(context, m_params);
							}
private:
	TestParams				m_params;
};

// Resolve image to image.

enum ResolveImageToImageOptions{NO_OPTIONAL_OPERATION, COPY_MS_IMAGE_TO_MS_IMAGE, COPY_MS_IMAGE_TO_ARRAY_MS_IMAGE};
class ResolveImageToImage : public CopiesAndBlittingTestInstance
{
public:
												ResolveImageToImage			(Context&							context,
																			 TestParams							params,
																			 const ResolveImageToImageOptions	options);
	virtual tcu::TestStatus						iterate						(void);
protected:
	virtual tcu::TestStatus						checkTestResult				(tcu::ConstPixelBufferAccess result = tcu::ConstPixelBufferAccess());
	void										copyMSImageToMSImage		(void);
private:
	Move<VkImage>								m_multisampledImage;
	de::MovePtr<Allocation>						m_multisampledImageAlloc;

	Move<VkImage>								m_destination;
	de::MovePtr<Allocation>						m_destinationImageAlloc;

	Move<VkImage>								m_multisampledCopyImage;
	de::MovePtr<Allocation>						m_multisampledCopyImageAlloc;

	const ResolveImageToImageOptions			m_options;

	virtual void								copyRegionToTextureLevel	(tcu::ConstPixelBufferAccess	src,
																			 tcu::PixelBufferAccess			dst,
																			 CopyRegion						region,
																			 deUint32						mipLevel = 0u);
};

ResolveImageToImage::ResolveImageToImage (Context& context, TestParams params, const ResolveImageToImageOptions options)
	: CopiesAndBlittingTestInstance	(context, params)
	, m_options						(options)
{
	const VkSampleCountFlagBits	rasterizationSamples	= m_params.samples;

	if (!(context.getDeviceProperties().limits.framebufferColorSampleCounts & rasterizationSamples))
		throw tcu::NotSupportedError("Unsupported number of rasterization samples");

	const InstanceInterface&	vki						= context.getInstanceInterface();
	const DeviceInterface&		vk						= context.getDeviceInterface();
	const VkPhysicalDevice		vkPhysDevice			= context.getPhysicalDevice();
	const VkDevice				vkDevice				= context.getDevice();
	const deUint32				queueFamilyIndex		= context.getUniversalQueueFamilyIndex();
	Allocator&					memAlloc				= m_context.getDefaultAllocator();

	const VkComponentMapping	componentMappingRGBA	= { VK_COMPONENT_SWIZZLE_R, VK_COMPONENT_SWIZZLE_G, VK_COMPONENT_SWIZZLE_B, VK_COMPONENT_SWIZZLE_A };
	Move<VkRenderPass>			renderPass;

	Move<VkShaderModule>		vertexShaderModule		= createShaderModule(vk, vkDevice, m_context.getBinaryCollection().get("vert"), 0);
	Move<VkShaderModule>		fragmentShaderModule	= createShaderModule(vk, vkDevice, m_context.getBinaryCollection().get("frag"), 0);
	std::vector<tcu::Vec4>		vertices;

	Move<VkBuffer>				vertexBuffer;
	de::MovePtr<Allocation>		vertexBufferAlloc;

	Move<VkPipelineLayout>		pipelineLayout;
	Move<VkPipeline>			graphicsPipeline;

	VkImageFormatProperties properties;
	if ((context.getInstanceInterface().getPhysicalDeviceImageFormatProperties (context.getPhysicalDevice(),
																				m_params.src.image.format,
																				m_params.src.image.imageType,
																				VK_IMAGE_TILING_OPTIMAL,
																				VK_IMAGE_USAGE_TRANSFER_SRC_BIT, 0,
																				&properties) == VK_ERROR_FORMAT_NOT_SUPPORTED) ||
		(context.getInstanceInterface().getPhysicalDeviceImageFormatProperties (context.getPhysicalDevice(),
																				m_params.dst.image.format,
																				m_params.dst.image.imageType,
																				VK_IMAGE_TILING_OPTIMAL,
																				VK_IMAGE_USAGE_TRANSFER_DST_BIT, 0,
																				&properties) == VK_ERROR_FORMAT_NOT_SUPPORTED))
	{
		TCU_THROW(NotSupportedError, "Format not supported");
	}

	// Create color image.
	{
		VkImageCreateInfo	colorImageParams	=
		{
			VK_STRUCTURE_TYPE_IMAGE_CREATE_INFO,									// VkStructureType			sType;
			DE_NULL,																// const void*				pNext;
			0u,																		// VkImageCreateFlags		flags;
			m_params.src.image.imageType,											// VkImageType				imageType;
			m_params.src.image.format,												// VkFormat					format;
			getExtent3D(m_params.src.image),										// VkExtent3D				extent;
			1u,																		// deUint32					mipLevels;
			getArraySize(m_params.src.image),										// deUint32					arrayLayers;
			rasterizationSamples,													// VkSampleCountFlagBits	samples;
			VK_IMAGE_TILING_OPTIMAL,												// VkImageTiling			tiling;
			VK_IMAGE_USAGE_COLOR_ATTACHMENT_BIT | VK_IMAGE_USAGE_TRANSFER_SRC_BIT,	// VkImageUsageFlags		usage;
			VK_SHARING_MODE_EXCLUSIVE,												// VkSharingMode			sharingMode;
			1u,																		// deUint32					queueFamilyIndexCount;
			&queueFamilyIndex,														// const deUint32*			pQueueFamilyIndices;
			VK_IMAGE_LAYOUT_UNDEFINED,												// VkImageLayout			initialLayout;
		};

		m_multisampledImage						= createImage(vk, vkDevice, &colorImageParams);

		// Allocate and bind color image memory.
		m_multisampledImageAlloc				= allocateImage(vki, vk, vkPhysDevice, vkDevice, *m_multisampledImage, MemoryRequirement::Any, memAlloc, m_params.allocationKind);
		VK_CHECK(vk.bindImageMemory(vkDevice, *m_multisampledImage, m_multisampledImageAlloc->getMemory(), m_multisampledImageAlloc->getOffset()));

		switch (m_options)
		{
			case COPY_MS_IMAGE_TO_MS_IMAGE:
			{
				colorImageParams.usage			= VK_IMAGE_USAGE_COLOR_ATTACHMENT_BIT | VK_IMAGE_USAGE_TRANSFER_SRC_BIT | VK_IMAGE_USAGE_TRANSFER_DST_BIT;
				m_multisampledCopyImage			= createImage(vk, vkDevice, &colorImageParams);
				// Allocate and bind color image memory.
				m_multisampledCopyImageAlloc	= allocateImage(vki, vk, vkPhysDevice, vkDevice, *m_multisampledCopyImage, MemoryRequirement::Any, memAlloc, m_params.allocationKind);
				VK_CHECK(vk.bindImageMemory(vkDevice, *m_multisampledCopyImage, m_multisampledCopyImageAlloc->getMemory(), m_multisampledCopyImageAlloc->getOffset()));
				break;
			}

			case COPY_MS_IMAGE_TO_ARRAY_MS_IMAGE:
			{
				colorImageParams.usage			= VK_IMAGE_USAGE_COLOR_ATTACHMENT_BIT | VK_IMAGE_USAGE_TRANSFER_SRC_BIT | VK_IMAGE_USAGE_TRANSFER_DST_BIT;
				colorImageParams.arrayLayers	= getArraySize(m_params.dst.image);
				m_multisampledCopyImage			= createImage(vk, vkDevice, &colorImageParams);
				// Allocate and bind color image memory.
				m_multisampledCopyImageAlloc	= allocateImage(vki, vk, vkPhysDevice, vkDevice, *m_multisampledCopyImage, MemoryRequirement::Any, memAlloc, m_params.allocationKind);
				VK_CHECK(vk.bindImageMemory(vkDevice, *m_multisampledCopyImage, m_multisampledCopyImageAlloc->getMemory(), m_multisampledCopyImageAlloc->getOffset()));
				break;
			}

			default :
				break;
		}
	}

	// Create destination image.
	{
		const VkImageCreateInfo	destinationImageParams	=
		{
			VK_STRUCTURE_TYPE_IMAGE_CREATE_INFO,	// VkStructureType		sType;
			DE_NULL,								// const void*			pNext;
			0u,										// VkImageCreateFlags	flags;
			m_params.dst.image.imageType,			// VkImageType			imageType;
			m_params.dst.image.format,				// VkFormat				format;
			getExtent3D(m_params.dst.image),		// VkExtent3D			extent;
			1u,										// deUint32				mipLevels;
			getArraySize(m_params.dst.image),		// deUint32				arraySize;
			VK_SAMPLE_COUNT_1_BIT,					// deUint32				samples;
			VK_IMAGE_TILING_OPTIMAL,				// VkImageTiling		tiling;
			VK_IMAGE_USAGE_TRANSFER_SRC_BIT |
				VK_IMAGE_USAGE_TRANSFER_DST_BIT,	// VkImageUsageFlags	usage;
			VK_SHARING_MODE_EXCLUSIVE,				// VkSharingMode		sharingMode;
			1u,										// deUint32				queueFamilyCount;
			&queueFamilyIndex,						// const deUint32*		pQueueFamilyIndices;
			VK_IMAGE_LAYOUT_UNDEFINED,				// VkImageLayout		initialLayout;
		};

		m_destination			= createImage(vk, vkDevice, &destinationImageParams);
		m_destinationImageAlloc	= allocateImage(vki, vk, vkPhysDevice, vkDevice, *m_destination, MemoryRequirement::Any, memAlloc, m_params.allocationKind);
		VK_CHECK(vk.bindImageMemory(vkDevice, *m_destination, m_destinationImageAlloc->getMemory(), m_destinationImageAlloc->getOffset()));
	}

	// Barriers for copying image to buffer
	VkImageMemoryBarrier		srcImageBarrier		=
	{
		VK_STRUCTURE_TYPE_IMAGE_MEMORY_BARRIER,		// VkStructureType			sType;
		DE_NULL,									// const void*				pNext;
		0u,											// VkAccessFlags			srcAccessMask;
		VK_ACCESS_COLOR_ATTACHMENT_WRITE_BIT,		// VkAccessFlags			dstAccessMask;
		VK_IMAGE_LAYOUT_UNDEFINED,					// VkImageLayout			oldLayout;
		VK_IMAGE_LAYOUT_COLOR_ATTACHMENT_OPTIMAL,	// VkImageLayout			newLayout;
		VK_QUEUE_FAMILY_IGNORED,					// deUint32					srcQueueFamilyIndex;
		VK_QUEUE_FAMILY_IGNORED,					// deUint32					dstQueueFamilyIndex;
		m_multisampledImage.get(),					// VkImage					image;
		{											// VkImageSubresourceRange	subresourceRange;
			VK_IMAGE_ASPECT_COLOR_BIT,			// VkImageAspectFlags	aspectMask;
			0u,									// deUint32				baseMipLevel;
			1u,									// deUint32				mipLevels;
			0u,									// deUint32				baseArraySlice;
			getArraySize(m_params.src.image)	// deUint32				arraySize;
		}
	};

		// Create render pass.
	{
		const VkAttachmentDescription	attachmentDescriptions[1]	=
		{
			{
				0u,											// VkAttachmentDescriptionFlags		flags;
				m_params.src.image.format,					// VkFormat							format;
				rasterizationSamples,						// VkSampleCountFlagBits			samples;
				VK_ATTACHMENT_LOAD_OP_CLEAR,				// VkAttachmentLoadOp				loadOp;
				VK_ATTACHMENT_STORE_OP_STORE,				// VkAttachmentStoreOp				storeOp;
				VK_ATTACHMENT_LOAD_OP_DONT_CARE,			// VkAttachmentLoadOp				stencilLoadOp;
				VK_ATTACHMENT_STORE_OP_DONT_CARE,			// VkAttachmentStoreOp				stencilStoreOp;
				VK_IMAGE_LAYOUT_COLOR_ATTACHMENT_OPTIMAL,	// VkImageLayout					initialLayout;
				VK_IMAGE_LAYOUT_COLOR_ATTACHMENT_OPTIMAL	// VkImageLayout					finalLayout;
			},
		};

		const VkAttachmentReference		colorAttachmentReference	=
		{
			0u,													// deUint32			attachment;
			VK_IMAGE_LAYOUT_COLOR_ATTACHMENT_OPTIMAL			// VkImageLayout	layout;
		};

		const VkSubpassDescription		subpassDescription			=
		{
			0u,									// VkSubpassDescriptionFlags	flags;
			VK_PIPELINE_BIND_POINT_GRAPHICS,	// VkPipelineBindPoint			pipelineBindPoint;
			0u,									// deUint32						inputAttachmentCount;
			DE_NULL,							// const VkAttachmentReference*	pInputAttachments;
			1u,									// deUint32						colorAttachmentCount;
			&colorAttachmentReference,			// const VkAttachmentReference*	pColorAttachments;
			DE_NULL,							// const VkAttachmentReference*	pResolveAttachments;
			DE_NULL,							// const VkAttachmentReference*	pDepthStencilAttachment;
			0u,									// deUint32						preserveAttachmentCount;
			DE_NULL								// const VkAttachmentReference*	pPreserveAttachments;
		};

		const VkRenderPassCreateInfo	renderPassParams			=
		{
			VK_STRUCTURE_TYPE_RENDER_PASS_CREATE_INFO,	// VkStructureType					sType;
			DE_NULL,									// const void*						pNext;
			0u,											// VkRenderPassCreateFlags			flags;
			1u,											// deUint32							attachmentCount;
			attachmentDescriptions,						// const VkAttachmentDescription*	pAttachments;
			1u,											// deUint32							subpassCount;
			&subpassDescription,						// const VkSubpassDescription*		pSubpasses;
			0u,											// deUint32							dependencyCount;
			DE_NULL										// const VkSubpassDependency*		pDependencies;
		};

		renderPass	= createRenderPass(vk, vkDevice, &renderPassParams);
	}

	// Create pipeline layout
	{
		const VkPipelineLayoutCreateInfo	pipelineLayoutParams	=
		{
			VK_STRUCTURE_TYPE_PIPELINE_LAYOUT_CREATE_INFO,		// VkStructureType					sType;
			DE_NULL,											// const void*						pNext;
			0u,													// VkPipelineLayoutCreateFlags		flags;
			0u,													// deUint32							setLayoutCount;
			DE_NULL,											// const VkDescriptorSetLayout*		pSetLayouts;
			0u,													// deUint32							pushConstantRangeCount;
			DE_NULL												// const VkPushConstantRange*		pPushConstantRanges;
		};

		pipelineLayout	= createPipelineLayout(vk, vkDevice, &pipelineLayoutParams);
	}

	// Create upper half triangle.
	{
		const tcu::Vec4	a	(-1.0, -1.0, 0.0, 1.0);
		const tcu::Vec4	b	(1.0, -1.0, 0.0, 1.0);
		const tcu::Vec4	c	(1.0, 1.0, 0.0, 1.0);
		// Add triangle.
		vertices.push_back(a);
		vertices.push_back(c);
		vertices.push_back(b);
	}

	// Create vertex buffer.
	{
		const VkDeviceSize			vertexDataSize		= vertices.size() * sizeof(tcu::Vec4);
		const VkBufferCreateInfo	vertexBufferParams	=
		{
			VK_STRUCTURE_TYPE_BUFFER_CREATE_INFO,		// VkStructureType		sType;
			DE_NULL,									// const void*			pNext;
			0u,											// VkBufferCreateFlags	flags;
			vertexDataSize,								// VkDeviceSize			size;
			VK_BUFFER_USAGE_VERTEX_BUFFER_BIT,			// VkBufferUsageFlags	usage;
			VK_SHARING_MODE_EXCLUSIVE,					// VkSharingMode		sharingMode;
			1u,											// deUint32				queueFamilyIndexCount;
			&queueFamilyIndex							// const deUint32*		pQueueFamilyIndices;
		};

		vertexBuffer		= createBuffer(vk, vkDevice, &vertexBufferParams);
		vertexBufferAlloc	= allocateBuffer(vki, vk, vkPhysDevice, vkDevice, *vertexBuffer, MemoryRequirement::HostVisible, memAlloc, m_params.allocationKind);
		VK_CHECK(vk.bindBufferMemory(vkDevice, *vertexBuffer, vertexBufferAlloc->getMemory(), vertexBufferAlloc->getOffset()));

		// Load vertices into vertex buffer.
		deMemcpy(vertexBufferAlloc->getHostPtr(), vertices.data(), (size_t)vertexDataSize);
		flushMappedMemoryRange(vk, vkDevice, vertexBufferAlloc->getMemory(), vertexBufferAlloc->getOffset(), vertexDataSize);
	}

	{
		Move<VkFramebuffer>		framebuffer;
		Move<VkImageView>		sourceAttachmentView;

		// Create color attachment view.
		{
			const VkImageViewCreateInfo	colorAttachmentViewParams	=
			{
				VK_STRUCTURE_TYPE_IMAGE_VIEW_CREATE_INFO,				// VkStructureType			sType;
				DE_NULL,												// const void*				pNext;
				0u,														// VkImageViewCreateFlags	flags;
				*m_multisampledImage,									// VkImage					image;
				VK_IMAGE_VIEW_TYPE_2D,									// VkImageViewType			viewType;
				m_params.src.image.format,								// VkFormat					format;
				componentMappingRGBA,									// VkComponentMapping		components;
				{ VK_IMAGE_ASPECT_COLOR_BIT, 0u, 1u, 0u, 1u }	// VkImageSubresourceRange	subresourceRange;
			};
			sourceAttachmentView	= createImageView(vk, vkDevice, &colorAttachmentViewParams);
		}

		// Create framebuffer
		{
			const VkImageView				attachments[1]		=
			{
					*sourceAttachmentView,
			};

			const VkFramebufferCreateInfo	framebufferParams	=
			{
					VK_STRUCTURE_TYPE_FRAMEBUFFER_CREATE_INFO,			// VkStructureType				sType;
					DE_NULL,											// const void*					pNext;
					0u,													// VkFramebufferCreateFlags		flags;
					*renderPass,										// VkRenderPass					renderPass;
					1u,													// deUint32						attachmentCount;
					attachments,										// const VkImageView*			pAttachments;
					m_params.src.image.extent.width,					// deUint32						width;
					m_params.src.image.extent.height,					// deUint32						height;
					1u													// deUint32						layers;
			};

			framebuffer	= createFramebuffer(vk, vkDevice, &framebufferParams);
		}

		// Create pipeline
		{
			const VkPipelineShaderStageCreateInfo			shaderStageParams[2]				=
			{
				{
					VK_STRUCTURE_TYPE_PIPELINE_SHADER_STAGE_CREATE_INFO,		// VkStructureType						sType;
					DE_NULL,													// const void*							pNext;
					0u,															// VkPipelineShaderStageCreateFlags		flags;
					VK_SHADER_STAGE_VERTEX_BIT,									// VkShaderStageFlagBits				stage;
					*vertexShaderModule,										// VkShaderModule						module;
					"main",														// const char*							pName;
					DE_NULL														// const VkSpecializationInfo*			pSpecializationInfo;
				},
				{
					VK_STRUCTURE_TYPE_PIPELINE_SHADER_STAGE_CREATE_INFO,		// VkStructureType						sType;
					DE_NULL,													// const void*							pNext;
					0u,															// VkPipelineShaderStageCreateFlags		flags;
					VK_SHADER_STAGE_FRAGMENT_BIT,								// VkShaderStageFlagBits				stage;
					*fragmentShaderModule,										// VkShaderModule						module;
					"main",														// const char*							pName;
					DE_NULL														// const VkSpecializationInfo*			pSpecializationInfo;
				}
			};

			const VkVertexInputBindingDescription			vertexInputBindingDescription		=
			{
					0u,									// deUint32				binding;
					sizeof(tcu::Vec4),					// deUint32				stride;
					VK_VERTEX_INPUT_RATE_VERTEX			// VkVertexInputRate	inputRate;
			};

			const VkVertexInputAttributeDescription			vertexInputAttributeDescriptions[1]	=
			{
				{
					0u,									// deUint32	location;
					0u,									// deUint32	binding;
					VK_FORMAT_R32G32B32A32_SFLOAT,		// VkFormat	format;
					0u									// deUint32	offset;
				}
			};

			const VkPipelineVertexInputStateCreateInfo		vertexInputStateParams				=
			{
				VK_STRUCTURE_TYPE_PIPELINE_VERTEX_INPUT_STATE_CREATE_INFO,	// VkStructureType							sType;
				DE_NULL,													// const void*								pNext;
				0u,															// VkPipelineVertexInputStateCreateFlags	flags;
				1u,															// deUint32									vertexBindingDescriptionCount;
				&vertexInputBindingDescription,								// const VkVertexInputBindingDescription*	pVertexBindingDescriptions;
				1u,															// deUint32									vertexAttributeDescriptionCount;
				vertexInputAttributeDescriptions							// const VkVertexInputAttributeDescription*	pVertexAttributeDescriptions;
			};

			const VkPipelineInputAssemblyStateCreateInfo	inputAssemblyStateParams			=
			{
				VK_STRUCTURE_TYPE_PIPELINE_INPUT_ASSEMBLY_STATE_CREATE_INFO,	// VkStructureType							sType;
				DE_NULL,														// const void*								pNext;
				0u,																// VkPipelineInputAssemblyStateCreateFlags	flags;
				VK_PRIMITIVE_TOPOLOGY_TRIANGLE_LIST,							// VkPrimitiveTopology						topology;
				false															// VkBool32									primitiveRestartEnable;
			};

			const VkViewport	viewport	=
			{
				0.0f,									// float	x;
				0.0f,									// float	y;
				(float)m_params.src.image.extent.width,	// float	width;
				(float)m_params.src.image.extent.height,// float	height;
				0.0f,									// float	minDepth;
				1.0f									// float	maxDepth;
			};

			const VkRect2D		scissor		=
			{
				{ 0, 0 },																// VkOffset2D	offset;
				{ m_params.src.image.extent.width, m_params.src.image.extent.height }	// VkExtent2D	extent;
			};

			const VkPipelineViewportStateCreateInfo			viewportStateParams		=
			{
				VK_STRUCTURE_TYPE_PIPELINE_VIEWPORT_STATE_CREATE_INFO,	// VkStructureType						sType;
				DE_NULL,												// const void*							pNext;
				0u,														// VkPipelineViewportStateCreateFlags	flags;
				1u,														// deUint32								viewportCount;
				&viewport,												// const VkViewport*					pViewports;
				1u,														// deUint32								scissorCount;
				&scissor												// const VkRect2D*						pScissors;
			};

			const VkPipelineRasterizationStateCreateInfo	rasterStateParams		=
			{
				VK_STRUCTURE_TYPE_PIPELINE_RASTERIZATION_STATE_CREATE_INFO,	// VkStructureType							sType;
				DE_NULL,													// const void*								pNext;
				0u,															// VkPipelineRasterizationStateCreateFlags	flags;
				false,														// VkBool32									depthClampEnable;
				false,														// VkBool32									rasterizerDiscardEnable;
				VK_POLYGON_MODE_FILL,										// VkPolygonMode							polygonMode;
				VK_CULL_MODE_NONE,											// VkCullModeFlags							cullMode;
				VK_FRONT_FACE_COUNTER_CLOCKWISE,							// VkFrontFace								frontFace;
				VK_FALSE,													// VkBool32									depthBiasEnable;
				0.0f,														// float									depthBiasConstantFactor;
				0.0f,														// float									depthBiasClamp;
				0.0f,														// float									depthBiasSlopeFactor;
				1.0f														// float									lineWidth;
			};

			const VkPipelineMultisampleStateCreateInfo	multisampleStateParams		=
			{
				VK_STRUCTURE_TYPE_PIPELINE_MULTISAMPLE_STATE_CREATE_INFO,	// VkStructureType							sType;
				DE_NULL,													// const void*								pNext;
				0u,															// VkPipelineMultisampleStateCreateFlags	flags;
				rasterizationSamples,										// VkSampleCountFlagBits					rasterizationSamples;
				VK_FALSE,													// VkBool32									sampleShadingEnable;
				0.0f,														// float									minSampleShading;
				DE_NULL,													// const VkSampleMask*						pSampleMask;
				VK_FALSE,													// VkBool32									alphaToCoverageEnable;
				VK_FALSE													// VkBool32									alphaToOneEnable;
			};

			const VkPipelineColorBlendAttachmentState	colorBlendAttachmentState	=
			{
				false,							// VkBool32			blendEnable;
				VK_BLEND_FACTOR_ONE,			// VkBlend			srcBlendColor;
				VK_BLEND_FACTOR_ZERO,			// VkBlend			destBlendColor;
				VK_BLEND_OP_ADD,				// VkBlendOp		blendOpColor;
				VK_BLEND_FACTOR_ONE,			// VkBlend			srcBlendAlpha;
				VK_BLEND_FACTOR_ZERO,			// VkBlend			destBlendAlpha;
				VK_BLEND_OP_ADD,				// VkBlendOp		blendOpAlpha;
				(VK_COLOR_COMPONENT_R_BIT |
				VK_COLOR_COMPONENT_G_BIT |
				VK_COLOR_COMPONENT_B_BIT |
				VK_COLOR_COMPONENT_A_BIT)		// VkChannelFlags	channelWriteMask;
			};

			const VkPipelineColorBlendStateCreateInfo	colorBlendStateParams	=
			{
				VK_STRUCTURE_TYPE_PIPELINE_COLOR_BLEND_STATE_CREATE_INFO,	// VkStructureType								sType;
				DE_NULL,													// const void*									pNext;
				0u,															// VkPipelineColorBlendStateCreateFlags			flags;
				false,														// VkBool32										logicOpEnable;
				VK_LOGIC_OP_COPY,											// VkLogicOp									logicOp;
				1u,															// deUint32										attachmentCount;
				&colorBlendAttachmentState,									// const VkPipelineColorBlendAttachmentState*	pAttachments;
				{ 0.0f, 0.0f, 0.0f, 0.0f }									// float										blendConstants[4];
			};

			const VkGraphicsPipelineCreateInfo			graphicsPipelineParams	=
			{
				VK_STRUCTURE_TYPE_GRAPHICS_PIPELINE_CREATE_INFO,	// VkStructureType									sType;
				DE_NULL,											// const void*										pNext;
				0u,													// VkPipelineCreateFlags							flags;
				2u,													// deUint32											stageCount;
				shaderStageParams,									// const VkPipelineShaderStageCreateInfo*			pStages;
				&vertexInputStateParams,							// const VkPipelineVertexInputStateCreateInfo*		pVertexInputState;
				&inputAssemblyStateParams,							// const VkPipelineInputAssemblyStateCreateInfo*	pInputAssemblyState;
				DE_NULL,											// const VkPipelineTessellationStateCreateInfo*		pTessellationState;
				&viewportStateParams,								// const VkPipelineViewportStateCreateInfo*			pViewportState;
				&rasterStateParams,									// const VkPipelineRasterizationStateCreateInfo*	pRasterizationState;
				&multisampleStateParams,							// const VkPipelineMultisampleStateCreateInfo*		pMultisampleState;
				DE_NULL,											// const VkPipelineDepthStencilStateCreateInfo*		pDepthStencilState;
				&colorBlendStateParams,								// const VkPipelineColorBlendStateCreateInfo*		pColorBlendState;
				DE_NULL,											// const VkPipelineDynamicStateCreateInfo*			pDynamicState;
				*pipelineLayout,									// VkPipelineLayout									layout;
				*renderPass,										// VkRenderPass										renderPass;
				0u,													// deUint32											subpass;
				0u,													// VkPipeline										basePipelineHandle;
				0u													// deInt32											basePipelineIndex;
			};

			graphicsPipeline	= createGraphicsPipeline(vk, vkDevice, DE_NULL, &graphicsPipelineParams);
		}

		// Create command buffer
		{
			const VkCommandBufferBeginInfo cmdBufferBeginInfo =
			{
				VK_STRUCTURE_TYPE_COMMAND_BUFFER_BEGIN_INFO,	// VkStructureType					sType;
				DE_NULL,										// const void*						pNext;
				0u,												// VkCommandBufferUsageFlags		flags;
				(const VkCommandBufferInheritanceInfo*)DE_NULL,
			};

			const VkClearValue clearValues[1] =
			{
				makeClearValueColorF32(0.0f, 0.0f, 1.0f, 1.0f),
			};

			const VkRenderPassBeginInfo renderPassBeginInfo =
			{
				VK_STRUCTURE_TYPE_RENDER_PASS_BEGIN_INFO,				// VkStructureType		sType;
				DE_NULL,												// const void*			pNext;
				*renderPass,											// VkRenderPass			renderPass;
				*framebuffer,											// VkFramebuffer		framebuffer;
				{
					{ 0, 0 },
					{ m_params.src.image.extent.width, m_params.src.image.extent.height }
				},														// VkRect2D				renderArea;
				1u,														// deUint32				clearValueCount;
				clearValues												// const VkClearValue*	pClearValues;
			};

			VK_CHECK(vk.beginCommandBuffer(*m_cmdBuffer, &cmdBufferBeginInfo));
			vk.cmdPipelineBarrier(*m_cmdBuffer, VK_PIPELINE_STAGE_TOP_OF_PIPE_BIT, VK_PIPELINE_STAGE_COLOR_ATTACHMENT_OUTPUT_BIT, (VkDependencyFlags)0, 0, (const VkMemoryBarrier*)DE_NULL, 0, (const VkBufferMemoryBarrier*)DE_NULL, 1, &srcImageBarrier);
			vk.cmdBeginRenderPass(*m_cmdBuffer, &renderPassBeginInfo, VK_SUBPASS_CONTENTS_INLINE);

			const VkDeviceSize	vertexBufferOffset	= 0u;

			vk.cmdBindPipeline(*m_cmdBuffer, VK_PIPELINE_BIND_POINT_GRAPHICS, *graphicsPipeline);
			vk.cmdBindVertexBuffers(*m_cmdBuffer, 0, 1, &vertexBuffer.get(), &vertexBufferOffset);
			vk.cmdDraw(*m_cmdBuffer, (deUint32)vertices.size(), 1, 0, 0);

			vk.cmdEndRenderPass(*m_cmdBuffer);
			VK_CHECK(vk.endCommandBuffer(*m_cmdBuffer));
		}

		// Queue submit.
		{
			const VkQueue	queue	= m_context.getUniversalQueue();
			submitCommandsAndWait (vk, vkDevice, queue, *m_cmdBuffer);
		}
	}
}

tcu::TestStatus ResolveImageToImage::iterate (void)
{
	const tcu::TextureFormat		srcTcuFormat		= mapVkFormat(m_params.src.image.format);
	const tcu::TextureFormat		dstTcuFormat		= mapVkFormat(m_params.dst.image.format);

	// upload the destination image
	m_destinationTextureLevel	= de::MovePtr<tcu::TextureLevel>(new tcu::TextureLevel(dstTcuFormat,
																			(int)m_params.dst.image.extent.width,
																			(int)m_params.dst.image.extent.height,
																			(int)m_params.dst.image.extent.depth));
	generateBuffer(m_destinationTextureLevel->getAccess(), m_params.dst.image.extent.width, m_params.dst.image.extent.height, m_params.dst.image.extent.depth);
	uploadImage(m_destinationTextureLevel->getAccess(), m_destination.get(), m_params.dst.image);

	m_sourceTextureLevel = de::MovePtr<tcu::TextureLevel>(new tcu::TextureLevel(srcTcuFormat,
																	(int)m_params.src.image.extent.width,
																	(int)m_params.src.image.extent.height,
																	(int)m_params.dst.image.extent.depth));

	generateBuffer(m_sourceTextureLevel->getAccess(), m_params.src.image.extent.width, m_params.src.image.extent.height, m_params.dst.image.extent.depth, FILL_MODE_MULTISAMPLE);
	generateExpectedResult();

	switch (m_options)
	{
		case COPY_MS_IMAGE_TO_MS_IMAGE:
		case COPY_MS_IMAGE_TO_ARRAY_MS_IMAGE:
			copyMSImageToMSImage();
			break;
		default:
			break;
	}

	const DeviceInterface&			vk					= m_context.getDeviceInterface();
	const VkDevice					vkDevice			= m_context.getDevice();
	const VkQueue					queue				= m_context.getUniversalQueue();

	std::vector<VkImageResolve>		imageResolves;
	for (deUint32 i = 0; i < m_params.regions.size(); i++)
		imageResolves.push_back(m_params.regions[i].imageResolve);

	const VkImageMemoryBarrier	imageBarriers[]		=
	{
		// source image
		{
			VK_STRUCTURE_TYPE_IMAGE_MEMORY_BARRIER,		// VkStructureType			sType;
			DE_NULL,									// const void*				pNext;
			VK_ACCESS_COLOR_ATTACHMENT_WRITE_BIT,		// VkAccessFlags			srcAccessMask;
			VK_ACCESS_TRANSFER_READ_BIT,				// VkAccessFlags			dstAccessMask;
			VK_IMAGE_LAYOUT_COLOR_ATTACHMENT_OPTIMAL,	// VkImageLayout			oldLayout;
			VK_IMAGE_LAYOUT_TRANSFER_SRC_OPTIMAL,		// VkImageLayout			newLayout;
			VK_QUEUE_FAMILY_IGNORED,					// deUint32					srcQueueFamilyIndex;
			VK_QUEUE_FAMILY_IGNORED,					// deUint32					dstQueueFamilyIndex;
			m_multisampledImage.get(),					// VkImage					image;
			{											// VkImageSubresourceRange	subresourceRange;
				getAspectFlags(srcTcuFormat),		// VkImageAspectFlags	aspectMask;
				0u,									// deUint32				baseMipLevel;
				1u,									// deUint32				mipLevels;
				0u,									// deUint32				baseArraySlice;
				getArraySize(m_params.src.image)	// deUint32				arraySize;
			}
		},
		// destination image
		{
			VK_STRUCTURE_TYPE_IMAGE_MEMORY_BARRIER,		// VkStructureType			sType;
			DE_NULL,									// const void*				pNext;
			0u,											// VkAccessFlags			srcAccessMask;
			VK_ACCESS_TRANSFER_WRITE_BIT,				// VkAccessFlags			dstAccessMask;
			VK_IMAGE_LAYOUT_TRANSFER_DST_OPTIMAL,		// VkImageLayout			oldLayout;
			VK_IMAGE_LAYOUT_TRANSFER_DST_OPTIMAL,		// VkImageLayout			newLayout;
			VK_QUEUE_FAMILY_IGNORED,					// deUint32					srcQueueFamilyIndex;
			VK_QUEUE_FAMILY_IGNORED,					// deUint32					dstQueueFamilyIndex;
			m_destination.get(),						// VkImage					image;
			{											// VkImageSubresourceRange	subresourceRange;
				getAspectFlags(dstTcuFormat),		// VkImageAspectFlags	aspectMask;
				0u,									// deUint32				baseMipLevel;
				1u,									// deUint32				mipLevels;
				0u,									// deUint32				baseArraySlice;
				getArraySize(m_params.dst.image)	// deUint32				arraySize;
			}
		},
	};

	const VkImageMemoryBarrier postImageBarrier =
	{
		VK_STRUCTURE_TYPE_IMAGE_MEMORY_BARRIER,	// VkStructureType			sType;
		DE_NULL,								// const void*				pNext;
		VK_ACCESS_TRANSFER_WRITE_BIT,			// VkAccessFlags			srcAccessMask;
		VK_ACCESS_TRANSFER_WRITE_BIT,			// VkAccessFlags			dstAccessMask;
		VK_IMAGE_LAYOUT_TRANSFER_DST_OPTIMAL,	// VkImageLayout			oldLayout;
		VK_IMAGE_LAYOUT_TRANSFER_DST_OPTIMAL,	// VkImageLayout			newLayout;
		VK_QUEUE_FAMILY_IGNORED,				// deUint32					srcQueueFamilyIndex;
		VK_QUEUE_FAMILY_IGNORED,				// deUint32					dstQueueFamilyIndex;
		m_destination.get(),					// VkImage					image;
		{										// VkImageSubresourceRange	subresourceRange;
			getAspectFlags(dstTcuFormat),		// VkImageAspectFlags		aspectMask;
			0u,									// deUint32					baseMipLevel;
			1u,									// deUint32					mipLevels;
			0u,									// deUint32					baseArraySlice;
			getArraySize(m_params.dst.image)	// deUint32					arraySize;
		}
	};

	const VkCommandBufferBeginInfo	cmdBufferBeginInfo	=
	{
		VK_STRUCTURE_TYPE_COMMAND_BUFFER_BEGIN_INFO,			// VkStructureType					sType;
		DE_NULL,												// const void*						pNext;
		VK_COMMAND_BUFFER_USAGE_ONE_TIME_SUBMIT_BIT,			// VkCommandBufferUsageFlags		flags;
		(const VkCommandBufferInheritanceInfo*)DE_NULL,
	};

	VK_CHECK(vk.beginCommandBuffer(*m_cmdBuffer, &cmdBufferBeginInfo));
	vk.cmdPipelineBarrier(*m_cmdBuffer, VK_PIPELINE_STAGE_COLOR_ATTACHMENT_OUTPUT_BIT, VK_PIPELINE_STAGE_TRANSFER_BIT, (VkDependencyFlags)0, 0, (const VkMemoryBarrier*)DE_NULL, 0, (const VkBufferMemoryBarrier*)DE_NULL, DE_LENGTH_OF_ARRAY(imageBarriers), imageBarriers);
	vk.cmdResolveImage(*m_cmdBuffer, m_multisampledImage.get(), VK_IMAGE_LAYOUT_TRANSFER_SRC_OPTIMAL, m_destination.get(), VK_IMAGE_LAYOUT_TRANSFER_DST_OPTIMAL, (deUint32)m_params.regions.size(), imageResolves.data());
	vk.cmdPipelineBarrier(*m_cmdBuffer, VK_PIPELINE_STAGE_TRANSFER_BIT, VK_PIPELINE_STAGE_HOST_BIT, (VkDependencyFlags)0, 0, (const VkMemoryBarrier*)DE_NULL, 0, (const VkBufferMemoryBarrier*)DE_NULL, 1, &postImageBarrier);
	VK_CHECK(vk.endCommandBuffer(*m_cmdBuffer));
	submitCommandsAndWait(vk, vkDevice, queue, *m_cmdBuffer);

	de::MovePtr<tcu::TextureLevel>	resultTextureLevel	= readImage(*m_destination, m_params.dst.image);

	return checkTestResult(resultTextureLevel->getAccess());
}

tcu::TestStatus ResolveImageToImage::checkTestResult (tcu::ConstPixelBufferAccess result)
{
	const tcu::ConstPixelBufferAccess	expected		= m_expectedTextureLevel[0]->getAccess();
	const float							fuzzyThreshold	= 0.01f;

	for (int arrayLayerNdx = 0; arrayLayerNdx < (int)getArraySize(m_params.dst.image); ++arrayLayerNdx)
	{
		const tcu::ConstPixelBufferAccess	expectedSub	= getSubregion (expected, 0, 0, arrayLayerNdx, expected.getWidth(), expected.getHeight(), 1u);
		const tcu::ConstPixelBufferAccess	resultSub	= getSubregion (result, 0, 0, arrayLayerNdx, result.getWidth(), result.getHeight(), 1u);
		if (!tcu::fuzzyCompare(m_context.getTestContext().getLog(), "Compare", "Result comparsion", expectedSub, resultSub, fuzzyThreshold, tcu::COMPARE_LOG_RESULT))
			return tcu::TestStatus::fail("CopiesAndBlitting test");
	}

	return tcu::TestStatus::pass("CopiesAndBlitting test");
}

void ResolveImageToImage::copyRegionToTextureLevel(tcu::ConstPixelBufferAccess src, tcu::PixelBufferAccess dst, CopyRegion region, deUint32 mipLevel)
{
	DE_UNREF(mipLevel);

	VkOffset3D srcOffset	= region.imageResolve.srcOffset;
			srcOffset.z		= region.imageResolve.srcSubresource.baseArrayLayer;
	VkOffset3D dstOffset	= region.imageResolve.dstOffset;
			dstOffset.z		= region.imageResolve.dstSubresource.baseArrayLayer;
	VkExtent3D extent		= region.imageResolve.extent;

	const tcu::ConstPixelBufferAccess	srcSubRegion		= getSubregion (src, srcOffset.x, srcOffset.y, srcOffset.z, extent.width, extent.height, extent.depth);
	// CopyImage acts like a memcpy. Replace the destination format with the srcformat to use a memcpy.
	const tcu::PixelBufferAccess		dstWithSrcFormat	(srcSubRegion.getFormat(), dst.getSize(), dst.getDataPtr());
	const tcu::PixelBufferAccess		dstSubRegion		= getSubregion (dstWithSrcFormat, dstOffset.x, dstOffset.y, dstOffset.z, extent.width, extent.height, extent.depth);

	tcu::copy(dstSubRegion, srcSubRegion);
}

void ResolveImageToImage::copyMSImageToMSImage (void)
{
	const DeviceInterface&			vk					= m_context.getDeviceInterface();
	const VkDevice					vkDevice			= m_context.getDevice();
	const VkQueue					queue				= m_context.getUniversalQueue();
	const tcu::TextureFormat		srcTcuFormat		= mapVkFormat(m_params.src.image.format);
	std::vector<VkImageCopy>		imageCopies;

	for (deUint32 layerNdx = 0; layerNdx < getArraySize(m_params.dst.image); ++layerNdx)
	{
		const VkImageSubresourceLayers	sourceSubresourceLayers	=
		{
			getAspectFlags(srcTcuFormat),	// VkImageAspectFlags	aspectMask;
			0u,								// uint32_t				mipLevel;
			0u,								// uint32_t				baseArrayLayer;
			1u								// uint32_t				layerCount;
		};

		const VkImageSubresourceLayers	destinationSubresourceLayers	=
		{
			getAspectFlags(srcTcuFormat),	// VkImageAspectFlags	aspectMask;//getAspectFlags(dstTcuFormat)
			0u,								// uint32_t				mipLevel;
			layerNdx,						// uint32_t				baseArrayLayer;
			1u								// uint32_t				layerCount;
		};

		const VkImageCopy				imageCopy	=
		{
			sourceSubresourceLayers,			// VkImageSubresourceLayers	srcSubresource;
			{0, 0, 0},							// VkOffset3D				srcOffset;
			destinationSubresourceLayers,		// VkImageSubresourceLayers	dstSubresource;
			{0, 0, 0},							// VkOffset3D				dstOffset;
			 getExtent3D(m_params.src.image),	// VkExtent3D				extent;
		};
		imageCopies.push_back(imageCopy);
	}

	const VkImageMemoryBarrier		imageBarriers[]		=
	{
		// source image
		{
			VK_STRUCTURE_TYPE_IMAGE_MEMORY_BARRIER,		// VkStructureType			sType;
			DE_NULL,									// const void*				pNext;
			VK_ACCESS_COLOR_ATTACHMENT_WRITE_BIT,		// VkAccessFlags			srcAccessMask;
			VK_ACCESS_TRANSFER_READ_BIT,				// VkAccessFlags			dstAccessMask;
			VK_IMAGE_LAYOUT_COLOR_ATTACHMENT_OPTIMAL,	// VkImageLayout			oldLayout;
			VK_IMAGE_LAYOUT_TRANSFER_SRC_OPTIMAL,		// VkImageLayout			newLayout;
			VK_QUEUE_FAMILY_IGNORED,					// deUint32					srcQueueFamilyIndex;
			VK_QUEUE_FAMILY_IGNORED,					// deUint32					dstQueueFamilyIndex;
			m_multisampledImage.get(),					// VkImage					image;
			{											// VkImageSubresourceRange	subresourceRange;
				getAspectFlags(srcTcuFormat),		// VkImageAspectFlags	aspectMask;
				0u,									// deUint32				baseMipLevel;
				1u,									// deUint32				mipLevels;
				0u,									// deUint32				baseArraySlice;
				getArraySize(m_params.src.image)	// deUint32				arraySize;
			}
		},
		// destination image
		{
			VK_STRUCTURE_TYPE_IMAGE_MEMORY_BARRIER,		// VkStructureType			sType;
			DE_NULL,									// const void*				pNext;
			0,											// VkAccessFlags			srcAccessMask;
			VK_ACCESS_TRANSFER_WRITE_BIT,				// VkAccessFlags			dstAccessMask;
			VK_IMAGE_LAYOUT_UNDEFINED,					// VkImageLayout			oldLayout;
			VK_IMAGE_LAYOUT_TRANSFER_DST_OPTIMAL,		// VkImageLayout			newLayout;
			VK_QUEUE_FAMILY_IGNORED,					// deUint32					srcQueueFamilyIndex;
			VK_QUEUE_FAMILY_IGNORED,					// deUint32					dstQueueFamilyIndex;
			m_multisampledCopyImage.get(),				// VkImage					image;
			{											// VkImageSubresourceRange	subresourceRange;
				getAspectFlags(srcTcuFormat),		// VkImageAspectFlags	aspectMask;
				0u,									// deUint32				baseMipLevel;
				1u,									// deUint32				mipLevels;
				0u,									// deUint32				baseArraySlice;
				getArraySize(m_params.dst.image)	// deUint32				arraySize;
			}
		},
	};

	const VkImageMemoryBarrier	postImageBarriers		=
	// source image
	{
		VK_STRUCTURE_TYPE_IMAGE_MEMORY_BARRIER,		// VkStructureType			sType;
		DE_NULL,									// const void*				pNext;
		VK_ACCESS_TRANSFER_WRITE_BIT,				// VkAccessFlags			srcAccessMask;
		VK_ACCESS_COLOR_ATTACHMENT_WRITE_BIT,		// VkAccessFlags			dstAccessMask;
		VK_IMAGE_LAYOUT_TRANSFER_DST_OPTIMAL,		// VkImageLayout			oldLayout;
		VK_IMAGE_LAYOUT_COLOR_ATTACHMENT_OPTIMAL,	// VkImageLayout			newLayout;
		VK_QUEUE_FAMILY_IGNORED,					// deUint32					srcQueueFamilyIndex;
		VK_QUEUE_FAMILY_IGNORED,					// deUint32					dstQueueFamilyIndex;
		m_multisampledCopyImage.get(),				// VkImage					image;
		{											// VkImageSubresourceRange	subresourceRange;
			getAspectFlags(srcTcuFormat),		// VkImageAspectFlags	aspectMask;
			0u,									// deUint32				baseMipLevel;
			1u,									// deUint32				mipLevels;
			0u,									// deUint32				baseArraySlice;
			getArraySize(m_params.dst.image)	// deUint32				arraySize;
		}
	};

	const VkCommandBufferBeginInfo	cmdBufferBeginInfo	=
	{
		VK_STRUCTURE_TYPE_COMMAND_BUFFER_BEGIN_INFO,			// VkStructureType					sType;
		DE_NULL,												// const void*						pNext;
		VK_COMMAND_BUFFER_USAGE_ONE_TIME_SUBMIT_BIT,			// VkCommandBufferUsageFlags		flags;
		(const VkCommandBufferInheritanceInfo*)DE_NULL,
	};

	VK_CHECK(vk.beginCommandBuffer(*m_cmdBuffer, &cmdBufferBeginInfo));
	vk.cmdPipelineBarrier(*m_cmdBuffer, VK_PIPELINE_STAGE_TRANSFER_BIT, VK_PIPELINE_STAGE_TRANSFER_BIT, (VkDependencyFlags)0, 0, (const VkMemoryBarrier*)DE_NULL, 0, (const VkBufferMemoryBarrier*)DE_NULL, DE_LENGTH_OF_ARRAY(imageBarriers), imageBarriers);
	vk.cmdCopyImage(*m_cmdBuffer, m_multisampledImage.get(), VK_IMAGE_LAYOUT_TRANSFER_SRC_OPTIMAL, m_multisampledCopyImage.get(), VK_IMAGE_LAYOUT_TRANSFER_DST_OPTIMAL, (deUint32)imageCopies.size(), imageCopies.data());
	vk.cmdPipelineBarrier(*m_cmdBuffer, VK_PIPELINE_STAGE_TRANSFER_BIT, VK_PIPELINE_STAGE_BOTTOM_OF_PIPE_BIT, (VkDependencyFlags)0, 0, (const VkMemoryBarrier*)DE_NULL, 0, (const VkBufferMemoryBarrier*)DE_NULL, 1u, &postImageBarriers);
	VK_CHECK(vk.endCommandBuffer(*m_cmdBuffer));

	submitCommandsAndWait (vk, vkDevice, queue, *m_cmdBuffer);

	m_multisampledImage = m_multisampledCopyImage;
}

class ResolveImageToImageTestCase : public vkt::TestCase
{
public:
							ResolveImageToImageTestCase	(tcu::TestContext&					testCtx,
														 const std::string&					name,
														 const std::string&					description,
														 const TestParams					params,
														 const ResolveImageToImageOptions	options = NO_OPTIONAL_OPERATION)
								: vkt::TestCase	(testCtx, name, description)
								, m_params		(params)
								, m_options		(options)
							{}
	virtual	void			initPrograms				(SourceCollections&		programCollection) const;

	virtual TestInstance*	createInstance				(Context&				context) const
							{
								return new ResolveImageToImage(context, m_params, m_options);
							}
private:
	TestParams							m_params;
	const ResolveImageToImageOptions	m_options;
};

void ResolveImageToImageTestCase::initPrograms (SourceCollections& programCollection) const
{
	programCollection.glslSources.add("vert") << glu::VertexSource(
		"#version 310 es\n"
		"layout (location = 0) in highp vec4 a_position;\n"
		"void main()\n"
		"{\n"
		"	gl_Position = a_position;\n"
		"}\n");


	programCollection.glslSources.add("frag") << glu::FragmentSource(
		"#version 310 es\n"
		"layout (location = 0) out highp vec4 o_color;\n"
		"void main()\n"
		"{\n"
		"	o_color = vec4(0.0, 1.0, 0.0, 1.0);\n"
		"}\n");
}

std::string getSampleCountCaseName (VkSampleCountFlagBits sampleFlag)
{
	return de::toLower(de::toString(getSampleCountFlagsStr(sampleFlag)).substr(16));
}

std::string getFormatCaseName (VkFormat format)
{
	return de::toLower(de::toString(getFormatStr(format)).substr(10));
}

std::string getImageLayoutCaseName (VkImageLayout layout)
{
	switch (layout)
	{
		case VK_IMAGE_LAYOUT_GENERAL:
			return "general";
		case VK_IMAGE_LAYOUT_TRANSFER_SRC_OPTIMAL:
		case VK_IMAGE_LAYOUT_TRANSFER_DST_OPTIMAL:
			return "optimal";
		default:
			DE_ASSERT(false);
			return "";
	}
}

const deInt32					defaultSize				= 64;
const deInt32					defaultHalfSize			= defaultSize / 2;
const deInt32					defaultFourthSize		= defaultSize / 4;
const VkExtent3D				defaultExtent			= {defaultSize, defaultSize, 1};
const VkExtent3D				defaultHalfExtent		= {defaultHalfSize, defaultHalfSize, 1};

const VkImageSubresourceLayers	defaultSourceLayer		=
{
	VK_IMAGE_ASPECT_COLOR_BIT,	// VkImageAspectFlags	aspectMask;
	0u,							// uint32_t				mipLevel;
	0u,							// uint32_t				baseArrayLayer;
	1u,							// uint32_t				layerCount;
};

void addImageToImageSimpleTests (tcu::TestCaseGroup* group, AllocationKind allocationKind)
{
	tcu::TestContext& testCtx	= group->getTestContext();

	{
		TestParams	params;
		params.src.image.imageType			= VK_IMAGE_TYPE_2D;
		params.src.image.format				= VK_FORMAT_R8G8B8A8_UINT;
		params.src.image.extent				= defaultExtent;
		params.src.image.operationLayout	= VK_IMAGE_LAYOUT_TRANSFER_SRC_OPTIMAL;
		params.dst.image.imageType			= VK_IMAGE_TYPE_2D;
		params.dst.image.format				= VK_FORMAT_R8G8B8A8_UINT;
		params.dst.image.extent				= defaultExtent;
		params.dst.image.operationLayout	= VK_IMAGE_LAYOUT_TRANSFER_DST_OPTIMAL;
		params.allocationKind				= allocationKind;

		{
			const VkImageCopy				testCopy	=
			{
				defaultSourceLayer,	// VkImageSubresourceLayers	srcSubresource;
				{0, 0, 0},			// VkOffset3D				srcOffset;
				defaultSourceLayer,	// VkImageSubresourceLayers	dstSubresource;
				{0, 0, 0},			// VkOffset3D				dstOffset;
				defaultExtent,		// VkExtent3D				extent;
			};

			CopyRegion	imageCopy;
			imageCopy.imageCopy	= testCopy;

			params.regions.push_back(imageCopy);
		}

		group->addChild(new CopyImageToImageTestCase(testCtx, "whole_image", "Whole image", params));
	}

	{
		TestParams	params;
		params.src.image.imageType			= VK_IMAGE_TYPE_2D;
		params.src.image.format				= VK_FORMAT_R8G8B8A8_UINT;
		params.src.image.extent				= defaultExtent;
		params.src.image.operationLayout	= VK_IMAGE_LAYOUT_TRANSFER_SRC_OPTIMAL;
		params.dst.image.imageType			= VK_IMAGE_TYPE_2D;
		params.dst.image.format				= VK_FORMAT_R32_UINT;
		params.dst.image.extent				= defaultExtent;
		params.dst.image.operationLayout	= VK_IMAGE_LAYOUT_TRANSFER_DST_OPTIMAL;
		params.allocationKind				= allocationKind;

		{
			const VkImageCopy				testCopy	=
			{
				defaultSourceLayer,	// VkImageSubresourceLayers	srcSubresource;
				{0, 0, 0},			// VkOffset3D				srcOffset;
				defaultSourceLayer,	// VkImageSubresourceLayers	dstSubresource;
				{0, 0, 0},			// VkOffset3D				dstOffset;
				defaultExtent,		// VkExtent3D				extent;
			};

			CopyRegion	imageCopy;
			imageCopy.imageCopy	= testCopy;

			params.regions.push_back(imageCopy);
		}

		group->addChild(new CopyImageToImageTestCase(testCtx, "whole_image_diff_fromat", "Whole image with different format", params));
	}

	{
		TestParams	params;
		params.src.image.imageType			= VK_IMAGE_TYPE_2D;
		params.src.image.format				= VK_FORMAT_R8G8B8A8_UINT;
		params.src.image.extent				= defaultExtent;
		params.src.image.operationLayout	= VK_IMAGE_LAYOUT_TRANSFER_SRC_OPTIMAL;
		params.dst.image.imageType			= VK_IMAGE_TYPE_2D;
		params.dst.image.format				= VK_FORMAT_R8G8B8A8_UINT;
		params.dst.image.extent				= defaultExtent;
		params.dst.image.operationLayout	= VK_IMAGE_LAYOUT_TRANSFER_DST_OPTIMAL;
		params.allocationKind				= allocationKind;

		{
			const VkImageCopy				testCopy	=
			{
				defaultSourceLayer,									// VkImageSubresourceLayers	srcSubresource;
				{0, 0, 0},											// VkOffset3D				srcOffset;
				defaultSourceLayer,									// VkImageSubresourceLayers	dstSubresource;
				{defaultFourthSize, defaultFourthSize / 2, 0},		// VkOffset3D				dstOffset;
				{defaultFourthSize / 2, defaultFourthSize / 2, 1},	// VkExtent3D				extent;
			};

			CopyRegion	imageCopy;
			imageCopy.imageCopy	= testCopy;

			params.regions.push_back(imageCopy);
		}

		group->addChild(new CopyImageToImageTestCase(testCtx, "partial_image", "Partial image", params));
	}

	{
		TestParams	params;
		params.src.image.imageType			= VK_IMAGE_TYPE_2D;
		params.src.image.format				= VK_FORMAT_D32_SFLOAT;
		params.src.image.extent				= defaultExtent;
		params.src.image.operationLayout	= VK_IMAGE_LAYOUT_TRANSFER_SRC_OPTIMAL;
		params.dst.image.imageType			= VK_IMAGE_TYPE_2D;
		params.dst.image.format				= VK_FORMAT_D32_SFLOAT;
		params.dst.image.extent				= defaultExtent;
		params.dst.image.operationLayout	= VK_IMAGE_LAYOUT_TRANSFER_DST_OPTIMAL;
		params.allocationKind				= allocationKind;

		{
			const VkImageSubresourceLayers  sourceLayer =
			{
				VK_IMAGE_ASPECT_DEPTH_BIT,	// VkImageAspectFlags	aspectMask;
				0u,							// uint32_t				mipLevel;
				0u,							// uint32_t				baseArrayLayer;
				1u							// uint32_t				layerCount;
			};
			const VkImageCopy				testCopy	=
			{
				sourceLayer,										// VkImageSubresourceLayers	srcSubresource;
				{0, 0, 0},											// VkOffset3D				srcOffset;
				sourceLayer,										// VkImageSubresourceLayers	dstSubresource;
				{defaultFourthSize, defaultFourthSize / 2, 0},		// VkOffset3D				dstOffset;
				{defaultFourthSize / 2, defaultFourthSize / 2, 1},	// VkExtent3D				extent;
			};

			CopyRegion	imageCopy;
			imageCopy.imageCopy	= testCopy;

			params.regions.push_back(imageCopy);
		}

		group->addChild(new CopyImageToImageTestCase(testCtx, "depth", "With depth", params));
	}

	{
		TestParams	params;
		params.src.image.imageType			= VK_IMAGE_TYPE_2D;
		params.src.image.format				= VK_FORMAT_S8_UINT;
		params.src.image.extent				= defaultExtent;
		params.src.image.operationLayout	= VK_IMAGE_LAYOUT_TRANSFER_SRC_OPTIMAL;
		params.dst.image.imageType			= VK_IMAGE_TYPE_2D;
		params.dst.image.format				= VK_FORMAT_S8_UINT;
		params.dst.image.extent				= defaultExtent;
		params.dst.image.operationLayout	= VK_IMAGE_LAYOUT_TRANSFER_DST_OPTIMAL;
		params.allocationKind				= allocationKind;

		{
			const VkImageSubresourceLayers  sourceLayer =
			{
				VK_IMAGE_ASPECT_STENCIL_BIT,	// VkImageAspectFlags	aspectMask;
				0u,								// uint32_t				mipLevel;
				0u,								// uint32_t				baseArrayLayer;
				1u								// uint32_t				layerCount;
			};
			const VkImageCopy				testCopy	=
			{
				sourceLayer,										// VkImageSubresourceLayers	srcSubresource;
				{0, 0, 0},											// VkOffset3D				srcOffset;
				sourceLayer,										// VkImageSubresourceLayers	dstSubresource;
				{defaultFourthSize, defaultFourthSize / 2, 0},		// VkOffset3D				dstOffset;
				{defaultFourthSize / 2, defaultFourthSize / 2, 1},	// VkExtent3D				extent;
			};

			CopyRegion	imageCopy;
			imageCopy.imageCopy	= testCopy;

			params.regions.push_back(imageCopy);
		}

		group->addChild(new CopyImageToImageTestCase(testCtx, "stencil", "With stencil", params));
	}
}

struct CopyColorTestParams
{
	TestParams		params;
	const VkFormat*	compatibleFormats;
};

void addImageToImageAllFormatsColorSrcFormatDstFormatTests (tcu::TestCaseGroup* group, TestParams params)
{
	const VkImageLayout copySrcLayouts[]		=
	{
		VK_IMAGE_LAYOUT_TRANSFER_SRC_OPTIMAL,
		VK_IMAGE_LAYOUT_GENERAL
	};
	const VkImageLayout copyDstLayouts[]		=
	{
		VK_IMAGE_LAYOUT_TRANSFER_DST_OPTIMAL,
		VK_IMAGE_LAYOUT_GENERAL
	};

	for (int srcLayoutNdx = 0u; srcLayoutNdx < DE_LENGTH_OF_ARRAY(copySrcLayouts); ++srcLayoutNdx)
	{
		params.src.image.operationLayout = copySrcLayouts[srcLayoutNdx];

		for (int dstLayoutNdx = 0u; dstLayoutNdx < DE_LENGTH_OF_ARRAY(copyDstLayouts); ++dstLayoutNdx)
		{
			params.dst.image.operationLayout = copyDstLayouts[dstLayoutNdx];

			const std::string testName	= getImageLayoutCaseName(params.src.image.operationLayout) + "_" +
										  getImageLayoutCaseName(params.dst.image.operationLayout);
			const std::string description	= "From layout " + getImageLayoutCaseName(params.src.image.operationLayout) +
											  " to " + getImageLayoutCaseName(params.dst.image.operationLayout);
			group->addChild(new CopyImageToImageTestCase(group->getTestContext(), testName, description, params));
		}
	}
}

bool isAllowedImageToImageAllFormatsColorSrcFormatTests(CopyColorTestParams& testParams)
{
	bool result = true;

	if (testParams.params.allocationKind == ALLOCATION_KIND_DEDICATED)
	{
		DE_ASSERT(!dedicatedAllocationImageToImageFormatsToTestSet.empty());

		result =
			de::contains(dedicatedAllocationImageToImageFormatsToTestSet, testParams.params.dst.image.format) ||
			de::contains(dedicatedAllocationImageToImageFormatsToTestSet, testParams.params.src.image.format);
	}

	return result;
}

void addImageToImageAllFormatsColorSrcFormatTests (tcu::TestCaseGroup* group, CopyColorTestParams testParams)
{
	for (int dstFormatIndex = 0; testParams.compatibleFormats[dstFormatIndex] != VK_FORMAT_UNDEFINED; ++dstFormatIndex)
	{
		testParams.params.dst.image.format = testParams.compatibleFormats[dstFormatIndex];
		if (!isSupportedByFramework(testParams.params.dst.image.format))
			continue;

		if (!isAllowedImageToImageAllFormatsColorSrcFormatTests(testParams))
			continue;

		const std::string description	= "Copy to destination format " + getFormatCaseName(testParams.params.dst.image.format);
		addTestGroup(group, getFormatCaseName(testParams.params.dst.image.format), description, addImageToImageAllFormatsColorSrcFormatDstFormatTests, testParams.params);
	}
}

const VkFormat	compatibleFormats8Bit[]		=
{
	VK_FORMAT_R4G4_UNORM_PACK8,
	VK_FORMAT_R8_UNORM,
	VK_FORMAT_R8_SNORM,
	VK_FORMAT_R8_USCALED,
	VK_FORMAT_R8_SSCALED,
	VK_FORMAT_R8_UINT,
	VK_FORMAT_R8_SINT,
	VK_FORMAT_R8_SRGB,

	VK_FORMAT_UNDEFINED
};
const VkFormat	compatibleFormats16Bit[]	=
{
	VK_FORMAT_R4G4B4A4_UNORM_PACK16,
	VK_FORMAT_B4G4R4A4_UNORM_PACK16,
	VK_FORMAT_R5G6B5_UNORM_PACK16,
	VK_FORMAT_B5G6R5_UNORM_PACK16,
	VK_FORMAT_R5G5B5A1_UNORM_PACK16,
	VK_FORMAT_B5G5R5A1_UNORM_PACK16,
	VK_FORMAT_A1R5G5B5_UNORM_PACK16,
	VK_FORMAT_R8G8_UNORM,
	VK_FORMAT_R8G8_SNORM,
	VK_FORMAT_R8G8_USCALED,
	VK_FORMAT_R8G8_SSCALED,
	VK_FORMAT_R8G8_UINT,
	VK_FORMAT_R8G8_SINT,
	VK_FORMAT_R8G8_SRGB,
	VK_FORMAT_R16_UNORM,
	VK_FORMAT_R16_SNORM,
	VK_FORMAT_R16_USCALED,
	VK_FORMAT_R16_SSCALED,
	VK_FORMAT_R16_UINT,
	VK_FORMAT_R16_SINT,
	VK_FORMAT_R16_SFLOAT,

	VK_FORMAT_UNDEFINED
};
const VkFormat	compatibleFormats24Bit[]	=
{
	VK_FORMAT_R8G8B8_UNORM,
	VK_FORMAT_R8G8B8_SNORM,
	VK_FORMAT_R8G8B8_USCALED,
	VK_FORMAT_R8G8B8_SSCALED,
	VK_FORMAT_R8G8B8_UINT,
	VK_FORMAT_R8G8B8_SINT,
	VK_FORMAT_R8G8B8_SRGB,
	VK_FORMAT_B8G8R8_UNORM,
	VK_FORMAT_B8G8R8_SNORM,
	VK_FORMAT_B8G8R8_USCALED,
	VK_FORMAT_B8G8R8_SSCALED,
	VK_FORMAT_B8G8R8_UINT,
	VK_FORMAT_B8G8R8_SINT,
	VK_FORMAT_B8G8R8_SRGB,

	VK_FORMAT_UNDEFINED
};
const VkFormat	compatibleFormats32Bit[]	=
{
	VK_FORMAT_R8G8B8A8_UNORM,
	VK_FORMAT_R8G8B8A8_SNORM,
	VK_FORMAT_R8G8B8A8_USCALED,
	VK_FORMAT_R8G8B8A8_SSCALED,
	VK_FORMAT_R8G8B8A8_UINT,
	VK_FORMAT_R8G8B8A8_SINT,
	VK_FORMAT_R8G8B8A8_SRGB,
	VK_FORMAT_B8G8R8A8_UNORM,
	VK_FORMAT_B8G8R8A8_SNORM,
	VK_FORMAT_B8G8R8A8_USCALED,
	VK_FORMAT_B8G8R8A8_SSCALED,
	VK_FORMAT_B8G8R8A8_UINT,
	VK_FORMAT_B8G8R8A8_SINT,
	VK_FORMAT_B8G8R8A8_SRGB,
	VK_FORMAT_A8B8G8R8_UNORM_PACK32,
	VK_FORMAT_A8B8G8R8_SNORM_PACK32,
	VK_FORMAT_A8B8G8R8_USCALED_PACK32,
	VK_FORMAT_A8B8G8R8_SSCALED_PACK32,
	VK_FORMAT_A8B8G8R8_UINT_PACK32,
	VK_FORMAT_A8B8G8R8_SINT_PACK32,
	VK_FORMAT_A8B8G8R8_SRGB_PACK32,
	VK_FORMAT_A2R10G10B10_UNORM_PACK32,
	VK_FORMAT_A2R10G10B10_SNORM_PACK32,
	VK_FORMAT_A2R10G10B10_USCALED_PACK32,
	VK_FORMAT_A2R10G10B10_SSCALED_PACK32,
	VK_FORMAT_A2R10G10B10_UINT_PACK32,
	VK_FORMAT_A2R10G10B10_SINT_PACK32,
	VK_FORMAT_A2B10G10R10_UNORM_PACK32,
	VK_FORMAT_A2B10G10R10_SNORM_PACK32,
	VK_FORMAT_A2B10G10R10_USCALED_PACK32,
	VK_FORMAT_A2B10G10R10_SSCALED_PACK32,
	VK_FORMAT_A2B10G10R10_UINT_PACK32,
	VK_FORMAT_A2B10G10R10_SINT_PACK32,
	VK_FORMAT_R16G16_UNORM,
	VK_FORMAT_R16G16_SNORM,
	VK_FORMAT_R16G16_USCALED,
	VK_FORMAT_R16G16_SSCALED,
	VK_FORMAT_R16G16_UINT,
	VK_FORMAT_R16G16_SINT,
	VK_FORMAT_R16G16_SFLOAT,
	VK_FORMAT_R32_UINT,
	VK_FORMAT_R32_SINT,
	VK_FORMAT_R32_SFLOAT,

	VK_FORMAT_UNDEFINED
};
const VkFormat	compatibleFormats48Bit[]	=
{
	VK_FORMAT_R16G16B16_UNORM,
	VK_FORMAT_R16G16B16_SNORM,
	VK_FORMAT_R16G16B16_USCALED,
	VK_FORMAT_R16G16B16_SSCALED,
	VK_FORMAT_R16G16B16_UINT,
	VK_FORMAT_R16G16B16_SINT,
	VK_FORMAT_R16G16B16_SFLOAT,

	VK_FORMAT_UNDEFINED
};
const VkFormat	compatibleFormats64Bit[]	=
{
	VK_FORMAT_R16G16B16A16_UNORM,
	VK_FORMAT_R16G16B16A16_SNORM,
	VK_FORMAT_R16G16B16A16_USCALED,
	VK_FORMAT_R16G16B16A16_SSCALED,
	VK_FORMAT_R16G16B16A16_UINT,
	VK_FORMAT_R16G16B16A16_SINT,
	VK_FORMAT_R16G16B16A16_SFLOAT,
	VK_FORMAT_R32G32_UINT,
	VK_FORMAT_R32G32_SINT,
	VK_FORMAT_R32G32_SFLOAT,
	VK_FORMAT_R64_UINT,
	VK_FORMAT_R64_SINT,
	VK_FORMAT_R64_SFLOAT,

	VK_FORMAT_UNDEFINED
};
const VkFormat	compatibleFormats96Bit[]	=
{
	VK_FORMAT_R32G32B32_UINT,
	VK_FORMAT_R32G32B32_SINT,
	VK_FORMAT_R32G32B32_SFLOAT,

	VK_FORMAT_UNDEFINED
};
const VkFormat	compatibleFormats128Bit[]	=
{
	VK_FORMAT_R32G32B32A32_UINT,
	VK_FORMAT_R32G32B32A32_SINT,
	VK_FORMAT_R32G32B32A32_SFLOAT,
	VK_FORMAT_R64G64_UINT,
	VK_FORMAT_R64G64_SINT,
	VK_FORMAT_R64G64_SFLOAT,

	VK_FORMAT_UNDEFINED
};
const VkFormat	compatibleFormats192Bit[]	=
{
	VK_FORMAT_R64G64B64_UINT,
	VK_FORMAT_R64G64B64_SINT,
	VK_FORMAT_R64G64B64_SFLOAT,

	VK_FORMAT_UNDEFINED
};
const VkFormat	compatibleFormats256Bit[]	=
{
	VK_FORMAT_R64G64B64A64_UINT,
	VK_FORMAT_R64G64B64A64_SINT,
	VK_FORMAT_R64G64B64A64_SFLOAT,

	VK_FORMAT_UNDEFINED
};

const VkFormat*	colorImageFormatsToTest[]	=
{
	compatibleFormats8Bit,
	compatibleFormats16Bit,
	compatibleFormats24Bit,
	compatibleFormats32Bit,
	compatibleFormats48Bit,
	compatibleFormats64Bit,
	compatibleFormats96Bit,
	compatibleFormats128Bit,
	compatibleFormats192Bit,
	compatibleFormats256Bit,
};

const VkFormat	dedicatedAllocationImageToImageFormatsToTest[]	=
{
	// From compatibleFormats8Bit
	VK_FORMAT_R4G4_UNORM_PACK8,
	VK_FORMAT_R8_SRGB,

	// From compatibleFormats16Bit
	VK_FORMAT_R4G4B4A4_UNORM_PACK16,
	VK_FORMAT_R16_SFLOAT,

	// From compatibleFormats24Bit
	VK_FORMAT_R8G8B8_UNORM,
	VK_FORMAT_B8G8R8_SRGB,

	// From compatibleFormats32Bit
	VK_FORMAT_R8G8B8A8_UNORM,
	VK_FORMAT_R32_SFLOAT,

	// From compatibleFormats48Bit
	VK_FORMAT_R16G16B16_UNORM,
	VK_FORMAT_R16G16B16_SFLOAT,

	// From compatibleFormats64Bit
	VK_FORMAT_R16G16B16A16_UNORM,
	VK_FORMAT_R64_SFLOAT,

	// From compatibleFormats96Bit
	VK_FORMAT_R32G32B32_UINT,
	VK_FORMAT_R32G32B32_SFLOAT,

	// From compatibleFormats128Bit
	VK_FORMAT_R32G32B32A32_UINT,
	VK_FORMAT_R64G64_SFLOAT,

	// From compatibleFormats192Bit
	VK_FORMAT_R64G64B64_UINT,
	VK_FORMAT_R64G64B64_SFLOAT,

	// From compatibleFormats256Bit
	VK_FORMAT_R64G64B64A64_UINT,
	VK_FORMAT_R64G64B64A64_SFLOAT,
};

void addImageToImageAllFormatsColorTests (tcu::TestCaseGroup* group, AllocationKind allocationKind)
{
	TestParams	params;
	params.src.image.imageType	= VK_IMAGE_TYPE_2D;
	params.src.image.extent		= defaultExtent;
	params.dst.image.imageType	= VK_IMAGE_TYPE_2D;
	params.dst.image.extent		= defaultExtent;
	params.allocationKind		= allocationKind;

	for (deInt32 i = 0; i < defaultSize; i += defaultFourthSize)
	{
		const VkImageCopy				testCopy =
		{
			defaultSourceLayer,								// VkImageSubresourceLayers	srcSubresource;
			{0, 0, 0},										// VkOffset3D				srcOffset;
			defaultSourceLayer,								// VkImageSubresourceLayers	dstSubresource;
			{i, defaultSize - i - defaultFourthSize, 0},	// VkOffset3D				dstOffset;
			{defaultFourthSize, defaultFourthSize, 1},		// VkExtent3D				extent;
		};

		CopyRegion	imageCopy;
		imageCopy.imageCopy = testCopy;

		params.regions.push_back(imageCopy);
	}

	if (allocationKind == ALLOCATION_KIND_DEDICATED)
	{
		const int numOfColorImageFormatsToTestFilter = DE_LENGTH_OF_ARRAY(colorImageFormatsToTest);
		for (int compatibleFormatsIndex = 0; compatibleFormatsIndex < numOfColorImageFormatsToTestFilter; ++compatibleFormatsIndex)
			dedicatedAllocationImageToImageFormatsToTestSet.insert(dedicatedAllocationImageToImageFormatsToTest[compatibleFormatsIndex]);
	}

	const int numOfColorImageFormatsToTest = DE_LENGTH_OF_ARRAY(colorImageFormatsToTest);
	for (int compatibleFormatsIndex = 0; compatibleFormatsIndex < numOfColorImageFormatsToTest; ++compatibleFormatsIndex)
	{
		const VkFormat*	compatibleFormats	= colorImageFormatsToTest[compatibleFormatsIndex];
		for (int srcFormatIndex = 0; compatibleFormats[srcFormatIndex] != VK_FORMAT_UNDEFINED; ++srcFormatIndex)
		{
			params.src.image.format = compatibleFormats[srcFormatIndex];
			if (!isSupportedByFramework(params.src.image.format))
				continue;

			CopyColorTestParams	testParams;
			testParams.params				= params;
			testParams.compatibleFormats	= compatibleFormats;

			const std::string description	= "Copy from source format " + getFormatCaseName(params.src.image.format);
			addTestGroup(group, getFormatCaseName(params.src.image.format), description, addImageToImageAllFormatsColorSrcFormatTests, testParams);
		}
	}
}

void addImageToImageAllFormatsDepthStencilFormatsTests (tcu::TestCaseGroup* group, TestParams params)
{
	const VkImageLayout copySrcLayouts[]		=
	{
		VK_IMAGE_LAYOUT_TRANSFER_SRC_OPTIMAL,
		VK_IMAGE_LAYOUT_GENERAL
	};
	const VkImageLayout copyDstLayouts[]		=
	{
		VK_IMAGE_LAYOUT_TRANSFER_DST_OPTIMAL,
		VK_IMAGE_LAYOUT_GENERAL
	};

	for (int srcLayoutNdx = 0u; srcLayoutNdx < DE_LENGTH_OF_ARRAY(copySrcLayouts); ++srcLayoutNdx)
	{
		params.src.image.operationLayout = copySrcLayouts[srcLayoutNdx];
		for (int dstLayoutNdx = 0u; dstLayoutNdx < DE_LENGTH_OF_ARRAY(copyDstLayouts); ++dstLayoutNdx)
		{
			params.dst.image.operationLayout = copyDstLayouts[dstLayoutNdx];

			const std::string testName		= getImageLayoutCaseName(params.src.image.operationLayout) + "_" +
											  getImageLayoutCaseName(params.dst.image.operationLayout);
			const std::string description	= "From layout " + getImageLayoutCaseName(params.src.image.operationLayout) +
											  " to " + getImageLayoutCaseName(params.dst.image.operationLayout);
			group->addChild(new CopyImageToImageTestCase(group->getTestContext(), testName, description, params));
		}
	}
}

void addImageToImageAllFormatsDepthStencilTests (tcu::TestCaseGroup* group, AllocationKind allocationKind)
{
	const VkFormat	depthAndStencilFormats[]	=
	{
		VK_FORMAT_D16_UNORM,
		VK_FORMAT_X8_D24_UNORM_PACK32,
		VK_FORMAT_D32_SFLOAT,
		VK_FORMAT_S8_UINT,
		VK_FORMAT_D16_UNORM_S8_UINT,
		VK_FORMAT_D24_UNORM_S8_UINT,
		VK_FORMAT_D32_SFLOAT_S8_UINT,
	};

	for (int compatibleFormatsIndex = 0; compatibleFormatsIndex < DE_LENGTH_OF_ARRAY(depthAndStencilFormats); ++compatibleFormatsIndex)
	{
		TestParams	params;
		params.src.image.imageType			= VK_IMAGE_TYPE_2D;
		params.dst.image.imageType			= VK_IMAGE_TYPE_2D;
		params.src.image.extent				= defaultExtent;
		params.dst.image.extent				= defaultExtent;
		params.src.image.format				= depthAndStencilFormats[compatibleFormatsIndex];
		params.dst.image.format				= params.src.image.format;
		params.allocationKind				= allocationKind;

		const VkImageSubresourceLayers		defaultDepthSourceLayer		= { VK_IMAGE_ASPECT_DEPTH_BIT, 0u, 0u, 1u };
		const VkImageSubresourceLayers		defaultStencilSourceLayer	= { VK_IMAGE_ASPECT_STENCIL_BIT, 0u, 0u, 1u };

		for (deInt32 i = 0; i < defaultSize; i += defaultFourthSize)
		{
			CopyRegion			copyRegion;
			const VkOffset3D	srcOffset	= {0, 0, 0};
			const VkOffset3D	dstOffset	= {i, defaultSize - i - defaultFourthSize, 0};
			const VkExtent3D	extent		= {defaultFourthSize, defaultFourthSize, 1};

			if (tcu::hasDepthComponent(mapVkFormat(params.src.image.format).order))
			{
				const VkImageCopy				testCopy	=
				{
					defaultDepthSourceLayer,	// VkImageSubresourceLayers	srcSubresource;
					srcOffset,					// VkOffset3D				srcOffset;
					defaultDepthSourceLayer,	// VkImageSubresourceLayers	dstSubresource;
					dstOffset,					// VkOffset3D				dstOffset;
					extent,						// VkExtent3D				extent;
				};

				copyRegion.imageCopy	= testCopy;
				params.regions.push_back(copyRegion);
			}
			if (tcu::hasStencilComponent(mapVkFormat(params.src.image.format).order))
			{
				const VkImageCopy				testCopy	=
				{
					defaultStencilSourceLayer,	// VkImageSubresourceLayers	srcSubresource;
					srcOffset,					// VkOffset3D				srcOffset;
					defaultStencilSourceLayer,	// VkImageSubresourceLayers	dstSubresource;
					dstOffset,					// VkOffset3D				dstOffset;
					extent,						// VkExtent3D				extent;
				};

				copyRegion.imageCopy	= testCopy;
				params.regions.push_back(copyRegion);
			}
		}

		const std::string testName		= getFormatCaseName(params.src.image.format) + "_" + getFormatCaseName(params.dst.image.format);
		const std::string description	= "Copy from " + getFormatCaseName(params.src.image.format) + " to " + getFormatCaseName(params.dst.image.format);
		addTestGroup(group, testName, description, addImageToImageAllFormatsDepthStencilFormatsTests, params);
	}
}

void addImageToImageAllFormatsTests (tcu::TestCaseGroup* group, AllocationKind allocationKind)
{
	addTestGroup(group, "color", "Copy image to image with color formats", addImageToImageAllFormatsColorTests, allocationKind);
	addTestGroup(group, "depth_stencil", "Copy image to image with depth/stencil formats", addImageToImageAllFormatsDepthStencilTests, allocationKind);
}

void addImageToImage3dImagesTests (tcu::TestCaseGroup* group, AllocationKind allocationKind)
{
	tcu::TestContext& testCtx	= group->getTestContext();

	{
		TestParams	params3DTo2D;
		const deUint32	slicesLayers			= 16u;
		params3DTo2D.src.image.imageType		= VK_IMAGE_TYPE_3D;
		params3DTo2D.src.image.format			= VK_FORMAT_R8G8B8A8_UINT;
		params3DTo2D.src.image.extent			= defaultHalfExtent;
		params3DTo2D.src.image.extent.depth		= slicesLayers;
		params3DTo2D.src.image.operationLayout	= VK_IMAGE_LAYOUT_TRANSFER_SRC_OPTIMAL;
		params3DTo2D.dst.image.imageType		= VK_IMAGE_TYPE_2D;
		params3DTo2D.dst.image.format			= VK_FORMAT_R8G8B8A8_UINT;
		params3DTo2D.dst.image.extent			= defaultHalfExtent;
		params3DTo2D.dst.image.extent.depth		= slicesLayers;
		params3DTo2D.dst.image.operationLayout	= VK_IMAGE_LAYOUT_TRANSFER_DST_OPTIMAL;
		params3DTo2D.allocationKind				= allocationKind;

		for (deUint32 slicesLayersNdx = 0; slicesLayersNdx < slicesLayers; ++slicesLayersNdx)
		{
			const VkImageSubresourceLayers	sourceLayer	=
			{
				VK_IMAGE_ASPECT_COLOR_BIT,	// VkImageAspectFlags	aspectMask;
				0u,							// uint32_t				mipLevel;
				0u,							// uint32_t				baseArrayLayer;
				1u							// uint32_t				layerCount;
			};

			const VkImageSubresourceLayers	destinationLayer	=
			{
				VK_IMAGE_ASPECT_COLOR_BIT,	// VkImageAspectFlags	aspectMask;
				0u,							// uint32_t				mipLevel;
				slicesLayersNdx,			// uint32_t				baseArrayLayer;
				1u							// uint32_t				layerCount;
			};

			const VkImageCopy				testCopy	=
			{
				sourceLayer,						// VkImageSubresourceLayers	srcSubresource;
				{0, 0, (deInt32)slicesLayersNdx},	// VkOffset3D					srcOffset;
				destinationLayer,					// VkImageSubresourceLayers	dstSubresource;
				{0, 0, 0},							// VkOffset3D					dstOffset;
				defaultHalfExtent,					// VkExtent3D					extent;
			};

			CopyRegion	imageCopy;
			imageCopy.imageCopy	= testCopy;

			params3DTo2D.regions.push_back(imageCopy);
		}
		group->addChild(new CopyImageToImageTestCase(testCtx, "3d_to_2d_by_slices", "copy 2d layers to 3d slices one by one", params3DTo2D));
	}

	{
		TestParams	params2DTo3D;
		const deUint32	slicesLayers			= 16u;
		params2DTo3D.src.image.imageType		= VK_IMAGE_TYPE_2D;
		params2DTo3D.src.image.format			= VK_FORMAT_R8G8B8A8_UINT;
		params2DTo3D.src.image.extent			= defaultHalfExtent;
		params2DTo3D.src.image.extent.depth		= slicesLayers;
		params2DTo3D.src.image.operationLayout	= VK_IMAGE_LAYOUT_TRANSFER_SRC_OPTIMAL;
		params2DTo3D.dst.image.imageType		= VK_IMAGE_TYPE_3D;
		params2DTo3D.dst.image.format			= VK_FORMAT_R8G8B8A8_UINT;
		params2DTo3D.dst.image.extent			= defaultHalfExtent;
		params2DTo3D.dst.image.extent.depth		= slicesLayers;
		params2DTo3D.dst.image.operationLayout	= VK_IMAGE_LAYOUT_TRANSFER_DST_OPTIMAL;
		params2DTo3D.allocationKind				= allocationKind;

		for (deUint32 slicesLayersNdx = 0; slicesLayersNdx < slicesLayers; ++slicesLayersNdx)
		{
			const VkImageSubresourceLayers	sourceLayer	=
			{
				VK_IMAGE_ASPECT_COLOR_BIT,	// VkImageAspectFlags	aspectMask;
				0u,							// uint32_t				mipLevel;
				slicesLayersNdx,			// uint32_t				baseArrayLayer;
				1u							// uint32_t				layerCount;
			};

			const VkImageSubresourceLayers	destinationLayer	=
			{
				VK_IMAGE_ASPECT_COLOR_BIT,	// VkImageAspectFlags	aspectMask;
				0u,							// uint32_t				mipLevel;
				0u,							// uint32_t				baseArrayLayer;
				1u							// uint32_t				layerCount;
			};

			const VkImageCopy				testCopy	=
			{
				sourceLayer,						// VkImageSubresourceLayers	srcSubresource;
				{0, 0, 0},							// VkOffset3D				srcOffset;
				destinationLayer,					// VkImageSubresourceLayers	dstSubresource;
				{0, 0, (deInt32)slicesLayersNdx},	// VkOffset3D				dstOffset;
				defaultHalfExtent,					// VkExtent3D				extent;
			};

			CopyRegion	imageCopy;
			imageCopy.imageCopy	= testCopy;

			params2DTo3D.regions.push_back(imageCopy);
		}

		group->addChild(new CopyImageToImageTestCase(testCtx, "2d_to_3d_by_layers", "copy 3d slices to 2d layers one by one", params2DTo3D));
	}

	{
		TestParams	params3DTo2D;
		const deUint32	slicesLayers			= 16u;
		params3DTo2D.src.image.imageType		= VK_IMAGE_TYPE_3D;
		params3DTo2D.src.image.format			= VK_FORMAT_R8G8B8A8_UINT;
		params3DTo2D.src.image.extent			= defaultHalfExtent;
		params3DTo2D.src.image.extent.depth		= slicesLayers;
		params3DTo2D.src.image.operationLayout	= VK_IMAGE_LAYOUT_TRANSFER_SRC_OPTIMAL;
		params3DTo2D.dst.image.imageType		= VK_IMAGE_TYPE_2D;
		params3DTo2D.dst.image.format			= VK_FORMAT_R8G8B8A8_UINT;
		params3DTo2D.dst.image.extent			= defaultHalfExtent;
		params3DTo2D.dst.image.extent.depth		= slicesLayers;
		params3DTo2D.dst.image.operationLayout	= VK_IMAGE_LAYOUT_TRANSFER_DST_OPTIMAL;
		params3DTo2D.allocationKind				= allocationKind;

		for (deUint32 slicesLayersNdx = 0; slicesLayersNdx < slicesLayers; ++slicesLayersNdx)
		{
			const VkImageSubresourceLayers	sourceLayer	=
			{
				VK_IMAGE_ASPECT_COLOR_BIT,	// VkImageAspectFlags	aspectMask;
				0u,							// uint32_t				mipLevel;
				0u,							// uint32_t				baseArrayLayer;
				1u							// uint32_t				layerCount;
			};

			const VkImageSubresourceLayers	destinationLayer	=
			{
				VK_IMAGE_ASPECT_COLOR_BIT,	// VkImageAspectFlags	aspectMask;
				0u,							// uint32_t				mipLevel;
				0,							// uint32_t				baseArrayLayer;
				slicesLayers				// uint32_t				layerCount;
			};

			const VkImageCopy				testCopy	=
			{
				sourceLayer,					// VkImageSubresourceLayers	srcSubresource;
				{0, 0, 0},						// VkOffset3D				srcOffset;
				destinationLayer,				// VkImageSubresourceLayers	dstSubresource;
				{0, 0, 0},						// VkOffset3D				dstOffset;
				params3DTo2D.src.image.extent	// VkExtent3D				extent;
			};

			CopyRegion	imageCopy;
			imageCopy.imageCopy	= testCopy;

			params3DTo2D.regions.push_back(imageCopy);
		}
		group->addChild(new CopyImageToImageTestCase(testCtx, "3d_to_2d_whole", "copy 3d slices to 2d layers all at once", params3DTo2D));
	}

	{
		TestParams	params2DTo3D;
		const deUint32	slicesLayers			= 16u;
		params2DTo3D.src.image.imageType		= VK_IMAGE_TYPE_2D;
		params2DTo3D.src.image.format			= VK_FORMAT_R8G8B8A8_UINT;
		params2DTo3D.src.image.extent			= defaultHalfExtent;
		params2DTo3D.src.image.extent.depth		= slicesLayers;
		params2DTo3D.src.image.operationLayout	= VK_IMAGE_LAYOUT_TRANSFER_SRC_OPTIMAL;
		params2DTo3D.dst.image.imageType		= VK_IMAGE_TYPE_3D;
		params2DTo3D.dst.image.format			= VK_FORMAT_R8G8B8A8_UINT;
		params2DTo3D.dst.image.extent			= defaultHalfExtent;
		params2DTo3D.dst.image.extent.depth		= slicesLayers;
		params2DTo3D.dst.image.operationLayout	= VK_IMAGE_LAYOUT_TRANSFER_DST_OPTIMAL;
		params2DTo3D.allocationKind				= allocationKind;

		{
			const VkImageSubresourceLayers	sourceLayer	=
			{
				VK_IMAGE_ASPECT_COLOR_BIT,	// VkImageAspectFlags	aspectMask;
				0u,							// uint32_t				mipLevel;
				0u,							// uint32_t				baseArrayLayer;
				slicesLayers				// uint32_t				layerCount;
			};

			const VkImageSubresourceLayers	destinationLayer	=
			{
				VK_IMAGE_ASPECT_COLOR_BIT,	// VkImageAspectFlags	aspectMask;
				0u,							// uint32_t				mipLevel;
				0u,							// uint32_t				baseArrayLayer;
				1u							// uint32_t				layerCount;
			};

			const VkImageCopy				testCopy	=
			{
				sourceLayer,					// VkImageSubresourceLayers	srcSubresource;
				{0, 0, 0},						// VkOffset3D				srcOffset;
				destinationLayer,				// VkImageSubresourceLayers	dstSubresource;
				{0, 0, 0},						// VkOffset3D				dstOffset;
				params2DTo3D.dst.image.extent,	// VkExtent3D				extent;
			};

			CopyRegion	imageCopy;
			imageCopy.imageCopy	= testCopy;

			params2DTo3D.regions.push_back(imageCopy);
		}

		group->addChild(new CopyImageToImageTestCase(testCtx, "2d_to_3d_whole", "copy 2d layers to 3d slices all at once", params2DTo3D));
	}

	{
		TestParams	params3DTo2D;
		const deUint32	slicesLayers			= 16u;
		params3DTo2D.src.image.imageType		= VK_IMAGE_TYPE_3D;
		params3DTo2D.src.image.format			= VK_FORMAT_R8G8B8A8_UINT;
		params3DTo2D.src.image.extent			= defaultHalfExtent;
		params3DTo2D.src.image.extent.depth		= slicesLayers;
		params3DTo2D.src.image.operationLayout	= VK_IMAGE_LAYOUT_TRANSFER_SRC_OPTIMAL;
		params3DTo2D.dst.image.imageType		= VK_IMAGE_TYPE_2D;
		params3DTo2D.dst.image.format			= VK_FORMAT_R8G8B8A8_UINT;
		params3DTo2D.dst.image.extent			= defaultHalfExtent;
		params3DTo2D.dst.image.extent.depth		= slicesLayers;
		params3DTo2D.dst.image.operationLayout	= VK_IMAGE_LAYOUT_TRANSFER_DST_OPTIMAL;
		params3DTo2D.allocationKind				= allocationKind;

		const deUint32 regionWidth				= defaultHalfExtent.width / slicesLayers -1;
		const deUint32 regionHeight				= defaultHalfExtent.height / slicesLayers -1 ;

		for (deUint32 slicesLayersNdx = 0; slicesLayersNdx < slicesLayers; ++slicesLayersNdx)
		{
			const VkImageSubresourceLayers	sourceLayer	=
			{
				VK_IMAGE_ASPECT_COLOR_BIT,	// VkImageAspectFlags	aspectMask;
				0u,							// uint32_t				mipLevel;
				0u,							// uint32_t				baseArrayLayer;
				1u							// uint32_t				layerCount;
			};

			const VkImageSubresourceLayers	destinationLayer	=
			{
					VK_IMAGE_ASPECT_COLOR_BIT,		// VkImageAspectFlags	aspectMask;
					0u,								// uint32_t				mipLevel;
					slicesLayersNdx,				// uint32_t				baseArrayLayer;
					1u								// uint32_t				layerCount;
			};


			const VkImageCopy				testCopy	=
			{
				sourceLayer,															// VkImageSubresourceLayers	srcSubresource;
				{0, (deInt32)(regionHeight*slicesLayersNdx), (deInt32)slicesLayersNdx},	// VkOffset3D				srcOffset;
					destinationLayer,													// VkImageSubresourceLayers	dstSubresource;
					{(deInt32)(regionWidth*slicesLayersNdx), 0, 0},						// VkOffset3D				dstOffset;
					{
						(defaultHalfExtent.width - regionWidth*slicesLayersNdx),
						(defaultHalfExtent.height - regionHeight*slicesLayersNdx),
						1
					}																	// VkExtent3D				extent;
			};

			CopyRegion	imageCopy;
			imageCopy.imageCopy = testCopy;
			params3DTo2D.regions.push_back(imageCopy);
		}
		group->addChild(new CopyImageToImageTestCase(testCtx, "3d_to_2d_regions", "copy 3d slices regions to 2d layers", params3DTo2D));
	}

	{
		TestParams	params2DTo3D;
		const deUint32	slicesLayers			= 16u;
		params2DTo3D.src.image.imageType		= VK_IMAGE_TYPE_2D;
		params2DTo3D.src.image.format			= VK_FORMAT_R8G8B8A8_UINT;
		params2DTo3D.src.image.extent			= defaultHalfExtent;
		params2DTo3D.src.image.extent.depth		= slicesLayers;
		params2DTo3D.src.image.operationLayout	= VK_IMAGE_LAYOUT_TRANSFER_SRC_OPTIMAL;
		params2DTo3D.dst.image.imageType		= VK_IMAGE_TYPE_3D;
		params2DTo3D.dst.image.format			= VK_FORMAT_R8G8B8A8_UINT;
		params2DTo3D.dst.image.extent			= defaultHalfExtent;
		params2DTo3D.dst.image.extent.depth		= slicesLayers;
		params2DTo3D.dst.image.operationLayout	= VK_IMAGE_LAYOUT_TRANSFER_DST_OPTIMAL;
		params2DTo3D.allocationKind				= allocationKind;

		const deUint32 regionWidth				= defaultHalfExtent.width / slicesLayers -1;
		const deUint32 regionHeight				= defaultHalfExtent.height / slicesLayers -1 ;

		for (deUint32 slicesLayersNdx = 0; slicesLayersNdx < slicesLayers; ++slicesLayersNdx)
		{
			const VkImageSubresourceLayers	sourceLayer	=
			{
				VK_IMAGE_ASPECT_COLOR_BIT,	// VkImageAspectFlags	aspectMask;
				0u,							// uint32_t				mipLevel;
				slicesLayersNdx,			// uint32_t				baseArrayLayer;
				1u							// uint32_t				layerCount;
			};

			const VkImageSubresourceLayers	destinationLayer	=
			{
				VK_IMAGE_ASPECT_COLOR_BIT,	// VkImageAspectFlags	aspectMask;
				0u,							// uint32_t				mipLevel;
				0u,							// uint32_t				baseArrayLayer;
				1u							// uint32_t				layerCount;
			};

			const VkImageCopy				testCopy	=
			{
				sourceLayer,																// VkImageSubresourceLayers	srcSubresource;
				{(deInt32)(regionWidth*slicesLayersNdx), 0, 0},								// VkOffset3D				srcOffset;
				destinationLayer,															// VkImageSubresourceLayers	dstSubresource;
				{0, (deInt32)(regionHeight*slicesLayersNdx), (deInt32)(slicesLayersNdx)},	// VkOffset3D				dstOffset;
				{
					defaultHalfExtent.width - regionWidth*slicesLayersNdx,
					defaultHalfExtent.height - regionHeight*slicesLayersNdx,
					1
				}																			// VkExtent3D				extent;
			};

			CopyRegion	imageCopy;
			imageCopy.imageCopy	= testCopy;

			params2DTo3D.regions.push_back(imageCopy);
		}

		group->addChild(new CopyImageToImageTestCase(testCtx, "2d_to_3d_regions", "copy 2d layers regions to 3d slices", params2DTo3D));
	}
}

void addImageToImageTests (tcu::TestCaseGroup* group, AllocationKind allocationKind)
{
	addTestGroup(group, "simple_tests", "Copy from image to image simple tests", addImageToImageSimpleTests, allocationKind);
	addTestGroup(group, "all_formats", "Copy from image to image with all compatible formats", addImageToImageAllFormatsTests, allocationKind);
	addTestGroup(group, "3d_images", "Coping operations on 3d images", addImageToImage3dImagesTests, allocationKind);
}

void addImageToBufferTests (tcu::TestCaseGroup* group, AllocationKind allocationKind)
{
	tcu::TestContext& testCtx	= group->getTestContext();

	{
		TestParams	params;
		params.src.image.imageType			= VK_IMAGE_TYPE_2D;
		params.src.image.format				= VK_FORMAT_R8G8B8A8_UNORM;
		params.src.image.extent				= defaultExtent;
		params.src.image.operationLayout	= VK_IMAGE_LAYOUT_TRANSFER_SRC_OPTIMAL;
		params.dst.buffer.size				= defaultSize * defaultSize;
		params.allocationKind				= allocationKind;

		const VkBufferImageCopy	bufferImageCopy	=
		{
			0u,											// VkDeviceSize				bufferOffset;
			0u,											// uint32_t					bufferRowLength;
			0u,											// uint32_t					bufferImageHeight;
			defaultSourceLayer,							// VkImageSubresourceLayers	imageSubresource;
			{0, 0, 0},									// VkOffset3D				imageOffset;
			defaultExtent								// VkExtent3D				imageExtent;
		};
		CopyRegion	copyRegion;
		copyRegion.bufferImageCopy	= bufferImageCopy;

		params.regions.push_back(copyRegion);

		group->addChild(new CopyImageToBufferTestCase(testCtx, "whole", "Copy from image to buffer", params));
	}

	{
		TestParams	params;
		params.src.image.imageType			= VK_IMAGE_TYPE_2D;
		params.src.image.format				= VK_FORMAT_R8G8B8A8_UNORM;
		params.src.image.extent				= defaultExtent;
		params.src.image.operationLayout	= VK_IMAGE_LAYOUT_TRANSFER_SRC_OPTIMAL;
		params.dst.buffer.size				= defaultSize * defaultSize;
		params.allocationKind				= allocationKind;

		const VkBufferImageCopy	bufferImageCopy	=
		{
			defaultSize * defaultHalfSize,				// VkDeviceSize				bufferOffset;
			0u,											// uint32_t					bufferRowLength;
			0u,											// uint32_t					bufferImageHeight;
			defaultSourceLayer,							// VkImageSubresourceLayers	imageSubresource;
			{defaultFourthSize, defaultFourthSize, 0},	// VkOffset3D				imageOffset;
			defaultHalfExtent							// VkExtent3D				imageExtent;
		};
		CopyRegion	copyRegion;
		copyRegion.bufferImageCopy	= bufferImageCopy;

		params.regions.push_back(copyRegion);

		group->addChild(new CopyImageToBufferTestCase(testCtx, "buffer_offset", "Copy from image to buffer with buffer offset", params));
	}

	{
		TestParams	params;
		params.src.image.imageType			= VK_IMAGE_TYPE_2D;
		params.src.image.format				= VK_FORMAT_R8G8B8A8_UNORM;
		params.src.image.extent				= defaultExtent;
		params.src.image.operationLayout	= VK_IMAGE_LAYOUT_TRANSFER_SRC_OPTIMAL;
		params.dst.buffer.size				= defaultSize * defaultSize;
		params.allocationKind				= allocationKind;

		const int			pixelSize	= tcu::getPixelSize(mapVkFormat(params.src.image.format));
		const VkDeviceSize	bufferSize	= pixelSize * params.dst.buffer.size;
		const VkDeviceSize	offsetSize	= pixelSize * defaultFourthSize * defaultFourthSize;
		deUint32			divisor		= 1;
		for (VkDeviceSize offset = 0; offset < bufferSize - offsetSize; offset += offsetSize, ++divisor)
		{
			const deUint32			bufferRowLength		= defaultFourthSize;
			const deUint32			bufferImageHeight	= defaultFourthSize;
			const VkExtent3D		imageExtent			= {defaultFourthSize / divisor, defaultFourthSize, 1};
			DE_ASSERT(!bufferRowLength || bufferRowLength >= imageExtent.width);
			DE_ASSERT(!bufferImageHeight || bufferImageHeight >= imageExtent.height);
			DE_ASSERT(imageExtent.width * imageExtent.height *imageExtent.depth <= offsetSize);

			CopyRegion				region;
			const VkBufferImageCopy	bufferImageCopy		=
			{
				offset,						// VkDeviceSize				bufferOffset;
				bufferRowLength,			// uint32_t					bufferRowLength;
				bufferImageHeight,			// uint32_t					bufferImageHeight;
				defaultSourceLayer,			// VkImageSubresourceLayers	imageSubresource;
				{0, 0, 0},					// VkOffset3D				imageOffset;
				imageExtent					// VkExtent3D				imageExtent;
			};
			region.bufferImageCopy	= bufferImageCopy;
			params.regions.push_back(region);
		}

		group->addChild(new CopyImageToBufferTestCase(testCtx, "regions", "Copy from image to buffer with multiple regions", params));
	}
}

void addBufferToImageTests (tcu::TestCaseGroup* group, AllocationKind allocationKind)
{
	tcu::TestContext& testCtx	= group->getTestContext();

	{
		TestParams	params;
		params.src.buffer.size				= defaultSize * defaultSize;
		params.dst.image.imageType			= VK_IMAGE_TYPE_2D;
		params.dst.image.format				= VK_FORMAT_R8G8B8A8_UINT;
		params.dst.image.extent				= defaultExtent;
		params.dst.image.operationLayout	= VK_IMAGE_LAYOUT_TRANSFER_DST_OPTIMAL;
		params.allocationKind				= allocationKind;

		const VkBufferImageCopy	bufferImageCopy	=
		{
			0u,											// VkDeviceSize				bufferOffset;
			0u,											// uint32_t					bufferRowLength;
			0u,											// uint32_t					bufferImageHeight;
			defaultSourceLayer,							// VkImageSubresourceLayers	imageSubresource;
			{0, 0, 0},									// VkOffset3D				imageOffset;
			defaultExtent								// VkExtent3D				imageExtent;
		};
		CopyRegion	copyRegion;
		copyRegion.bufferImageCopy	= bufferImageCopy;

		params.regions.push_back(copyRegion);

		group->addChild(new CopyBufferToImageTestCase(testCtx, "whole", "Copy from buffer to image", params));
	}

	{
		TestParams	params;
		params.src.buffer.size				= defaultSize * defaultSize;
		params.dst.image.imageType			= VK_IMAGE_TYPE_2D;
		params.dst.image.format				= VK_FORMAT_R8G8B8A8_UNORM;
		params.dst.image.extent				= defaultExtent;
		params.dst.image.operationLayout	= VK_IMAGE_LAYOUT_TRANSFER_DST_OPTIMAL;
		params.allocationKind				= allocationKind;

		CopyRegion	region;
		deUint32	divisor	= 1;
		for (int offset = 0; (offset + defaultFourthSize / divisor < defaultSize) && (defaultFourthSize > divisor); offset += defaultFourthSize / divisor++)
		{
			const VkBufferImageCopy	bufferImageCopy	=
			{
				0u,																// VkDeviceSize				bufferOffset;
				0u,																// uint32_t					bufferRowLength;
				0u,																// uint32_t					bufferImageHeight;
				defaultSourceLayer,												// VkImageSubresourceLayers	imageSubresource;
				{offset, defaultHalfSize, 0},									// VkOffset3D				imageOffset;
				{defaultFourthSize / divisor, defaultFourthSize / divisor, 1}	// VkExtent3D				imageExtent;
			};
			region.bufferImageCopy	= bufferImageCopy;
			params.regions.push_back(region);
		}

		group->addChild(new CopyBufferToImageTestCase(testCtx, "regions", "Copy from buffer to image with multiple regions", params));
	}

	{
		TestParams	params;
		params.src.buffer.size				= defaultSize * defaultSize;
		params.dst.image.imageType			= VK_IMAGE_TYPE_2D;
		params.dst.image.format				= VK_FORMAT_R8G8B8A8_UNORM;
		params.dst.image.extent				= defaultExtent;
		params.dst.image.operationLayout	= VK_IMAGE_LAYOUT_TRANSFER_DST_OPTIMAL;
		params.allocationKind				= allocationKind;

		const VkBufferImageCopy	bufferImageCopy	=
		{
			defaultFourthSize,							// VkDeviceSize				bufferOffset;
			defaultHalfSize + defaultFourthSize,		// uint32_t					bufferRowLength;
			defaultHalfSize + defaultFourthSize,		// uint32_t					bufferImageHeight;
			defaultSourceLayer,							// VkImageSubresourceLayers	imageSubresource;
			{defaultFourthSize, defaultFourthSize, 0},	// VkOffset3D				imageOffset;
			defaultHalfExtent							// VkExtent3D				imageExtent;
		};
		CopyRegion	copyRegion;
		copyRegion.bufferImageCopy	= bufferImageCopy;

		params.regions.push_back(copyRegion);

		group->addChild(new CopyBufferToImageTestCase(testCtx, "buffer_offset", "Copy from buffer to image with buffer offset", params));
	}
}

void addBufferToBufferTests (tcu::TestCaseGroup* group, AllocationKind allocationKind)
{
	tcu::TestContext&				testCtx					= group->getTestContext();

	{
		TestParams			params;
		params.src.buffer.size	= defaultSize;
		params.dst.buffer.size	= defaultSize;
		params.allocationKind	= allocationKind;

		const VkBufferCopy	bufferCopy	=
		{
			0u,				// VkDeviceSize	srcOffset;
			0u,				// VkDeviceSize	dstOffset;
			defaultSize,	// VkDeviceSize	size;
		};

		CopyRegion	copyRegion;
		copyRegion.bufferCopy	= bufferCopy;
		params.regions.push_back(copyRegion);

		group->addChild(new BufferToBufferTestCase(testCtx, "whole", "Whole buffer", params));
	}

	// Filter is VK_FILTER_NEAREST.
	{
		TestParams			params;
		params.src.buffer.size	= defaultFourthSize;
		params.dst.buffer.size	= defaultFourthSize;
		params.allocationKind	= allocationKind;

		const VkBufferCopy	bufferCopy	=
		{
			12u,	// VkDeviceSize	srcOffset;
			4u,		// VkDeviceSize	dstOffset;
			1u,		// VkDeviceSize	size;
		};

		CopyRegion	copyRegion;
		copyRegion.bufferCopy = bufferCopy;
		params.regions.push_back(copyRegion);

		group->addChild(new BufferToBufferTestCase(testCtx, "partial", "Partial", params));
	}

	{
		const deUint32		size		= 16;
		TestParams			params;
		params.src.buffer.size	= size;
		params.dst.buffer.size	= size * (size + 1);
		params.allocationKind	= allocationKind;

		// Copy region with size 1..size
		for (unsigned int i = 1; i <= size; i++)
		{
			const VkBufferCopy	bufferCopy	=
			{
				0,			// VkDeviceSize	srcOffset;
				i * size,	// VkDeviceSize	dstOffset;
				i,			// VkDeviceSize	size;
			};

			CopyRegion	copyRegion;
			copyRegion.bufferCopy = bufferCopy;
			params.regions.push_back(copyRegion);
		}

		group->addChild(new BufferToBufferTestCase(testCtx, "regions", "Multiple regions", params));
	}
}

void addBlittingImageSimpleWholeTests (tcu::TestCaseGroup* group, AllocationKind allocationKind)
{
	tcu::TestContext&	testCtx			= group->getTestContext();
	TestParams			params;
	params.src.image.imageType			= VK_IMAGE_TYPE_2D;
	params.src.image.format				= VK_FORMAT_R8G8B8A8_UNORM;
	params.src.image.extent				= defaultExtent;
	params.src.image.operationLayout	= VK_IMAGE_LAYOUT_TRANSFER_SRC_OPTIMAL;
	params.dst.image.imageType			= VK_IMAGE_TYPE_2D;
	params.dst.image.extent				= defaultExtent;
	params.dst.image.operationLayout	= VK_IMAGE_LAYOUT_TRANSFER_DST_OPTIMAL;
	params.allocationKind				= allocationKind;

	{
		const VkImageBlit				imageBlit =
		{
			defaultSourceLayer,	// VkImageSubresourceLayers	srcSubresource;
			{
				{ 0, 0, 0 },
				{ defaultSize, defaultSize, 1 }
			},					// VkOffset3D				srcOffsets[2];

			defaultSourceLayer,	// VkImageSubresourceLayers	dstSubresource;
			{
				{ 0, 0, 0 },
				{ defaultSize, defaultSize, 1 }
			}					// VkOffset3D				dstOffset[2];
		};

		CopyRegion	region;
		region.imageBlit = imageBlit;
		params.regions.push_back(region);
	}

	// Filter is VK_FILTER_NEAREST.
	{
		params.filter					= VK_FILTER_NEAREST;
		const std::string description	= "Nearest filter";

		params.dst.image.format = VK_FORMAT_R8G8B8A8_UNORM;
		group->addChild(new BlitImageTestCase(testCtx, "nearest", description, params));

		params.dst.image.format = VK_FORMAT_R32_SFLOAT;
		const std::string	descriptionOfRGBAToR32(description + " and different formats (R8G8B8A8 -> R32)");
		group->addChild(new BlitImageTestCase(testCtx, getFormatCaseName(params.dst.image.format) + "_nearest", descriptionOfRGBAToR32, params));

		params.dst.image.format = VK_FORMAT_B8G8R8A8_UNORM;
		const std::string	descriptionOfRGBAToBGRA(description + " and different formats (R8G8B8A8 -> B8G8R8A8)");
		group->addChild(new BlitImageTestCase(testCtx, getFormatCaseName(params.dst.image.format) + "_nearest", descriptionOfRGBAToBGRA, params));
	}

	// Filter is VK_FILTER_LINEAR.
	{
		params.filter					= VK_FILTER_LINEAR;
		const std::string description	= "Linear filter";

		params.dst.image.format = VK_FORMAT_R8G8B8A8_UNORM;
		group->addChild(new BlitImageTestCase(testCtx, "linear", description, params));

		params.dst.image.format = VK_FORMAT_R32_SFLOAT;
		const std::string	descriptionOfRGBAToR32(description + " and different formats (R8G8B8A8 -> R32)");
		group->addChild(new BlitImageTestCase(testCtx, getFormatCaseName(params.dst.image.format) + "_linear", descriptionOfRGBAToR32, params));

		params.dst.image.format = VK_FORMAT_B8G8R8A8_UNORM;
		const std::string	descriptionOfRGBAToBGRA(description + " and different formats (R8G8B8A8 -> B8G8R8A8)");
		group->addChild(new BlitImageTestCase(testCtx, getFormatCaseName(params.dst.image.format) + "_linear", descriptionOfRGBAToBGRA, params));
	}
}

void addBlittingImageSimpleMirrorXYTests (tcu::TestCaseGroup* group, AllocationKind allocationKind)
{
	tcu::TestContext&	testCtx			= group->getTestContext();
	TestParams			params;
	params.src.image.imageType			= VK_IMAGE_TYPE_2D;
	params.src.image.format				= VK_FORMAT_R8G8B8A8_UNORM;
	params.src.image.extent				= defaultExtent;
	params.src.image.operationLayout	= VK_IMAGE_LAYOUT_TRANSFER_SRC_OPTIMAL;
	params.dst.image.imageType			= VK_IMAGE_TYPE_2D;
	params.dst.image.extent				= defaultExtent;
	params.dst.image.operationLayout	= VK_IMAGE_LAYOUT_TRANSFER_DST_OPTIMAL;
	params.allocationKind				= allocationKind;

	{
		const VkImageBlit				imageBlit	=
		{
			defaultSourceLayer,	// VkImageSubresourceLayers	srcSubresource;
			{
				{0, 0, 0},
				{defaultSize, defaultSize, 1}
			},					// VkOffset3D				srcOffsets[2];

			defaultSourceLayer,	// VkImageSubresourceLayers	dstSubresource;
			{
				{defaultSize, defaultSize, 0},
				{0, 0, 1}
			}					// VkOffset3D				dstOffset[2];
		};

		CopyRegion	region;
		region.imageBlit = imageBlit;
		params.regions.push_back(region);
	}

	// Filter is VK_FILTER_NEAREST.
	{
		params.filter					= VK_FILTER_NEAREST;
		const std::string description	= "Nearest filter";

		params.dst.image.format	= VK_FORMAT_R8G8B8A8_UNORM;
		group->addChild(new BlitImageTestCase(testCtx, "nearest", description, params));

		params.dst.image.format	= VK_FORMAT_R32_SFLOAT;
		const std::string	descriptionOfRGBAToR32	(description + " and different formats (R8G8B8A8 -> R32)");
		group->addChild(new BlitImageTestCase(testCtx, getFormatCaseName(params.dst.image.format) + "_nearest", descriptionOfRGBAToR32, params));

		params.dst.image.format	= VK_FORMAT_B8G8R8A8_UNORM;
		const std::string	descriptionOfRGBAToBGRA	(description + " and different formats (R8G8B8A8 -> B8G8R8A8)");
		group->addChild(new BlitImageTestCase(testCtx, getFormatCaseName(params.dst.image.format) + "_nearest", descriptionOfRGBAToBGRA, params));
	}

	// Filter is VK_FILTER_LINEAR.
	{
		params.filter					= VK_FILTER_LINEAR;
		const std::string description	= "Linear filter";

		params.dst.image.format	= VK_FORMAT_R8G8B8A8_UNORM;
		group->addChild(new BlitImageTestCase(testCtx, "linear", description, params));

		params.dst.image.format	= VK_FORMAT_R32_SFLOAT;
		const std::string	descriptionOfRGBAToR32	(description + " and different formats (R8G8B8A8 -> R32)");
		group->addChild(new BlitImageTestCase(testCtx, getFormatCaseName(params.dst.image.format) + "_linear", descriptionOfRGBAToR32, params));

		params.dst.image.format	= VK_FORMAT_B8G8R8A8_UNORM;
		const std::string	descriptionOfRGBAToBGRA	(description + " and different formats (R8G8B8A8 -> B8G8R8A8)");
		group->addChild(new BlitImageTestCase(testCtx, getFormatCaseName(params.dst.image.format) + "_linear", descriptionOfRGBAToBGRA, params));
	}
}

void addBlittingImageSimpleMirrorXTests (tcu::TestCaseGroup* group, AllocationKind allocationKind)
{
	tcu::TestContext&	testCtx			= group->getTestContext();
	TestParams			params;
	params.src.image.imageType			= VK_IMAGE_TYPE_2D;
	params.src.image.format				= VK_FORMAT_R8G8B8A8_UNORM;
	params.src.image.extent				= defaultExtent;
	params.src.image.operationLayout	= VK_IMAGE_LAYOUT_TRANSFER_SRC_OPTIMAL;
	params.dst.image.imageType			= VK_IMAGE_TYPE_2D;
	params.dst.image.extent				= defaultExtent;
	params.dst.image.operationLayout	= VK_IMAGE_LAYOUT_TRANSFER_DST_OPTIMAL;
	params.allocationKind				= allocationKind;

	{
		const VkImageBlit				imageBlit	=
		{
			defaultSourceLayer,	// VkImageSubresourceLayers	srcSubresource;
			{
				{0, 0, 0},
				{defaultSize, defaultSize, 1}
			},					// VkOffset3D				srcOffsets[2];

			defaultSourceLayer,	// VkImageSubresourceLayers	dstSubresource;
			{
				{defaultSize, 0, 0},
				{0, defaultSize, 1}
			}					// VkOffset3D				dstOffset[2];
		};

		CopyRegion	region;
		region.imageBlit = imageBlit;
		params.regions.push_back(region);
	}

	// Filter is VK_FILTER_NEAREST.
	{
		params.filter					= VK_FILTER_NEAREST;
		const std::string description	= "Nearest filter";

		params.dst.image.format	= VK_FORMAT_R8G8B8A8_UNORM;
		group->addChild(new BlitImageTestCase(testCtx, "nearest", description, params));

		params.dst.image.format	= VK_FORMAT_R32_SFLOAT;
		const std::string	descriptionOfRGBAToR32	(description + " and different formats (R8G8B8A8 -> R32)");
		group->addChild(new BlitImageTestCase(testCtx, getFormatCaseName(params.dst.image.format) + "_nearest", descriptionOfRGBAToR32, params));

		params.dst.image.format	= VK_FORMAT_B8G8R8A8_UNORM;
		const std::string	descriptionOfRGBAToBGRA	(description + " and different formats (R8G8B8A8 -> B8G8R8A8)");
		group->addChild(new BlitImageTestCase(testCtx, getFormatCaseName(params.dst.image.format) + "_nearest", descriptionOfRGBAToBGRA, params));
	}

	// Filter is VK_FILTER_LINEAR.
	{
		params.filter					= VK_FILTER_LINEAR;
		const std::string description	= "Linear filter";

		params.dst.image.format	= VK_FORMAT_R8G8B8A8_UNORM;
		group->addChild(new BlitImageTestCase(testCtx, "linear", description, params));

		params.dst.image.format	= VK_FORMAT_R32_SFLOAT;
		const std::string	descriptionOfRGBAToR32	(description + " and different formats (R8G8B8A8 -> R32)");
		group->addChild(new BlitImageTestCase(testCtx, getFormatCaseName(params.dst.image.format) + "_linear", descriptionOfRGBAToR32, params));

		params.dst.image.format	= VK_FORMAT_B8G8R8A8_UNORM;
		const std::string	descriptionOfRGBAToBGRA	(description + " and different formats (R8G8B8A8 -> B8G8R8A8)");
		group->addChild(new BlitImageTestCase(testCtx, getFormatCaseName(params.dst.image.format) + "_linear", descriptionOfRGBAToBGRA, params));
	}
}

void addBlittingImageSimpleMirrorYTests (tcu::TestCaseGroup* group, AllocationKind allocationKind)
{
	tcu::TestContext&	testCtx			= group->getTestContext();
	TestParams			params;
	params.src.image.imageType			= VK_IMAGE_TYPE_2D;
	params.src.image.format				= VK_FORMAT_R8G8B8A8_UNORM;
	params.src.image.extent				= defaultExtent;
	params.src.image.operationLayout	= VK_IMAGE_LAYOUT_TRANSFER_SRC_OPTIMAL;
	params.dst.image.imageType			= VK_IMAGE_TYPE_2D;
	params.dst.image.extent				= defaultExtent;
	params.dst.image.operationLayout	= VK_IMAGE_LAYOUT_TRANSFER_DST_OPTIMAL;
	params.allocationKind				= allocationKind;

	{
		const VkImageBlit				imageBlit	=
		{
			defaultSourceLayer,	// VkImageSubresourceLayers	srcSubresource;
			{
				{0, 0, 0},
				{defaultSize, defaultSize, 1}
			},					// VkOffset3D				srcOffsets[2];

			defaultSourceLayer,	// VkImageSubresourceLayers	dstSubresource;
			{
				{0, defaultSize, 0},
				{defaultSize, 0, 1}
			}					// VkOffset3D				dstOffset[2];
		};

		CopyRegion	region;
		region.imageBlit = imageBlit;
		params.regions.push_back(region);
	}

	// Filter is VK_FILTER_NEAREST.
	{
		params.filter					= VK_FILTER_NEAREST;
		const std::string description	= "Nearest filter";

		params.dst.image.format	= VK_FORMAT_R8G8B8A8_UNORM;
		group->addChild(new BlitImageTestCase(testCtx, "nearest", description, params));

		params.dst.image.format	= VK_FORMAT_R32_SFLOAT;
		const std::string	descriptionOfRGBAToR32	(description + " and different formats (R8G8B8A8 -> R32)");
		group->addChild(new BlitImageTestCase(testCtx, getFormatCaseName(params.dst.image.format) + "_nearest", descriptionOfRGBAToR32, params));

		params.dst.image.format	= VK_FORMAT_B8G8R8A8_UNORM;
		const std::string	descriptionOfRGBAToBGRA	(description + " and different formats (R8G8B8A8 -> B8G8R8A8)");
		group->addChild(new BlitImageTestCase(testCtx, getFormatCaseName(params.dst.image.format) + "_nearest", descriptionOfRGBAToBGRA, params));
	}

	// Filter is VK_FILTER_LINEAR.
	{
		params.filter					= VK_FILTER_LINEAR;
		const std::string description	= "Linear filter";

		params.dst.image.format	= VK_FORMAT_R8G8B8A8_UNORM;
		group->addChild(new BlitImageTestCase(testCtx, "linear", description, params));

		params.dst.image.format	= VK_FORMAT_R32_SFLOAT;
		const std::string	descriptionOfRGBAToR32	(description + " and different formats (R8G8B8A8 -> R32)");
		group->addChild(new BlitImageTestCase(testCtx, getFormatCaseName(params.dst.image.format) + "_linear", descriptionOfRGBAToR32, params));

		params.dst.image.format	= VK_FORMAT_B8G8R8A8_UNORM;
		const std::string	descriptionOfRGBAToBGRA	(description + " and different formats (R8G8B8A8 -> B8G8R8A8)");
		group->addChild(new BlitImageTestCase(testCtx, getFormatCaseName(params.dst.image.format) + "_linear", descriptionOfRGBAToBGRA, params));
	}
}

void addBlittingImageSimpleMirrorSubregionsTests (tcu::TestCaseGroup* group, AllocationKind allocationKind)
{
	tcu::TestContext&	testCtx			= group->getTestContext();
	TestParams			params;
	params.src.image.imageType			= VK_IMAGE_TYPE_2D;
	params.src.image.format				= VK_FORMAT_R8G8B8A8_UNORM;
	params.src.image.extent				= defaultExtent;
	params.src.image.operationLayout	= VK_IMAGE_LAYOUT_TRANSFER_SRC_OPTIMAL;
	params.dst.image.imageType			= VK_IMAGE_TYPE_2D;
	params.dst.image.extent				= defaultExtent;
	params.dst.image.operationLayout	= VK_IMAGE_LAYOUT_TRANSFER_DST_OPTIMAL;
	params.allocationKind				= allocationKind;

	// No mirroring.
	{
		const VkImageBlit				imageBlit	=
		{
			defaultSourceLayer,	// VkImageSubresourceLayers	srcSubresource;
			{
				{0, 0, 0},
				{defaultHalfSize, defaultHalfSize, 1}
			},					// VkOffset3D				srcOffsets[2];

			defaultSourceLayer,	// VkImageSubresourceLayers	dstSubresource;
			{
				{0, 0, 0},
				{defaultHalfSize, defaultHalfSize, 1}
			}					// VkOffset3D				dstOffset[2];
		};

		CopyRegion	region;
		region.imageBlit = imageBlit;
		params.regions.push_back(region);
	}

	// Flipping y coordinates.
	{
		const VkImageBlit				imageBlit	=
		{
			defaultSourceLayer,	// VkImageSubresourceLayers	srcSubresource;
			{
				{defaultHalfSize, 0, 0},
				{defaultSize, defaultHalfSize, 1}
			},					// VkOffset3D				srcOffsets[2];

			defaultSourceLayer,	// VkImageSubresourceLayers	dstSubresource;
			{
				{defaultHalfSize, defaultHalfSize, 0},
				{defaultSize, 0, 1}
			}					// VkOffset3D				dstOffset[2];
		};
		CopyRegion	region;
		region.imageBlit = imageBlit;
		params.regions.push_back(region);
	}

	// Flipping x coordinates.
	{
		const VkImageBlit				imageBlit	=
		{
			defaultSourceLayer,	// VkImageSubresourceLayers	srcSubresource;
			{
				{0, defaultHalfSize, 0},
				{defaultHalfSize, defaultSize, 1}
			},					// VkOffset3D				srcOffsets[2];

			defaultSourceLayer,	// VkImageSubresourceLayers	dstSubresource;
			{
				{defaultHalfSize, defaultHalfSize, 0},
				{0, defaultSize, 1}
			}					// VkOffset3D				dstOffset[2];
		};

		CopyRegion	region;
		region.imageBlit = imageBlit;
		params.regions.push_back(region);
	}

	// Flipping x and y coordinates.
	{
		const VkImageBlit				imageBlit	=
		{
			defaultSourceLayer,	// VkImageSubresourceLayers	srcSubresource;
			{
				{defaultHalfSize, defaultHalfSize, 0},
				{defaultSize, defaultSize, 1}
			},					// VkOffset3D				srcOffsets[2];

			defaultSourceLayer,	// VkImageSubresourceLayers	dstSubresource;
			{
				{defaultSize, defaultSize, 0},
				{defaultHalfSize, defaultHalfSize, 1}
			}					// VkOffset3D				dstOffset[2];
		};

		CopyRegion	region;
		region.imageBlit = imageBlit;
		params.regions.push_back(region);
	}

	// Filter is VK_FILTER_NEAREST.
	{
		params.filter					= VK_FILTER_NEAREST;
		const std::string description	= "Nearest filter";

		params.dst.image.format	= VK_FORMAT_R8G8B8A8_UNORM;
		group->addChild(new BlitImageTestCase(testCtx, "nearest", description, params));

		params.dst.image.format	= VK_FORMAT_R32_SFLOAT;
		const std::string	descriptionOfRGBAToR32	(description + " and different formats (R8G8B8A8 -> R32)");
		group->addChild(new BlitImageTestCase(testCtx, getFormatCaseName(params.dst.image.format) + "_nearest", descriptionOfRGBAToR32, params));

		params.dst.image.format	= VK_FORMAT_B8G8R8A8_UNORM;
		const std::string	descriptionOfRGBAToBGRA	(description + " and different formats (R8G8B8A8 -> B8G8R8A8)");
		group->addChild(new BlitImageTestCase(testCtx, getFormatCaseName(params.dst.image.format) + "_nearest", descriptionOfRGBAToBGRA, params));
	}

	// Filter is VK_FILTER_LINEAR.
	{
		params.filter					= VK_FILTER_LINEAR;
		const std::string description	= "Linear filter";

		params.dst.image.format	= VK_FORMAT_R8G8B8A8_UNORM;
		group->addChild(new BlitImageTestCase(testCtx, "linear", description, params));

		params.dst.image.format	= VK_FORMAT_R32_SFLOAT;
		const std::string	descriptionOfRGBAToR32	(description + " and different formats (R8G8B8A8 -> R32)");
		group->addChild(new BlitImageTestCase(testCtx, getFormatCaseName(params.dst.image.format) + "_linear", descriptionOfRGBAToR32, params));

		params.dst.image.format	= VK_FORMAT_B8G8R8A8_UNORM;
		const std::string	descriptionOfRGBAToBGRA	(description + " and different formats (R8G8B8A8 -> B8G8R8A8)");
		group->addChild(new BlitImageTestCase(testCtx, getFormatCaseName(params.dst.image.format) + "_linear", descriptionOfRGBAToBGRA, params));
	}
}

void addBlittingImageSimpleScalingWhole1Tests (tcu::TestCaseGroup* group, AllocationKind allocationKind)
{
	tcu::TestContext&	testCtx			= group->getTestContext();
	TestParams			params;
	params.src.image.imageType			= VK_IMAGE_TYPE_2D;
	params.src.image.format				= VK_FORMAT_R8G8B8A8_UNORM;
	params.src.image.extent				= defaultExtent;
	params.src.image.operationLayout	= VK_IMAGE_LAYOUT_TRANSFER_SRC_OPTIMAL;
	params.dst.image.imageType			= VK_IMAGE_TYPE_2D;
	params.dst.image.extent				= defaultHalfExtent;
	params.dst.image.operationLayout	= VK_IMAGE_LAYOUT_TRANSFER_DST_OPTIMAL;
	params.allocationKind				= allocationKind;

	{
		const VkImageBlit				imageBlit	=
		{
			defaultSourceLayer,	// VkImageSubresourceLayers	srcSubresource;
			{
				{0, 0, 0},
				{defaultSize, defaultSize, 1}
			},					// VkOffset3D					srcOffsets[2];

			defaultSourceLayer,	// VkImageSubresourceLayers	dstSubresource;
			{
				{0, 0, 0},
				{defaultHalfSize, defaultHalfSize, 1}
			}					// VkOffset3D					dstOffset[2];
		};

		CopyRegion	region;
		region.imageBlit	= imageBlit;
		params.regions.push_back(region);
	}

	// Filter is VK_FILTER_NEAREST.
	{
		params.filter					= VK_FILTER_NEAREST;
		const std::string description	= "Nearest filter";

		params.dst.image.format	= VK_FORMAT_R8G8B8A8_UNORM;
		group->addChild(new BlitImageTestCase(testCtx, "nearest", description, params));

		params.dst.image.format	= VK_FORMAT_R32_SFLOAT;
		const std::string	descriptionOfRGBAToR32	(description + " and different formats (R8G8B8A8 -> R32)");
		group->addChild(new BlitImageTestCase(testCtx, getFormatCaseName(params.dst.image.format) + "_nearest", descriptionOfRGBAToR32, params));

		params.dst.image.format	= VK_FORMAT_B8G8R8A8_UNORM;
		const std::string	descriptionOfRGBAToBGRA	(description + " and different formats (R8G8B8A8 -> B8G8R8A8)");
		group->addChild(new BlitImageTestCase(testCtx, getFormatCaseName(params.dst.image.format) + "_nearest", descriptionOfRGBAToBGRA, params));
	}

	// Filter is VK_FILTER_LINEAR.
	{
		params.filter					= VK_FILTER_LINEAR;
		const std::string description	= "Linear filter";

		params.dst.image.format	= VK_FORMAT_R8G8B8A8_UNORM;
		group->addChild(new BlitImageTestCase(testCtx, "linear", description, params));

		params.dst.image.format	= VK_FORMAT_R32_SFLOAT;
		const std::string	descriptionOfRGBAToR32	(description + " and different formats (R8G8B8A8 -> R32)" );
		group->addChild(new BlitImageTestCase(testCtx, getFormatCaseName(params.dst.image.format) + "_linear", descriptionOfRGBAToR32, params));

		params.dst.image.format	= VK_FORMAT_B8G8R8A8_UNORM;
		const std::string	descriptionOfRGBAToBGRA	(description + " and different formats (R8G8B8A8 -> B8G8R8A8)");
		group->addChild(new BlitImageTestCase(testCtx, getFormatCaseName(params.dst.image.format) + "_linear", descriptionOfRGBAToBGRA, params));
	}
}

void addBlittingImageSimpleScalingWhole2Tests (tcu::TestCaseGroup* group, AllocationKind allocationKind)
{
	tcu::TestContext&	testCtx			= group->getTestContext();
	TestParams			params;
	params.src.image.imageType			= VK_IMAGE_TYPE_2D;
	params.src.image.format				= VK_FORMAT_R8G8B8A8_UNORM;
	params.src.image.extent				= defaultHalfExtent;
	params.src.image.operationLayout	= VK_IMAGE_LAYOUT_TRANSFER_SRC_OPTIMAL;
	params.dst.image.imageType			= VK_IMAGE_TYPE_2D;
	params.dst.image.extent				= defaultExtent;
	params.dst.image.operationLayout	= VK_IMAGE_LAYOUT_TRANSFER_DST_OPTIMAL;
	params.allocationKind				= allocationKind;

	{
		const VkImageBlit				imageBlit	=
		{
			defaultSourceLayer,	// VkImageSubresourceLayers	srcSubresource;
			{
				{0, 0, 0},
				{defaultHalfSize, defaultHalfSize, 1}
			},					// VkOffset3D					srcOffsets[2];

			defaultSourceLayer,	// VkImageSubresourceLayers	dstSubresource;
			{
				{0, 0, 0},
				{defaultSize, defaultSize, 1}
			}					// VkOffset3D					dstOffset[2];
		};

		CopyRegion	region;
		region.imageBlit	= imageBlit;
		params.regions.push_back(region);
	}

	// Filter is VK_FILTER_NEAREST.
	{
		params.filter					= VK_FILTER_NEAREST;
		const std::string description	= "Nearest filter";

		params.dst.image.format	= VK_FORMAT_R8G8B8A8_UNORM;
		group->addChild(new BlitImageTestCase(testCtx, "nearest", description, params));

		params.dst.image.format	= VK_FORMAT_R32_SFLOAT;
		const std::string	descriptionOfRGBAToR32	(description + " and different formats (R8G8B8A8 -> R32)");
		group->addChild(new BlitImageTestCase(testCtx, getFormatCaseName(params.dst.image.format) + "_nearest", descriptionOfRGBAToR32, params));

		params.dst.image.format	= VK_FORMAT_B8G8R8A8_UNORM;
		const std::string	descriptionOfRGBAToBGRA	(description + " and different formats (R8G8B8A8 -> B8G8R8A8)");
		group->addChild(new BlitImageTestCase(testCtx, getFormatCaseName(params.dst.image.format) + "_nearest", descriptionOfRGBAToBGRA, params));
	}

	// Filter is VK_FILTER_LINEAR.
	{
		params.filter					= VK_FILTER_LINEAR;
		const std::string description	= "Linear filter";

		params.dst.image.format	= VK_FORMAT_R8G8B8A8_UNORM;
		group->addChild(new BlitImageTestCase(testCtx, "linear", description, params));

		params.dst.image.format	= VK_FORMAT_R32_SFLOAT;
		const std::string	descriptionOfRGBAToR32	(description + " and different formats (R8G8B8A8 -> R32)");
		group->addChild(new BlitImageTestCase(testCtx, getFormatCaseName(params.dst.image.format) + "_linear", descriptionOfRGBAToR32, params));

		params.dst.image.format	= VK_FORMAT_B8G8R8A8_UNORM;
		const std::string	descriptionOfRGBAToBGRA	(description + " and different formats (R8G8B8A8 -> B8G8R8A8)");
		group->addChild(new BlitImageTestCase(testCtx, getFormatCaseName(params.dst.image.format) + "_linear", descriptionOfRGBAToBGRA, params));
	}
}

void addBlittingImageSimpleScalingAndOffsetTests (tcu::TestCaseGroup* group, AllocationKind allocationKind)
{
	tcu::TestContext&	testCtx			= group->getTestContext();
	TestParams			params;
	params.src.image.imageType			= VK_IMAGE_TYPE_2D;
	params.src.image.format				= VK_FORMAT_R8G8B8A8_UNORM;
	params.src.image.extent				= defaultExtent;
	params.src.image.operationLayout	= VK_IMAGE_LAYOUT_TRANSFER_SRC_OPTIMAL;
	params.dst.image.imageType			= VK_IMAGE_TYPE_2D;
	params.dst.image.extent				= defaultExtent;
	params.dst.image.operationLayout	= VK_IMAGE_LAYOUT_TRANSFER_DST_OPTIMAL;
	params.allocationKind				= allocationKind;

	{
		const VkImageBlit				imageBlit	=
		{
			defaultSourceLayer,	// VkImageSubresourceLayers	srcSubresource;
			{
				{defaultFourthSize, defaultFourthSize, 0},
				{defaultFourthSize*3, defaultFourthSize*3, 1}
			},					// VkOffset3D					srcOffsets[2];

			defaultSourceLayer,	// VkImageSubresourceLayers	dstSubresource;
			{
				{0, 0, 0},
				{defaultSize, defaultSize, 1}
			}					// VkOffset3D					dstOffset[2];
		};

		CopyRegion	region;
		region.imageBlit	= imageBlit;
		params.regions.push_back(region);
	}

	// Filter is VK_FILTER_NEAREST.
	{
		params.filter					= VK_FILTER_NEAREST;
		const std::string description	= "Nearest filter";

		params.dst.image.format	= VK_FORMAT_R8G8B8A8_UNORM;
		group->addChild(new BlitImageTestCase(testCtx, "nearest", description, params));

		params.dst.image.format	= VK_FORMAT_R32_SFLOAT;
		const std::string	descriptionOfRGBAToR32	(description + " and different formats (R8G8B8A8 -> R32)");
		group->addChild(new BlitImageTestCase(testCtx, getFormatCaseName(params.dst.image.format) + "_nearest", descriptionOfRGBAToR32, params));

		params.dst.image.format	= VK_FORMAT_B8G8R8A8_UNORM;
		const std::string	descriptionOfRGBAToBGRA	(description + " and different formats (R8G8B8A8 -> B8G8R8A8)");
		group->addChild(new BlitImageTestCase(testCtx, getFormatCaseName(params.dst.image.format) + "_nearest", descriptionOfRGBAToBGRA, params));
	}

	// Filter is VK_FILTER_LINEAR.
	{
		params.filter					= VK_FILTER_LINEAR;
		const std::string description	= "Linear filter";

		params.dst.image.format	= VK_FORMAT_R8G8B8A8_UNORM;
		group->addChild(new BlitImageTestCase(testCtx, "linear", description, params));

		params.dst.image.format	= VK_FORMAT_R32_SFLOAT;
		const std::string	descriptionOfRGBAToR32	(description + " and different formats (R8G8B8A8 -> R32)");
		group->addChild(new BlitImageTestCase(testCtx, getFormatCaseName(params.dst.image.format) + "_linear", descriptionOfRGBAToR32, params));

		params.dst.image.format	= VK_FORMAT_B8G8R8A8_UNORM;
		const std::string	descriptionOfRGBAToBGRA	(description + " and different formats (R8G8B8A8 -> B8G8R8A8)");
		group->addChild(new BlitImageTestCase(testCtx, getFormatCaseName(params.dst.image.format) + "_linear", descriptionOfRGBAToBGRA, params));
	}
}

void addBlittingImageSimpleWithoutScalingPartialTests (tcu::TestCaseGroup* group, AllocationKind allocationKind)
{
	tcu::TestContext&	testCtx			= group->getTestContext();
	TestParams			params;
	params.src.image.imageType			= VK_IMAGE_TYPE_2D;
	params.src.image.format				= VK_FORMAT_R8G8B8A8_UNORM;
	params.src.image.extent				= defaultExtent;
	params.src.image.operationLayout	= VK_IMAGE_LAYOUT_TRANSFER_SRC_OPTIMAL;
	params.dst.image.imageType			= VK_IMAGE_TYPE_2D;
	params.dst.image.extent				= defaultExtent;
	params.dst.image.operationLayout	= VK_IMAGE_LAYOUT_TRANSFER_DST_OPTIMAL;
	params.allocationKind				= allocationKind;

	{
		CopyRegion	region;
		for (int i = 0; i < defaultSize; i += defaultFourthSize)
		{
			const VkImageBlit			imageBlit	=
			{
				defaultSourceLayer,	// VkImageSubresourceLayers	srcSubresource;
				{
					{defaultSize - defaultFourthSize - i, defaultSize - defaultFourthSize - i, 0},
					{defaultSize - i, defaultSize - i, 1}
				},					// VkOffset3D					srcOffsets[2];

				defaultSourceLayer,	// VkImageSubresourceLayers	dstSubresource;
				{
					{i, i, 0},
					{i + defaultFourthSize, i + defaultFourthSize, 1}
				}					// VkOffset3D					dstOffset[2];
			};
			region.imageBlit	= imageBlit;
			params.regions.push_back(region);
		}
	}

	// Filter is VK_FILTER_NEAREST.
	{
		params.filter					= VK_FILTER_NEAREST;
		const std::string description	= "Nearest filter";

		params.dst.image.format	= VK_FORMAT_R8G8B8A8_UNORM;
		group->addChild(new BlitImageTestCase(testCtx, "nearest", description, params));


		params.dst.image.format	= VK_FORMAT_R32_SFLOAT;
		const std::string	descriptionOfRGBAToR32	(description + " and different formats (R8G8B8A8 -> R32)");
		group->addChild(new BlitImageTestCase(testCtx, getFormatCaseName(params.dst.image.format) + "_nearest", descriptionOfRGBAToR32, params));

		params.dst.image.format	= VK_FORMAT_B8G8R8A8_UNORM;
		const std::string	descriptionOfRGBAToBGRA	(description + " and different formats (R8G8B8A8 -> B8G8R8A8)");
		group->addChild(new BlitImageTestCase(testCtx, getFormatCaseName(params.dst.image.format) + "_nearest", descriptionOfRGBAToBGRA, params));
	}

	// Filter is VK_FILTER_LINEAR.
	{
		params.filter					= VK_FILTER_LINEAR;
		const std::string description	= "Linear filter";

		params.dst.image.format	= VK_FORMAT_R8G8B8A8_UNORM;
		group->addChild(new BlitImageTestCase(testCtx, "linear", description, params));

		params.dst.image.format	= VK_FORMAT_R32_SFLOAT;
		const std::string	descriptionOfRGBAToR32	(description + " and different formats (R8G8B8A8 -> R32)");
		group->addChild(new BlitImageTestCase(testCtx, getFormatCaseName(params.dst.image.format) + "_linear", descriptionOfRGBAToR32, params));

		params.dst.image.format	= VK_FORMAT_B8G8R8A8_UNORM;
		const std::string	descriptionOfRGBAToBGRA	(description + " and different formats (R8G8B8A8 -> B8G8R8A8)");
		group->addChild(new BlitImageTestCase(testCtx, getFormatCaseName(params.dst.image.format) + "_linear", descriptionOfRGBAToBGRA, params));
	}
}

void addBlittingImageSimpleTests (tcu::TestCaseGroup* group, AllocationKind allocationKind)
{
	addTestGroup(group, "whole", "Blit without scaling (whole)", addBlittingImageSimpleWholeTests, allocationKind);
	addTestGroup(group, "mirror_xy", "Flipping x and y coordinates (whole)", addBlittingImageSimpleMirrorXYTests, allocationKind);
	addTestGroup(group, "mirror_x", "Flipping x coordinates (whole)", addBlittingImageSimpleMirrorXTests, allocationKind);
	addTestGroup(group, "mirror_y", "Flipping y coordinates (whole)", addBlittingImageSimpleMirrorYTests, allocationKind);
	addTestGroup(group, "mirror_subregions", "Mirroring subregions in image (no flip, y flip, x flip, xy flip)", addBlittingImageSimpleMirrorSubregionsTests, allocationKind);
	addTestGroup(group, "scaling_whole1", "Blit with scaling (whole, src extent bigger)", addBlittingImageSimpleScalingWhole1Tests, allocationKind);
	addTestGroup(group, "scaling_whole2", "Blit with scaling (whole, dst extent bigger)", addBlittingImageSimpleScalingWhole2Tests, allocationKind);
	addTestGroup(group, "scaling_and_offset", "Blit with scaling and offset (whole, dst extent bigger)", addBlittingImageSimpleScalingAndOffsetTests, allocationKind);
	addTestGroup(group, "without_scaling_partial", "Blit without scaling (partial)", addBlittingImageSimpleWithoutScalingPartialTests, allocationKind);
}

struct BlitColorTestParams
{
	TestParams		params;
	const VkFormat*	compatibleFormats;
	bool			onlyNearest;
};

bool isAllowedBlittingAllFormatsColorSrcFormatTests(const BlitColorTestParams& testParams)
{
	bool result = true;

	if (testParams.params.allocationKind == ALLOCATION_KIND_DEDICATED)
	{
		DE_ASSERT(!dedicatedAllocationBlittingFormatsToTestSet.empty());

		result =
			de::contains(dedicatedAllocationBlittingFormatsToTestSet, testParams.params.dst.image.format) ||
			de::contains(dedicatedAllocationBlittingFormatsToTestSet, testParams.params.src.image.format);
	}

	return result;
}


void addBlittingImageAllFormatsColorSrcFormatDstFormatTests (tcu::TestCaseGroup* group, BlitColorTestParams testParams)
{
	tcu::TestContext& testCtx				= group->getTestContext();

	const VkImageLayout blitSrcLayouts[]	=
	{
		VK_IMAGE_LAYOUT_TRANSFER_SRC_OPTIMAL,
		VK_IMAGE_LAYOUT_GENERAL
	};
	const VkImageLayout blitDstLayouts[]	=
	{
		VK_IMAGE_LAYOUT_TRANSFER_DST_OPTIMAL,
		VK_IMAGE_LAYOUT_GENERAL
	};

	for (int srcLayoutNdx = 0u; srcLayoutNdx < DE_LENGTH_OF_ARRAY(blitSrcLayouts); ++srcLayoutNdx)
	{
		testParams.params.src.image.operationLayout = blitSrcLayouts[srcLayoutNdx];
		for (int dstLayoutNdx = 0u; dstLayoutNdx < DE_LENGTH_OF_ARRAY(blitDstLayouts); ++dstLayoutNdx)
		{
			testParams.params.dst.image.operationLayout = blitDstLayouts[dstLayoutNdx];

			testParams.params.filter			= VK_FILTER_NEAREST;
			const std::string testName			= getImageLayoutCaseName(testParams.params.src.image.operationLayout) + "_" +
												  getImageLayoutCaseName(testParams.params.dst.image.operationLayout);
			const std::string description		= "Blit from layout " + getImageLayoutCaseName(testParams.params.src.image.operationLayout) +
												  " to " + getImageLayoutCaseName(testParams.params.dst.image.operationLayout);
			group->addChild(new BlitImageTestCase(testCtx, testName + "_nearest", description, testParams.params));

			if (!testParams.onlyNearest)
			{
				testParams.params.filter		= VK_FILTER_LINEAR;
				group->addChild(new BlitImageTestCase(testCtx, testName + "_linear", description, testParams.params));
			}
		}
	}
}

void addBlittingImageAllFormatsColorSrcFormatTests (tcu::TestCaseGroup* group, BlitColorTestParams testParams)
{
	for (int dstFormatIndex = 0; testParams.compatibleFormats[dstFormatIndex] != VK_FORMAT_UNDEFINED; ++dstFormatIndex)
	{
		testParams.params.dst.image.format	= testParams.compatibleFormats[dstFormatIndex];
		if (!isSupportedByFramework(testParams.params.dst.image.format))
			continue;

		if (!isAllowedBlittingAllFormatsColorSrcFormatTests(testParams))
			continue;

		const std::string description	= "Blit destination format " + getFormatCaseName(testParams.params.dst.image.format);
		addTestGroup(group, getFormatCaseName(testParams.params.dst.image.format), description, addBlittingImageAllFormatsColorSrcFormatDstFormatTests, testParams);
	}
}

const VkFormat	compatibleFormatsUInts[]	=
{
	VK_FORMAT_R8_UINT,
	VK_FORMAT_R8G8_UINT,
	VK_FORMAT_R8G8B8_UINT,
	VK_FORMAT_B8G8R8_UINT,
	VK_FORMAT_R8G8B8A8_UINT,
	VK_FORMAT_B8G8R8A8_UINT,
	VK_FORMAT_A8B8G8R8_UINT_PACK32,
	VK_FORMAT_A2R10G10B10_UINT_PACK32,
	VK_FORMAT_A2B10G10R10_UINT_PACK32,
	VK_FORMAT_R16_UINT,
	VK_FORMAT_R16G16_UINT,
	VK_FORMAT_R16G16B16_UINT,
	VK_FORMAT_R16G16B16A16_UINT,
	VK_FORMAT_R32_UINT,
	VK_FORMAT_R32G32_UINT,
	VK_FORMAT_R32G32B32_UINT,
	VK_FORMAT_R32G32B32A32_UINT,
	VK_FORMAT_R64_UINT,
	VK_FORMAT_R64G64_UINT,
	VK_FORMAT_R64G64B64_UINT,
	VK_FORMAT_R64G64B64A64_UINT,

	VK_FORMAT_UNDEFINED
};
const VkFormat	compatibleFormatsSInts[]	=
{
	VK_FORMAT_R8_SINT,
	VK_FORMAT_R8G8_SINT,
	VK_FORMAT_R8G8B8_SINT,
	VK_FORMAT_B8G8R8_SINT,
	VK_FORMAT_R8G8B8A8_SINT,
	VK_FORMAT_B8G8R8A8_SINT,
	VK_FORMAT_A8B8G8R8_SINT_PACK32,
	VK_FORMAT_A2R10G10B10_SINT_PACK32,
	VK_FORMAT_A2B10G10R10_SINT_PACK32,
	VK_FORMAT_R16_SINT,
	VK_FORMAT_R16G16_SINT,
	VK_FORMAT_R16G16B16_SINT,
	VK_FORMAT_R16G16B16A16_SINT,
	VK_FORMAT_R32_SINT,
	VK_FORMAT_R32G32_SINT,
	VK_FORMAT_R32G32B32_SINT,
	VK_FORMAT_R32G32B32A32_SINT,
	VK_FORMAT_R64_SINT,
	VK_FORMAT_R64G64_SINT,
	VK_FORMAT_R64G64B64_SINT,
	VK_FORMAT_R64G64B64A64_SINT,

	VK_FORMAT_UNDEFINED
};
const VkFormat	compatibleFormatsFloats[]	=
{
	VK_FORMAT_R4G4_UNORM_PACK8,
	VK_FORMAT_R4G4B4A4_UNORM_PACK16,
	VK_FORMAT_B4G4R4A4_UNORM_PACK16,
	VK_FORMAT_R5G6B5_UNORM_PACK16,
	VK_FORMAT_B5G6R5_UNORM_PACK16,
	VK_FORMAT_R5G5B5A1_UNORM_PACK16,
	VK_FORMAT_B5G5R5A1_UNORM_PACK16,
	VK_FORMAT_A1R5G5B5_UNORM_PACK16,
	VK_FORMAT_R8_UNORM,
	VK_FORMAT_R8_SNORM,
	VK_FORMAT_R8_USCALED,
	VK_FORMAT_R8_SSCALED,
	VK_FORMAT_R8G8_UNORM,
	VK_FORMAT_R8G8_SNORM,
	VK_FORMAT_R8G8_USCALED,
	VK_FORMAT_R8G8_SSCALED,
	VK_FORMAT_R8G8B8_UNORM,
	VK_FORMAT_R8G8B8_SNORM,
	VK_FORMAT_R8G8B8_USCALED,
	VK_FORMAT_R8G8B8_SSCALED,
	VK_FORMAT_B8G8R8_UNORM,
	VK_FORMAT_B8G8R8_SNORM,
	VK_FORMAT_B8G8R8_USCALED,
	VK_FORMAT_B8G8R8_SSCALED,
	VK_FORMAT_R8G8B8A8_UNORM,
	VK_FORMAT_R8G8B8A8_SNORM,
	VK_FORMAT_R8G8B8A8_USCALED,
	VK_FORMAT_R8G8B8A8_SSCALED,
	VK_FORMAT_B8G8R8A8_UNORM,
	VK_FORMAT_B8G8R8A8_SNORM,
	VK_FORMAT_B8G8R8A8_USCALED,
	VK_FORMAT_B8G8R8A8_SSCALED,
	VK_FORMAT_A8B8G8R8_UNORM_PACK32,
	VK_FORMAT_A8B8G8R8_SNORM_PACK32,
	VK_FORMAT_A8B8G8R8_USCALED_PACK32,
	VK_FORMAT_A8B8G8R8_SSCALED_PACK32,
	VK_FORMAT_A2R10G10B10_UNORM_PACK32,
	VK_FORMAT_A2R10G10B10_SNORM_PACK32,
	VK_FORMAT_A2R10G10B10_USCALED_PACK32,
	VK_FORMAT_A2R10G10B10_SSCALED_PACK32,
	VK_FORMAT_A2B10G10R10_UNORM_PACK32,
	VK_FORMAT_A2B10G10R10_SNORM_PACK32,
	VK_FORMAT_A2B10G10R10_USCALED_PACK32,
	VK_FORMAT_A2B10G10R10_SSCALED_PACK32,
	VK_FORMAT_R16_UNORM,
	VK_FORMAT_R16_SNORM,
	VK_FORMAT_R16_USCALED,
	VK_FORMAT_R16_SSCALED,
	VK_FORMAT_R16_SFLOAT,
	VK_FORMAT_R16G16_UNORM,
	VK_FORMAT_R16G16_SNORM,
	VK_FORMAT_R16G16_USCALED,
	VK_FORMAT_R16G16_SSCALED,
	VK_FORMAT_R16G16_SFLOAT,
	VK_FORMAT_R16G16B16_UNORM,
	VK_FORMAT_R16G16B16_SNORM,
	VK_FORMAT_R16G16B16_USCALED,
	VK_FORMAT_R16G16B16_SSCALED,
	VK_FORMAT_R16G16B16_SFLOAT,
	VK_FORMAT_R16G16B16A16_UNORM,
	VK_FORMAT_R16G16B16A16_SNORM,
	VK_FORMAT_R16G16B16A16_USCALED,
	VK_FORMAT_R16G16B16A16_SSCALED,
	VK_FORMAT_R16G16B16A16_SFLOAT,
	VK_FORMAT_R32_SFLOAT,
	VK_FORMAT_R32G32_SFLOAT,
	VK_FORMAT_R32G32B32_SFLOAT,
	VK_FORMAT_R32G32B32A32_SFLOAT,
	VK_FORMAT_R64_SFLOAT,
	VK_FORMAT_R64G64_SFLOAT,
	VK_FORMAT_R64G64B64_SFLOAT,
	VK_FORMAT_R64G64B64A64_SFLOAT,
	VK_FORMAT_B10G11R11_UFLOAT_PACK32,
	VK_FORMAT_E5B9G9R9_UFLOAT_PACK32,
//	VK_FORMAT_BC1_RGB_UNORM_BLOCK,
//	VK_FORMAT_BC1_RGBA_UNORM_BLOCK,
//	VK_FORMAT_BC2_UNORM_BLOCK,
//	VK_FORMAT_BC3_UNORM_BLOCK,
//	VK_FORMAT_BC4_UNORM_BLOCK,
//	VK_FORMAT_BC4_SNORM_BLOCK,
//	VK_FORMAT_BC5_UNORM_BLOCK,
//	VK_FORMAT_BC5_SNORM_BLOCK,
//	VK_FORMAT_BC6H_UFLOAT_BLOCK,
//	VK_FORMAT_BC6H_SFLOAT_BLOCK,
//	VK_FORMAT_BC7_UNORM_BLOCK,
//	VK_FORMAT_ETC2_R8G8B8_UNORM_BLOCK,
//	VK_FORMAT_ETC2_R8G8B8A1_UNORM_BLOCK,
//	VK_FORMAT_ETC2_R8G8B8A8_UNORM_BLOCK,
//	VK_FORMAT_EAC_R11_UNORM_BLOCK,
//	VK_FORMAT_EAC_R11_SNORM_BLOCK,
//	VK_FORMAT_EAC_R11G11_UNORM_BLOCK,
//	VK_FORMAT_EAC_R11G11_SNORM_BLOCK,
//	VK_FORMAT_ASTC_4x4_UNORM_BLOCK,
//	VK_FORMAT_ASTC_5x4_UNORM_BLOCK,
//	VK_FORMAT_ASTC_5x5_UNORM_BLOCK,
//	VK_FORMAT_ASTC_6x5_UNORM_BLOCK,
//	VK_FORMAT_ASTC_6x6_UNORM_BLOCK,
//	VK_FORMAT_ASTC_8x5_UNORM_BLOCK,
//	VK_FORMAT_ASTC_8x6_UNORM_BLOCK,
//	VK_FORMAT_ASTC_8x8_UNORM_BLOCK,
//	VK_FORMAT_ASTC_10x5_UNORM_BLOCK,
//	VK_FORMAT_ASTC_10x6_UNORM_BLOCK,
//	VK_FORMAT_ASTC_10x8_UNORM_BLOCK,
//	VK_FORMAT_ASTC_10x10_UNORM_BLOCK,
//	VK_FORMAT_ASTC_12x10_UNORM_BLOCK,
//	VK_FORMAT_ASTC_12x12_UNORM_BLOCK,

	VK_FORMAT_UNDEFINED
};
const VkFormat	compatibleFormatsSrgb[]		=
{
	VK_FORMAT_R8_SRGB,
	VK_FORMAT_R8G8_SRGB,
	VK_FORMAT_R8G8B8_SRGB,
	VK_FORMAT_B8G8R8_SRGB,
	VK_FORMAT_R8G8B8A8_SRGB,
	VK_FORMAT_B8G8R8A8_SRGB,
	VK_FORMAT_A8B8G8R8_SRGB_PACK32,
//	VK_FORMAT_BC1_RGB_SRGB_BLOCK,
//	VK_FORMAT_BC1_RGBA_SRGB_BLOCK,
//	VK_FORMAT_BC2_SRGB_BLOCK,
//	VK_FORMAT_BC3_SRGB_BLOCK,
//	VK_FORMAT_BC7_SRGB_BLOCK,
//	VK_FORMAT_ETC2_R8G8B8_SRGB_BLOCK,
//	VK_FORMAT_ETC2_R8G8B8A1_SRGB_BLOCK,
//	VK_FORMAT_ETC2_R8G8B8A8_SRGB_BLOCK,
//	VK_FORMAT_ASTC_4x4_SRGB_BLOCK,
//	VK_FORMAT_ASTC_5x4_SRGB_BLOCK,
//	VK_FORMAT_ASTC_5x5_SRGB_BLOCK,
//	VK_FORMAT_ASTC_6x5_SRGB_BLOCK,
//	VK_FORMAT_ASTC_6x6_SRGB_BLOCK,
//	VK_FORMAT_ASTC_8x5_SRGB_BLOCK,
//	VK_FORMAT_ASTC_8x6_SRGB_BLOCK,
//	VK_FORMAT_ASTC_8x8_SRGB_BLOCK,
//	VK_FORMAT_ASTC_10x5_SRGB_BLOCK,
//	VK_FORMAT_ASTC_10x6_SRGB_BLOCK,
//	VK_FORMAT_ASTC_10x8_SRGB_BLOCK,
//	VK_FORMAT_ASTC_10x10_SRGB_BLOCK,
//	VK_FORMAT_ASTC_12x10_SRGB_BLOCK,
//	VK_FORMAT_ASTC_12x12_SRGB_BLOCK,

	VK_FORMAT_UNDEFINED
};

const VkFormat	dedicatedAllocationBlittingFormatsToTest[]	=
{
	// compatibleFormatsUInts
	VK_FORMAT_R8_UINT,
	VK_FORMAT_R64G64B64A64_UINT,

	// compatibleFormatsSInts
	VK_FORMAT_R8_SINT,
	VK_FORMAT_R64G64B64A64_SINT,

	// compatibleFormatsFloats
	VK_FORMAT_R4G4_UNORM_PACK8,
	VK_FORMAT_E5B9G9R9_UFLOAT_PACK32,

	// compatibleFormatsSrgb
	VK_FORMAT_R8_SRGB,
	VK_FORMAT_A8B8G8R8_SRGB_PACK32,
};

void addBlittingImageAllFormatsColorTests (tcu::TestCaseGroup* group, AllocationKind allocationKind)
{
	const struct {
		const VkFormat*	compatibleFormats;
		const bool		onlyNearest;
	}	colorImageFormatsToTestBlit[]			=
	{
		{ compatibleFormatsUInts,	true	},
		{ compatibleFormatsSInts,	true	},
		{ compatibleFormatsFloats,	false	},
		{ compatibleFormatsSrgb,	false	},
	};

	const int	numOfColorImageFormatsToTest		= DE_LENGTH_OF_ARRAY(colorImageFormatsToTestBlit);

	TestParams	params;
	params.src.image.imageType	= VK_IMAGE_TYPE_2D;
	params.src.image.extent		= defaultExtent;
	params.dst.image.imageType	= VK_IMAGE_TYPE_2D;
	params.dst.image.extent		= defaultExtent;
	params.allocationKind		= allocationKind;

	CopyRegion	region;
	for (int i = 0, j = 1; (i + defaultFourthSize / j < defaultSize) && (defaultFourthSize > j); i += defaultFourthSize / j++)
	{
		const VkImageBlit			imageBlit	=
		{
			defaultSourceLayer,	// VkImageSubresourceLayers	srcSubresource;
			{
				{0, 0, 0},
				{defaultSize, defaultSize, 1}
			},					// VkOffset3D					srcOffsets[2];

			defaultSourceLayer,	// VkImageSubresourceLayers	dstSubresource;
			{
				{i, 0, 0},
				{i + defaultFourthSize / j, defaultFourthSize / j, 1}
			}					// VkOffset3D					dstOffset[2];
		};
		region.imageBlit	= imageBlit;
		params.regions.push_back(region);
	}
	for (int i = 0; i < defaultSize; i += defaultFourthSize)
	{
		const VkImageBlit			imageBlit	=
		{
			defaultSourceLayer,	// VkImageSubresourceLayers	srcSubresource;
			{
				{i, i, 0},
				{i + defaultFourthSize, i + defaultFourthSize, 1}
			},					// VkOffset3D					srcOffsets[2];

			defaultSourceLayer,	// VkImageSubresourceLayers	dstSubresource;
			{
				{i, defaultSize / 2, 0},
				{i + defaultFourthSize, defaultSize / 2 + defaultFourthSize, 1}
			}					// VkOffset3D					dstOffset[2];
		};
		region.imageBlit	= imageBlit;
		params.regions.push_back(region);
	}

	if (allocationKind == ALLOCATION_KIND_DEDICATED)
	{
		const int numOfColorImageFormatsToTestFilter = DE_LENGTH_OF_ARRAY(dedicatedAllocationBlittingFormatsToTest);
		for (int compatibleFormatsIndex = 0; compatibleFormatsIndex < numOfColorImageFormatsToTestFilter; ++compatibleFormatsIndex)
			dedicatedAllocationBlittingFormatsToTestSet.insert(dedicatedAllocationBlittingFormatsToTest[compatibleFormatsIndex]);
	}

	for (int compatibleFormatsIndex = 0; compatibleFormatsIndex < numOfColorImageFormatsToTest; ++compatibleFormatsIndex)
	{
		const VkFormat*	compatibleFormats	= colorImageFormatsToTestBlit[compatibleFormatsIndex].compatibleFormats;
		const bool		onlyNearest			= colorImageFormatsToTestBlit[compatibleFormatsIndex].onlyNearest;
		for (int srcFormatIndex = 0; compatibleFormats[srcFormatIndex] != VK_FORMAT_UNDEFINED; ++srcFormatIndex)
		{
			params.src.image.format	= compatibleFormats[srcFormatIndex];
			if (!isSupportedByFramework(params.src.image.format))
				continue;

			BlitColorTestParams		testParams;
			testParams.params				= params;
			testParams.compatibleFormats	= compatibleFormats;
			testParams.onlyNearest			= onlyNearest;

			const std::string description	= "Blit source format " + getFormatCaseName(params.src.image.format);
			addTestGroup(group, getFormatCaseName(params.src.image.format), description, addBlittingImageAllFormatsColorSrcFormatTests, testParams);
		}
	}
}

void addBlittingImageAllFormatsDepthStencilFormatsTests (tcu::TestCaseGroup* group, TestParams params)
{
	const VkImageLayout blitSrcLayouts[]	=
	{
		VK_IMAGE_LAYOUT_TRANSFER_SRC_OPTIMAL,
		VK_IMAGE_LAYOUT_GENERAL
	};
	const VkImageLayout blitDstLayouts[]	=
	{
		VK_IMAGE_LAYOUT_TRANSFER_DST_OPTIMAL,
		VK_IMAGE_LAYOUT_GENERAL
	};

	for (int srcLayoutNdx = 0u; srcLayoutNdx < DE_LENGTH_OF_ARRAY(blitSrcLayouts); ++srcLayoutNdx)
	{
		params.src.image.operationLayout	= blitSrcLayouts[srcLayoutNdx];

		for (int dstLayoutNdx = 0u; dstLayoutNdx < DE_LENGTH_OF_ARRAY(blitDstLayouts); ++dstLayoutNdx)
		{
			params.dst.image.operationLayout	= blitDstLayouts[dstLayoutNdx];
			params.filter						= VK_FILTER_NEAREST;

			const std::string testName		= getImageLayoutCaseName(params.src.image.operationLayout) + "_" +
											  getImageLayoutCaseName(params.dst.image.operationLayout);
			const std::string description	= "Blit from " + getImageLayoutCaseName(params.src.image.operationLayout) +
											  " to " + getImageLayoutCaseName(params.dst.image.operationLayout);

			group->addChild(new BlitImageTestCase(group->getTestContext(), testName + "_nearest", description, params));
		}
	}
}

void addBlittingImageAllFormatsDepthStencilTests (tcu::TestCaseGroup* group, AllocationKind allocationKind)
{
	const VkFormat	depthAndStencilFormats[]	=
	{
		VK_FORMAT_D16_UNORM,
		VK_FORMAT_X8_D24_UNORM_PACK32,
		VK_FORMAT_D32_SFLOAT,
		VK_FORMAT_S8_UINT,
		VK_FORMAT_D16_UNORM_S8_UINT,
		VK_FORMAT_D24_UNORM_S8_UINT,
		VK_FORMAT_D32_SFLOAT_S8_UINT,
	};

	const VkImageSubresourceLayers	defaultDepthSourceLayer		= { VK_IMAGE_ASPECT_DEPTH_BIT, 0u, 0u, 1u };
	const VkImageSubresourceLayers	defaultStencilSourceLayer	= { VK_IMAGE_ASPECT_STENCIL_BIT, 0u, 0u, 1u };

	for (int compatibleFormatsIndex = 0; compatibleFormatsIndex < DE_LENGTH_OF_ARRAY(depthAndStencilFormats); ++compatibleFormatsIndex)
	{
		TestParams	params;
		params.src.image.imageType			= VK_IMAGE_TYPE_2D;
		params.src.image.extent				= defaultExtent;
		params.src.image.format				= depthAndStencilFormats[compatibleFormatsIndex];
		params.dst.image.extent				= defaultExtent;
		params.dst.image.imageType			= VK_IMAGE_TYPE_2D;
		params.dst.image.format				= params.src.image.format;
		params.allocationKind				= allocationKind;

		CopyRegion	region;
		for (int i = 0, j = 1; (i + defaultFourthSize / j < defaultSize) && (defaultFourthSize > j); i += defaultFourthSize / j++)
		{
			const VkOffset3D	srcOffset0	= {0, 0, 0};
			const VkOffset3D	srcOffset1	= {defaultSize, defaultSize, 1};
			const VkOffset3D	dstOffset0	= {i, 0, 0};
			const VkOffset3D	dstOffset1	= {i + defaultFourthSize / j, defaultFourthSize / j, 1};

			if (tcu::hasDepthComponent(mapVkFormat(params.src.image.format).order))
			{
				const VkImageBlit			imageBlit	=
				{
					defaultDepthSourceLayer,		// VkImageSubresourceLayers	srcSubresource;
					{ srcOffset0 , srcOffset1 },	// VkOffset3D					srcOffsets[2];
					defaultDepthSourceLayer,		// VkImageSubresourceLayers	dstSubresource;
					{ dstOffset0 , dstOffset1 },	// VkOffset3D					dstOffset[2];
				};
				region.imageBlit	= imageBlit;
				params.regions.push_back(region);
			}
			if (tcu::hasStencilComponent(mapVkFormat(params.src.image.format).order))
			{
				const VkImageBlit			imageBlit	=
				{
					defaultStencilSourceLayer,		// VkImageSubresourceLayers	srcSubresource;
					{ srcOffset0 , srcOffset1 },	// VkOffset3D					srcOffsets[2];
					defaultStencilSourceLayer,		// VkImageSubresourceLayers	dstSubresource;
					{ dstOffset0 , dstOffset1 },	// VkOffset3D					dstOffset[2];
				};
				region.imageBlit	= imageBlit;
				params.regions.push_back(region);
			}
		}
		for (int i = 0; i < defaultSize; i += defaultFourthSize)
		{
			const VkOffset3D	srcOffset0	= {i, i, 0};
			const VkOffset3D	srcOffset1	= {i + defaultFourthSize, i + defaultFourthSize, 1};
			const VkOffset3D	dstOffset0	= {i, defaultSize / 2, 0};
			const VkOffset3D	dstOffset1	= {i + defaultFourthSize, defaultSize / 2 + defaultFourthSize, 1};

			if (tcu::hasDepthComponent(mapVkFormat(params.src.image.format).order))
			{
				const VkImageBlit			imageBlit	=
				{
					defaultDepthSourceLayer,		// VkImageSubresourceLayers	srcSubresource;
					{ srcOffset0, srcOffset1 },		// VkOffset3D					srcOffsets[2];
					defaultDepthSourceLayer,		// VkImageSubresourceLayers	dstSubresource;
					{ dstOffset0, dstOffset1 }		// VkOffset3D					dstOffset[2];
				};
				region.imageBlit	= imageBlit;
				params.regions.push_back(region);
			}
			if (tcu::hasStencilComponent(mapVkFormat(params.src.image.format).order))
			{
				const VkImageBlit			imageBlit	=
				{
					defaultStencilSourceLayer,		// VkImageSubresourceLayers	srcSubresource;
					{ srcOffset0, srcOffset1 },		// VkOffset3D					srcOffsets[2];
					defaultStencilSourceLayer,		// VkImageSubresourceLayers	dstSubresource;
					{ dstOffset0, dstOffset1 }		// VkOffset3D					dstOffset[2];
				};
				region.imageBlit	= imageBlit;
				params.regions.push_back(region);
			}
		}

		const std::string testName		= getFormatCaseName(params.src.image.format) + "_" +
										  getFormatCaseName(params.dst.image.format);
		const std::string description	= "Blit from " + getFormatCaseName(params.src.image.format) +
										  " to " + getFormatCaseName(params.dst.image.format);
		addTestGroup(group, testName, description, addBlittingImageAllFormatsDepthStencilFormatsTests, params);
	}
}

void addBlittingImageAllFormatsMipmapFormatTests (tcu::TestCaseGroup* group, BlitColorTestParams testParams)
{
	tcu::TestContext& testCtx				= group->getTestContext();

	const VkImageLayout blitSrcLayouts[]	=
	{
		VK_IMAGE_LAYOUT_TRANSFER_SRC_OPTIMAL,
		VK_IMAGE_LAYOUT_GENERAL
	};
	const VkImageLayout blitDstLayouts[]	=
	{
		VK_IMAGE_LAYOUT_TRANSFER_DST_OPTIMAL,
		VK_IMAGE_LAYOUT_GENERAL
	};

	for (int srcLayoutNdx = 0u; srcLayoutNdx < DE_LENGTH_OF_ARRAY(blitSrcLayouts); ++srcLayoutNdx)
	{
		testParams.params.src.image.operationLayout = blitSrcLayouts[srcLayoutNdx];
		for (int dstLayoutNdx = 0u; dstLayoutNdx < DE_LENGTH_OF_ARRAY(blitDstLayouts); ++dstLayoutNdx)
		{
			testParams.params.dst.image.operationLayout = blitDstLayouts[dstLayoutNdx];

			testParams.params.filter			= VK_FILTER_NEAREST;
			const std::string testName			= getImageLayoutCaseName(testParams.params.src.image.operationLayout) + "_" +
												  getImageLayoutCaseName(testParams.params.dst.image.operationLayout);
			const std::string description		= "Blit from layout " + getImageLayoutCaseName(testParams.params.src.image.operationLayout) +
												  " to " + getImageLayoutCaseName(testParams.params.dst.image.operationLayout);
			group->addChild(new BlitMipmapTestCase(testCtx, testName + "_nearest", description, testParams.params));

			if (!testParams.onlyNearest)
			{
				testParams.params.filter		= VK_FILTER_LINEAR;
				group->addChild(new BlitMipmapTestCase(testCtx, testName + "_linear", description, testParams.params));
			}
		}
	}
}

void addBlittingImageAllFormatsBaseLevelMipmapTests (tcu::TestCaseGroup* group, AllocationKind allocationKind)
{
	const struct
	{
		const VkFormat* const	compatibleFormats;
		const bool				onlyNearest;
	}	colorImageFormatsToTestBlit[]			=
	{
		{ compatibleFormatsUInts,	true	},
		{ compatibleFormatsSInts,	true	},
		{ compatibleFormatsFloats,	false	},
		{ compatibleFormatsSrgb,	false	},
	};

	const int	numOfColorImageFormatsToTest		= DE_LENGTH_OF_ARRAY(colorImageFormatsToTestBlit);

	const int	layerCountsToTest[]					=
	{
		1,
		6
	};

	TestParams	params;
	params.src.image.imageType	= VK_IMAGE_TYPE_2D;
	params.src.image.extent		= defaultExtent;
	params.dst.image.imageType	= VK_IMAGE_TYPE_2D;
	params.dst.image.extent		= defaultExtent;
	params.allocationKind		= allocationKind;
	params.mipLevels			= deLog2Floor32(deMinu32(defaultExtent.width, defaultExtent.height)) + 1u;
	params.singleCommand		= DE_TRUE;

	CopyRegion	region;
	for (deUint32 mipLevelNdx = 0u; mipLevelNdx < params.mipLevels; mipLevelNdx++)
	{
		VkImageSubresourceLayers	destLayer	= defaultSourceLayer;
		destLayer.mipLevel = mipLevelNdx;

		const VkImageBlit			imageBlit	=
		{
			defaultSourceLayer,	// VkImageSubresourceLayers	srcSubresource;
			{
				{0, 0, 0},
				{defaultSize, defaultSize, 1}
			},					// VkOffset3D					srcOffsets[2];

			destLayer,			// VkImageSubresourceLayers	dstSubresource;
			{
				{0, 0, 0},
				{defaultSize >> mipLevelNdx, defaultSize >> mipLevelNdx, 1}
			}					// VkOffset3D					dstOffset[2];
		};
		region.imageBlit	= imageBlit;
		params.regions.push_back(region);
	}

	if (allocationKind == ALLOCATION_KIND_DEDICATED)
	{
		const int numOfColorImageFormatsToTestFilter = DE_LENGTH_OF_ARRAY(dedicatedAllocationBlittingFormatsToTest);
		for (int compatibleFormatsIndex = 0; compatibleFormatsIndex < numOfColorImageFormatsToTestFilter; ++compatibleFormatsIndex)
			dedicatedAllocationBlittingFormatsToTestSet.insert(dedicatedAllocationBlittingFormatsToTest[compatibleFormatsIndex]);
	}

	for (int layerCountIndex = 0; layerCountIndex < DE_LENGTH_OF_ARRAY(layerCountsToTest); layerCountIndex++)
	{
		const int						layerCount		= layerCountsToTest[layerCountIndex];
		const std::string				layerGroupName	= "layercount_" + de::toString(layerCount);
		const std::string				layerGroupDesc	= "Blit mipmaps with layerCount = " + de::toString(layerCount);

		de::MovePtr<tcu::TestCaseGroup>	layerCountGroup	(new tcu::TestCaseGroup(group->getTestContext(), layerGroupName.c_str(), layerGroupDesc.c_str()));

		for (int compatibleFormatsIndex = 0; compatibleFormatsIndex < numOfColorImageFormatsToTest; ++compatibleFormatsIndex)
		{
			const VkFormat*	compatibleFormats	= colorImageFormatsToTestBlit[compatibleFormatsIndex].compatibleFormats;
			const bool		onlyNearest			= colorImageFormatsToTestBlit[compatibleFormatsIndex].onlyNearest;

			for (int srcFormatIndex = 0; compatibleFormats[srcFormatIndex] != VK_FORMAT_UNDEFINED; ++srcFormatIndex)
			{
				params.src.image.format	= compatibleFormats[srcFormatIndex];
				params.dst.image.format	= compatibleFormats[srcFormatIndex];

				if (!isSupportedByFramework(params.src.image.format))
					continue;

				const std::string description	= "Blit source format " + getFormatCaseName(params.src.image.format);

				BlitColorTestParams testParams;
				testParams.params				= params;
				testParams.compatibleFormats	= compatibleFormats;
				testParams.onlyNearest			= onlyNearest;

				testParams.params.src.image.extent.depth = layerCount;
				testParams.params.dst.image.extent.depth = layerCount;

				for (size_t regionNdx = 0; regionNdx < testParams.params.regions.size(); regionNdx++)
				{
					testParams.params.regions[regionNdx].imageBlit.srcSubresource.layerCount = layerCount;
					testParams.params.regions[regionNdx].imageBlit.dstSubresource.layerCount = layerCount;
				}

				addTestGroup(layerCountGroup.get(), getFormatCaseName(params.src.image.format), description, addBlittingImageAllFormatsMipmapFormatTests, testParams);
			}
		}
		group->addChild(layerCountGroup.release());
	}
}

void addBlittingImageAllFormatsPreviousLevelMipmapTests (tcu::TestCaseGroup* group, AllocationKind allocationKind)
{
	const struct
	{
		const VkFormat* const	compatibleFormats;
		const bool				onlyNearest;
	}	colorImageFormatsToTestBlit[]			=
	{
		{ compatibleFormatsUInts,	true	},
		{ compatibleFormatsSInts,	true	},
		{ compatibleFormatsFloats,	false	},
		{ compatibleFormatsSrgb,	false	},
	};

	const int	numOfColorImageFormatsToTest		= DE_LENGTH_OF_ARRAY(colorImageFormatsToTestBlit);

	const int	layerCountsToTest[]					=
	{
		1,
		6
	};

	TestParams	params;
	params.src.image.imageType	= VK_IMAGE_TYPE_2D;
	params.src.image.extent		= defaultExtent;
	params.dst.image.imageType	= VK_IMAGE_TYPE_2D;
	params.dst.image.extent		= defaultExtent;
	params.allocationKind		= allocationKind;
	params.mipLevels			= deLog2Floor32(deMinu32(defaultExtent.width, defaultExtent.height)) + 1u;
	params.singleCommand		= DE_FALSE;

	CopyRegion	region;
	for (deUint32 mipLevelNdx = 1u; mipLevelNdx < params.mipLevels; mipLevelNdx++)
	{
		VkImageSubresourceLayers	srcLayer	= defaultSourceLayer;
		VkImageSubresourceLayers	destLayer	= defaultSourceLayer;

		srcLayer.mipLevel	= mipLevelNdx - 1u;
		destLayer.mipLevel	= mipLevelNdx;

		const VkImageBlit			imageBlit	=
		{
			srcLayer,			// VkImageSubresourceLayers	srcSubresource;
			{
				{0, 0, 0},
				{defaultSize >> (mipLevelNdx - 1u), defaultSize >> (mipLevelNdx - 1u), 1}
			},					// VkOffset3D					srcOffsets[2];

			destLayer,			// VkImageSubresourceLayers	dstSubresource;
			{
				{0, 0, 0},
				{defaultSize >> mipLevelNdx, defaultSize >> mipLevelNdx, 1}
			}					// VkOffset3D					dstOffset[2];
		};
		region.imageBlit	= imageBlit;
		params.regions.push_back(region);
	}

	if (allocationKind == ALLOCATION_KIND_DEDICATED)
	{
		const int numOfColorImageFormatsToTestFilter = DE_LENGTH_OF_ARRAY(dedicatedAllocationBlittingFormatsToTest);
		for (int compatibleFormatsIndex = 0; compatibleFormatsIndex < numOfColorImageFormatsToTestFilter; ++compatibleFormatsIndex)
			dedicatedAllocationBlittingFormatsToTestSet.insert(dedicatedAllocationBlittingFormatsToTest[compatibleFormatsIndex]);
	}

	for (int layerCountIndex = 0; layerCountIndex < DE_LENGTH_OF_ARRAY(layerCountsToTest); layerCountIndex++)
	{
		const int						layerCount		= layerCountsToTest[layerCountIndex];
		const std::string				layerGroupName	= "layercount_" + de::toString(layerCount);
		const std::string				layerGroupDesc	= "Blit mipmaps with layerCount = " + de::toString(layerCount);

		de::MovePtr<tcu::TestCaseGroup>	layerCountGroup	(new tcu::TestCaseGroup(group->getTestContext(), layerGroupName.c_str(), layerGroupDesc.c_str()));

		for (int compatibleFormatsIndex = 0; compatibleFormatsIndex < numOfColorImageFormatsToTest; ++compatibleFormatsIndex)
		{
			const VkFormat*	compatibleFormats	= colorImageFormatsToTestBlit[compatibleFormatsIndex].compatibleFormats;
			const bool		onlyNearest			= colorImageFormatsToTestBlit[compatibleFormatsIndex].onlyNearest;

			for (int srcFormatIndex = 0; compatibleFormats[srcFormatIndex] != VK_FORMAT_UNDEFINED; ++srcFormatIndex)
			{
				params.src.image.format	= compatibleFormats[srcFormatIndex];
				params.dst.image.format	= compatibleFormats[srcFormatIndex];

				if (!isSupportedByFramework(params.src.image.format))
					continue;

				const std::string description	= "Blit source format " + getFormatCaseName(params.src.image.format);

				BlitColorTestParams testParams;
				testParams.params				= params;
				testParams.compatibleFormats	= compatibleFormats;
				testParams.onlyNearest			= onlyNearest;

				testParams.params.src.image.extent.depth = layerCount;
				testParams.params.dst.image.extent.depth = layerCount;

				for (size_t regionNdx = 0; regionNdx < testParams.params.regions.size(); regionNdx++)
				{
					testParams.params.regions[regionNdx].imageBlit.srcSubresource.layerCount = layerCount;
					testParams.params.regions[regionNdx].imageBlit.dstSubresource.layerCount = layerCount;
				}

				addTestGroup(layerCountGroup.get(), getFormatCaseName(params.src.image.format), description, addBlittingImageAllFormatsMipmapFormatTests, testParams);
			}
		}
		group->addChild(layerCountGroup.release());
	}
}

void addBlittingImageAllFormatsMipmapTests (tcu::TestCaseGroup* group, AllocationKind allocationKind)
{
	addTestGroup(group, "from_base_level", "Generate all mipmap levels from base level", addBlittingImageAllFormatsBaseLevelMipmapTests, allocationKind);
	addTestGroup(group, "from_previous_level", "Generate next mipmap level from previous level", addBlittingImageAllFormatsPreviousLevelMipmapTests, allocationKind);
}

void addBlittingImageAllFormatsTests (tcu::TestCaseGroup* group, AllocationKind allocationKind)
{
	addTestGroup(group, "color", "Blitting image with color formats", addBlittingImageAllFormatsColorTests, allocationKind);
	addTestGroup(group, "depth_stencil", "Blitting image with depth/stencil formats", addBlittingImageAllFormatsDepthStencilTests, allocationKind);
	addTestGroup(group, "generate_mipmaps", "Generating mipmaps with vkCmdBlitImage()", addBlittingImageAllFormatsMipmapTests, allocationKind);
}

void addBlittingImageTests (tcu::TestCaseGroup* group, AllocationKind allocationKind)
{
	addTestGroup(group, "simple_tests", "Blitting image simple tests", addBlittingImageSimpleTests, allocationKind);
	addTestGroup(group, "all_formats", "Blitting image with all compatible formats", addBlittingImageAllFormatsTests, allocationKind);
}

const VkSampleCountFlagBits	samples[]		=
{
	VK_SAMPLE_COUNT_2_BIT,
	VK_SAMPLE_COUNT_4_BIT,
	VK_SAMPLE_COUNT_8_BIT,
	VK_SAMPLE_COUNT_16_BIT,
	VK_SAMPLE_COUNT_32_BIT,
	VK_SAMPLE_COUNT_64_BIT
};
const VkExtent3D			resolveExtent	= {256u, 256u, 1};

void addResolveImageWholeTests (tcu::TestCaseGroup* group, AllocationKind allocationKind)
{
	TestParams	params;
	params.src.image.imageType			= VK_IMAGE_TYPE_2D;
	params.src.image.format				= VK_FORMAT_R8G8B8A8_UNORM;
	params.src.image.extent				= resolveExtent;
	params.src.image.operationLayout	= VK_IMAGE_LAYOUT_TRANSFER_SRC_OPTIMAL;
	params.dst.image.imageType			= VK_IMAGE_TYPE_2D;
	params.dst.image.format				= VK_FORMAT_R8G8B8A8_UNORM;
	params.dst.image.extent				= resolveExtent;
	params.dst.image.operationLayout	= VK_IMAGE_LAYOUT_TRANSFER_DST_OPTIMAL;
	params.allocationKind				= allocationKind;

	{
		const VkImageSubresourceLayers	sourceLayer	=
		{
			VK_IMAGE_ASPECT_COLOR_BIT,	// VkImageAspectFlags	aspectMask;
			0u,							// uint32_t				mipLevel;
			0u,							// uint32_t				baseArrayLayer;
			1u							// uint32_t				layerCount;
		};
		const VkImageResolve			testResolve	=
		{
			sourceLayer,	// VkImageSubresourceLayers	srcSubresource;
			{0, 0, 0},		// VkOffset3D				srcOffset;
			sourceLayer,	// VkImageSubresourceLayers	dstSubresource;
			{0, 0, 0},		// VkOffset3D				dstOffset;
			resolveExtent,	// VkExtent3D				extent;
		};

		CopyRegion	imageResolve;
		imageResolve.imageResolve	= testResolve;
		params.regions.push_back(imageResolve);
	}

	for (int samplesIndex = 0; samplesIndex < DE_LENGTH_OF_ARRAY(samples); ++samplesIndex)
	{
		params.samples					= samples[samplesIndex];
		const std::string description	= "With " + getSampleCountCaseName(samples[samplesIndex]);
		group->addChild(new ResolveImageToImageTestCase(group->getTestContext(), getSampleCountCaseName(samples[samplesIndex]), description, params));
	}
}

void addResolveImagePartialTests (tcu::TestCaseGroup* group, AllocationKind allocationKind)
{
	TestParams	params;
	params.src.image.imageType			= VK_IMAGE_TYPE_2D;
	params.src.image.format				= VK_FORMAT_R8G8B8A8_UNORM;
	params.src.image.extent				= resolveExtent;
	params.src.image.operationLayout	= VK_IMAGE_LAYOUT_TRANSFER_SRC_OPTIMAL;
	params.dst.image.imageType			= VK_IMAGE_TYPE_2D;
	params.dst.image.format				= VK_FORMAT_R8G8B8A8_UNORM;
	params.dst.image.extent				= resolveExtent;
	params.dst.image.operationLayout	= VK_IMAGE_LAYOUT_TRANSFER_DST_OPTIMAL;
	params.allocationKind				= allocationKind;

	{
		const VkImageSubresourceLayers	sourceLayer	=
		{
			VK_IMAGE_ASPECT_COLOR_BIT,	// VkImageAspectFlags	aspectMask;
			0u,							// uint32_t				mipLevel;
			0u,							// uint32_t				baseArrayLayer;
			1u							// uint32_t				layerCount;
		};
		const VkImageResolve			testResolve	=
		{
			sourceLayer,	// VkImageSubresourceLayers	srcSubresource;
			{0, 0, 0},		// VkOffset3D				srcOffset;
			sourceLayer,	// VkImageSubresourceLayers	dstSubresource;
			{64u, 64u, 0},		// VkOffset3D				dstOffset;
			{128u, 128u, 1u},	// VkExtent3D				extent;
		};

		CopyRegion	imageResolve;
		imageResolve.imageResolve = testResolve;
		params.regions.push_back(imageResolve);
	}

	for (int samplesIndex = 0; samplesIndex < DE_LENGTH_OF_ARRAY(samples); ++samplesIndex)
	{
		params.samples					= samples[samplesIndex];
		const std::string description	= "With " + getSampleCountCaseName(samples[samplesIndex]);
		group->addChild(new ResolveImageToImageTestCase(group->getTestContext(), getSampleCountCaseName(samples[samplesIndex]), description, params));
	}
}

void addResolveImageWithRegionsTests (tcu::TestCaseGroup* group, AllocationKind allocationKind)
{
	TestParams	params;
	params.src.image.imageType			= VK_IMAGE_TYPE_2D;
	params.src.image.format				= VK_FORMAT_R8G8B8A8_UNORM;
	params.src.image.extent				= resolveExtent;
	params.src.image.operationLayout	= VK_IMAGE_LAYOUT_TRANSFER_SRC_OPTIMAL;
	params.dst.image.imageType			= VK_IMAGE_TYPE_2D;
	params.dst.image.format				= VK_FORMAT_R8G8B8A8_UNORM;
	params.dst.image.extent				= resolveExtent;
	params.dst.image.operationLayout	= VK_IMAGE_LAYOUT_TRANSFER_DST_OPTIMAL;
	params.allocationKind				= allocationKind;

	{
		const VkImageSubresourceLayers	sourceLayer	=
		{
			VK_IMAGE_ASPECT_COLOR_BIT,	// VkImageAspectFlags	aspectMask;
			0u,							// uint32_t				mipLevel;
			0u,							// uint32_t				baseArrayLayer;
			1u							// uint32_t				layerCount;
		};

		for (int i = 0; i < 256; i += 64)
		{
			const VkImageResolve			testResolve	=
			{
				sourceLayer,	// VkImageSubresourceLayers	srcSubresource;
				{i, i, 0},		// VkOffset3D				srcOffset;
				sourceLayer,	// VkImageSubresourceLayers	dstSubresource;
				{i, 0, 0},		// VkOffset3D				dstOffset;
				{64u, 64u, 1u},	// VkExtent3D				extent;
			};

			CopyRegion	imageResolve;
			imageResolve.imageResolve = testResolve;
			params.regions.push_back(imageResolve);
		}
	}

	for (int samplesIndex = 0; samplesIndex < DE_LENGTH_OF_ARRAY(samples); ++samplesIndex)
	{
		params.samples					= samples[samplesIndex];
		const std::string description	= "With " + getSampleCountCaseName(samples[samplesIndex]);
		group->addChild(new ResolveImageToImageTestCase(group->getTestContext(), getSampleCountCaseName(samples[samplesIndex]), description, params));
	}
}

void addResolveImageWholeCopyBeforeResolvingTests (tcu::TestCaseGroup* group, AllocationKind allocationKind)
{
	TestParams	params;
	params.src.image.imageType			= VK_IMAGE_TYPE_2D;
	params.src.image.format				= VK_FORMAT_R8G8B8A8_UNORM;
	params.src.image.extent				= defaultExtent;
	params.src.image.operationLayout	= VK_IMAGE_LAYOUT_TRANSFER_SRC_OPTIMAL;
	params.dst.image.imageType			= VK_IMAGE_TYPE_2D;
	params.dst.image.format				= VK_FORMAT_R8G8B8A8_UNORM;
	params.dst.image.extent				= defaultExtent;
	params.dst.image.operationLayout	= VK_IMAGE_LAYOUT_TRANSFER_DST_OPTIMAL;
	params.allocationKind				= allocationKind;

	{
		const VkImageSubresourceLayers	sourceLayer	=
		{
			VK_IMAGE_ASPECT_COLOR_BIT,	// VkImageAspectFlags	aspectMask;
			0u,							// uint32_t				mipLevel;
			0u,							// uint32_t				baseArrayLayer;
			1u							// uint32_t				layerCount;
		};

		const VkImageResolve			testResolve	=
		{
			sourceLayer,		// VkImageSubresourceLayers	srcSubresource;
			{0, 0, 0},			// VkOffset3D				srcOffset;
			sourceLayer,		// VkImageSubresourceLayers	dstSubresource;
			{0, 0, 0},			// VkOffset3D				dstOffset;
			defaultExtent,		// VkExtent3D				extent;
		};

		CopyRegion	imageResolve;
		imageResolve.imageResolve	= testResolve;
		params.regions.push_back(imageResolve);
	}

	for (int samplesIndex = 0; samplesIndex < DE_LENGTH_OF_ARRAY(samples); ++samplesIndex)
	{
		params.samples					= samples[samplesIndex];
		const std::string description	= "With " + getSampleCountCaseName(samples[samplesIndex]);
		group->addChild(new ResolveImageToImageTestCase(group->getTestContext(), getSampleCountCaseName(samples[samplesIndex]), description, params, COPY_MS_IMAGE_TO_MS_IMAGE));
	}
}

void addResolveImageWholeArrayImageTests (tcu::TestCaseGroup* group, AllocationKind allocationKind)
{
	TestParams	params;
	params.src.image.imageType			= VK_IMAGE_TYPE_2D;
	params.src.image.format				= VK_FORMAT_R8G8B8A8_UNORM;
	params.src.image.extent				= defaultExtent;
	params.src.image.operationLayout	= VK_IMAGE_LAYOUT_TRANSFER_SRC_OPTIMAL;
	params.dst.image.imageType			= VK_IMAGE_TYPE_2D;
	params.dst.image.format				= VK_FORMAT_R8G8B8A8_UNORM;
	params.dst.image.extent				= defaultExtent;
	params.dst.image.extent.depth		= 5u;
	params.dst.image.operationLayout	= VK_IMAGE_LAYOUT_TRANSFER_DST_OPTIMAL;
	params.allocationKind				= allocationKind;

	for (deUint32 layerNdx=0; layerNdx < params.dst.image.extent.depth; ++layerNdx)
	{
		const VkImageSubresourceLayers	sourceLayer	=
		{
			VK_IMAGE_ASPECT_COLOR_BIT,		// VkImageAspectFlags	aspectMask;
			0u,								// uint32_t				mipLevel;
			layerNdx,						// uint32_t				baseArrayLayer;
			1u								// uint32_t				layerCount;
		};

		const VkImageResolve			testResolve	=
		{
			sourceLayer,		// VkImageSubresourceLayers	srcSubresource;
			{0, 0, 0},			// VkOffset3D				srcOffset;
			sourceLayer,		// VkImageSubresourceLayers	dstSubresource;
			{0, 0, 0},			// VkOffset3D				dstOffset;
			defaultExtent,		// VkExtent3D				extent;
		};

		CopyRegion	imageResolve;
		imageResolve.imageResolve	= testResolve;
		params.regions.push_back(imageResolve);
	}

	for (int samplesIndex = 0; samplesIndex < DE_LENGTH_OF_ARRAY(samples); ++samplesIndex)
	{
		params.samples					= samples[samplesIndex];
		const std::string description	= "With " + getSampleCountCaseName(samples[samplesIndex]);
		group->addChild(new ResolveImageToImageTestCase(group->getTestContext(), getSampleCountCaseName(samples[samplesIndex]), description, params, COPY_MS_IMAGE_TO_ARRAY_MS_IMAGE));
	}
}

void addResolveImageDiffImageSizeTests (tcu::TestCaseGroup* group, AllocationKind allocationKind)
{
	tcu::TestContext&	testCtx			= group->getTestContext();
	TestParams			params;
	params.src.image.imageType			= VK_IMAGE_TYPE_2D;
	params.src.image.format				= VK_FORMAT_R8G8B8A8_UNORM;
	params.src.image.operationLayout	= VK_IMAGE_LAYOUT_TRANSFER_SRC_OPTIMAL;
	params.dst.image.imageType			= VK_IMAGE_TYPE_2D;
	params.dst.image.format				= VK_FORMAT_R8G8B8A8_UNORM;
	params.dst.image.operationLayout	= VK_IMAGE_LAYOUT_TRANSFER_DST_OPTIMAL;
	params.allocationKind				= allocationKind;

	{
		const VkImageSubresourceLayers	sourceLayer	=
		{
			VK_IMAGE_ASPECT_COLOR_BIT,	// VkImageAspectFlags	aspectMask;
			0u,							// uint32_t				mipLevel;
			0u,							// uint32_t				baseArrayLayer;
			1u							// uint32_t				layerCount;
		};
		const VkImageResolve			testResolve	=
		{
			sourceLayer,	// VkImageSubresourceLayers	srcSubresource;
			{0, 0, 0},		// VkOffset3D				srcOffset;
			sourceLayer,	// VkImageSubresourceLayers	dstSubresource;
			{0, 0, 0},		// VkOffset3D				dstOffset;
			resolveExtent,	// VkExtent3D				extent;
		};
		CopyRegion	imageResolve;
		imageResolve.imageResolve	= testResolve;
		params.regions.push_back(imageResolve);
	}

	const VkExtent3D imageExtents[]		=
	{
		{ resolveExtent.width + 10,	resolveExtent.height,		resolveExtent.depth },
		{ resolveExtent.width,		resolveExtent.height * 2,	resolveExtent.depth },
		{ resolveExtent.width,		resolveExtent.height,		resolveExtent.depth + 10 }
	};

	for (int srcImageExtentIndex = 0; srcImageExtentIndex < DE_LENGTH_OF_ARRAY(imageExtents); ++srcImageExtentIndex)
	{
		const VkExtent3D&	srcImageSize	= imageExtents[srcImageExtentIndex];
		params.src.image.extent				= srcImageSize;
		params.dst.image.extent				= resolveExtent;
		for (int samplesIndex = 0; samplesIndex < DE_LENGTH_OF_ARRAY(samples); ++samplesIndex)
		{
			params.samples	= samples[samplesIndex];
			std::ostringstream testName;
			testName << "src_" << srcImageSize.width << "_" << srcImageSize.height << "_" << srcImageSize.depth << "_" << getSampleCountCaseName(samples[samplesIndex]);
			std::ostringstream description;
			description << "With " << getSampleCountCaseName(samples[samplesIndex]) << " and source image size ("
						<< srcImageSize.width << ", " << srcImageSize.height << ", " << srcImageSize.depth << ")";
			group->addChild(new ResolveImageToImageTestCase(testCtx, testName.str(), description.str(), params));
		}
	}
	for (int dstImageExtentIndex = 0; dstImageExtentIndex < DE_LENGTH_OF_ARRAY(imageExtents); ++dstImageExtentIndex)
	{
		const VkExtent3D&	dstImageSize	= imageExtents[dstImageExtentIndex];
		params.src.image.extent				= resolveExtent;
		params.dst.image.extent				= dstImageSize;
		for (int samplesIndex = 0; samplesIndex < DE_LENGTH_OF_ARRAY(samples); ++samplesIndex)
		{
			params.samples	= samples[samplesIndex];
			std::ostringstream testName;
			testName << "dst_" << dstImageSize.width << "_" << dstImageSize.height << "_" << dstImageSize.depth << "_" << getSampleCountCaseName(samples[samplesIndex]);
			std::ostringstream description;
			description << "With " << getSampleCountCaseName(samples[samplesIndex]) << " and destination image size ("
						<< dstImageSize.width << ", " << dstImageSize.height << ", " << dstImageSize.depth << ")";
			group->addChild(new ResolveImageToImageTestCase(testCtx, testName.str(), description.str(), params));
		}
	}
}

void addResolveImageTests (tcu::TestCaseGroup* group, AllocationKind allocationKind)
{
	addTestGroup(group, "whole", "Resolve from image to image (whole)", addResolveImageWholeTests, allocationKind);
	addTestGroup(group, "partial", "Resolve from image to image (partial)", addResolveImagePartialTests, allocationKind);
	addTestGroup(group, "with_regions", "Resolve from image to image (with regions)", addResolveImageWithRegionsTests, allocationKind);
	addTestGroup(group, "whole_copy_before_resolving", "Resolve from image to image (whole copy before resolving)", addResolveImageWholeCopyBeforeResolvingTests, allocationKind);
	addTestGroup(group, "whole_array_image", "Resolve from image to image (whole array image)", addResolveImageWholeArrayImageTests, allocationKind);
	addTestGroup(group, "diff_image_size", "Resolve from image to image of different size", addResolveImageDiffImageSizeTests, allocationKind);
}

void addCopiesAndBlittingTests (tcu::TestCaseGroup* group, AllocationKind allocationKind)
{
	addTestGroup(group, "image_to_image", "Copy from image to image", addImageToImageTests, allocationKind);
	addTestGroup(group, "image_to_buffer", "Copy from image to buffer", addImageToBufferTests, allocationKind);
	addTestGroup(group, "buffer_to_image", "Copy from buffer to image", addBufferToImageTests, allocationKind);
	addTestGroup(group, "buffer_to_buffer", "Copy from buffer to buffer", addBufferToBufferTests, allocationKind);
	addTestGroup(group, "blit_image", "Blitting image", addBlittingImageTests, allocationKind);
	addTestGroup(group, "resolve_image", "Resolve image", addResolveImageTests, allocationKind);
}

void addCoreCopiesAndBlittingTests (tcu::TestCaseGroup* group)
{
	addCopiesAndBlittingTests(group, ALLOCATION_KIND_SUBALLOCATED);
}

void addDedicatedAllocationCopiesAndBlittingTests (tcu::TestCaseGroup* group)
{
	addCopiesAndBlittingTests(group, ALLOCATION_KIND_DEDICATED);
}

} // anonymous

tcu::TestCaseGroup* createCopiesAndBlittingTests (tcu::TestContext& testCtx)
{
	de::MovePtr<tcu::TestCaseGroup>	copiesAndBlittingTests(new tcu::TestCaseGroup(testCtx, "copy_and_blit", "Copies And Blitting Tests"));

	copiesAndBlittingTests->addChild(createTestGroup(testCtx, "core",					"Core Copies And Blitting Tests",								addCoreCopiesAndBlittingTests));
	copiesAndBlittingTests->addChild(createTestGroup(testCtx, "dedicated_allocation",	"Copies And Blitting Tests For Dedicated Memory Allocation",	addDedicatedAllocationCopiesAndBlittingTests));

	return copiesAndBlittingTests.release();
}

} // api
} // vkt<|MERGE_RESOLUTION|>--- conflicted
+++ resolved
@@ -567,11 +567,7 @@
 	vk.cmdPipelineBarrier(*m_cmdBuffer, VK_PIPELINE_STAGE_HOST_BIT, VK_PIPELINE_STAGE_TRANSFER_BIT, (VkDependencyFlags)0, 0, (const VkMemoryBarrier*)DE_NULL,
 						  1, &preBufferBarrier, (skipPreImageBarrier ? 0 : 1), (skipPreImageBarrier ? DE_NULL : &preImageBarrier));
 	vk.cmdCopyBufferToImage(*m_cmdBuffer, *buffer, image, VK_IMAGE_LAYOUT_TRANSFER_DST_OPTIMAL, (deUint32)copyRegions.size(), &copyRegions[0]);
-<<<<<<< HEAD
-	vk.cmdPipelineBarrier(*m_cmdBuffer, VK_PIPELINE_STAGE_TRANSFER_BIT, VK_PIPELINE_STAGE_TOP_OF_PIPE_BIT | VK_PIPELINE_STAGE_TRANSFER_BIT, (VkDependencyFlags)0, 0, (const VkMemoryBarrier*)DE_NULL, 0, (const VkBufferMemoryBarrier*)DE_NULL, 1, &postImageBarrier);
-=======
 	vk.cmdPipelineBarrier(*m_cmdBuffer, VK_PIPELINE_STAGE_TRANSFER_BIT, VK_PIPELINE_STAGE_TRANSFER_BIT, (VkDependencyFlags)0, 0, (const VkMemoryBarrier*)DE_NULL, 0, (const VkBufferMemoryBarrier*)DE_NULL, 1, &postImageBarrier);
->>>>>>> 054ed612
 	VK_CHECK(vk.endCommandBuffer(*m_cmdBuffer));
 
 	submitCommandsAndWait(vk, vkDevice, queue, *m_cmdBuffer);
@@ -664,11 +660,7 @@
 	{
 		(deUint32)dst.getWidth(),
 		(deUint32)dst.getHeight(),
-<<<<<<< HEAD
 		(imageParms.imageType == VK_IMAGE_TYPE_3D) ? (deUint32)dst.getDepth() : 1,
-=======
-		imageParms.imageType == VK_IMAGE_TYPE_2D ? 1u : (deUint32)dst.getDepth()
->>>>>>> 054ed612
 	};
 
 	// Create destination buffer
@@ -3137,679 +3129,9 @@
 				<< tcu::TestLog::EndImageSet;
 		}
 
-<<<<<<< HEAD
 		allLevelsOk &= singleLevelOk;
 	}
 
-=======
-		region.imageBlit.dstOffsets[1].x = std::max(dstOffset0.x, dstOffset1.x);
-		region.imageBlit.dstOffsets[1].y = std::max(dstOffset0.y, dstOffset1.y);
-	}
-}
-
-MirrorMode getMirrorMode(const VkOffset3D x1, const VkOffset3D x2)
-{
-	if (x1.x >= x2.x && x1.y >= x2.y)
-	{
-		return MIRROR_MODE_XY;
-	}
-	else if (x1.x <= x2.x && x1.y <= x2.y)
-	{
-		return MIRROR_MODE_NONE;
-	}
-	else if (x1.x <= x2.x && x1.y >= x2.y)
-	{
-		return MIRROR_MODE_Y;
-	}
-	else if (x1.x >= x2.x && x1.y <= x2.y)
-	{
-		return MIRROR_MODE_X;
-	}
-	return MIRROR_MODE_LAST;
-}
-
-MirrorMode getMirrorMode(const VkOffset3D s1, const VkOffset3D s2, const VkOffset3D d1, const VkOffset3D d2)
-{
-	const MirrorMode source		 = getMirrorMode(s1, s2);
-	const MirrorMode destination = getMirrorMode(d1, d2);
-
-	if (source == destination)
-	{
-		return MIRROR_MODE_NONE;
-	}
-	else if ((source == MIRROR_MODE_XY && destination == MIRROR_MODE_X)	  || (destination == MIRROR_MODE_XY && source == MIRROR_MODE_X) ||
-			 (source == MIRROR_MODE_Y && destination == MIRROR_MODE_NONE) || (destination == MIRROR_MODE_Y && source == MIRROR_MODE_NONE))
-	{
-		return MIRROR_MODE_Y;
-	}
-	else if ((source == MIRROR_MODE_XY && destination == MIRROR_MODE_Y)	  || (destination == MIRROR_MODE_XY && source == MIRROR_MODE_Y) ||
-			 (source == MIRROR_MODE_X && destination == MIRROR_MODE_NONE) || (destination == MIRROR_MODE_X && source == MIRROR_MODE_NONE))
-	{
-		return MIRROR_MODE_X;
-	}
-	else if ((source == MIRROR_MODE_XY && destination == MIRROR_MODE_NONE) || (destination == MIRROR_MODE_XY && source == MIRROR_MODE_NONE))
-	{
-		return MIRROR_MODE_XY;
-	}
-	return MIRROR_MODE_LAST;
-}
-
-void BlittingImages::copyRegionToTextureLevel (tcu::ConstPixelBufferAccess src, tcu::PixelBufferAccess dst, CopyRegion region, deUint32 mipLevel)
-{
-	DE_UNREF(mipLevel);
-
-	const MirrorMode mirrorMode = getMirrorMode(region.imageBlit.srcOffsets[0],
-												region.imageBlit.srcOffsets[1],
-												region.imageBlit.dstOffsets[0],
-												region.imageBlit.dstOffsets[1]);
-
-	flipCoordinates(region, mirrorMode);
-
-	const VkOffset3D					srcOffset		= region.imageBlit.srcOffsets[0];
-	const VkOffset3D					srcExtent		=
-	{
-		region.imageBlit.srcOffsets[1].x - srcOffset.x,
-		region.imageBlit.srcOffsets[1].y - srcOffset.y,
-		region.imageBlit.srcOffsets[1].z - srcOffset.z
-	};
-	const VkOffset3D					dstOffset		= region.imageBlit.dstOffsets[0];
-	const VkOffset3D					dstExtent		=
-	{
-		region.imageBlit.dstOffsets[1].x - dstOffset.x,
-		region.imageBlit.dstOffsets[1].y - dstOffset.y,
-		region.imageBlit.dstOffsets[1].z - dstOffset.z
-	};
-	const tcu::Sampler::FilterMode		filter			= (m_params.filter == VK_FILTER_LINEAR) ? tcu::Sampler::LINEAR : tcu::Sampler::NEAREST;
-
-	if (tcu::isCombinedDepthStencilType(src.getFormat().type))
-	{
-		DE_ASSERT(src.getFormat() == dst.getFormat());
-		// Scale depth.
-		if (tcu::hasDepthComponent(src.getFormat().order))
-		{
-			const tcu::ConstPixelBufferAccess	srcSubRegion	= getEffectiveDepthStencilAccess(tcu::getSubregion(src, srcOffset.x, srcOffset.y, srcExtent.x, srcExtent.y), tcu::Sampler::MODE_DEPTH);
-			const tcu::PixelBufferAccess		dstSubRegion	= getEffectiveDepthStencilAccess(tcu::getSubregion(dst, dstOffset.x, dstOffset.y, dstExtent.x, dstExtent.y), tcu::Sampler::MODE_DEPTH);
-			tcu::scale(dstSubRegion, srcSubRegion, filter);
-
-			if (filter == tcu::Sampler::LINEAR)
-			{
-				const tcu::ConstPixelBufferAccess	depthSrc			= getEffectiveDepthStencilAccess(src, tcu::Sampler::MODE_DEPTH);
-				const tcu::PixelBufferAccess		unclampedSubRegion	= getEffectiveDepthStencilAccess(tcu::getSubregion(m_unclampedExpectedTextureLevel->getAccess(), dstOffset.x, dstOffset.y, dstExtent.x, dstExtent.y), tcu::Sampler::MODE_DEPTH);
-				scaleFromWholeSrcBuffer(unclampedSubRegion, depthSrc, srcOffset, srcExtent, filter, mirrorMode);
-			}
-		}
-
-		// Scale stencil.
-		if (tcu::hasStencilComponent(src.getFormat().order))
-		{
-			const tcu::ConstPixelBufferAccess	srcSubRegion	= getEffectiveDepthStencilAccess(tcu::getSubregion(src, srcOffset.x, srcOffset.y, srcExtent.x, srcExtent.y), tcu::Sampler::MODE_STENCIL);
-			const tcu::PixelBufferAccess		dstSubRegion	= getEffectiveDepthStencilAccess(tcu::getSubregion(dst, dstOffset.x, dstOffset.y, dstExtent.x, dstExtent.y), tcu::Sampler::MODE_STENCIL);
-			blit(dstSubRegion, srcSubRegion, filter, mirrorMode);
-
-			if (filter == tcu::Sampler::LINEAR)
-			{
-				const tcu::ConstPixelBufferAccess	stencilSrc			= getEffectiveDepthStencilAccess(src, tcu::Sampler::MODE_STENCIL);
-				const tcu::PixelBufferAccess		unclampedSubRegion	= getEffectiveDepthStencilAccess(tcu::getSubregion(m_unclampedExpectedTextureLevel->getAccess(), dstOffset.x, dstOffset.y, dstExtent.x, dstExtent.y), tcu::Sampler::MODE_STENCIL);
-				scaleFromWholeSrcBuffer(unclampedSubRegion, stencilSrc, srcOffset, srcExtent, filter, mirrorMode);
-			}
-		}
-	}
-	else
-	{
-		const tcu::ConstPixelBufferAccess	srcSubRegion	= tcu::getSubregion(src, srcOffset.x, srcOffset.y, srcExtent.x, srcExtent.y);
-		const tcu::PixelBufferAccess		dstSubRegion	= tcu::getSubregion(dst, dstOffset.x, dstOffset.y, dstExtent.x, dstExtent.y);
-		blit(dstSubRegion, srcSubRegion, filter, mirrorMode);
-
-		if (filter == tcu::Sampler::LINEAR)
-		{
-			const tcu::PixelBufferAccess	unclampedSubRegion	= tcu::getSubregion(m_unclampedExpectedTextureLevel->getAccess(), dstOffset.x, dstOffset.y, dstExtent.x, dstExtent.y);
-			scaleFromWholeSrcBuffer(unclampedSubRegion, src, srcOffset, srcExtent, filter, mirrorMode);
-		}
-	}
-}
-
-void BlittingImages::generateExpectedResult (void)
-{
-	const tcu::ConstPixelBufferAccess	src	= m_sourceTextureLevel->getAccess();
-	const tcu::ConstPixelBufferAccess	dst	= m_destinationTextureLevel->getAccess();
-
-	m_expectedTextureLevel[0]		= de::MovePtr<tcu::TextureLevel>(new tcu::TextureLevel(dst.getFormat(), dst.getWidth(), dst.getHeight(), dst.getDepth()));
-	tcu::copy(m_expectedTextureLevel[0]->getAccess(), dst);
-
-	if (m_params.filter == VK_FILTER_LINEAR)
-	{
-		m_unclampedExpectedTextureLevel	= de::MovePtr<tcu::TextureLevel>(new tcu::TextureLevel(dst.getFormat(), dst.getWidth(), dst.getHeight(), dst.getDepth()));
-		tcu::copy(m_unclampedExpectedTextureLevel->getAccess(), dst);
-	}
-
-	for (deUint32 i = 0; i < m_params.regions.size(); i++)
-	{
-		CopyRegion region = m_params.regions[i];
-		copyRegionToTextureLevel(src, m_expectedTextureLevel[0]->getAccess(), region);
-	}
-}
-
-class BlitImageTestCase : public vkt::TestCase
-{
-public:
-							BlitImageTestCase		(tcu::TestContext&				testCtx,
-													 const std::string&				name,
-													 const std::string&				description,
-													 const TestParams				params)
-								: vkt::TestCase	(testCtx, name, description)
-								, m_params		(params)
-							{}
-
-	virtual TestInstance*	createInstance			(Context&						context) const
-							{
-								return new BlittingImages(context, m_params);
-							}
-private:
-	TestParams				m_params;
-};
-
-class BlittingMipmaps : public CopiesAndBlittingTestInstance
-{
-public:
-										BlittingMipmaps					(Context&   context,
-																		 TestParams params);
-	virtual tcu::TestStatus				iterate							(void);
-protected:
-	virtual tcu::TestStatus				checkTestResult					(tcu::ConstPixelBufferAccess result = tcu::ConstPixelBufferAccess());
-	virtual void						copyRegionToTextureLevel		(tcu::ConstPixelBufferAccess src, tcu::PixelBufferAccess dst, CopyRegion region, deUint32 mipLevel = 0u);
-	virtual void						generateExpectedResult			(void);
-private:
-	bool								checkLinearFilteredResult		(void);
-	bool								checkNearestFilteredResult		(void);
-
-	Move<VkImage>						m_source;
-	de::MovePtr<Allocation>				m_sourceImageAlloc;
-	Move<VkImage>						m_destination;
-	de::MovePtr<Allocation>				m_destinationImageAlloc;
-
-	de::MovePtr<tcu::TextureLevel>		m_unclampedExpectedTextureLevel[16];
-};
-
-BlittingMipmaps::BlittingMipmaps (Context& context, TestParams params)
-	: CopiesAndBlittingTestInstance (context, params)
-{
-	const InstanceInterface&	vki					= context.getInstanceInterface();
-	const DeviceInterface&		vk					= context.getDeviceInterface();
-	const VkPhysicalDevice		vkPhysDevice		= context.getPhysicalDevice();
-	const VkDevice				vkDevice			= context.getDevice();
-	const deUint32				queueFamilyIndex	= context.getUniversalQueueFamilyIndex();
-	Allocator&					memAlloc			= context.getDefaultAllocator();
-
-	{
-		VkImageFormatProperties	properties;
-		if (context.getInstanceInterface().getPhysicalDeviceImageFormatProperties (context.getPhysicalDevice(),
-																				   m_params.src.image.format,
-																				   VK_IMAGE_TYPE_2D,
-																				   VK_IMAGE_TILING_OPTIMAL,
-																				   VK_IMAGE_USAGE_TRANSFER_SRC_BIT,
-																				   0,
-																				   &properties) == VK_ERROR_FORMAT_NOT_SUPPORTED)
-		{
-			TCU_THROW(NotSupportedError, "Format not supported");
-		}
-		else if ((m_params.src.image.extent.width	> properties.maxExtent.width)	||
-				 (m_params.src.image.extent.height	> properties.maxExtent.height)	||
-				 (m_params.src.image.extent.depth	> properties.maxArrayLayers))
-		{
-			TCU_THROW(NotSupportedError, "Image size not supported");
-		}
-	}
-
-	{
-		VkImageFormatProperties	properties;
-		if (context.getInstanceInterface().getPhysicalDeviceImageFormatProperties (context.getPhysicalDevice(),
-																				   m_params.dst.image.format,
-																				   VK_IMAGE_TYPE_2D,
-																				   VK_IMAGE_TILING_OPTIMAL,
-																				   VK_IMAGE_USAGE_TRANSFER_DST_BIT,
-																				   0,
-																				   &properties) == VK_ERROR_FORMAT_NOT_SUPPORTED)
-		{
-			TCU_THROW(NotSupportedError, "Format not supported");
-		}
-		else if ((m_params.dst.image.extent.width	> properties.maxExtent.width)	||
-				 (m_params.dst.image.extent.height	> properties.maxExtent.height)	||
-				 (m_params.dst.image.extent.depth	> properties.maxArrayLayers))
-		{
-			TCU_THROW(NotSupportedError, "Image size not supported");
-		}
-		else if (m_params.mipLevels > properties.maxMipLevels)
-		{
-			TCU_THROW(NotSupportedError, "Number of mip levels not supported");
-		}
-	}
-
-	const VkFormatProperties	srcFormatProperties	= getPhysicalDeviceFormatProperties (vki, vkPhysDevice, m_params.src.image.format);
-	if (!(srcFormatProperties.optimalTilingFeatures & VK_FORMAT_FEATURE_BLIT_SRC_BIT))
-	{
-		TCU_THROW(NotSupportedError, "Format feature blit source not supported");
-	}
-
-	const VkFormatProperties	dstFormatProperties	= getPhysicalDeviceFormatProperties (vki, vkPhysDevice, m_params.dst.image.format);
-	if (!(dstFormatProperties.optimalTilingFeatures & VK_FORMAT_FEATURE_BLIT_DST_BIT))
-	{
-		TCU_THROW(NotSupportedError, "Format feature blit destination not supported");
-	}
-
-	if (m_params.filter == VK_FILTER_LINEAR)
-	{
-		if (!(srcFormatProperties.optimalTilingFeatures & VK_FORMAT_FEATURE_SAMPLED_IMAGE_FILTER_LINEAR_BIT))
-			TCU_THROW(NotSupportedError, "Source format feature sampled image filter linear not supported");
-		if (!(dstFormatProperties.optimalTilingFeatures & VK_FORMAT_FEATURE_SAMPLED_IMAGE_FILTER_LINEAR_BIT))
-			TCU_THROW(NotSupportedError, "Destination format feature sampled image filter linear not supported");
-	}
-
-	// Create source image
-	{
-		const VkImageCreateInfo		sourceImageParams		=
-		{
-			VK_STRUCTURE_TYPE_IMAGE_CREATE_INFO,	// VkStructureType		sType;
-			DE_NULL,								// const void*			pNext;
-			0u,										// VkImageCreateFlags	flags;
-			m_params.src.image.imageType,			// VkImageType			imageType;
-			m_params.src.image.format,				// VkFormat				format;
-			getExtent3D(m_params.src.image),		// VkExtent3D			extent;
-			1u,										// deUint32				mipLevels;
-			getArraySize(m_params.src.image),		// deUint32				arraySize;
-			VK_SAMPLE_COUNT_1_BIT,					// deUint32				samples;
-			VK_IMAGE_TILING_OPTIMAL,				// VkImageTiling		tiling;
-			VK_IMAGE_USAGE_TRANSFER_SRC_BIT |
-				VK_IMAGE_USAGE_TRANSFER_DST_BIT,	// VkImageUsageFlags	usage;
-			VK_SHARING_MODE_EXCLUSIVE,				// VkSharingMode		sharingMode;
-			1u,										// deUint32				queueFamilyCount;
-			&queueFamilyIndex,						// const deUint32*		pQueueFamilyIndices;
-			VK_IMAGE_LAYOUT_UNDEFINED,				// VkImageLayout		initialLayout;
-		};
-
-		m_source = createImage(vk, vkDevice, &sourceImageParams);
-		m_sourceImageAlloc = allocateImage(vki, vk, vkPhysDevice, vkDevice, *m_source, MemoryRequirement::Any, memAlloc, m_params.allocationKind);
-		VK_CHECK(vk.bindImageMemory(vkDevice, *m_source, m_sourceImageAlloc->getMemory(), m_sourceImageAlloc->getOffset()));
-	}
-
-	// Create destination image
-	{
-		const VkImageCreateInfo		destinationImageParams  =
-		{
-			VK_STRUCTURE_TYPE_IMAGE_CREATE_INFO,	// VkStructureType		sType;
-			DE_NULL,								// const void*			pNext;
-			0u,										// VkImageCreateFlags	flags;
-			m_params.dst.image.imageType,			// VkImageType			imageType;
-			m_params.dst.image.format,				// VkFormat				format;
-			getExtent3D(m_params.dst.image),		// VkExtent3D			extent;
-			m_params.mipLevels,						// deUint32				mipLevels;
-			getArraySize(m_params.dst.image),		// deUint32				arraySize;
-			VK_SAMPLE_COUNT_1_BIT,					// deUint32				samples;
-			VK_IMAGE_TILING_OPTIMAL,				// VkImageTiling		tiling;
-			VK_IMAGE_USAGE_TRANSFER_SRC_BIT |
-				VK_IMAGE_USAGE_TRANSFER_DST_BIT,	// VkImageUsageFlags	usage;
-			VK_SHARING_MODE_EXCLUSIVE,				// VkSharingMode		sharingMode;
-			1u,										// deUint32				queueFamilyCount;
-			&queueFamilyIndex,						// const deUint32*		pQueueFamilyIndices;
-			VK_IMAGE_LAYOUT_UNDEFINED,				// VkImageLayout		initialLayout;
-		};
-
-		m_destination = createImage(vk, vkDevice, &destinationImageParams);
-		m_destinationImageAlloc = allocateImage(vki, vk, vkPhysDevice, vkDevice, *m_destination, MemoryRequirement::Any, memAlloc, m_params.allocationKind);
-		VK_CHECK(vk.bindImageMemory(vkDevice, *m_destination, m_destinationImageAlloc->getMemory(), m_destinationImageAlloc->getOffset()));
-	}
-}
-
-tcu::TestStatus BlittingMipmaps::iterate (void)
-{
-	const tcu::TextureFormat	srcTcuFormat		= mapVkFormat(m_params.src.image.format);
-	const tcu::TextureFormat	dstTcuFormat		= mapVkFormat(m_params.dst.image.format);
-	m_sourceTextureLevel = de::MovePtr<tcu::TextureLevel>(new tcu::TextureLevel(srcTcuFormat,
-																				m_params.src.image.extent.width,
-																				m_params.src.image.extent.height,
-																				m_params.src.image.extent.depth));
-	generateBuffer(m_sourceTextureLevel->getAccess(), m_params.src.image.extent.width, m_params.src.image.extent.height, m_params.src.image.extent.depth, FILL_MODE_GRADIENT);
-	m_destinationTextureLevel = de::MovePtr<tcu::TextureLevel>(new tcu::TextureLevel(dstTcuFormat,
-																						(int)m_params.dst.image.extent.width,
-																						(int)m_params.dst.image.extent.height,
-																						(int)m_params.dst.image.extent.depth));
-	generateBuffer(m_destinationTextureLevel->getAccess(), m_params.dst.image.extent.width, m_params.dst.image.extent.height, m_params.dst.image.extent.depth, FILL_MODE_WHITE);
-	generateExpectedResult();
-
-	uploadImage(m_sourceTextureLevel->getAccess(), m_source.get(), m_params.src.image);
-
-	uploadImage(m_destinationTextureLevel->getAccess(), m_destination.get(), m_params.dst.image, m_params.mipLevels);
-
-	const DeviceInterface&		vk					= m_context.getDeviceInterface();
-	const VkDevice				vkDevice			= m_context.getDevice();
-	const VkQueue				queue				= m_context.getUniversalQueue();
-
-	std::vector<VkImageBlit>	regions;
-	for (deUint32 i = 0; i < m_params.regions.size(); i++)
-		regions.push_back(m_params.regions[i].imageBlit);
-
-	// Copy source image to mip level 0 when generating mipmaps with multiple blit commands
-	if (!m_params.singleCommand)
-		uploadImage(m_sourceTextureLevel->getAccess(), m_destination.get(), m_params.dst.image, 1u);
-
-	const VkCommandBufferBeginInfo  cmdBufferBeginInfo  =
-	{
-		VK_STRUCTURE_TYPE_COMMAND_BUFFER_BEGIN_INFO,			// VkStructureType					sType;
-		DE_NULL,												// const void*						pNext;
-		VK_COMMAND_BUFFER_USAGE_ONE_TIME_SUBMIT_BIT,			// VkCommandBufferUsageFlags		flags;
-		(const VkCommandBufferInheritanceInfo*)DE_NULL,
-	};
-
-	VK_CHECK(vk.beginCommandBuffer(*m_cmdBuffer, &cmdBufferBeginInfo));
-
-	// Blit all mip levels with a single blit command
-	if (m_params.singleCommand)
-	{
-		{
-			// Source image layout
-			const VkImageMemoryBarrier		srcImageBarrier		=
-			{
-				VK_STRUCTURE_TYPE_IMAGE_MEMORY_BARRIER,		// VkStructureType			sType;
-				DE_NULL,									// const void*				pNext;
-				VK_ACCESS_TRANSFER_WRITE_BIT,				// VkAccessFlags			srcAccessMask;
-				VK_ACCESS_TRANSFER_READ_BIT,				// VkAccessFlags			dstAccessMask;
-				VK_IMAGE_LAYOUT_TRANSFER_DST_OPTIMAL,		// VkImageLayout			oldLayout;
-				m_params.src.image.operationLayout,			// VkImageLayout			newLayout;
-				VK_QUEUE_FAMILY_IGNORED,					// deUint32					srcQueueFamilyIndex;
-				VK_QUEUE_FAMILY_IGNORED,					// deUint32					dstQueueFamilyIndex;
-				m_source.get(),								// VkImage					image;
-				{											// VkImageSubresourceRange	subresourceRange;
-					getAspectFlags(srcTcuFormat),		// VkImageAspectFlags   aspectMask;
-					0u,									// deUint32				baseMipLevel;
-					1u,									// deUint32				mipLevels;
-					0u,									// deUint32				baseArraySlice;
-					getArraySize(m_params.src.image)	// deUint32				arraySize;
-				}
-			};
-
-			// Destination image layout
-			const VkImageMemoryBarrier		dstImageBarrier		=
-			{
-				VK_STRUCTURE_TYPE_IMAGE_MEMORY_BARRIER,		// VkStructureType			sType;
-				DE_NULL,									// const void*				pNext;
-				VK_ACCESS_TRANSFER_WRITE_BIT,				// VkAccessFlags			srcAccessMask;
-				VK_ACCESS_TRANSFER_WRITE_BIT,				// VkAccessFlags			dstAccessMask;
-				VK_IMAGE_LAYOUT_TRANSFER_DST_OPTIMAL,		// VkImageLayout			oldLayout;
-				m_params.dst.image.operationLayout,			// VkImageLayout			newLayout;
-				VK_QUEUE_FAMILY_IGNORED,					// deUint32					srcQueueFamilyIndex;
-				VK_QUEUE_FAMILY_IGNORED,					// deUint32					dstQueueFamilyIndex;
-				m_destination.get(),						// VkImage					image;
-				{											// VkImageSubresourceRange	subresourceRange;
-					getAspectFlags(dstTcuFormat),		// VkImageAspectFlags   aspectMask;
-					0u,									// deUint32				baseMipLevel;
-					m_params.mipLevels,					// deUint32				mipLevels;
-					0u,									// deUint32				baseArraySlice;
-					getArraySize(m_params.dst.image)	// deUint32				arraySize;
-				}
-			};
-
-			vk.cmdPipelineBarrier(*m_cmdBuffer, VK_PIPELINE_STAGE_TRANSFER_BIT, VK_PIPELINE_STAGE_TRANSFER_BIT, (VkDependencyFlags)0, 0, (const VkMemoryBarrier*)DE_NULL, 0, (const VkBufferMemoryBarrier*)DE_NULL, 1, &srcImageBarrier);
-			vk.cmdPipelineBarrier(*m_cmdBuffer, VK_PIPELINE_STAGE_TRANSFER_BIT, VK_PIPELINE_STAGE_TRANSFER_BIT, (VkDependencyFlags)0, 0, (const VkMemoryBarrier*)DE_NULL, 0, (const VkBufferMemoryBarrier*)DE_NULL, 1, &dstImageBarrier);
-			vk.cmdBlitImage(*m_cmdBuffer, m_source.get(), m_params.src.image.operationLayout, m_destination.get(), m_params.dst.image.operationLayout, (deUint32)regions.size(), &regions[0], m_params.filter);
-		}
-	}
-	// Blit mip levels with multiple blit commands
-	else
-	{
-		// Prepare all mip levels for reading
-		{
-			const VkImageMemoryBarrier		preImageBarrier		=
-			{
-				VK_STRUCTURE_TYPE_IMAGE_MEMORY_BARRIER,		// VkStructureType			sType;
-				DE_NULL,									// const void*				pNext;
-				VK_ACCESS_TRANSFER_WRITE_BIT,				// VkAccessFlags			srcAccessMask;
-				VK_ACCESS_TRANSFER_READ_BIT,				// VkAccessFlags			dstAccessMask;
-				VK_IMAGE_LAYOUT_TRANSFER_DST_OPTIMAL,		// VkImageLayout			oldLayout;
-				m_params.src.image.operationLayout,			// VkImageLayout			newLayout;
-				VK_QUEUE_FAMILY_IGNORED,					// deUint32					srcQueueFamilyIndex;
-				VK_QUEUE_FAMILY_IGNORED,					// deUint32					dstQueueFamilyIndex;
-				m_destination.get(),						// VkImage					image;
-				{											// VkImageSubresourceRange	subresourceRange;
-					getAspectFlags(dstTcuFormat),		// VkImageAspectFlags	aspectMask;
-					0u,									// deUint32				baseMipLevel;
-					VK_REMAINING_MIP_LEVELS,			// deUint32				mipLevels;
-					0u,									// deUint32				baseArraySlice;
-					getArraySize(m_params.src.image)	// deUint32				arraySize;
-				}
-			};
-
-			vk.cmdPipelineBarrier(*m_cmdBuffer, VK_PIPELINE_STAGE_TRANSFER_BIT, VK_PIPELINE_STAGE_TRANSFER_BIT, (VkDependencyFlags)0, 0, (const VkMemoryBarrier*)DE_NULL, 0, (const VkBufferMemoryBarrier*)DE_NULL, 1, &preImageBarrier);
-		}
-
-		for (deUint32 regionNdx = 0u; regionNdx < (deUint32)regions.size(); regionNdx++)
-		{
-			const deUint32					mipLevel			= regions[regionNdx].dstSubresource.mipLevel;
-
-			// Prepare single mip level for writing
-			const VkImageMemoryBarrier		preImageBarrier		=
-			{
-				VK_STRUCTURE_TYPE_IMAGE_MEMORY_BARRIER,		// VkStructureType			sType;
-				DE_NULL,									// const void*					pNext;
-				VK_ACCESS_TRANSFER_READ_BIT,				// VkAccessFlags			srcAccessMask;
-				VK_ACCESS_TRANSFER_WRITE_BIT,				// VkAccessFlags			dstAccessMask;
-				m_params.src.image.operationLayout,			// VkImageLayout			oldLayout;
-				m_params.dst.image.operationLayout,			// VkImageLayout			newLayout;
-				VK_QUEUE_FAMILY_IGNORED,					// deUint32					srcQueueFamilyIndex;
-				VK_QUEUE_FAMILY_IGNORED,					// deUint32					dstQueueFamilyIndex;
-				m_destination.get(),						// VkImage					image;
-				{											// VkImageSubresourceRange	subresourceRange;
-					getAspectFlags(dstTcuFormat),		// VkImageAspectFlags	aspectMask;
-					mipLevel,							// deUint32				baseMipLevel;
-					1u,									// deUint32				mipLevels;
-					0u,									// deUint32				baseArraySlice;
-					getArraySize(m_params.dst.image)	// deUint32				arraySize;
-				}
-			};
-
-			// Prepare single mip level for reading
-			const VkImageMemoryBarrier		postImageBarrier	=
-			{
-				VK_STRUCTURE_TYPE_IMAGE_MEMORY_BARRIER,		// VkStructureType			sType;
-				DE_NULL,									// const void*				pNext;
-				VK_ACCESS_TRANSFER_WRITE_BIT,				// VkAccessFlags			srcAccessMask;
-				VK_ACCESS_TRANSFER_READ_BIT,				// VkAccessFlags			dstAccessMask;
-				m_params.dst.image.operationLayout,			// VkImageLayout			oldLayout;
-				m_params.src.image.operationLayout,			// VkImageLayout			newLayout;
-				VK_QUEUE_FAMILY_IGNORED,					// deUint32					srcQueueFamilyIndex;
-				VK_QUEUE_FAMILY_IGNORED,					// deUint32					dstQueueFamilyIndex;
-				m_destination.get(),						// VkImage					image;
-				{											// VkImageSubresourceRange	subresourceRange;
-					getAspectFlags(dstTcuFormat),		// VkImageAspectFlags	aspectMask;
-					mipLevel,							// deUint32				baseMipLevel;
-					1u,									// deUint32				mipLevels;
-					0u,									// deUint32				baseArraySlice;
-					getArraySize(m_params.src.image)	// deUint32				arraySize;
-				}
-			};
-
-			vk.cmdPipelineBarrier(*m_cmdBuffer, VK_PIPELINE_STAGE_TRANSFER_BIT, VK_PIPELINE_STAGE_TRANSFER_BIT, (VkDependencyFlags)0, 0, (const VkMemoryBarrier*)DE_NULL, 0, (const VkBufferMemoryBarrier*)DE_NULL, 1, &preImageBarrier);
-			vk.cmdBlitImage(*m_cmdBuffer, m_destination.get(), m_params.src.image.operationLayout, m_destination.get(), m_params.dst.image.operationLayout, 1u, &regions[regionNdx], m_params.filter);
-			vk.cmdPipelineBarrier(*m_cmdBuffer, VK_PIPELINE_STAGE_TRANSFER_BIT, VK_PIPELINE_STAGE_TRANSFER_BIT, (VkDependencyFlags)0, 0, (const VkMemoryBarrier*)DE_NULL, 0, (const VkBufferMemoryBarrier*)DE_NULL, 1, &postImageBarrier);
-		}
-
-		// Prepare all mip levels for writing
-		{
-			const VkImageMemoryBarrier		postImageBarrier		=
-			{
-				VK_STRUCTURE_TYPE_IMAGE_MEMORY_BARRIER,		// VkStructureType			sType;
-				DE_NULL,									// const void*				pNext;
-				VK_ACCESS_TRANSFER_READ_BIT,				// VkAccessFlags			srcAccessMask;
-				VK_ACCESS_TRANSFER_WRITE_BIT,				// VkAccessFlags			dstAccessMask;
-				m_params.src.image.operationLayout,			// VkImageLayout			oldLayout;
-				m_params.dst.image.operationLayout,			// VkImageLayout			newLayout;
-				VK_QUEUE_FAMILY_IGNORED,					// deUint32					srcQueueFamilyIndex;
-				VK_QUEUE_FAMILY_IGNORED,					// deUint32					dstQueueFamilyIndex;
-				m_destination.get(),						// VkImage					image;
-				{											// VkImageSubresourceRange	subresourceRange;
-					getAspectFlags(dstTcuFormat),		// VkImageAspectFlags	aspectMask;
-					0u,									// deUint32				baseMipLevel;
-					VK_REMAINING_MIP_LEVELS,			// deUint32				mipLevels;
-					0u,									// deUint32				baseArraySlice;
-					getArraySize(m_params.dst.image)	// deUint32				arraySize;
-				}
-			};
-
-			vk.cmdPipelineBarrier(*m_cmdBuffer, VK_PIPELINE_STAGE_TRANSFER_BIT, VK_PIPELINE_STAGE_TRANSFER_BIT, (VkDependencyFlags)0, 0, (const VkMemoryBarrier*)DE_NULL, 0, (const VkBufferMemoryBarrier*)DE_NULL, 1, &postImageBarrier);
-		}
-	}
-
-	VK_CHECK(vk.endCommandBuffer(*m_cmdBuffer));
-	submitCommandsAndWait(vk, vkDevice, queue, *m_cmdBuffer);
-
-	return checkTestResult();
-}
-
-bool BlittingMipmaps::checkLinearFilteredResult (void)
-{
-	tcu::TestLog&				log				(m_context.getTestContext().getLog());
-	bool						allLevelsOk		= true;
-
-	for (deUint32 mipLevelNdx = 0u; mipLevelNdx < m_params.mipLevels; mipLevelNdx++)
-	{
-		de::MovePtr<tcu::TextureLevel>			resultLevel			= readImage(*m_destination, m_params.dst.image, mipLevelNdx);
-		const tcu::ConstPixelBufferAccess&		resultAccess		= resultLevel->getAccess();
-
-		const tcu::Sampler::DepthStencilMode	mode				= tcu::hasDepthComponent(resultAccess.getFormat().order)	?   tcu::Sampler::MODE_DEPTH :
-																	  tcu::hasStencilComponent(resultAccess.getFormat().order)  ?   tcu::Sampler::MODE_STENCIL :
-																																	tcu::Sampler::MODE_LAST;
-		const tcu::ConstPixelBufferAccess		result				= tcu::hasDepthComponent(resultAccess.getFormat().order)	?   getEffectiveDepthStencilAccess(resultAccess, mode) :
-																	  tcu::hasStencilComponent(resultAccess.getFormat().order)  ?   getEffectiveDepthStencilAccess(resultAccess, mode) :
-																																	resultAccess;
-		const tcu::ConstPixelBufferAccess		clampedLevel		= tcu::hasDepthComponent(resultAccess.getFormat().order)	?   getEffectiveDepthStencilAccess(m_expectedTextureLevel[mipLevelNdx]->getAccess(), mode) :
-																	  tcu::hasStencilComponent(resultAccess.getFormat().order)  ?   getEffectiveDepthStencilAccess(m_expectedTextureLevel[mipLevelNdx]->getAccess(), mode) :
-																																	m_expectedTextureLevel[mipLevelNdx]->getAccess();
-		const tcu::ConstPixelBufferAccess		unclampedLevel		= tcu::hasDepthComponent(resultAccess.getFormat().order)	?   getEffectiveDepthStencilAccess(m_unclampedExpectedTextureLevel[mipLevelNdx]->getAccess(), mode) :
-																	  tcu::hasStencilComponent(resultAccess.getFormat().order)  ?   getEffectiveDepthStencilAccess(m_unclampedExpectedTextureLevel[mipLevelNdx]->getAccess(), mode) :
-																																	m_unclampedExpectedTextureLevel[mipLevelNdx]->getAccess();
-		const tcu::TextureFormat				srcFormat			= tcu::hasDepthComponent(resultAccess.getFormat().order)	?   tcu::getEffectiveDepthStencilTextureFormat(mapVkFormat(m_params.src.image.format), mode) :
-																	  tcu::hasStencilComponent(resultAccess.getFormat().order)  ?   tcu::getEffectiveDepthStencilTextureFormat(mapVkFormat(m_params.src.image.format), mode) :
-																																	mapVkFormat(m_params.src.image.format);
-
-		const tcu::TextureFormat				dstFormat			= result.getFormat();
-		bool									singleLevelOk		= false;
-		std::vector <CopyRegion>				mipLevelRegions;
-
-		for (size_t regionNdx = 0u; regionNdx < m_params.regions.size(); regionNdx++)
-			if (m_params.regions.at(regionNdx).imageBlit.dstSubresource.mipLevel == mipLevelNdx)
-				mipLevelRegions.push_back(m_params.regions.at(regionNdx));
-
-		log << tcu::TestLog::Section("ClampedSourceImage", "Region with clamped edges on source image.");
-
-		if (isFloatFormat(dstFormat))
-		{
-			const bool		srcIsSRGB   = tcu::isSRGB(srcFormat);
-			const tcu::Vec4 srcMaxDiff  = getFormatThreshold(srcFormat) * tcu::Vec4(srcIsSRGB ? 2.0f : 1.0f);
-			const tcu::Vec4 dstMaxDiff  = getFormatThreshold(dstFormat);
-			const tcu::Vec4 threshold   = tcu::max(srcMaxDiff, dstMaxDiff);
-
-			singleLevelOk = tcu::floatThresholdCompare(log, "Compare", "Result comparsion", clampedLevel, result, threshold, tcu::COMPARE_LOG_RESULT);
-			log << tcu::TestLog::EndSection;
-
-			if (!singleLevelOk)
-			{
-				log << tcu::TestLog::Section("NonClampedSourceImage", "Region with non-clamped edges on source image.");
-				singleLevelOk = tcu::floatThresholdCompare(log, "Compare", "Result comparsion", unclampedLevel, result, threshold, tcu::COMPARE_LOG_RESULT);
-				log << tcu::TestLog::EndSection;
-			}
-		}
-		else
-		{
-			tcu::UVec4  threshold;
-			// Calculate threshold depending on channel width of destination format.
-			const tcu::IVec4	bitDepth	= tcu::getTextureFormatBitDepth(dstFormat);
-			for (deUint32 i = 0; i < 4; ++i)
-				threshold[i] = de::max((0x1 << bitDepth[i]) / 256, 2);
-
-			singleLevelOk = tcu::intThresholdCompare(log, "Compare", "Result comparsion", clampedLevel, result, threshold, tcu::COMPARE_LOG_RESULT);
-			log << tcu::TestLog::EndSection;
-
-			if (!singleLevelOk)
-			{
-				log << tcu::TestLog::Section("NonClampedSourceImage", "Region with non-clamped edges on source image.");
-				singleLevelOk = tcu::intThresholdCompare(log, "Compare", "Result comparsion", unclampedLevel, result, threshold, tcu::COMPARE_LOG_RESULT);
-				log << tcu::TestLog::EndSection;
-			}
-		}
-		allLevelsOk &= singleLevelOk;
-	}
-
-	return allLevelsOk;
-}
-
-bool BlittingMipmaps::checkNearestFilteredResult (void)
-{
-	bool						allLevelsOk		= true;
-	tcu::TestLog&				log				(m_context.getTestContext().getLog());
-
-	for (deUint32 mipLevelNdx = 0u; mipLevelNdx < m_params.mipLevels; mipLevelNdx++)
-	{
-		de::MovePtr<tcu::TextureLevel>			resultLevel			= readImage(*m_destination, m_params.dst.image, mipLevelNdx);
-		const tcu::ConstPixelBufferAccess&		resultAccess		= resultLevel->getAccess();
-
-		const tcu::Sampler::DepthStencilMode	mode				= tcu::hasDepthComponent(resultAccess.getFormat().order)	?   tcu::Sampler::MODE_DEPTH :
-																	  tcu::hasStencilComponent(resultAccess.getFormat().order)  ?   tcu::Sampler::MODE_STENCIL :
-																																	tcu::Sampler::MODE_LAST;
-		const tcu::ConstPixelBufferAccess		result				= tcu::hasDepthComponent(resultAccess.getFormat().order)	?   getEffectiveDepthStencilAccess(resultAccess, mode) :
-																	  tcu::hasStencilComponent(resultAccess.getFormat().order)  ?   getEffectiveDepthStencilAccess(resultAccess, mode) :
-																																	resultAccess;
-		const tcu::ConstPixelBufferAccess		source				= (m_params.singleCommand || mipLevelNdx == 0) ?			//  Read from source image
-																	  tcu::hasDepthComponent(resultAccess.getFormat().order)	?   tcu::getEffectiveDepthStencilAccess(m_sourceTextureLevel->getAccess(), mode) :
-																	  tcu::hasStencilComponent(resultAccess.getFormat().order)  ?   tcu::getEffectiveDepthStencilAccess(m_sourceTextureLevel->getAccess(), mode) :
-																																	m_sourceTextureLevel->getAccess()
-																																//  Read from destination image
-																	: tcu::hasDepthComponent(resultAccess.getFormat().order)	?   tcu::getEffectiveDepthStencilAccess(m_expectedTextureLevel[mipLevelNdx - 1u]->getAccess(), mode) :
-																	  tcu::hasStencilComponent(resultAccess.getFormat().order)  ?   tcu::getEffectiveDepthStencilAccess(m_expectedTextureLevel[mipLevelNdx - 1u]->getAccess(), mode) :
-																																	m_expectedTextureLevel[mipLevelNdx - 1u]->getAccess();
-		const tcu::TextureFormat				dstFormat			= result.getFormat();
-		const tcu::TextureChannelClass			dstChannelClass		= tcu::getTextureChannelClass(dstFormat.type);
-		bool									singleLevelOk		= false;
-		std::vector <CopyRegion>				mipLevelRegions;
-
-		for (size_t regionNdx = 0u; regionNdx < m_params.regions.size(); regionNdx++)
-			if (m_params.regions.at(regionNdx).imageBlit.dstSubresource.mipLevel == mipLevelNdx)
-				mipLevelRegions.push_back(m_params.regions.at(regionNdx));
-
-		tcu::TextureLevel				errorMaskStorage	(tcu::TextureFormat(tcu::TextureFormat::RGB, tcu::TextureFormat::UNORM_INT8), result.getWidth(), result.getHeight(), result.getDepth());
-		tcu::PixelBufferAccess			errorMask			= errorMaskStorage.getAccess();
-		tcu::Vec4						pixelBias			(0.0f, 0.0f, 0.0f, 0.0f);
-		tcu::Vec4						pixelScale			(1.0f, 1.0f, 1.0f, 1.0f);
-
-		tcu::clear(errorMask, tcu::Vec4(0.0f, 1.0f, 0.0f, 1.0));
-
-		if (dstChannelClass == tcu::TEXTURECHANNELCLASS_SIGNED_INTEGER ||
-			dstChannelClass == tcu::TEXTURECHANNELCLASS_UNSIGNED_INTEGER)
-		{
-			singleLevelOk = intNearestBlitCompare(source, result, errorMask, mipLevelRegions);
-		}
-		else
-			singleLevelOk = floatNearestBlitCompare(source, result, errorMask, mipLevelRegions);
-
-		if (dstFormat != tcu::TextureFormat(tcu::TextureFormat::RGBA, tcu::TextureFormat::UNORM_INT8))
-			tcu::computePixelScaleBias(result, pixelScale, pixelBias);
-
-		if (!singleLevelOk)
-		{
-			log << tcu::TestLog::ImageSet("Compare", "Result comparsion, level " + de::toString(mipLevelNdx))
-				<< tcu::TestLog::Image("Result", "Result", result, pixelScale, pixelBias)
-				<< tcu::TestLog::Image("Reference", "Reference", source, pixelScale, pixelBias)
-				<< tcu::TestLog::Image("ErrorMask", "Error mask", errorMask)
-				<< tcu::TestLog::EndImageSet;
-		}
-		else
-		{
-			log << tcu::TestLog::ImageSet("Compare", "Result comparsion, level " + de::toString(mipLevelNdx))
-				<< tcu::TestLog::Image("Result", "Result", result, pixelScale, pixelBias)
-				<< tcu::TestLog::EndImageSet;
-		}
-
-		allLevelsOk &= singleLevelOk;
-	}
-
->>>>>>> 054ed612
 	return allLevelsOk;
 }
 
