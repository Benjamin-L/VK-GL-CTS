--- conflicted
+++ resolved
@@ -339,15 +339,9 @@
 	std::vector<VkQueueFamilyVideoPropertiesKHR>	videoQueueFamilyProperties(
 														queueFamilyPropertyCount,
 														{
-<<<<<<< HEAD
-														   VK_STRUCTURE_TYPE_QUEUE_FAMILY_VIDEO_PROPERTIES_KHR,	// VkStructureType					sType
-														   nullptr,												// void*							pNext
-														   0													// VkVideoCodecOperationFlagsKHR	videoCodecOperations
-=======
 														   VK_STRUCTURE_TYPE_QUEUE_FAMILY_VIDEO_PROPERTIES_KHR,		// VkStructureType					sType
 														   nullptr,													// void*							pNext
 														   0														// VkVideoCodecOperationFlagsKHR	videoCodecOperations
->>>>>>> 2db7b0a1
 														});
 	std::vector<VkQueueFamilyProperties2>			queueFamilyProperties(
 														queueFamilyPropertyCount,
@@ -722,30 +716,17 @@
 
 	static VkVideoEncodeH264ProfileInfoEXT	encodeProfile
 	{
-<<<<<<< HEAD
-		VK_STRUCTURE_TYPE_VIDEO_ENCODE_H264_PROFILE_INFO_EXT,		// VkStructureType						sType;
-		nullptr,													// const void*							pNext;
-		STD_VIDEO_H264_PROFILE_IDC_BASELINE							// StdVideoH264ProfileIdc				stdProfileIdc;
-=======
 		VK_STRUCTURE_TYPE_VIDEO_ENCODE_H264_PROFILE_INFO_EXT,	// VkStructureType						sType;
 		nullptr,												// const void*							pNext;
 		STD_VIDEO_H264_PROFILE_IDC_BASELINE						// StdVideoH264ProfileIdc				stdProfileIdc;
->>>>>>> 2db7b0a1
 	};
 
 	static VkVideoDecodeH264ProfileInfoEXT	decodeProfile
 	{
-<<<<<<< HEAD
-		VK_STRUCTURE_TYPE_VIDEO_DECODE_H264_PROFILE_INFO_EXT,		// VkStructureType						sType;
-		nullptr,													// const void*							pNext;
-		STD_VIDEO_H264_PROFILE_IDC_BASELINE,						// StdVideoH264ProfileIdc				stdProfileIdc;
-		VK_VIDEO_DECODE_H264_PICTURE_LAYOUT_PROGRESSIVE_EXT			// VkVideoDecodeH264FieldLayoutFlagsEXT	fieldLayout;
-=======
 		VK_STRUCTURE_TYPE_VIDEO_DECODE_H264_PROFILE_INFO_EXT,	// VkStructureType						sType;
 		nullptr,												// const void*							pNext;
 		STD_VIDEO_H264_PROFILE_IDC_BASELINE,					// StdVideoH264ProfileIdc				stdProfileIdc;
 		VK_VIDEO_DECODE_H264_PICTURE_LAYOUT_PROGRESSIVE_EXT		// VkVideoDecodeH264FieldLayoutFlagsEXT	fieldLayout;
->>>>>>> 2db7b0a1
 	};
 
 	static const VkVideoProfileInfoKHR	videoProfiles[]
