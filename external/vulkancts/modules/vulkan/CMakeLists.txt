# dEQP-VK

add_subdirectory(api)
add_subdirectory(pipeline)
add_subdirectory(binding_model)
add_subdirectory(spirv_assembly)
add_subdirectory(shaderrender)
add_subdirectory(shaderexecutor)
add_subdirectory(memory)
<<<<<<< HEAD
add_subdirectory(ubo)
add_subdirectory(dynamic_state)
add_subdirectory(ssbo)
=======
add_subdirectory(query_pool)
>>>>>>> f5335844

include_directories(
	api
	pipeline
	binding_model
	spirv_assembly
	shaderrender
	shaderexecutor
	memory
<<<<<<< HEAD
	ubo
	dynamic_state
	ssbo
=======
	query_pool
>>>>>>> f5335844
	)

set(DEQP_VK_COMMON_SRCS
	vktTestCase.cpp
	vktTestCase.hpp
	vktTestCaseUtil.cpp
	vktTestCaseUtil.hpp
	vktTestPackage.cpp
	vktTestPackage.hpp
	vktShaderLibrary.cpp
	vktShaderLibrary.hpp
	vktRenderPassTests.cpp
	vktRenderPassTests.hpp
	)

set(DEQP_VK_COMMON_LIBS
	tcutil
	vkutil
	glutil
	deqp-vk-api
	deqp-vk-pipeline
	deqp-vk-binding-model
	deqp-vk-spirv-assembly
	deqp-vk-shaderrender
	deqp-vk-shaderexecutor
	deqp-vk-memory
<<<<<<< HEAD
	deqp-vk-ubo
	deqp-vk-dynamic-state
	deqp-vk-ssbo
=======
	deqp-vk-query-pool
>>>>>>> f5335844
	)

if (DE_OS_IS_WIN32 OR DE_OS_IS_UNIX OR DE_OS_IS_OSX)
	add_library(deqp-vk-common STATIC ${DEQP_VK_COMMON_SRCS})
	target_link_libraries(deqp-vk-common ${DEQP_VK_COMMON_LIBS})

	add_executable(vk-build-programs vktBuildPrograms.cpp)
	target_link_libraries(vk-build-programs deqp-vk-common)
	add_dependencies(vk-build-programs deqp-vk-data)

	set(DEQP_VK_SRCS	)
	set(DEQP_VK_LIBS	deqp-vk-common)

else ()
	set(DEQP_VK_SRCS	${DEQP_VK_COMMON_SRCS})
	set(DEQP_VK_LIBS	${DEQP_VK_COMMON_LIBS})

endif ()

add_deqp_module(deqp-vk "${DEQP_VK_SRCS}" "${DEQP_VK_LIBS}" vktTestPackageEntry.cpp)

add_data_dir(deqp-vk ../../data/vulkan	vulkan)<|MERGE_RESOLUTION|>--- conflicted
+++ resolved
@@ -7,13 +7,10 @@
 add_subdirectory(shaderrender)
 add_subdirectory(shaderexecutor)
 add_subdirectory(memory)
-<<<<<<< HEAD
 add_subdirectory(ubo)
 add_subdirectory(dynamic_state)
 add_subdirectory(ssbo)
-=======
 add_subdirectory(query_pool)
->>>>>>> f5335844
 
 include_directories(
 	api
@@ -23,13 +20,10 @@
 	shaderrender
 	shaderexecutor
 	memory
-<<<<<<< HEAD
 	ubo
 	dynamic_state
 	ssbo
-=======
 	query_pool
->>>>>>> f5335844
 	)
 
 set(DEQP_VK_COMMON_SRCS
@@ -56,13 +50,10 @@
 	deqp-vk-shaderrender
 	deqp-vk-shaderexecutor
 	deqp-vk-memory
-<<<<<<< HEAD
 	deqp-vk-ubo
 	deqp-vk-dynamic-state
 	deqp-vk-ssbo
-=======
 	deqp-vk-query-pool
->>>>>>> f5335844
 	)
 
 if (DE_OS_IS_WIN32 OR DE_OS_IS_UNIX OR DE_OS_IS_OSX)
