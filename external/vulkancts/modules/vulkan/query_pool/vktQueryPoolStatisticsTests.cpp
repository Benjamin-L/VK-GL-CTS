--- conflicted
+++ resolved
@@ -4578,32 +4578,9 @@
 			{
 				for (deUint32 copyTypesIdx = 0u; copyTypesIdx < DE_LENGTH_OF_ARRAY(copyTypes); copyTypesIdx++)
 				{
-<<<<<<< HEAD
-					deUint32 dstOffset = copyTypesIdx == 2u ? deUint32(NUM_QUERY_STATISTICS * sizeof(deUint64)) : 0u;
-					/* Avoid waiting infinite time for the queries, when one of them is not going to be issued in
-					 * the partial case.
-					 */
-					if ((deBool)(partialFlags[partialFlagsIdx] & VK_QUERY_RESULT_PARTIAL_BIT) &&
-						(deBool)(waitFlags[waitFlagsIdx] & VK_QUERY_RESULT_WAIT_BIT))
-						continue;
-
-					VkQueryResultFlags	queryFlags	= VK_QUERY_RESULT_64_BIT | VK_QUERY_RESULT_WITH_AVAILABILITY_BIT | partialFlags[partialFlagsIdx] | waitFlags[waitFlagsIdx];
-					deUint32			queryCount	= partialFlagsIdx ? 2u : 1u;
+					for (deUint32 strideTypesIdx = 0u; strideTypesIdx < DE_LENGTH_OF_ARRAY(strideTypes); strideTypesIdx++)
 					{
-						std::ostringstream testName;
-						testName	<< "input_assembly_vertex_fragment"
-									<< partialFlagsStr[partialFlagsIdx]
-									<< waitFlagsStr[waitFlagsIdx]
-									<< copyTypesStr[copyTypesIdx];
-						GraphicBasicMultipleQueryTestInstance::ParametersGraphic param(statisticsFlags | VK_QUERY_PIPELINE_STATISTIC_FRAGMENT_SHADER_INVOCATIONS_BIT, queryFlags, queryCount, DE_FALSE, copyTypes[copyTypesIdx], dstOffset);
-						vertexShaderMultipleQueries->addChild(new QueryPoolGraphicMultipleQueryStatisticsTest<VertexShaderMultipleQueryTestInstance>(m_testCtx, testName.str().c_str(), "", param));
-					}
-
-=======
-					for (deUint32 strideTypesIdx = 0u; strideTypesIdx < DE_LENGTH_OF_ARRAY(strideTypes); strideTypesIdx++)
->>>>>>> 2d1377ec
-					{
-						deUint32 dstOffset = copyTypesIdx == 2u ? NUM_QUERY_STATISTICS * sizeof(deUint64) : 0u;
+						deUint32 dstOffset = copyTypesIdx == 2u ? deUint32(NUM_QUERY_STATISTICS * sizeof(deUint64)) : deUint32(0u);
 						/* Avoid waiting infinite time for the queries, when one of them is not going to be issued in
 						 * the partial case.
 						 */
