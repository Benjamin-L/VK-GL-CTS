/*-------------------------------------------------------------------------
 * Vulkan Conformance Tests
 * ------------------------
 *
 * Copyright (c) 2015 Google Inc.
 *
 * Licensed under the Apache License, Version 2.0 (the "License");
 * you may not use this file except in compliance with the License.
 * You may obtain a copy of the License at
 *
 *      http://www.apache.org/licenses/LICENSE-2.0
 *
 * Unless required by applicable law or agreed to in writing, software
 * distributed under the License is distributed on an "AS IS" BASIS,
 * WITHOUT WARRANTIES OR CONDITIONS OF ANY KIND, either express or implied.
 * See the License for the specific language governing permissions and
 * limitations under the License.
 *
 *//*!
 * \file
 * \brief Simple memory mapping tests.
 *//*--------------------------------------------------------------------*/

#include "vktMemoryMappingTests.hpp"

#include "vktTestCaseUtil.hpp"
#include "vktCustomInstancesDevices.hpp"

#include "tcuMaybe.hpp"
#include "tcuResultCollector.hpp"
#include "tcuTestLog.hpp"
#include "tcuPlatform.hpp"
#include "tcuTextureUtil.hpp"
#include "tcuCommandLine.hpp"

#include "vkDeviceUtil.hpp"
#include "vkPlatform.hpp"
#include "vkQueryUtil.hpp"
#include "vkRef.hpp"
#include "vkRefUtil.hpp"
#include "vkStrUtil.hpp"
#include "vkAllocationCallbackUtil.hpp"
#include "vkImageUtil.hpp"

#include "deRandom.hpp"
#include "deSharedPtr.hpp"
#include "deStringUtil.hpp"
#include "deUniquePtr.hpp"
#include "deSTLUtil.hpp"
#include "deMath.h"

#include <string>
#include <vector>
#include <algorithm>

using tcu::Maybe;
using tcu::TestLog;

using de::SharedPtr;

using std::string;
using std::vector;
using std::pair;

using namespace vk;

namespace vkt
{
namespace memory
{
namespace
{
template<typename T>
T divRoundUp (const T& a, const T& b)
{
	return (a / b) + (a % b == 0 ? 0 : 1);
}

template<typename T>
T roundDownToMultiple (const T& a, const T& b)
{
	return b * (a / b);
}

template<typename T>
T roundUpToMultiple (const T& a, const T& b)
{
	return b * (a / b + (a % b != 0 ? 1 : 0));
}

enum AllocationKind
{
	ALLOCATION_KIND_SUBALLOCATED										= 0,
	ALLOCATION_KIND_DEDICATED_BUFFER									= 1,
	ALLOCATION_KIND_DEDICATED_IMAGE										= 2,
	ALLOCATION_KIND_LAST
};

void mapMemoryWrapper(const DeviceInterface& vkd, VkDevice device, vk::VkDeviceMemory memory, VkDeviceSize mappingOffset, VkDeviceSize mappingSize, void** ptr, bool useMap2)
{
	if (!useMap2)
	{
		VK_CHECK(vkd.mapMemory(device, memory, mappingOffset, mappingSize, 0u, ptr));
	}
	else
	{
		const VkMemoryMapInfoKHR info =
		{
			VK_STRUCTURE_TYPE_MEMORY_MAP_INFO_KHR,	// VkStructureType	sType
			nullptr,								// const void		*pNext
			0u,										// VkMemoryMapFlags flags
			memory,									// VkDeviceMemory	memory
			mappingOffset,							// VkDeviceSize		offset
			mappingSize,							// VkDeviceSize		size
		};
		VK_CHECK(vkd.mapMemory2KHR(device, &info, ptr));
	}
}

void unmapMemoryWrapper(const DeviceInterface& vkd, VkDevice device, vk::VkDeviceMemory memory, bool useMap2)
{
	if (!useMap2)
	{
		vkd.unmapMemory(device, memory);
	}
	else
	{
		const VkMemoryUnmapInfoKHR unmap {
			VK_STRUCTURE_TYPE_MEMORY_UNMAP_INFO_KHR,	// VkStructureType			sType
			nullptr,									// const void*				pNext
			0u,											// VkMemoryUnmapFlagsEXT	flags
			memory,										// VkDeviceMemory			memory
		};
		VK_CHECK(vkd.unmapMemory2KHR(device, &unmap));
	}
}

// \note Bit vector that guarantees that each value takes only one bit.
// std::vector<bool> is often optimized to only take one bit for each bool, but
// that is implementation detail and in this case we really need to known how much
// memory is used.
class BitVector
{
public:
	enum
	{
		BLOCK_BIT_SIZE = 8 * sizeof(deUint32)
	};

	BitVector (size_t size, bool value = false)
		: m_data(divRoundUp<size_t>(size, (size_t)BLOCK_BIT_SIZE), value ? ~0x0u : 0x0u)
	{
	}

	bool get (size_t ndx) const
	{
		return (m_data[ndx / BLOCK_BIT_SIZE] & (0x1u << (deUint32)(ndx % BLOCK_BIT_SIZE))) != 0;
	}

	void set (size_t ndx, bool value)
	{
		if (value)
			m_data[ndx / BLOCK_BIT_SIZE] |= 0x1u << (deUint32)(ndx % BLOCK_BIT_SIZE);
		else
			m_data[ndx / BLOCK_BIT_SIZE] &= ~(0x1u << (deUint32)(ndx % BLOCK_BIT_SIZE));
	}

	void setRange (size_t offset, size_t count, bool value)
	{
		size_t ndx = offset;

		for (; (ndx < offset + count) && ((ndx % BLOCK_BIT_SIZE) != 0); ndx++)
		{
			DE_ASSERT(ndx >= offset);
			DE_ASSERT(ndx < offset + count);
			set(ndx, value);
		}

		{
			const size_t endOfFullBlockNdx = roundDownToMultiple<size_t>(offset + count, BLOCK_BIT_SIZE);

			if (ndx < endOfFullBlockNdx)
			{
				deMemset(&m_data[ndx / BLOCK_BIT_SIZE], (value ? 0xFF : 0x0), (endOfFullBlockNdx - ndx) / 8);
				ndx = endOfFullBlockNdx;
			}
		}

		for (; ndx < offset + count; ndx++)
		{
			DE_ASSERT(ndx >= offset);
			DE_ASSERT(ndx < offset + count);
			set(ndx, value);
		}
	}

	void vectorAnd (const BitVector& other, size_t offset, size_t count)
	{
		size_t ndx = offset;

		for (; ndx < offset + count && (ndx % BLOCK_BIT_SIZE) != 0; ndx++)
		{
			DE_ASSERT(ndx >= offset);
			DE_ASSERT(ndx < offset + count);
			set(ndx, other.get(ndx) && get(ndx));
		}

		for (; ndx < roundDownToMultiple<size_t>(offset + count, BLOCK_BIT_SIZE); ndx += BLOCK_BIT_SIZE)
		{
			DE_ASSERT(ndx >= offset);
			DE_ASSERT(ndx < offset + count);
			DE_ASSERT(ndx % BLOCK_BIT_SIZE == 0);
			DE_ASSERT(ndx + BLOCK_BIT_SIZE <= offset + count);
			m_data[ndx / BLOCK_BIT_SIZE] &= other.m_data[ndx / BLOCK_BIT_SIZE];
		}

		for (; ndx < offset + count; ndx++)
		{
			DE_ASSERT(ndx >= offset);
			DE_ASSERT(ndx < offset + count);
			set(ndx, other.get(ndx) && get(ndx));
		}
	}

private:
	vector<deUint32>	m_data;
};

class ReferenceMemory
{
public:
	ReferenceMemory (size_t size, size_t atomSize)
		: m_atomSize	(atomSize)
		, m_bytes		(size, 0xDEu)
		, m_defined		(size, false)
		, m_flushed		(size / atomSize, false)
	{
		DE_ASSERT(size % m_atomSize == 0);
	}

	void write (size_t pos, deUint8 value)
	{
		m_bytes[pos] = value;
		m_defined.set(pos, true);
		m_flushed.set(pos / m_atomSize, false);
	}

	bool read (size_t pos, deUint8 value)
	{
		const bool isOk = !m_defined.get(pos)
						|| m_bytes[pos] == value;

		m_bytes[pos] = value;
		m_defined.set(pos, true);

		return isOk;
	}

	bool modifyXor (size_t pos, deUint8 value, deUint8 mask)
	{
		const bool isOk = !m_defined.get(pos)
						|| m_bytes[pos] == value;

		m_bytes[pos] = value ^ mask;
		m_defined.set(pos, true);
		m_flushed.set(pos / m_atomSize, false);

		return isOk;
	}

	void flush (size_t offset, size_t size)
	{
		DE_ASSERT((offset % m_atomSize) == 0);
		DE_ASSERT((size % m_atomSize) == 0);

		m_flushed.setRange(offset / m_atomSize, size / m_atomSize, true);
	}

	void invalidate (size_t offset, size_t size)
	{
		DE_ASSERT((offset % m_atomSize) == 0);
		DE_ASSERT((size % m_atomSize) == 0);

		if (m_atomSize == 1)
		{
			m_defined.vectorAnd(m_flushed, offset, size);
		}
		else
		{
			for (size_t ndx = 0; ndx < size / m_atomSize; ndx++)
			{
				if (!m_flushed.get((offset / m_atomSize) + ndx))
					m_defined.setRange(offset + ndx * m_atomSize, m_atomSize, false);
			}
		}
	}


private:
	const size_t	m_atomSize;
	vector<deUint8>	m_bytes;
	BitVector		m_defined;
	BitVector		m_flushed;
};

struct MemoryType
{
	MemoryType		(deUint32 index_, const VkMemoryType& type_)
		: index	(index_)
		, type	(type_)
	{
	}

	MemoryType		(void)
		: index	(~0u)
	{
	}

	deUint32		index;
	VkMemoryType	type;
};

size_t computeDeviceMemorySystemMemFootprint (const DeviceInterface& vk, VkDevice device)
{
	AllocationCallbackRecorder	callbackRecorder	(getSystemAllocator());

	{
		// 1 B allocation from memory type 0
		const VkMemoryAllocateInfo	allocInfo	=
		{
			VK_STRUCTURE_TYPE_MEMORY_ALLOCATE_INFO,
			DE_NULL,
			1u,
			0u,
		};
		const Unique<VkDeviceMemory>			memory			(allocateMemory(vk, device, &allocInfo, callbackRecorder.getCallbacks()));
		AllocationCallbackValidationResults		validateRes;

		validateAllocationCallbacks(callbackRecorder, &validateRes);

		TCU_CHECK(validateRes.violations.empty());

		return getLiveSystemAllocationTotal(validateRes)
			   + sizeof(void*)*validateRes.liveAllocations.size(); // allocation overhead
	}
}

Move<VkImage> makeImage (const DeviceInterface& vk, VkDevice device, VkDeviceSize size, deUint32 queueFamilyIndex)
{
	const VkFormat formats[] =
	{
		VK_FORMAT_R8G8B8A8_UINT,
		VK_FORMAT_R16G16B16A16_UINT,
		VK_FORMAT_R32G32B32A32_UINT,
	};

	VkFormat	format			= VK_FORMAT_UNDEFINED;
	deUint32	powerOfTwoSize	= 0;

	for (const VkFormat f : formats)
	{
		const int			pixelSize		= vk::mapVkFormat(f).getPixelSize();
		const VkDeviceSize	sizeInPixels	= (size + 3u) / pixelSize;
		const deUint32		sqrtSize		= static_cast<deUint32>(deFloatCeil(deFloatSqrt(static_cast<float>(sizeInPixels))));

		format			= f;
		powerOfTwoSize	= deSmallestGreaterOrEquallPowerOfTwoU32(sqrtSize);

		// maxImageDimension2D
		if (powerOfTwoSize < 4096)
			break;
	}

	const VkImageCreateInfo				colorImageParams				=
	{
		VK_STRUCTURE_TYPE_IMAGE_CREATE_INFO,							// VkStructureType			sType;
		DE_NULL,														// const void*				pNext;
		0u,																// VkImageCreateFlags		flags;
		VK_IMAGE_TYPE_2D,												// VkImageType				imageType;
		format,															// VkFormat					format;
		{
			powerOfTwoSize,
			powerOfTwoSize,
			1u
		},																// VkExtent3D				extent;
		1u,																// deUint32					mipLevels;
		1u,																// deUint32					arraySize;
		VK_SAMPLE_COUNT_1_BIT,											// deUint32					samples;
		VK_IMAGE_TILING_LINEAR,											// VkImageTiling			tiling;
		VK_IMAGE_USAGE_TRANSFER_SRC_BIT | VK_IMAGE_USAGE_TRANSFER_DST_BIT, // VkImageUsageFlags		usage;
		VK_SHARING_MODE_EXCLUSIVE,										// VkSharingMode			sharingMode;
		1u,																// deUint32					queueFamilyCount;
		&queueFamilyIndex,												// const deUint32*			pQueueFamilyIndices;
		VK_IMAGE_LAYOUT_UNDEFINED,										// VkImageLayout			initialLayout;
	};

	return createImage(vk, device, &colorImageParams);
}

Move<VkBuffer> makeBuffer(const DeviceInterface& vk, VkDevice device, VkDeviceSize size, deUint32 queueFamilyIndex)
{
	const VkBufferCreateInfo			bufferParams					=
	{
		VK_STRUCTURE_TYPE_BUFFER_CREATE_INFO,							//	VkStructureType			sType;
		DE_NULL,														//	const void*				pNext;
		0u,																//	VkBufferCreateFlags		flags;
		size,															//	VkDeviceSize			size;
		VK_BUFFER_USAGE_TRANSFER_SRC_BIT | VK_BUFFER_USAGE_TRANSFER_DST_BIT, //	VkBufferUsageFlags	usage;
		VK_SHARING_MODE_EXCLUSIVE,										//	VkSharingMode			sharingMode;
		1u,																//	deUint32				queueFamilyCount;
		&queueFamilyIndex,												//	const deUint32*			pQueueFamilyIndices;
	};
	return vk::createBuffer(vk, device, &bufferParams, (const VkAllocationCallbacks*)DE_NULL);
}

VkMemoryRequirements getImageMemoryRequirements(const DeviceInterface& vk, VkDevice device, Move<VkImage>& image)
{
	VkImageMemoryRequirementsInfo2	info								=
	{
		VK_STRUCTURE_TYPE_IMAGE_MEMORY_REQUIREMENTS_INFO_2,				// VkStructureType			sType
		DE_NULL,														// const void*				pNext
		*image															// VkImage					image
	};
	VkMemoryDedicatedRequirements	dedicatedRequirements				=
	{
		VK_STRUCTURE_TYPE_MEMORY_DEDICATED_REQUIREMENTS,				// VkStructureType			sType
		DE_NULL,														// const void*				pNext
		VK_FALSE,														// VkBool32					prefersDedicatedAllocation
		VK_FALSE														// VkBool32					requiresDedicatedAllocation
	};
	VkMemoryRequirements2			req2								=
	{
		VK_STRUCTURE_TYPE_MEMORY_REQUIREMENTS_2,						// VkStructureType			sType
		&dedicatedRequirements,											// void*					pNext
		{0, 0, 0}														// VkMemoryRequirements		memoryRequirements
	};

	vk.getImageMemoryRequirements2(device, &info, &req2);

	return req2.memoryRequirements;
}

VkMemoryRequirements getBufferMemoryRequirements(const DeviceInterface& vk, VkDevice device, Move<VkBuffer>& buffer)
{
	VkBufferMemoryRequirementsInfo2	info								=
	{
		VK_STRUCTURE_TYPE_BUFFER_MEMORY_REQUIREMENTS_INFO_2,			// VkStructureType			sType
		DE_NULL,														// const void*				pNext
		*buffer															// VkImage					image
	};
	VkMemoryDedicatedRequirements	dedicatedRequirements				=
	{
		VK_STRUCTURE_TYPE_MEMORY_DEDICATED_REQUIREMENTS,				// VkStructureType			sType
		DE_NULL,														// const void*				pNext
		VK_FALSE,														// VkBool32					prefersDedicatedAllocation
		VK_FALSE														// VkBool32					requiresDedicatedAllocation
	};
	VkMemoryRequirements2			req2								=
	{
		VK_STRUCTURE_TYPE_MEMORY_REQUIREMENTS_2,						// VkStructureType		sType
		&dedicatedRequirements,											// void*				pNext
		{0, 0, 0}														// VkMemoryRequirements	memoryRequirements
	};

	vk.getBufferMemoryRequirements2(device, &info, &req2);

	return req2.memoryRequirements;
}

Move<VkDeviceMemory> allocMemory (const DeviceInterface& vk, VkDevice device, VkDeviceSize pAllocInfo_allocationSize, deUint32 pAllocInfo_memoryTypeIndex)
{
	const VkMemoryAllocateInfo			pAllocInfo						=
	{
		VK_STRUCTURE_TYPE_MEMORY_ALLOCATE_INFO,
		DE_NULL,
		pAllocInfo_allocationSize,
		pAllocInfo_memoryTypeIndex,
	};
	return allocateMemory(vk, device, &pAllocInfo);
}

VkDeviceSize findLargeAllocationSize (const DeviceInterface& vk, VkDevice device, VkDeviceSize max, deUint32 memoryTypeIndex)
{
	// max must be power of two
	DE_ASSERT((max & (max - 1)) == 0);

	for (VkDeviceSize size = max; size > 0; size >>= 1)
	{
		const VkMemoryAllocateInfo	allocInfo	=
		{
			VK_STRUCTURE_TYPE_MEMORY_ALLOCATE_INFO,
			DE_NULL,
			size,
			memoryTypeIndex,
		};

		VkDeviceMemory				memory;
		VkResult					result		= vk.allocateMemory(device, &allocInfo, NULL, &memory);

		if (result == VK_SUCCESS)
		{
			vk.freeMemory(device, memory, NULL);
			return size;
		}
	}

	return 0;
}

Move<VkDeviceMemory> allocMemory (const DeviceInterface& vk, VkDevice device, VkDeviceSize pAllocInfo_allocationSize, deUint32 pAllocInfo_memoryTypeIndex, Move<VkImage>& image, Move<VkBuffer>& buffer, const VkAllocationCallbacks* allocator = DE_NULL)
{
	DE_ASSERT((!image) || (!buffer));

	const VkMemoryDedicatedAllocateInfo
										dedicatedAllocateInfo			=
	{
		VK_STRUCTURE_TYPE_MEMORY_DEDICATED_ALLOCATE_INFO,				// VkStructureType		sType
		DE_NULL,														// const void*			pNext
		*image,															// VkImage				image
		*buffer															// VkBuffer				buffer
	};

	const VkMemoryAllocateInfo			pAllocInfo						=
	{
		VK_STRUCTURE_TYPE_MEMORY_ALLOCATE_INFO,
		!image && !buffer ? DE_NULL : &dedicatedAllocateInfo,
		pAllocInfo_allocationSize,
		pAllocInfo_memoryTypeIndex,
	};
	return allocateMemory(vk, device, &pAllocInfo, allocator);
}

struct MemoryRange
{
	MemoryRange (VkDeviceSize offset_ = ~(VkDeviceSize)0, VkDeviceSize size_ = ~(VkDeviceSize)0)
		: offset	(offset_)
		, size		(size_)
	{
	}

	VkDeviceSize	offset;
	VkDeviceSize	size;
};

struct TestConfig
{
	TestConfig (void)
		: allocationSize	(~(VkDeviceSize)0)
		, allocationKind	(ALLOCATION_KIND_SUBALLOCATED)
	{
	}

	VkDeviceSize		allocationSize;
	deUint32			seed;

	MemoryRange			mapping;
	vector<MemoryRange>	flushMappings;
	vector<MemoryRange>	invalidateMappings;
	bool				remap;
	bool				implicitUnmap;
	AllocationKind		allocationKind;
	bool				memoryMap2;
};

bool compareAndLogBuffer (TestLog& log, size_t size, size_t referenceSize, const deUint8* result, const deUint8* reference)
{
	size_t	stride		= size / referenceSize;
	size_t	failedBytes	= 0;
	size_t	firstFailed	= (size_t)-1;

	DE_ASSERT(referenceSize <= size);

	for (size_t ndx = 0; ndx < referenceSize; ndx += stride)
	{
		if (result[ndx * stride] != reference[ndx])
		{
			failedBytes++;

			if (firstFailed == (size_t)-1)
				firstFailed = ndx;
		}
	}

	if (failedBytes > 0)
	{
		log << TestLog::Message << "Comparison failed. Failed bytes " << failedBytes << ". First failed at offset " << firstFailed << "." << TestLog::EndMessage;

		std::ostringstream	expectedValues;
		std::ostringstream	resultValues;

		for (size_t ndx = firstFailed; ndx < firstFailed + 10 && ndx < referenceSize; ndx++)
		{
			if (ndx != firstFailed)
			{
				expectedValues << ", ";
				resultValues << ", ";
			}

			expectedValues << reference[ndx];
			resultValues << result[ndx * stride];
		}

		if (firstFailed + 10 < size)
		{
			expectedValues << "...";
			resultValues << "...";
		}

		log << TestLog::Message << "Expected values at offset: " << firstFailed << ", " << expectedValues.str() << TestLog::EndMessage;
		log << TestLog::Message << "Result values at offset: " << firstFailed << ", " << resultValues.str() << TestLog::EndMessage;

		return false;
	}
	else
		return true;
}

static Move<VkDevice> createProtectedMemoryDevice(const Context& context, const VkPhysicalDeviceFeatures2& features2)
{
	auto&											cmdLine					= context.getTestContext().getCommandLine();
	const InstanceInterface&						vki						= context.getInstanceInterface();
	const float										queuePriority			= 1.0f;
	deUint32										queueFamilyIndex		= context.getUniversalQueueFamilyIndex();

	// Enable VK_KHR_map_memory2 if supported, as required by some tests.
	std::vector<const char*> enabledExtensions;
	if (context.isDeviceFunctionalitySupported("VK_KHR_map_memory2"))
		enabledExtensions.push_back("VK_KHR_map_memory2");

	VkDeviceQueueCreateInfo							queueInfo		=
	{
		VK_STRUCTURE_TYPE_DEVICE_QUEUE_CREATE_INFO,					// VkStructureType					sType;
		DE_NULL,													// const void*						pNext;
		vk::VK_DEVICE_QUEUE_CREATE_PROTECTED_BIT,					// VkDeviceQueueCreateFlags			flags;
		queueFamilyIndex,											// deUint32							queueFamilyIndex;
		1u,															// deUint32							queueCount;
		&queuePriority												// const float*						pQueuePriorities;
	};

	const VkDeviceCreateInfo						deviceInfo		=
	{
		VK_STRUCTURE_TYPE_DEVICE_CREATE_INFO,						// VkStructureType					sType;
		&features2,													// const void*						pNext;
		(VkDeviceCreateFlags)0,										// VkDeviceCreateFlags				flags;
		1u,															// uint32_t							queueCreateInfoCount;
		&queueInfo,													// const VkDeviceQueueCreateInfo*	pQueueCreateInfos;
		0u,															// uint32_t							enabledLayerCount;
		nullptr,													// const char* const*				ppEnabledLayerNames;
		de::sizeU32(enabledExtensions),								// uint32_t							enabledExtensionCount;
		de::dataOrNull(enabledExtensions),							// const char* const*				ppEnabledExtensionNames;
		nullptr,													// const VkPhysicalDeviceFeatures*	pEnabledFeatures;
	};

	return createCustomDevice(cmdLine.isValidationEnabled(), context.getPlatformInterface(), context.getInstance(), vki, context.getPhysicalDevice(), &deviceInfo);
}

tcu::TestStatus testMemoryMapping (Context& context, const TestConfig config)
{
	TestLog&								log							= context.getTestContext().getLog();
	tcu::ResultCollector					result						(log);
	bool									atLeastOneTestPerformed		= false;
	const VkPhysicalDevice					physicalDevice				= context.getPhysicalDevice();
	const InstanceInterface&				vki							= context.getInstanceInterface();
	const DeviceInterface&					vkd							= context.getDeviceInterface();
	const VkPhysicalDeviceMemoryProperties	memoryProperties			= getPhysicalDeviceMemoryProperties(vki, physicalDevice);
	const VkDeviceSize						nonCoherentAtomSize			= context.getDeviceProperties().limits.nonCoherentAtomSize;
	const deUint32							queueFamilyIndex			= context.getUniversalQueueFamilyIndex();

	//Create protected memory device if protected memory is supported
	//otherwise use the default device
	Move<VkDevice>	protectMemoryDevice;
	VkDevice		device;
	{
		VkPhysicalDeviceProtectedMemoryFeatures		protectedFeatures;
		protectedFeatures.sType				= vk::VK_STRUCTURE_TYPE_PHYSICAL_DEVICE_PROTECTED_MEMORY_FEATURES;
		protectedFeatures.pNext				= DE_NULL;
		protectedFeatures.protectedMemory	= VK_FALSE;

		VkPhysicalDeviceFeatures2					deviceFeatures2;
		deviceFeatures2.sType		= vk::VK_STRUCTURE_TYPE_PHYSICAL_DEVICE_FEATURES_2;
		deviceFeatures2.pNext		= &protectedFeatures;

		vki.getPhysicalDeviceFeatures2(context.getPhysicalDevice(), &deviceFeatures2);
		if(protectedFeatures.protectedMemory && config.implicitUnmap)
		{
			protectMemoryDevice = createProtectedMemoryDevice(context, deviceFeatures2);
			device = *protectMemoryDevice;
		}
		else
		{
			device = context.getDevice();
		}
	}

	{
		const tcu::ScopedLogSection	section	(log, "TestCaseInfo", "TestCaseInfo");

		log << TestLog::Message << "Seed: " << config.seed << TestLog::EndMessage;
		log << TestLog::Message << "Allocation size: " << config.allocationSize  <<  TestLog::EndMessage;
		log << TestLog::Message << "Mapping, offset: " << config.mapping.offset << ", size: " << config.mapping.size << TestLog::EndMessage;

		if (!config.flushMappings.empty())
		{
			log << TestLog::Message << "Invalidating following ranges:" << TestLog::EndMessage;

			for (size_t ndx = 0; ndx < config.flushMappings.size(); ndx++)
				log << TestLog::Message << "\tOffset: " << config.flushMappings[ndx].offset << ", Size: " << config.flushMappings[ndx].size << TestLog::EndMessage;
		}

		if (config.remap)
			log << TestLog::Message << "Remapping memory between flush and invalidation." << TestLog::EndMessage;

		if (!config.invalidateMappings.empty())
		{
			log << TestLog::Message << "Flushing following ranges:" << TestLog::EndMessage;

			for (size_t ndx = 0; ndx < config.invalidateMappings.size(); ndx++)
				log << TestLog::Message << "\tOffset: " << config.invalidateMappings[ndx].offset << ", Size: " << config.invalidateMappings[ndx].size << TestLog::EndMessage;
		}
	}

	for (deUint32 memoryTypeIndex = 0; memoryTypeIndex < memoryProperties.memoryTypeCount; memoryTypeIndex++)
	{
		try
		{
			const tcu::ScopedLogSection		section			(log, "MemoryType" + de::toString(memoryTypeIndex), "MemoryType" + de::toString(memoryTypeIndex));
			const vk::VkMemoryType&			memoryType		= memoryProperties.memoryTypes[memoryTypeIndex];
			const VkMemoryHeap&				memoryHeap		= memoryProperties.memoryHeaps[memoryType.heapIndex];
			const VkDeviceSize				atomSize		= nonCoherentAtomSize;
			const VkDeviceSize				stride			= config.implicitUnmap ? 1024 : 1;
			const deUint32					iterations		= config.implicitUnmap ? 128 : 1;

			VkDeviceSize					allocationSize	= (config.allocationSize % atomSize == 0) ? config.allocationSize : config.allocationSize + (atomSize - (config.allocationSize % atomSize));
			size_t							referenceSize	= 0;
			vector<deUint8>					reference;

			if ((memoryType.propertyFlags & VK_MEMORY_PROPERTY_DEVICE_COHERENT_BIT_AMD) != 0 && !context.getCoherentMemoryFeaturesAMD().deviceCoherentMemory)
				continue;

			if (config.implicitUnmap)
			{
				VkDeviceSize max	= 0x10000000; // 256MiB

				while (memoryHeap.size <= 4 * max)
					max >>= 1;

				allocationSize		= findLargeAllocationSize(vkd, device, max, memoryTypeIndex);
			}

			vk::VkMemoryRequirements		req				=
			{
				(VkDeviceSize)allocationSize,
				(VkDeviceSize)0,
				~(deUint32)0u
			};
			Move<VkImage>					image;
			Move<VkBuffer>					buffer;

			if (config.allocationKind == ALLOCATION_KIND_DEDICATED_IMAGE)
			{
				image = makeImage(vkd, device, allocationSize, queueFamilyIndex);
				req = getImageMemoryRequirements(vkd, device, image);
			}
			else if (config.allocationKind == ALLOCATION_KIND_DEDICATED_BUFFER)
			{
				buffer = makeBuffer(vkd, device, allocationSize, queueFamilyIndex);
				req = getBufferMemoryRequirements(vkd, device, buffer);
			}
			allocationSize = req.size;
			VkDeviceSize					mappingSize					=  (config.mapping.size % atomSize == 0) ? config.mapping.size : config.mapping.size + (atomSize - (config.mapping.size % atomSize));
			VkDeviceSize					mappingOffset				=  (config.mapping.offset % atomSize == 0) ? config.mapping.offset : config.mapping.offset - (config.mapping.offset % atomSize);
			if (config.mapping.size == config.allocationSize && config.mapping.offset == 0u)
			{
				mappingSize = allocationSize;
			}

			referenceSize = static_cast<size_t>(mappingSize / stride);
			reference.resize(static_cast<size_t>(mappingOffset) + referenceSize);

			log << TestLog::Message << "MemoryType: " << memoryType << TestLog::EndMessage;
			log << TestLog::Message << "MemoryHeap: " << memoryHeap << TestLog::EndMessage;
			log << TestLog::Message << "AtomSize: " << atomSize << TestLog::EndMessage;
			log << TestLog::Message << "AllocationSize: " << allocationSize << TestLog::EndMessage;
			log << TestLog::Message << "Mapping, offset: " << mappingOffset << ", size: " << mappingSize << TestLog::EndMessage;

			if ((req.memoryTypeBits & (1u << memoryTypeIndex)) == 0)
			{
				static const char* const allocationKindName[] =
				{
					"suballocation",
					"dedicated allocation of buffers",
					"dedicated allocation of images"
				};
				log << TestLog::Message << "Memory type does not support " << allocationKindName[static_cast<deUint32>(config.allocationKind)] << '.' << TestLog::EndMessage;
				continue;
			}

			if (!config.flushMappings.empty())
			{
				log << TestLog::Message << "Invalidating following ranges:" << TestLog::EndMessage;

				for (size_t ndx = 0; ndx < config.flushMappings.size(); ndx++)
				{
					const VkDeviceSize	offset	= (config.flushMappings[ndx].offset % atomSize == 0) ? config.flushMappings[ndx].offset : config.flushMappings[ndx].offset - (config.flushMappings[ndx].offset % atomSize);
					const VkDeviceSize	size	= (config.flushMappings[ndx].size % atomSize == 0) ? config.flushMappings[ndx].size : config.flushMappings[ndx].size + (atomSize - (config.flushMappings[ndx].size % atomSize));
					log << TestLog::Message << "\tOffset: " << offset << ", Size: " << size << TestLog::EndMessage;
				}
			}

			if (!config.invalidateMappings.empty())
			{
				log << TestLog::Message << "Flushing following ranges:" << TestLog::EndMessage;

				for (size_t ndx = 0; ndx < config.invalidateMappings.size(); ndx++)
				{
					const VkDeviceSize	offset = (config.invalidateMappings[ndx].offset % atomSize == 0) ? config.invalidateMappings[ndx].offset : config.invalidateMappings[ndx].offset - (config.invalidateMappings[ndx].offset % atomSize);
					const VkDeviceSize	size = (config.invalidateMappings[ndx].size % atomSize == 0) ? config.invalidateMappings[ndx].size : config.invalidateMappings[ndx].size + (atomSize - (config.invalidateMappings[ndx].size % atomSize));
					log << TestLog::Message << "\tOffset: " << offset << ", Size: " << size << TestLog::EndMessage;
				}
			}

			if ((memoryType.propertyFlags & VK_MEMORY_PROPERTY_HOST_VISIBLE_BIT) == 0)
			{
				log << TestLog::Message << "Memory type doesn't support mapping." << TestLog::EndMessage;
			}
			else if (memoryHeap.size <= 4 * allocationSize)
			{
				log << TestLog::Message << "Memory type's heap is too small." << TestLog::EndMessage;
			}
			else for (deUint32 iteration = 0; iteration < iterations; iteration++)
			{
				atLeastOneTestPerformed = true;
				AllocationCallbackRecorder		recorder			(getSystemAllocator());
				const VkAllocationCallbacks*	allocator			= config.implicitUnmap ? recorder.getCallbacks() : DE_NULL;
				Move<VkDeviceMemory>			memory				(allocMemory(vkd, device, allocationSize, memoryTypeIndex, image, buffer, allocator));
				de::Random						rng					(config.seed);
				deUint8*						mapping				= DE_NULL;

				{
					void* ptr;
					mapMemoryWrapper(vkd, device, *memory, mappingOffset, mappingSize, &ptr, config.memoryMap2);
					TCU_CHECK(ptr);

					mapping = (deUint8*)ptr;
				}

				for (VkDeviceSize ndx = 0; ndx < referenceSize; ndx += stride)
				{
					const deUint8 val = rng.getUint8();

					mapping[ndx * stride]						= val;
					reference[(size_t)(mappingOffset + ndx)]	= val;
				}

				if (!config.flushMappings.empty())
				{
					vector<VkMappedMemoryRange> ranges;

					for (size_t ndx = 0; ndx < config.flushMappings.size(); ndx++)
					{
						const VkMappedMemoryRange range =
						{
							VK_STRUCTURE_TYPE_MAPPED_MEMORY_RANGE,
							DE_NULL,

							*memory,
							(config.flushMappings[ndx].offset % atomSize == 0) ? config.flushMappings[ndx].offset : config.flushMappings[ndx].offset - (config.flushMappings[ndx].offset % atomSize),
							(config.flushMappings[ndx].size % atomSize == 0) ? config.flushMappings[ndx].size : config.flushMappings[ndx].size + (atomSize - (config.flushMappings[ndx].size % atomSize)),
						};

						ranges.push_back(range);
					}

					VK_CHECK(vkd.flushMappedMemoryRanges(device, (deUint32)ranges.size(), &ranges[0]));
				}

				if (config.remap)
				{
					unmapMemoryWrapper(vkd, device, *memory, config.memoryMap2);
					void* ptr;
					mapMemoryWrapper(vkd, device, *memory, mappingOffset, mappingSize, &ptr, config.memoryMap2);

					TCU_CHECK(ptr);

					mapping = (deUint8*)ptr;
				}

				if (!config.invalidateMappings.empty())
				{
					vector<VkMappedMemoryRange> ranges;

					for (size_t ndx = 0; ndx < config.invalidateMappings.size(); ndx++)
					{
						const VkMappedMemoryRange range =
						{
							VK_STRUCTURE_TYPE_MAPPED_MEMORY_RANGE,
							DE_NULL,

							*memory,
							(config.invalidateMappings[ndx].offset % atomSize == 0) ? config.invalidateMappings[ndx].offset : config.invalidateMappings[ndx].offset - (config.invalidateMappings[ndx].offset % atomSize),
							(config.invalidateMappings[ndx].size % atomSize == 0) ? config.invalidateMappings[ndx].size : config.invalidateMappings[ndx].size + (atomSize - (config.invalidateMappings[ndx].size % atomSize)),
						};

						ranges.push_back(range);
					}

					VK_CHECK(vkd.invalidateMappedMemoryRanges(device, static_cast<deUint32>(ranges.size()), &ranges[0]));
				}

				if (!compareAndLogBuffer(log, static_cast<size_t>(mappingSize), referenceSize, mapping, &reference[static_cast<size_t>(mappingOffset)]))
					result.fail("Unexpected values read from mapped memory.");

				if (config.implicitUnmap)
				{
					AllocationCallbackValidationResults	results;

					vkd.freeMemory(device, memory.disown(), allocator);
					validateAllocationCallbacks(recorder, &results);

					if (!results.liveAllocations.empty())
						result.fail("Live allocations remain after freeing mapped memory");
				}
				else
				{
					unmapMemoryWrapper(vkd, device, *memory, config.memoryMap2);
				}

				context.getTestContext().touchWatchdog();
			}
		}
		catch (const tcu::TestError& error)
		{
			result.fail(error.getMessage());
		}
	}

	if (!atLeastOneTestPerformed)
		result.addResult(QP_TEST_RESULT_NOT_SUPPORTED, "No suitable memory kind found to perform test.");

	return tcu::TestStatus(result.getResult(), result.getMessage());
}

class MemoryMapping
{
public:
						MemoryMapping	(const MemoryRange&	range,
										 void*				ptr,
										 ReferenceMemory&	reference);

	void				randomRead		(de::Random& rng);
	void				randomWrite		(de::Random& rng);
	void				randomModify	(de::Random& rng);

	const MemoryRange&	getRange		(void) const { return m_range; }

private:
	MemoryRange			m_range;
	void*				m_ptr;
	ReferenceMemory&	m_reference;
};

MemoryMapping::MemoryMapping (const MemoryRange&	range,
							  void*					ptr,
							  ReferenceMemory&		reference)
	: m_range		(range)
	, m_ptr			(ptr)
	, m_reference	(reference)
{
	DE_ASSERT(range.size > 0);
}

void MemoryMapping::randomRead (de::Random& rng)
{
	const size_t count = (size_t)rng.getInt(0, 100);

	for (size_t ndx = 0; ndx < count; ndx++)
	{
		const size_t	pos	= (size_t)(rng.getUint64() % (deUint64)m_range.size);
		const deUint8	val	= ((deUint8*)m_ptr)[pos];

		TCU_CHECK(m_reference.read((size_t)(m_range.offset + pos), val));
	}
}

void MemoryMapping::randomWrite (de::Random& rng)
{
	const size_t count = (size_t)rng.getInt(0, 100);

	for (size_t ndx = 0; ndx < count; ndx++)
	{
		const size_t	pos	= (size_t)(rng.getUint64() % (deUint64)m_range.size);
		const deUint8	val	= rng.getUint8();

		((deUint8*)m_ptr)[pos]	= val;
		m_reference.write((size_t)(m_range.offset + pos), val);
	}
}

void MemoryMapping::randomModify (de::Random& rng)
{
	const size_t count = (size_t)rng.getInt(0, 100);

	for (size_t ndx = 0; ndx < count; ndx++)
	{
		const size_t	pos		= (size_t)(rng.getUint64() % (deUint64)m_range.size);
		const deUint8	val		= ((deUint8*)m_ptr)[pos];
		const deUint8	mask	= rng.getUint8();

		((deUint8*)m_ptr)[pos]	= val ^ mask;
		TCU_CHECK(m_reference.modifyXor((size_t)(m_range.offset + pos), val, mask));
	}
}

VkDeviceSize randomSize (de::Random& rng, VkDeviceSize atomSize, VkDeviceSize maxSize)
{
	const VkDeviceSize maxSizeInAtoms = maxSize / atomSize;

	DE_ASSERT(maxSizeInAtoms > 0);

	return maxSizeInAtoms > 1
			? atomSize * (1 + (VkDeviceSize)(rng.getUint64() % (deUint64)maxSizeInAtoms))
			: atomSize;
}

VkDeviceSize randomOffset (de::Random& rng, VkDeviceSize atomSize, VkDeviceSize maxOffset)
{
	const VkDeviceSize maxOffsetInAtoms = maxOffset / atomSize;

	return maxOffsetInAtoms > 0
			? atomSize * (VkDeviceSize)(rng.getUint64() % (deUint64)(maxOffsetInAtoms + 1))
			: 0;
}

void randomRanges (de::Random& rng, vector<VkMappedMemoryRange>& ranges, size_t count, VkDeviceMemory memory, VkDeviceSize minOffset, VkDeviceSize maxSize, VkDeviceSize atomSize)
{
	ranges.resize(count);

	for (size_t rangeNdx = 0; rangeNdx < count; rangeNdx++)
	{
		const VkDeviceSize	size	= randomSize(rng, atomSize, maxSize);
		const VkDeviceSize	offset	= minOffset + randomOffset(rng, atomSize, maxSize - size);

		const VkMappedMemoryRange range =
		{
			VK_STRUCTURE_TYPE_MAPPED_MEMORY_RANGE,
			DE_NULL,

			memory,
			offset,
			size
		};
		ranges[rangeNdx] = range;
	}
}

class MemoryObject
{
public:
							MemoryObject			(const DeviceInterface&		vkd,
													 VkDevice					device,
													 VkDeviceSize				size,
													 deUint32					memoryTypeIndex,
													 VkDeviceSize				atomSize,
													 VkDeviceSize				memoryUsage,
													 VkDeviceSize				referenceMemoryUsage);

							~MemoryObject			(void);

	MemoryMapping*			mapRandom				(const DeviceInterface& vkd, VkDevice device, de::Random& rng, bool map2);
	void					unmap					(bool map2);

	void					randomFlush				(const DeviceInterface& vkd, VkDevice device, de::Random& rng);
	void					randomInvalidate		(const DeviceInterface& vkd, VkDevice device, de::Random& rng);

	VkDeviceSize			getSize					(void) const { return m_size; }
	MemoryMapping*			getMapping				(void) { return m_mapping; }

	VkDeviceSize			getMemoryUsage			(void) const { return m_memoryUsage; }
	VkDeviceSize			getReferenceMemoryUsage	(void) const { return m_referenceMemoryUsage; }
private:
	const DeviceInterface&	m_vkd;
	const VkDevice			m_device;

	const deUint32			m_memoryTypeIndex;
	const VkDeviceSize		m_size;
	const VkDeviceSize		m_atomSize;
	const VkDeviceSize		m_memoryUsage;
	const VkDeviceSize		m_referenceMemoryUsage;

	Move<VkDeviceMemory>	m_memory;

	MemoryMapping*			m_mapping;
	ReferenceMemory			m_referenceMemory;
};

MemoryObject::MemoryObject (const DeviceInterface&		vkd,
							VkDevice					device,
							VkDeviceSize				size,
							deUint32					memoryTypeIndex,
							VkDeviceSize				atomSize,
							VkDeviceSize				memoryUsage,
							VkDeviceSize				referenceMemoryUsage)
	: m_vkd						(vkd)
	, m_device					(device)
	, m_memoryTypeIndex			(memoryTypeIndex)
	, m_size					(size)
	, m_atomSize				(atomSize)
	, m_memoryUsage				(memoryUsage)
	, m_referenceMemoryUsage	(referenceMemoryUsage)
	, m_mapping					(DE_NULL)
	, m_referenceMemory			((size_t)size, (size_t)m_atomSize)
{
	m_memory = allocMemory(m_vkd, m_device, m_size, m_memoryTypeIndex);
}

MemoryObject::~MemoryObject (void)
{
	delete m_mapping;
}

MemoryMapping* MemoryObject::mapRandom (const DeviceInterface& vkd, VkDevice device, de::Random& rng, bool map2)
{
	const VkDeviceSize	size	= randomSize(rng, m_atomSize, m_size);
	const VkDeviceSize	offset	= randomOffset(rng, m_atomSize, m_size - size);
	void*				ptr;

	DE_ASSERT(!m_mapping);

	mapMemoryWrapper(vkd, device, *m_memory, offset, size, &ptr, map2);
	TCU_CHECK(ptr);
	m_mapping = new MemoryMapping(MemoryRange(offset, size), ptr, m_referenceMemory);

	return m_mapping;
}

void MemoryObject::unmap (bool map2)
{
	unmapMemoryWrapper(m_vkd, m_device, *m_memory, map2);

	delete m_mapping;
	m_mapping = DE_NULL;
}

void MemoryObject::randomFlush (const DeviceInterface& vkd, VkDevice device, de::Random& rng)
{
	const size_t				rangeCount	= (size_t)rng.getInt(1, 10);
	vector<VkMappedMemoryRange>	ranges		(rangeCount);

	randomRanges(rng, ranges, rangeCount, *m_memory, m_mapping->getRange().offset, m_mapping->getRange().size, m_atomSize);

	for (size_t rangeNdx = 0; rangeNdx < ranges.size(); rangeNdx++)
		m_referenceMemory.flush((size_t)ranges[rangeNdx].offset, (size_t)ranges[rangeNdx].size);

	VK_CHECK(vkd.flushMappedMemoryRanges(device, (deUint32)ranges.size(), ranges.empty() ? DE_NULL : &ranges[0]));
}

void MemoryObject::randomInvalidate (const DeviceInterface& vkd, VkDevice device, de::Random& rng)
{
	const size_t				rangeCount	= (size_t)rng.getInt(1, 10);
	vector<VkMappedMemoryRange>	ranges		(rangeCount);

	randomRanges(rng, ranges, rangeCount, *m_memory, m_mapping->getRange().offset, m_mapping->getRange().size, m_atomSize);

	for (size_t rangeNdx = 0; rangeNdx < ranges.size(); rangeNdx++)
		m_referenceMemory.invalidate((size_t)ranges[rangeNdx].offset, (size_t)ranges[rangeNdx].size);

	VK_CHECK(vkd.invalidateMappedMemoryRanges(device, (deUint32)ranges.size(), ranges.empty() ? DE_NULL : &ranges[0]));
}

enum
{
	MAX_MEMORY_USAGE_DIV = 2, // Use only 1/2 of each memory heap.
	MAX_MEMORY_ALLOC_DIV = 2, // Do not alloc more than 1/2 of available space.
};

template<typename T>
void removeFirstEqual (vector<T>& vec, const T& val)
{
	for (size_t ndx = 0; ndx < vec.size(); ndx++)
	{
		if (vec[ndx] == val)
		{
			vec[ndx] = vec.back();
			vec.pop_back();
			return;
		}
	}
}

enum MemoryClass
{
	MEMORY_CLASS_SYSTEM = 0,
	MEMORY_CLASS_DEVICE,

	MEMORY_CLASS_LAST
};

// \todo [2016-04-20 pyry] Consider estimating memory fragmentation
class TotalMemoryTracker
{
public:
					TotalMemoryTracker	(void)
	{
		std::fill(DE_ARRAY_BEGIN(m_usage), DE_ARRAY_END(m_usage), 0);
	}

	void			allocate			(MemoryClass memClass, VkDeviceSize size)
	{
		m_usage[memClass] += size;
	}

	void			free				(MemoryClass memClass, VkDeviceSize size)
	{
		DE_ASSERT(size <= m_usage[memClass]);
		m_usage[memClass] -= size;
	}

	VkDeviceSize	getUsage			(MemoryClass memClass) const
	{
		return m_usage[memClass];
	}

	VkDeviceSize	getTotalUsage		(void) const
	{
		VkDeviceSize total = 0;
		for (int ndx = 0; ndx < MEMORY_CLASS_LAST; ++ndx)
			total += getUsage((MemoryClass)ndx);
		return total;
	}

private:
	VkDeviceSize	m_usage[MEMORY_CLASS_LAST];
};

VkDeviceSize getHostPageSize (void)
{
	return 4096;
}

class MemoryHeap
{
public:
	MemoryHeap (const VkMemoryHeap&					heap,
				const vector<MemoryType>&			memoryTypes,
				const tcu::PlatformMemoryLimits&	memoryLimits,
				const VkDeviceSize					nonCoherentAtomSize,
				TotalMemoryTracker&					totalMemTracker)
		: m_heap				(heap)
		, m_memoryTypes			(memoryTypes)
		, m_limits				(memoryLimits)
		, m_nonCoherentAtomSize	(nonCoherentAtomSize)
		, m_minAtomSize			(nonCoherentAtomSize)
		, m_totalMemTracker		(totalMemTracker)
		, m_usage				(0)
	{
	}

	~MemoryHeap (void)
	{
		for (vector<MemoryObject*>::iterator iter = m_objects.begin(); iter != m_objects.end(); ++iter)
			delete *iter;
	}

	bool								full			(void) const;
	bool								empty			(void) const
	{
		return m_usage == 0 && !full();
	}

	MemoryObject*						allocateRandom	(const DeviceInterface& vkd, VkDevice device, de::Random& rng);

	MemoryObject*						getRandomObject	(de::Random& rng) const
	{
		return rng.choose<MemoryObject*>(m_objects.begin(), m_objects.end());
	}

	void								free			(MemoryObject* object)
	{
		removeFirstEqual(m_objects, object);
		m_usage -= object->getMemoryUsage();
		m_totalMemTracker.free(MEMORY_CLASS_SYSTEM, object->getReferenceMemoryUsage());
		m_totalMemTracker.free(getMemoryClass(), object->getMemoryUsage());
		delete object;
	}

private:
	MemoryClass							getMemoryClass	(void) const
	{
		if ((m_heap.flags & VK_MEMORY_HEAP_DEVICE_LOCAL_BIT) != 0)
			return MEMORY_CLASS_DEVICE;
		else
			return MEMORY_CLASS_SYSTEM;
	}

	const VkMemoryHeap					m_heap;
	const vector<MemoryType>			m_memoryTypes;
	const tcu::PlatformMemoryLimits&	m_limits;
	const VkDeviceSize					m_nonCoherentAtomSize;
	const VkDeviceSize					m_minAtomSize;
	TotalMemoryTracker&					m_totalMemTracker;

	VkDeviceSize						m_usage;
	vector<MemoryObject*>				m_objects;
};

// Heap is full if there is not enough memory to allocate minimal memory object.
bool MemoryHeap::full (void) const
{
	DE_ASSERT(m_usage <= m_heap.size/MAX_MEMORY_USAGE_DIV);

	const VkDeviceSize	availableInHeap		= m_heap.size/MAX_MEMORY_USAGE_DIV - m_usage;
	const bool			isUMA				= m_limits.totalDeviceLocalMemory == 0;
	const MemoryClass	memClass			= getMemoryClass();
	const VkDeviceSize	minAllocationSize	= de::max(m_minAtomSize, memClass == MEMORY_CLASS_DEVICE ? m_limits.devicePageSize : getHostPageSize());
	// Memory required for reference. One byte and one bit for each byte and one bit per each m_atomSize.
	const VkDeviceSize	minReferenceSize	= minAllocationSize
											+ divRoundUp<VkDeviceSize>(minAllocationSize,  8)
											+ divRoundUp<VkDeviceSize>(minAllocationSize,  m_minAtomSize * 8);

	if (isUMA)
	{
		const VkDeviceSize	totalUsage	= m_totalMemTracker.getTotalUsage();
		const VkDeviceSize	totalSysMem	= (VkDeviceSize)m_limits.totalSystemMemory;

		DE_ASSERT(totalUsage <= totalSysMem);

		return (minAllocationSize + minReferenceSize) > (totalSysMem - totalUsage)
				|| minAllocationSize > availableInHeap;
	}
	else
	{
		const VkDeviceSize	totalUsage		= m_totalMemTracker.getTotalUsage();
		const VkDeviceSize	totalSysMem		= (VkDeviceSize)m_limits.totalSystemMemory;

		const VkDeviceSize	totalMemClass	= memClass == MEMORY_CLASS_SYSTEM
											? m_limits.totalSystemMemory
											: m_limits.totalDeviceLocalMemory;
		const VkDeviceSize	usedMemClass	= m_totalMemTracker.getUsage(memClass);

		DE_ASSERT(usedMemClass <= totalMemClass);

		return minAllocationSize > availableInHeap
				|| minAllocationSize > (totalMemClass - usedMemClass)
				|| minReferenceSize > (totalSysMem - totalUsage);
	}
}

MemoryObject* MemoryHeap::allocateRandom (const DeviceInterface& vkd, VkDevice device, de::Random& rng)
{
	pair<MemoryType, VkDeviceSize> memoryTypeMaxSizePair;

	// Pick random memory type
	{
		vector<pair<MemoryType, VkDeviceSize> > memoryTypes;

		const VkDeviceSize	availableInHeap		= m_heap.size/MAX_MEMORY_USAGE_DIV - m_usage;
		const bool			isUMA				= m_limits.totalDeviceLocalMemory == 0;
		const MemoryClass	memClass			= getMemoryClass();

		// Collect memory types that can be allocated and the maximum size of allocation.
		// Memory type can be only allocated if minimal memory allocation is less than available memory.
		for (size_t memoryTypeNdx = 0; memoryTypeNdx < m_memoryTypes.size(); memoryTypeNdx++)
		{
			const MemoryType	type						= m_memoryTypes[memoryTypeNdx];
			const VkDeviceSize	atomSize					= m_nonCoherentAtomSize;
			const VkDeviceSize	allocationSizeGranularity	= de::max(atomSize, memClass == MEMORY_CLASS_DEVICE ? m_limits.devicePageSize : getHostPageSize());
			const VkDeviceSize	minAllocationSize			= allocationSizeGranularity;
			const VkDeviceSize	minReferenceSize			= minAllocationSize
															+ divRoundUp<VkDeviceSize>(minAllocationSize,  8)
															+ divRoundUp<VkDeviceSize>(minAllocationSize,  atomSize * 8);

			if (isUMA)
			{
				// Max memory size calculation is little tricky since reference memory requires 1/n bits per byte.
				const VkDeviceSize	totalUsage				= m_totalMemTracker.getTotalUsage();
				const VkDeviceSize	totalSysMem				= (VkDeviceSize)m_limits.totalSystemMemory;
				const VkDeviceSize	availableBits			= (totalSysMem - totalUsage) * 8;
				// availableBits == maxAllocationSizeBits + maxAllocationReferenceSizeBits
				// maxAllocationReferenceSizeBits == maxAllocationSizeBits + (maxAllocationSizeBits / 8) + (maxAllocationSizeBits / atomSizeBits)
				// availableBits == maxAllocationSizeBits + maxAllocationSizeBits + (maxAllocationSizeBits / 8) + (maxAllocationSizeBits / atomSizeBits)
				// availableBits == 2 * maxAllocationSizeBits + (maxAllocationSizeBits / 8) + (maxAllocationSizeBits / atomSizeBits)
				// availableBits == (2 + 1/8 + 1/atomSizeBits) * maxAllocationSizeBits
				// 8 * availableBits == (16 + 1 + 8/atomSizeBits) * maxAllocationSizeBits
				// atomSizeBits * 8 * availableBits == (17 * atomSizeBits + 8) * maxAllocationSizeBits
				// maxAllocationSizeBits == atomSizeBits * 8 * availableBits / (17 * atomSizeBits + 8)
				// maxAllocationSizeBytes == maxAllocationSizeBits / 8
				// maxAllocationSizeBytes == atomSizeBits * availableBits / (17 * atomSizeBits + 8)
				// atomSizeBits = atomSize * 8
				// maxAllocationSizeBytes == atomSize * 8 * availableBits / (17 * atomSize * 8 + 8)
				// maxAllocationSizeBytes == atomSize * availableBits / (17 * atomSize + 1)
				//
				// Finally, the allocation size must be less than or equal to memory heap size
				const VkDeviceSize	maxAllocationSize		= roundDownToMultiple(de::min((atomSize * availableBits) / (17 * atomSize + 1), availableInHeap), allocationSizeGranularity);

				DE_ASSERT(totalUsage <= totalSysMem);
				DE_ASSERT(maxAllocationSize <= totalSysMem);

				if (minAllocationSize + minReferenceSize <= (totalSysMem - totalUsage) && minAllocationSize <= availableInHeap)
				{
					DE_ASSERT(maxAllocationSize >= minAllocationSize);
					memoryTypes.push_back(std::make_pair(type, maxAllocationSize));
				}
			}
			else
			{
				// Max memory size calculation is little tricky since reference memory requires 1/n bits per byte.
				const VkDeviceSize	totalUsage			= m_totalMemTracker.getTotalUsage();
				const VkDeviceSize	totalSysMem			= (VkDeviceSize)m_limits.totalSystemMemory;

				const VkDeviceSize	totalMemClass		= memClass == MEMORY_CLASS_SYSTEM
														? m_limits.totalSystemMemory
														: m_limits.totalDeviceLocalMemory;
				const VkDeviceSize	usedMemClass		= m_totalMemTracker.getUsage(memClass);
				// availableRefBits = maxRefBits + maxRefBits/8 + maxRefBits/atomSizeBits
				// availableRefBits = maxRefBits * (1 + 1/8 + 1/atomSizeBits)
				// 8 * availableRefBits = maxRefBits * (8 + 1 + 8/atomSizeBits)
				// 8 * atomSizeBits * availableRefBits = maxRefBits * (9 * atomSizeBits + 8)
				// maxRefBits = 8 * atomSizeBits * availableRefBits / (9 * atomSizeBits + 8)
				// atomSizeBits = atomSize * 8
				// maxRefBits = 8 * atomSize * 8 * availableRefBits / (9 * atomSize * 8 + 8)
				// maxRefBits = atomSize * 8 * availableRefBits / (9 * atomSize + 1)
				// maxRefBytes = atomSize * availableRefBits / (9 * atomSize + 1)
				//
				// Finally, the allocation size must be less than or equal to memory heap size
				const VkDeviceSize	maxAllocationSize = roundDownToMultiple(de::min(de::min(totalMemClass - usedMemClass, (atomSize * 8 * (totalSysMem - totalUsage)) / (9 * atomSize + 1)), availableInHeap), allocationSizeGranularity);

				DE_ASSERT(usedMemClass <= totalMemClass);

				if (minAllocationSize <= availableInHeap
						&& minAllocationSize <= (totalMemClass - usedMemClass)
						&& minReferenceSize <= (totalSysMem - totalUsage))
				{
					DE_ASSERT(maxAllocationSize >= minAllocationSize);
					memoryTypes.push_back(std::make_pair(type, maxAllocationSize));
				}

			}
		}

		memoryTypeMaxSizePair = rng.choose<pair<MemoryType, VkDeviceSize> >(memoryTypes.begin(), memoryTypes.end());
	}

	const MemoryType		type						= memoryTypeMaxSizePair.first;
	const VkDeviceSize		maxAllocationSize			= memoryTypeMaxSizePair.second / MAX_MEMORY_ALLOC_DIV;
	const VkDeviceSize		atomSize					= m_nonCoherentAtomSize;
	const VkDeviceSize		allocationSizeGranularity	= de::max(atomSize, getMemoryClass() == MEMORY_CLASS_DEVICE ? m_limits.devicePageSize : getHostPageSize());
	const VkDeviceSize		size						= randomSize(rng, atomSize, maxAllocationSize);
	const VkDeviceSize		memoryUsage					= roundUpToMultiple(size, allocationSizeGranularity);
	const VkDeviceSize		referenceMemoryUsage		= size + divRoundUp<VkDeviceSize>(size, 8) + divRoundUp<VkDeviceSize>(size / atomSize, 8);

	DE_ASSERT(size <= maxAllocationSize);

	MemoryObject* const		object	= new MemoryObject(vkd, device, size, type.index, atomSize, memoryUsage, referenceMemoryUsage);

	m_usage += memoryUsage;
	m_totalMemTracker.allocate(getMemoryClass(), memoryUsage);
	m_totalMemTracker.allocate(MEMORY_CLASS_SYSTEM, referenceMemoryUsage);
	m_objects.push_back(object);

	return object;
}

size_t getMemoryObjectSystemSize (Context& context)
{
	return computeDeviceMemorySystemMemFootprint(context.getDeviceInterface(), context.getDevice())
		   + sizeof(MemoryObject)
		   + sizeof(de::SharedPtr<MemoryObject>);
}

size_t getMemoryMappingSystemSize (void)
{
	return sizeof(MemoryMapping) + sizeof(de::SharedPtr<MemoryMapping>);
}

struct RandomMappingConfig
{
	deUint32 seed;
	bool memoryMap2;
};

class RandomMemoryMappingInstance : public TestInstance
{
public:
	RandomMemoryMappingInstance (Context& context, const RandomMappingConfig& config)
		: TestInstance				(context)
		, m_memoryObjectSysMemSize	(getMemoryObjectSystemSize(context))
		, m_memoryMappingSysMemSize	(getMemoryMappingSystemSize())
		, m_memoryLimits			(tcu::getMemoryLimits(context.getTestContext().getPlatform()))
		, m_rng						(config.seed)
		, m_opNdx					(0)
		, m_map2					(config.memoryMap2)
	{
		const VkPhysicalDevice					physicalDevice		= context.getPhysicalDevice();
		const InstanceInterface&				vki					= context.getInstanceInterface();
		const VkPhysicalDeviceMemoryProperties	memoryProperties	= getPhysicalDeviceMemoryProperties(vki, physicalDevice);
		const VkDeviceSize						nonCoherentAtomSize	= context.getDeviceProperties().limits.nonCoherentAtomSize;

		// Initialize heaps
		{
			vector<vector<MemoryType> >	memoryTypes	(memoryProperties.memoryHeapCount);

			for (deUint32 memoryTypeNdx = 0; memoryTypeNdx < memoryProperties.memoryTypeCount; memoryTypeNdx++)
			{
				if (memoryProperties.memoryTypes[memoryTypeNdx].propertyFlags & VK_MEMORY_PROPERTY_HOST_VISIBLE_BIT)
					memoryTypes[memoryProperties.memoryTypes[memoryTypeNdx].heapIndex].push_back(MemoryType(memoryTypeNdx, memoryProperties.memoryTypes[memoryTypeNdx]));
			}

			for (deUint32 heapIndex = 0; heapIndex < memoryProperties.memoryHeapCount; heapIndex++)
			{
				const VkMemoryHeap	heapInfo	= memoryProperties.memoryHeaps[heapIndex];

				if (!memoryTypes[heapIndex].empty())
				{
					const de::SharedPtr<MemoryHeap>	heap	(new MemoryHeap(heapInfo, memoryTypes[heapIndex], m_memoryLimits, nonCoherentAtomSize, m_totalMemTracker));

					TCU_CHECK_INTERNAL(!heap->full());

					m_memoryHeaps.push_back(heap);
				}
			}
		}
	}

	~RandomMemoryMappingInstance (void)
	{
	}

	tcu::TestStatus iterate (void)
	{
		const size_t			opCount						= 100;
		const float				memoryOpProbability			= 0.5f;		// 0.50
		const float				flushInvalidateProbability	= 0.4f;		// 0.20
		const float				mapProbability				= 0.50f;	// 0.15
		const float				unmapProbability			= 0.25f;	// 0.075

		const float				allocProbability			= 0.75f; // Versun free

		const VkDevice			device						= m_context.getDevice();
		const DeviceInterface&	vkd							= m_context.getDeviceInterface();

		const VkDeviceSize		sysMemUsage					= (m_memoryLimits.totalDeviceLocalMemory == 0)
															? m_totalMemTracker.getTotalUsage()
															: m_totalMemTracker.getUsage(MEMORY_CLASS_SYSTEM);

		if (!m_memoryMappings.empty() && m_rng.getFloat() < memoryOpProbability)
		{
			// Perform operations on mapped memory
			MemoryMapping* const	mapping	= m_rng.choose<MemoryMapping*>(m_memoryMappings.begin(), m_memoryMappings.end());

			enum Op
			{
				OP_READ = 0,
				OP_WRITE,
				OP_MODIFY,
				OP_LAST
			};

			const Op op = (Op)(m_rng.getUint32() % OP_LAST);

			switch (op)
			{
				case OP_READ:
					mapping->randomRead(m_rng);
					break;

				case OP_WRITE:
					mapping->randomWrite(m_rng);
					break;

				case OP_MODIFY:
					mapping->randomModify(m_rng);
					break;

				default:
					DE_FATAL("Invalid operation");
			}
		}
		else if (!m_mappedMemoryObjects.empty() && m_rng.getFloat() < flushInvalidateProbability)
		{
			MemoryObject* const	object	= m_rng.choose<MemoryObject*>(m_mappedMemoryObjects.begin(), m_mappedMemoryObjects.end());

			if (m_rng.getBool())
				object->randomFlush(vkd, device, m_rng);
			else
				object->randomInvalidate(vkd, device, m_rng);
		}
		else if (!m_mappedMemoryObjects.empty() && m_rng.getFloat() < unmapProbability)
		{
			// Unmap memory object
			MemoryObject* const	object	= m_rng.choose<MemoryObject*>(m_mappedMemoryObjects.begin(), m_mappedMemoryObjects.end());

			// Remove mapping
			removeFirstEqual(m_memoryMappings, object->getMapping());

			object->unmap(m_map2);
			removeFirstEqual(m_mappedMemoryObjects, object);
			m_nonMappedMemoryObjects.push_back(object);

			m_totalMemTracker.free(MEMORY_CLASS_SYSTEM, (VkDeviceSize)m_memoryMappingSysMemSize);
		}
		else if (!m_nonMappedMemoryObjects.empty() &&
				 (m_rng.getFloat() < mapProbability) &&
				 (sysMemUsage+m_memoryMappingSysMemSize <= (VkDeviceSize)m_memoryLimits.totalSystemMemory))
		{
			// Map memory object
			MemoryObject* const		object	= m_rng.choose<MemoryObject*>(m_nonMappedMemoryObjects.begin(), m_nonMappedMemoryObjects.end());
			MemoryMapping*			mapping	= object->mapRandom(vkd, device, m_rng, m_map2);

			m_memoryMappings.push_back(mapping);
			m_mappedMemoryObjects.push_back(object);
			removeFirstEqual(m_nonMappedMemoryObjects, object);

			m_totalMemTracker.allocate(MEMORY_CLASS_SYSTEM, (VkDeviceSize)m_memoryMappingSysMemSize);
		}
		else
		{
			// Sort heaps based on capacity (full or not)
			vector<MemoryHeap*>		nonFullHeaps;
			vector<MemoryHeap*>		nonEmptyHeaps;

			if (sysMemUsage+m_memoryObjectSysMemSize <= (VkDeviceSize)m_memoryLimits.totalSystemMemory)
			{
				// For the duration of sorting reserve MemoryObject space from system memory
				m_totalMemTracker.allocate(MEMORY_CLASS_SYSTEM, (VkDeviceSize)m_memoryObjectSysMemSize);

				for (vector<de::SharedPtr<MemoryHeap> >::const_iterator heapIter = m_memoryHeaps.begin();
					 heapIter != m_memoryHeaps.end();
					 ++heapIter)
				{
					if (!(*heapIter)->full())
						nonFullHeaps.push_back(heapIter->get());

					if (!(*heapIter)->empty())
						nonEmptyHeaps.push_back(heapIter->get());
				}

				m_totalMemTracker.free(MEMORY_CLASS_SYSTEM, (VkDeviceSize)m_memoryObjectSysMemSize);
			}
			else
			{
				// Not possible to even allocate MemoryObject from system memory, look for non-empty heaps
				for (vector<de::SharedPtr<MemoryHeap> >::const_iterator heapIter = m_memoryHeaps.begin();
					 heapIter != m_memoryHeaps.end();
					 ++heapIter)
				{
					if (!(*heapIter)->empty())
						nonEmptyHeaps.push_back(heapIter->get());
				}
			}

			if (!nonFullHeaps.empty() && (nonEmptyHeaps.empty() || m_rng.getFloat() < allocProbability))
			{
				// Reserve MemoryObject from sys mem first
				m_totalMemTracker.allocate(MEMORY_CLASS_SYSTEM, (VkDeviceSize)m_memoryObjectSysMemSize);

				// Allocate more memory objects
				MemoryHeap* const	heap	= m_rng.choose<MemoryHeap*>(nonFullHeaps.begin(), nonFullHeaps.end());
				MemoryObject* const	object	= heap->allocateRandom(vkd, device, m_rng);

				m_nonMappedMemoryObjects.push_back(object);
			}
			else
			{
				// Free memory objects
				MemoryHeap* const		heap	= m_rng.choose<MemoryHeap*>(nonEmptyHeaps.begin(), nonEmptyHeaps.end());
				MemoryObject* const		object	= heap->getRandomObject(m_rng);

				// Remove mapping
				if (object->getMapping())
				{
					removeFirstEqual(m_memoryMappings, object->getMapping());
					m_totalMemTracker.free(MEMORY_CLASS_SYSTEM, m_memoryMappingSysMemSize);
				}

				removeFirstEqual(m_mappedMemoryObjects, object);
				removeFirstEqual(m_nonMappedMemoryObjects, object);

				heap->free(object);
				m_totalMemTracker.free(MEMORY_CLASS_SYSTEM, (VkDeviceSize)m_memoryObjectSysMemSize);
			}
		}

		m_opNdx += 1;
		if (m_opNdx == opCount)
			return tcu::TestStatus::pass("Pass");
		else
			return tcu::TestStatus::incomplete();
	}

private:
	const size_t						m_memoryObjectSysMemSize;
	const size_t						m_memoryMappingSysMemSize;
	const tcu::PlatformMemoryLimits		m_memoryLimits;

	de::Random							m_rng;
	size_t								m_opNdx;
	bool								m_map2;

	TotalMemoryTracker					m_totalMemTracker;
	vector<de::SharedPtr<MemoryHeap> >	m_memoryHeaps;

	vector<MemoryObject*>				m_mappedMemoryObjects;
	vector<MemoryObject*>				m_nonMappedMemoryObjects;
	vector<MemoryMapping*>				m_memoryMappings;
};

enum Op
{
	OP_NONE = 0,

	OP_FLUSH,
	OP_SUB_FLUSH,
	OP_SUB_FLUSH_SEPARATE,
	OP_SUB_FLUSH_OVERLAPPING,

	OP_INVALIDATE,
	OP_SUB_INVALIDATE,
	OP_SUB_INVALIDATE_SEPARATE,
	OP_SUB_INVALIDATE_OVERLAPPING,

	OP_REMAP,
	OP_IMPLICIT_UNMAP,

	OP_LAST
};

TestConfig subMappedConfig (VkDeviceSize				allocationSize,
							const MemoryRange&			mapping,
							Op							op,
							deUint32					seed,
							AllocationKind				allocationKind,
							bool						memoryMap2)
{
	TestConfig config;

	config.allocationSize	= allocationSize;
	config.seed				= seed;
	config.mapping			= mapping;
	config.remap			= false;
	config.implicitUnmap	= false;
	config.allocationKind	= allocationKind;
	config.memoryMap2		= memoryMap2;

	switch (op)
	{
		case OP_NONE:
			break;

		case OP_REMAP:
			config.remap = true;
			break;

		case OP_IMPLICIT_UNMAP:
			config.implicitUnmap = true;
			break;

		case OP_FLUSH:
			config.flushMappings = vector<MemoryRange>(1, MemoryRange(mapping.offset, mapping.size));
			break;

		case OP_SUB_FLUSH:
			DE_ASSERT(mapping.size / 4 > 0);

			config.flushMappings = vector<MemoryRange>(1, MemoryRange(mapping.offset + mapping.size / 4, mapping.size / 2));
			break;

		case OP_SUB_FLUSH_SEPARATE:
			DE_ASSERT(mapping.size / 2 > 0);

			config.flushMappings.push_back(MemoryRange(mapping.offset + mapping.size /  2, mapping.size - (mapping.size / 2)));
			config.flushMappings.push_back(MemoryRange(mapping.offset, mapping.size / 2));

			break;

		case OP_SUB_FLUSH_OVERLAPPING:
			DE_ASSERT((mapping.size / 3) > 0);

			config.flushMappings.push_back(MemoryRange(mapping.offset + mapping.size /  3, mapping.size - (mapping.size / 2)));
			config.flushMappings.push_back(MemoryRange(mapping.offset, (2 * mapping.size) / 3));

			break;

		case OP_INVALIDATE:
			config.flushMappings = vector<MemoryRange>(1, MemoryRange(mapping.offset, mapping.size));
			config.invalidateMappings = vector<MemoryRange>(1, MemoryRange(mapping.offset, mapping.size));
			break;

		case OP_SUB_INVALIDATE:
			DE_ASSERT(mapping.size / 4 > 0);

			config.flushMappings = vector<MemoryRange>(1, MemoryRange(mapping.offset + mapping.size / 4, mapping.size / 2));
			config.invalidateMappings = vector<MemoryRange>(1, MemoryRange(mapping.offset + mapping.size / 4, mapping.size / 2));
			break;

		case OP_SUB_INVALIDATE_SEPARATE:
			DE_ASSERT(mapping.size / 2 > 0);

			config.flushMappings.push_back(MemoryRange(mapping.offset + mapping.size /  2, mapping.size - (mapping.size / 2)));
			config.flushMappings.push_back(MemoryRange(mapping.offset, mapping.size / 2));

			config.invalidateMappings.push_back(MemoryRange(mapping.offset + mapping.size /  2, mapping.size - (mapping.size / 2)));
			config.invalidateMappings.push_back(MemoryRange(mapping.offset, mapping.size / 2));

			break;

		case OP_SUB_INVALIDATE_OVERLAPPING:
			DE_ASSERT((mapping.size / 3) > 0);

			config.flushMappings.push_back(MemoryRange(mapping.offset + mapping.size /  3, mapping.size - (mapping.size / 2)));
			config.flushMappings.push_back(MemoryRange(mapping.offset, (2 * mapping.size) / 3));

			config.invalidateMappings.push_back(MemoryRange(mapping.offset + mapping.size /  3, mapping.size - (mapping.size / 2)));
			config.invalidateMappings.push_back(MemoryRange(mapping.offset, (2 * mapping.size) / 3));

			break;

		default:
			DE_FATAL("Unknown Op");
			return TestConfig();
	}
	for (size_t ndx = 0; ndx < config.flushMappings.size(); ndx++)
	{
		if (config.flushMappings[ndx].offset + config.flushMappings[ndx].size > mapping.size) {
			config.flushMappings[ndx].size = VK_WHOLE_SIZE;
		}
	}
	for (size_t ndx = 0; ndx < config.invalidateMappings.size(); ndx++)
	{
		if (config.invalidateMappings[ndx].offset + config.invalidateMappings[ndx].size > mapping.size) {
			config.invalidateMappings[ndx].size = VK_WHOLE_SIZE;
		}
	}
	return config;
}

TestConfig fullMappedConfig (VkDeviceSize	allocationSize,
							 Op				op,
							 deUint32		seed,
							 AllocationKind	allocationKind,
							 bool			memoryMap2)
{
	return subMappedConfig(allocationSize, MemoryRange(0, allocationSize), op, seed, allocationKind, memoryMap2);
}

template <typename T>
void checkMapMemory2Support (Context& context, const T& config)
{
	if (config.memoryMap2)
		context.requireDeviceFunctionality("VK_KHR_map_memory2");
}

void checkSupport (Context& context, TestConfig config)
{
	context.requireInstanceFunctionality("VK_KHR_get_physical_device_properties2");

	if (config.allocationKind == ALLOCATION_KIND_DEDICATED_IMAGE
		|| config.allocationKind == ALLOCATION_KIND_DEDICATED_BUFFER)
	{
		context.requireDeviceFunctionality("VK_KHR_dedicated_allocation");
	}

	checkMapMemory2Support(context, config);
}

void checkSupport (Context& context, RandomMappingConfig config)
{
	checkMapMemory2Support(context, config);
}

} // anonymous

tcu::TestCaseGroup* createMappingTests (tcu::TestContext& testCtx)
{
	// Memory mapping tests.
	de::MovePtr<tcu::TestCaseGroup>		group							(new tcu::TestCaseGroup(testCtx, "mapping"));
	de::MovePtr<tcu::TestCaseGroup>		dedicated						(new tcu::TestCaseGroup(testCtx, "dedicated_alloc", "Dedicated memory mapping tests."));
	de::MovePtr<tcu::TestCaseGroup>		sets[]							=
	{
		de::MovePtr<tcu::TestCaseGroup> (new tcu::TestCaseGroup(testCtx, "suballocation", "Suballocated memory mapping tests.")),
		de::MovePtr<tcu::TestCaseGroup> (new tcu::TestCaseGroup(testCtx, "buffer", "Buffer dedicated memory mapping tests.")),
		de::MovePtr<tcu::TestCaseGroup> (new tcu::TestCaseGroup(testCtx, "image", "Image dedicated memory mapping tests."))
	};

	const VkDeviceSize allocationSizes[] =
	{
		0, 33, 257, 4087, 8095, 1*1024*1024 + 1,
	};

	const VkDeviceSize offsets[] =
	{
		0, 17, 129, 255, 1025, 32*1024+1
	};

	const VkDeviceSize sizes[] =
	{
		31, 255, 1025, 4085, 1*1024*1024 - 1
	};

	const struct
	{
		const Op			op;
		const char* const	name;
	} ops[] =
	{
		{ OP_NONE,						"simple"					},
		{ OP_REMAP,						"remap"						},
#ifndef CTS_USES_VULKANSC
// implicit_unmap tests use VkAllocationCallbacks forbidden in Vulkan SC
		{ OP_IMPLICIT_UNMAP,			"implicit_unmap"			},
#endif // CTS_USES_VULKANSC
		{ OP_FLUSH,						"flush"						},
		{ OP_SUB_FLUSH,					"subflush"					},
		{ OP_SUB_FLUSH_SEPARATE,		"subflush_separate"			},
		{ OP_SUB_FLUSH_SEPARATE,		"subflush_overlapping"		},
		{ OP_INVALIDATE,				"invalidate"				},
		{ OP_SUB_INVALIDATE,			"subinvalidate"				},
		{ OP_SUB_INVALIDATE_SEPARATE,	"subinvalidate_separate"	},
		{ OP_SUB_INVALIDATE_SEPARATE,	"subinvalidate_overlapping"	}
	};

	const struct
	{
		    const bool  memoryMap2;
		    const char* nameSuffix;
	} mapFunctions[] =
	{
	    { false, ""      },
	    { true,  "_map2" },
	};

	// .full
	for (size_t allocationKindNdx = 0; allocationKindNdx < ALLOCATION_KIND_LAST; allocationKindNdx++)
	{
		de::MovePtr<tcu::TestCaseGroup> fullGroup (new tcu::TestCaseGroup(testCtx, "full", "Map memory completely."));

		for (size_t allocationSizeNdx = 0; allocationSizeNdx < DE_LENGTH_OF_ARRAY(allocationSizes); allocationSizeNdx++)
		{
			const VkDeviceSize				allocationSize		= allocationSizes[allocationSizeNdx];
			const string					sizeGroupName		= (allocationSize == 0) ? "variable" : de::toString(allocationSize);
			de::MovePtr<tcu::TestCaseGroup>	allocationSizeGroup	(new tcu::TestCaseGroup(testCtx, sizeGroupName.c_str()));

			for (size_t opNdx = 0; opNdx < DE_LENGTH_OF_ARRAY(ops); opNdx++)
			{
				const Op			op		= ops[opNdx].op;

				// implicit_unmap ignores allocationSize
				if (((allocationSize == 0) && (op != OP_IMPLICIT_UNMAP)) ||
					((allocationSize != 0) && (op == OP_IMPLICIT_UNMAP)))
					continue;

				for (auto function : mapFunctions)
				{
					std::string			name		= ops[opNdx].name + std::string(function.nameSuffix);
					const deUint32		seed		= (deUint32)(opNdx * allocationSizeNdx);
					const TestConfig	config		= fullMappedConfig(allocationSize, op, seed, static_cast<AllocationKind>(allocationKindNdx), function.memoryMap2);

					addFunctionCase(allocationSizeGroup.get(), name, checkSupport, testMemoryMapping, config);
				}
			}

			fullGroup->addChild(allocationSizeGroup.release());
		}

		sets[allocationKindNdx]->addChild(fullGroup.release());
	}

	// .sub
	for (size_t allocationKindNdx = 0; allocationKindNdx < ALLOCATION_KIND_LAST; allocationKindNdx++)
	{
		de::MovePtr<tcu::TestCaseGroup> subGroup (new tcu::TestCaseGroup(testCtx, "sub", "Map part of the memory."));

		for (size_t allocationSizeNdx = 0; allocationSizeNdx < DE_LENGTH_OF_ARRAY(allocationSizes); allocationSizeNdx++)
		{
			const VkDeviceSize				allocationSize		= allocationSizes[allocationSizeNdx];
			const string					sizeGroupName		= (allocationSize == 0) ? "variable" : de::toString(allocationSize);
			de::MovePtr<tcu::TestCaseGroup>	allocationSizeGroup	(new tcu::TestCaseGroup(testCtx, sizeGroupName.c_str()));

			for (size_t offsetNdx = 0; offsetNdx < DE_LENGTH_OF_ARRAY(offsets); offsetNdx++)
			{
				const VkDeviceSize				offset			= offsets[offsetNdx];

				if (offset >= allocationSize)
					continue;

				de::MovePtr<tcu::TestCaseGroup>	offsetGroup		(new tcu::TestCaseGroup(testCtx, ("offset_" + de::toString(offset)).c_str()));

				for (size_t sizeNdx = 0; sizeNdx < DE_LENGTH_OF_ARRAY(sizes); sizeNdx++)
				{
					const VkDeviceSize				size		= sizes[sizeNdx];

					if (offset + size > allocationSize)
						continue;

					if (offset == 0 && size == allocationSize)
						continue;

					de::MovePtr<tcu::TestCaseGroup>	sizeGroup	(new tcu::TestCaseGroup(testCtx, ("size_" + de::toString(size)).c_str()));

					for (size_t opNdx = 0; opNdx < DE_LENGTH_OF_ARRAY(ops); opNdx++)
					{
						const Op			op		= ops[opNdx].op;

						// implicit_unmap ignores allocationSize
						if (((allocationSize == 0) && (op != OP_IMPLICIT_UNMAP)) ||
							((allocationSize != 0) && (op == OP_IMPLICIT_UNMAP)))
							continue;

						const deUint32		seed	= (deUint32)(opNdx * allocationSizeNdx);

						for (auto function : mapFunctions)
						{
							std::string			name		= ops[opNdx].name + std::string(function.nameSuffix);
							const TestConfig	config	= subMappedConfig(allocationSize, MemoryRange(offset, size), op, seed,
								static_cast<AllocationKind>(allocationKindNdx), function.memoryMap2);

							addFunctionCase(sizeGroup.get(), name, checkSupport, testMemoryMapping, config);
						}
					}

					offsetGroup->addChild(sizeGroup.release());
				}

				allocationSizeGroup->addChild(offsetGroup.release());
			}

			subGroup->addChild(allocationSizeGroup.release());
		}

		sets[allocationKindNdx]->addChild(subGroup.release());
	}

	// .random
	{
		de::MovePtr<tcu::TestCaseGroup>	randomGroup	(new tcu::TestCaseGroup(testCtx, "random", "Random memory mapping tests."));
		de::Random						rng			(3927960301u);
		for (size_t ndx = 0; ndx < 100; ndx++)
		{
			const deUint32		seed	= rng.getUint32();

			for (auto function : mapFunctions)
			{
				std::string	name	= de::toString(ndx) + std::string(function.nameSuffix);
				const RandomMappingConfig config =
				{
					seed, function.memoryMap2
				};
				randomGroup->addChild(new InstanceFactory1WithSupport<RandomMemoryMappingInstance, RandomMappingConfig, FunctionSupport1<RandomMappingConfig>>
<<<<<<< HEAD
					(testCtx, name, "Random case", config, typename FunctionSupport1<RandomMappingConfig>::Args(checkSupport, config)));
=======
					(testCtx, tcu::NODETYPE_SELF_VALIDATE, name, config, typename FunctionSupport1<RandomMappingConfig>::Args(checkSupport, config)));
>>>>>>> 3e3f0661
			}
		}

		sets[static_cast<deUint32>(ALLOCATION_KIND_SUBALLOCATED)]->addChild(randomGroup.release());
	}

	group->addChild(sets[0].release());
	dedicated->addChild(sets[1].release());
	dedicated->addChild(sets[2].release());
	group->addChild(dedicated.release());

	return group.release();
}

} // memory
} // vkt<|MERGE_RESOLUTION|>--- conflicted
+++ resolved
@@ -1873,7 +1873,8 @@
 {
 	// Memory mapping tests.
 	de::MovePtr<tcu::TestCaseGroup>		group							(new tcu::TestCaseGroup(testCtx, "mapping"));
-	de::MovePtr<tcu::TestCaseGroup>		dedicated						(new tcu::TestCaseGroup(testCtx, "dedicated_alloc", "Dedicated memory mapping tests."));
+	// Dedicated memory mapping tests.
+	de::MovePtr<tcu::TestCaseGroup>		dedicated						(new tcu::TestCaseGroup(testCtx, "dedicated_alloc"));
 	de::MovePtr<tcu::TestCaseGroup>		sets[]							=
 	{
 		de::MovePtr<tcu::TestCaseGroup> (new tcu::TestCaseGroup(testCtx, "suballocation", "Suballocated memory mapping tests.")),
@@ -2044,12 +2045,9 @@
 				{
 					seed, function.memoryMap2
 				};
+				// Random case
 				randomGroup->addChild(new InstanceFactory1WithSupport<RandomMemoryMappingInstance, RandomMappingConfig, FunctionSupport1<RandomMappingConfig>>
-<<<<<<< HEAD
-					(testCtx, name, "Random case", config, typename FunctionSupport1<RandomMappingConfig>::Args(checkSupport, config)));
-=======
-					(testCtx, tcu::NODETYPE_SELF_VALIDATE, name, config, typename FunctionSupport1<RandomMappingConfig>::Args(checkSupport, config)));
->>>>>>> 3e3f0661
+					(testCtx, name, config, typename FunctionSupport1<RandomMappingConfig>::Args(checkSupport, config)));
 			}
 		}
 
