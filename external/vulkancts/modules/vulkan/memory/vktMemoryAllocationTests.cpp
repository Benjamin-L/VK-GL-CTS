/*-------------------------------------------------------------------------
 * Vulkan Conformance Tests
 * ------------------------
 *
 * Copyright (c) 2015 Google Inc.
 *
 * Licensed under the Apache License, Version 2.0 (the "License");
 * you may not use this file except in compliance with the License.
 * You may obtain a copy of the License at
 *
 *      http://www.apache.org/licenses/LICENSE-2.0
 *
 * Unless required by applicable law or agreed to in writing, software
 * distributed under the License is distributed on an "AS IS" BASIS,
 * WITHOUT WARRANTIES OR CONDITIONS OF ANY KIND, either express or implied.
 * See the License for the specific language governing permissions and
 * limitations under the License.
 *
 *//*!
 * \file
 * \brief Simple memory allocation tests.
 *//*--------------------------------------------------------------------*/

#include "vktMemoryAllocationTests.hpp"

#include "vktTestCaseUtil.hpp"
#include "vktCustomInstancesDevices.hpp"

#include "tcuMaybe.hpp"
#include "tcuResultCollector.hpp"
#include "tcuTestLog.hpp"
#include "tcuPlatform.hpp"
#include "tcuCommandLine.hpp"

#include "vkPlatform.hpp"
#include "vkStrUtil.hpp"
#include "vkRef.hpp"
#include "vkDeviceUtil.hpp"
#include "vkQueryUtil.hpp"
#include "vkRefUtil.hpp"
#include "vkAllocationCallbackUtil.hpp"

#include "deUniquePtr.hpp"
#include "deStringUtil.hpp"
#include "deRandom.hpp"

using tcu::Maybe;
using tcu::TestLog;

using std::string;
using std::vector;

using namespace vk;

namespace vkt
{
namespace memory
{
namespace
{

template<typename T>
T roundUpToMultiple(const T& a, const T& b)
{
	return b * (a / b + (a % b != 0 ? 1 : 0));
}

enum
{
	// The min max for allocation count is 4096. Use 4000 to take into account
	// possible memory allocations made by layers etc.
	MAX_ALLOCATION_COUNT = 4000
};

enum AllocationMode
{
	ALLOCATION_MODE_DEFAULT,
	ALLOCATION_MODE_DEVICE_GROUP,
	ALLOCATION_MODE_PAGEABLE
};

struct TestConfig
{
	enum Order
	{
		ALLOC_FREE,
		ALLOC_REVERSE_FREE,
		MIXED_ALLOC_FREE,
		ORDER_LAST
	};

	Maybe<VkDeviceSize>	memorySize;
	Maybe<float>		memoryPercentage;
	deUint32			memoryAllocationCount;
	Order				order;
	AllocationMode		allocationMode;

	TestConfig (void)
		: memoryAllocationCount	((deUint32)-1)
		, order					(ORDER_LAST)
		, allocationMode		(ALLOCATION_MODE_DEFAULT)
	{
	}
};

struct TestConfigRandom
{
	const deUint32			seed;
	const AllocationMode	allocationMode;

	TestConfigRandom (const deUint32 _seed, const AllocationMode _allocationMode)
		: seed				(_seed)
		, allocationMode	(_allocationMode)
	{
	}
};

template<typename T>
T roundUpToNextMultiple (T value, T multiple)
{
	if (value % multiple == 0)
		return value;
	else
		return value + multiple - (value % multiple);
}

class BaseAllocateTestInstance : public TestInstance
{
public:
	BaseAllocateTestInstance		(Context& context, AllocationMode allocationMode)
		: TestInstance				(context)
		, m_allocationMode			(allocationMode)
		, m_subsetAllocationAllowed	(false)
		, m_numPhysDevices			(1)
		, m_memoryProperties		(getPhysicalDeviceMemoryProperties(context.getInstanceInterface(), context.getPhysicalDevice()))
	{
		if (m_allocationMode == ALLOCATION_MODE_DEVICE_GROUP)
			createDeviceGroup();
		else
			createTestDevice();

		m_allocFlagsInfo.sType		= VK_STRUCTURE_TYPE_MEMORY_ALLOCATE_FLAGS_INFO_KHR;
		m_allocFlagsInfo.pNext		= DE_NULL;
		m_allocFlagsInfo.flags		= VK_MEMORY_ALLOCATE_DEVICE_MASK_BIT;
		m_allocFlagsInfo.deviceMask	= 0;
	}

	void						createTestDevice	(void);
	void						createDeviceGroup	(void);
	const vk::DeviceInterface&	getDeviceInterface	(void) { return (m_allocationMode == ALLOCATION_MODE_DEVICE_GROUP) ? *m_deviceDriver : m_context.getDeviceInterface(); }
	vk::VkDevice				getDevice			(void) { return m_logicalDevice.get();}

protected:
	AllocationMode							m_allocationMode;
	bool									m_subsetAllocationAllowed;
	VkMemoryAllocateFlagsInfo				m_allocFlagsInfo;
	deUint32								m_numPhysDevices;
	VkPhysicalDeviceMemoryProperties		m_memoryProperties;

private:
	CustomInstance					m_deviceGroupInstance;
	vk::Move<vk::VkDevice>			m_logicalDevice;
	de::MovePtr<vk::DeviceDriver>	m_deviceDriver;
};

void BaseAllocateTestInstance::createTestDevice (void)
{
	VkInstance										instance				(m_context.getInstance());
	InstanceDriver									instanceDriver			(m_context.getPlatformInterface(), instance);
	const VkPhysicalDeviceFeatures					deviceFeatures			= getPhysicalDeviceFeatures(instanceDriver, m_context.getPhysicalDevice());
	const float										queuePriority			= 1.0f;
	deUint32										queueFamilyIndex		= 0;
	bool											protMemSupported		= false;
	const bool										usePageable				= m_allocationMode == ALLOCATION_MODE_PAGEABLE;

	if (usePageable && !m_context.isDeviceFunctionalitySupported("VK_EXT_pageable_device_local_memory"))
		TCU_THROW(NotSupportedError, "VK_EXT_pageable_device_local_memory is not supported");

	VkPhysicalDevicePageableDeviceLocalMemoryFeaturesEXT pageableDeviceLocalMemoryFeature =
	{
		VK_STRUCTURE_TYPE_PHYSICAL_DEVICE_PAGEABLE_DEVICE_LOCAL_MEMORY_FEATURES_EXT,	// VkStructureType					sType
		DE_NULL,																		// const void*						pNext
		VK_FALSE,																		// VkBool32							pageableDeviceLocalMemory;
	};

	VkPhysicalDeviceProtectedMemoryFeatures protectedMemoryFeature =
	{
		VK_STRUCTURE_TYPE_PHYSICAL_DEVICE_PROTECTED_MEMORY_FEATURES,	// VkStructureType					sType
		(usePageable) ? &pageableDeviceLocalMemoryFeature : DE_NULL,	// const void*						pNext
		VK_FALSE														// VkBool32							protectedMemory;
	};

	VkPhysicalDeviceFeatures				features;
	deMemset(&features, 0, sizeof(vk::VkPhysicalDeviceFeatures));

	VkPhysicalDeviceFeatures2				features2		=
	{
		VK_STRUCTURE_TYPE_PHYSICAL_DEVICE_FEATURES_2,				// VkStructureType					sType
		&protectedMemoryFeature,									// const void*						pNext
		features													// VkPhysicalDeviceFeatures			features
	};

	// Check if the physical device supports the protected memory feature
	instanceDriver.getPhysicalDeviceFeatures2(m_context.getPhysicalDevice(), &features2);
	protMemSupported = protectedMemoryFeature.protectedMemory;

	VkDeviceQueueCreateFlags queueCreateFlags = protMemSupported ? (vk::VkDeviceQueueCreateFlags)vk::VK_DEVICE_QUEUE_CREATE_PROTECTED_BIT : 0u;

	if (usePageable && !pageableDeviceLocalMemoryFeature.pageableDeviceLocalMemory)
		TCU_FAIL("pageableDeviceLocalMemory feature not supported but VK_EXT_pageable_device_local_memory advertised");

	pageableDeviceLocalMemoryFeature.pageableDeviceLocalMemory = usePageable;

	std::vector<const char*>						deviceExtensions;
	if (usePageable)
	{
		deviceExtensions.push_back("VK_EXT_memory_priority");
		deviceExtensions.push_back("VK_EXT_pageable_device_local_memory");
	}

	VkDeviceQueueCreateInfo							queueInfo		=
	{
		VK_STRUCTURE_TYPE_DEVICE_QUEUE_CREATE_INFO,					// VkStructureType					sType;
		DE_NULL,													// const void*						pNext;
		queueCreateFlags,											// VkDeviceQueueCreateFlags			flags;
		queueFamilyIndex,											// deUint32							queueFamilyIndex;
		1u,															// deUint32							queueCount;
		&queuePriority												// const float*						pQueuePriorities;
	};

	const VkDeviceCreateInfo						deviceInfo		=
	{
		VK_STRUCTURE_TYPE_DEVICE_CREATE_INFO,							// VkStructureType					sType;
		(protMemSupported || usePageable) ? &features2 : DE_NULL,		// const void*						pNext;
		(VkDeviceCreateFlags)0,											// VkDeviceCreateFlags				flags;
		1u,																// uint32_t							queueCreateInfoCount;
		&queueInfo,														// const VkDeviceQueueCreateInfo*	pQueueCreateInfos;
		0u,																// uint32_t							enabledLayerCount;
		DE_NULL,														// const char* const*				ppEnabledLayerNames;
		deUint32(deviceExtensions.size()),								// uint32_t							enabledExtensionCount;
		(deviceExtensions.empty()) ? DE_NULL : deviceExtensions.data(),	// const char* const*				ppEnabledExtensionNames;
		(protMemSupported || usePageable) ? DE_NULL : &deviceFeatures	// const VkPhysicalDeviceFeatures*	pEnabledFeatures;
	};

	m_logicalDevice		= createCustomDevice(m_context.getTestContext().getCommandLine().isValidationEnabled(), m_context.getPlatformInterface(), instance, instanceDriver, m_context.getPhysicalDevice(), &deviceInfo);
}

void BaseAllocateTestInstance::createDeviceGroup (void)
{
	const tcu::CommandLine&							cmdLine					= m_context.getTestContext().getCommandLine();
	const deUint32									devGroupIdx				= cmdLine.getVKDeviceGroupId() - 1;
	const deUint32									physDeviceIdx			= cmdLine.getVKDeviceId() - 1;
	const float										queuePriority			= 1.0f;
	deUint32										queueFamilyIndex		= 0;
	const std::vector<std::string>					requiredExtensions		(1, "VK_KHR_device_group_creation");
	m_deviceGroupInstance													= createCustomInstanceWithExtensions(m_context, requiredExtensions);
	std::vector<VkPhysicalDeviceGroupProperties>	devGroupProperties		= enumeratePhysicalDeviceGroups(m_context.getInstanceInterface(), m_deviceGroupInstance);
	m_numPhysDevices														= devGroupProperties[devGroupIdx].physicalDeviceCount;
	m_subsetAllocationAllowed												= devGroupProperties[devGroupIdx].subsetAllocation;
	if (m_numPhysDevices < 2)
		TCU_THROW(NotSupportedError, "Device group allocation tests not supported with 1 physical device");
	std::vector<const char*>						deviceExtensions;

	if (!isCoreDeviceExtension(m_context.getUsedApiVersion(), "VK_KHR_device_group"))
		deviceExtensions.push_back("VK_KHR_device_group");

	VkDeviceGroupDeviceCreateInfo					deviceGroupInfo =
	{
		VK_STRUCTURE_TYPE_DEVICE_GROUP_DEVICE_CREATE_INFO_KHR,								//stype
		DE_NULL,																			//pNext
		devGroupProperties[devGroupIdx].physicalDeviceCount,								//physicalDeviceCount
		devGroupProperties[devGroupIdx].physicalDevices										//physicalDevices
	};
	VkInstance										instance				(m_deviceGroupInstance);
	InstanceDriver									instanceDriver			(m_context.getPlatformInterface(), instance);
	const VkPhysicalDeviceFeatures					deviceFeatures	=		getPhysicalDeviceFeatures(instanceDriver, deviceGroupInfo.pPhysicalDevices[physDeviceIdx]);

	const std::vector<VkQueueFamilyProperties>		queueProps		=		getPhysicalDeviceQueueFamilyProperties(instanceDriver, devGroupProperties[devGroupIdx].physicalDevices[physDeviceIdx]);
	for (size_t queueNdx = 0; queueNdx < queueProps.size(); queueNdx++)
	{
		if (queueProps[queueNdx].queueFlags & VK_QUEUE_COMPUTE_BIT)
			queueFamilyIndex = (deUint32)queueNdx;
	}

	VkDeviceQueueCreateInfo							queueInfo		=
	{
		VK_STRUCTURE_TYPE_DEVICE_QUEUE_CREATE_INFO,					// VkStructureType					sType;
		DE_NULL,													// const void*						pNext;
		(VkDeviceQueueCreateFlags)0u,								// VkDeviceQueueCreateFlags			flags;
		queueFamilyIndex,											// deUint32							queueFamilyIndex;
		1u,															// deUint32							queueCount;
		&queuePriority												// const float*						pQueuePriorities;
	};

	const VkDeviceCreateInfo						deviceInfo		=
	{
		VK_STRUCTURE_TYPE_DEVICE_CREATE_INFO,						// VkStructureType					sType;
		&deviceGroupInfo,											// const void*						pNext;
		(VkDeviceCreateFlags)0,										// VkDeviceCreateFlags				flags;
		1u	,														// uint32_t							queueCreateInfoCount;
		&queueInfo,													// const VkDeviceQueueCreateInfo*	pQueueCreateInfos;
		0u,															// uint32_t							enabledLayerCount;
		DE_NULL,													// const char* const*				ppEnabledLayerNames;
		deUint32(deviceExtensions.size()),							// uint32_t							enabledExtensionCount;
		deviceExtensions.empty() ? DE_NULL : &deviceExtensions[0],	// const char* const*	ppEnabledExtensionNames;
		&deviceFeatures,											// const VkPhysicalDeviceFeatures*	pEnabledFeatures;
	};

	m_logicalDevice		= createCustomDevice(m_context.getTestContext().getCommandLine().isValidationEnabled(), m_context.getPlatformInterface(), instance, instanceDriver, deviceGroupInfo.pPhysicalDevices[physDeviceIdx], &deviceInfo);
	m_deviceDriver		= de::MovePtr<DeviceDriver>(new DeviceDriver(m_context.getPlatformInterface(), instance, *m_logicalDevice));
	m_memoryProperties	= getPhysicalDeviceMemoryProperties(instanceDriver, deviceGroupInfo.pPhysicalDevices[physDeviceIdx]);
}

class AllocateFreeTestInstance : public BaseAllocateTestInstance
{
public:
<<<<<<< HEAD
	AllocateFreeTestInstance	(Context& context, const TestConfig config)
		: BaseAllocateTestInstance		(context, config.allocationMode)
		, m_config						(config)
		, m_result						(m_context.getTestContext().getLog())
		, m_memoryTypeIndex				(0)
                , m_memoryLimits                (getMemoryLimits(context.getTestContext().getPlatform().getVulkanPlatform()))
=======
						AllocateFreeTestInstance		(Context& context, const TestConfig config)
		: BaseAllocateTestInstance			(context, config.useDeviceGroups)
		, m_config				(config)
		, m_result				(m_context.getTestContext().getLog())
		, m_memoryTypeIndex		(0)
		, m_memoryLimits		(tcu::getMemoryLimits(context.getTestContext().getPlatform()))
>>>>>>> 20e26c26
	{
		DE_ASSERT(!!m_config.memorySize != !!m_config.memoryPercentage);
	}

	tcu::TestStatus		iterate							(void);

private:
	const TestConfig						m_config;
	tcu::ResultCollector					m_result;
	deUint32								m_memoryTypeIndex;
	const tcu::PlatformMemoryLimits			m_memoryLimits;
};


tcu::TestStatus AllocateFreeTestInstance::iterate (void)
{
	TestLog&								log					= m_context.getTestContext().getLog();
	const VkDevice							device				= getDevice();
	const DeviceInterface&					vkd					= getDeviceInterface();
	VkMemoryRequirements					memReqs;
	const deUint32							queueFamilyIndex	= m_context.getUniversalQueueFamilyIndex();
	VkBufferCreateFlags						createFlags			= (vk::VkBufferCreateFlagBits)0u;
	VkBufferUsageFlags						usageFlags			= vk::VK_BUFFER_USAGE_TRANSFER_SRC_BIT|VK_BUFFER_USAGE_TRANSFER_DST_BIT;
	VkSharingMode							sharingMode			= vk::VK_SHARING_MODE_EXCLUSIVE;
	Move<VkBuffer>							buffer;

	if ((m_memoryProperties.memoryTypes[m_memoryTypeIndex].propertyFlags & vk::VK_MEMORY_PROPERTY_PROTECTED_BIT) == vk::VK_MEMORY_PROPERTY_PROTECTED_BIT)
	{
		createFlags |= vk::VK_BUFFER_CREATE_PROTECTED_BIT;
	}

	DE_ASSERT(m_config.memoryAllocationCount <= MAX_ALLOCATION_COUNT);

	if (m_memoryTypeIndex == 0)
	{
		log << TestLog::Message << "Memory allocation count: " << m_config.memoryAllocationCount << TestLog::EndMessage;
		log << TestLog::Message << "Single allocation size: " << (m_config.memorySize ? de::toString(*m_config.memorySize) : de::toString(100.0f * (*m_config.memoryPercentage)) + " percent of the heap size.") << TestLog::EndMessage;

		if (m_config.order == TestConfig::ALLOC_REVERSE_FREE)
			log << TestLog::Message << "Memory is freed in reversed order. " << TestLog::EndMessage;
		else if (m_config.order == TestConfig::ALLOC_FREE)
			log << TestLog::Message << "Memory is freed in same order as allocated. " << TestLog::EndMessage;
		else if (m_config.order == TestConfig::MIXED_ALLOC_FREE)
			log << TestLog::Message << "Memory is freed right after allocation. " << TestLog::EndMessage;
		else
			DE_FATAL("Unknown allocation order");
	}

	try
	{
		const VkMemoryType		memoryType				= m_memoryProperties.memoryTypes[m_memoryTypeIndex];
		const VkMemoryHeap		memoryHeap				= m_memoryProperties.memoryHeaps[memoryType.heapIndex];

		// Create a buffer to get the required size
		{
			const VkDeviceSize bufferSize	= m_config.memorySize ? *m_config.memorySize : (VkDeviceSize) (*m_config.memoryPercentage * (float) memoryHeap.size);

			VkBufferCreateInfo bufferParams =
				{
					VK_STRUCTURE_TYPE_BUFFER_CREATE_INFO,                       // VkStructureType          sType;
					DE_NULL,                                                    // const void*              pNext;
					createFlags,                                                // VkBufferCreateFlags      flags;
					bufferSize,                                                 // VkDeviceSize             size;
					usageFlags,                                                 // VkBufferUsageFlags       usage;
					sharingMode,                                                // VkSharingMode            sharingMode;
					1u,                                                         // uint32_t                 queueFamilyIndexCount;
					&queueFamilyIndex,                                          // const uint32_t*          pQueueFamilyIndices;
				};

			buffer = createBuffer(vkd, device, &bufferParams);
			vkd.getBufferMemoryRequirements(device, *buffer, &memReqs);
		}

		const VkDeviceSize		allocationSize	= (m_config.memorySize ? memReqs.size : (VkDeviceSize)(*m_config.memoryPercentage * (float)memoryHeap.size));
		const VkDeviceSize		roundedUpAllocationSize	 = roundUpToNextMultiple(allocationSize, m_memoryLimits.deviceMemoryAllocationGranularity);
		vector<VkDeviceMemory>	memoryObjects	(m_config.memoryAllocationCount, (VkDeviceMemory)0);

		log << TestLog::Message << "Memory type index: " << m_memoryTypeIndex << TestLog::EndMessage;

		if (memoryType.heapIndex >= m_memoryProperties.memoryHeapCount)
			m_result.fail("Invalid heap index defined for memory type.");

		{
			log << TestLog::Message << "Memory type: " << memoryType << TestLog::EndMessage;
			log << TestLog::Message << "Memory heap: " << memoryHeap << TestLog::EndMessage;

			if (roundedUpAllocationSize * m_config.memoryAllocationCount > memoryHeap.size)
				TCU_THROW(NotSupportedError, "Memory heap doesn't have enough memory.");

#if (DE_PTR_SIZE == 4)
			// For 32-bit binaries we cap the total host visible allocations to 1.5GB to
			// avoid exhausting CPU virtual address space and throwing a false negative result.
			if ((memoryType.propertyFlags & VK_MEMORY_PROPERTY_HOST_VISIBLE_BIT) &&
				allocationSize * m_config.memoryAllocationCount * (m_subsetAllocationAllowed ? 1 : m_numPhysDevices) >= 1610612736)

				log << TestLog::Message << "    Skipping: Not enough CPU virtual address space for all host visible allocations." << TestLog::EndMessage;
			else
			{
#else
			{
#endif

				try
				{
					const deUint32 totalDeviceMaskCombinations = m_subsetAllocationAllowed ? (1 << m_numPhysDevices) - 1 : 1;
					for (deUint32 deviceMask = 1; deviceMask <= totalDeviceMaskCombinations; deviceMask++)
					{
						// Allocate on all physical devices if subset allocation is not allowed, do only once.
						if (!m_subsetAllocationAllowed)
							deviceMask = (1 << m_numPhysDevices) - 1;
						m_allocFlagsInfo.deviceMask = deviceMask;

						if (m_config.order == TestConfig::ALLOC_FREE || m_config.order == TestConfig::ALLOC_REVERSE_FREE)
						{
							for (size_t ndx = 0; ndx < m_config.memoryAllocationCount; ndx++)
							{
								VkMemoryAllocateInfo	alloc	=
								{
									VK_STRUCTURE_TYPE_MEMORY_ALLOCATE_INFO,												// sType
									(m_allocationMode == ALLOCATION_MODE_DEVICE_GROUP) ? &m_allocFlagsInfo : DE_NULL,	// pNext
									allocationSize,																		// allocationSize
									m_memoryTypeIndex																	// memoryTypeIndex;
								};

								VkResult				res		= vkd.allocateMemory(device, &alloc, (const VkAllocationCallbacks*)DE_NULL, &memoryObjects[ndx]);

								// Some implementations might have limitations on protected heap, and these limitations
								// don't show up in Vulkan queries. Use a hard coded threshold after which out of memory
								// is allowed.
								if (res == VK_ERROR_OUT_OF_DEVICE_MEMORY && memoryType.propertyFlags & vk::VK_MEMORY_PROPERTY_PROTECTED_BIT && ndx > 80)
									break;

								VK_CHECK(res);

								TCU_CHECK(!!memoryObjects[ndx]);
							}

							if (m_config.order == TestConfig::ALLOC_FREE)
							{
								for (size_t ndx = 0; ndx < m_config.memoryAllocationCount; ndx++)
								{
									const VkDeviceMemory mem = memoryObjects[memoryObjects.size() - 1 - ndx];

									if (!!mem)
									{
										vkd.freeMemory(device, mem, (const VkAllocationCallbacks *) DE_NULL);
										memoryObjects[memoryObjects.size() - 1 - ndx] = (VkDeviceMemory) 0;
									}
								}
							}
							else
							{
								for (size_t ndx = 0; ndx < m_config.memoryAllocationCount; ndx++)
								{
									const VkDeviceMemory mem = memoryObjects[ndx];

									if (!!mem)
									{
										vkd.freeMemory(device, mem, (const VkAllocationCallbacks *) DE_NULL);
										memoryObjects[ndx] = (VkDeviceMemory) 0;
									}
								}
							}
						}
						else
						{
							for (size_t ndx = 0; ndx < m_config.memoryAllocationCount; ndx++)
							{
								const VkMemoryAllocateInfo alloc =
								{
									VK_STRUCTURE_TYPE_MEMORY_ALLOCATE_INFO,												// sType
									(m_allocationMode == ALLOCATION_MODE_DEVICE_GROUP) ? &m_allocFlagsInfo : DE_NULL,	// pNext
									allocationSize,																		// allocationSize
									m_memoryTypeIndex																	// memoryTypeIndex;
								};

								VK_CHECK(vkd.allocateMemory(device, &alloc, (const VkAllocationCallbacks*)DE_NULL, &memoryObjects[ndx]));
								TCU_CHECK(!!memoryObjects[ndx]);

								vkd.freeMemory(device, memoryObjects[ndx], (const VkAllocationCallbacks*)DE_NULL);
								memoryObjects[ndx] = (VkDeviceMemory)0;
							}
						}
					}
				}
				catch (...)
				{
					for (size_t ndx = 0; ndx < m_config.memoryAllocationCount; ndx++)
					{
						const VkDeviceMemory mem = memoryObjects[ndx];

						if (!!mem)
						{
							vkd.freeMemory(device, mem, (const VkAllocationCallbacks*)DE_NULL);
							memoryObjects[ndx] = (VkDeviceMemory)0;
						}
					}

					throw;
				}
			}
		}
	}
	catch (const tcu::TestError& error)
	{
		m_result.fail(error.getMessage());
	}

	m_memoryTypeIndex++;

	if (m_memoryTypeIndex < m_memoryProperties.memoryTypeCount)
		return tcu::TestStatus::incomplete();
	else
		return tcu::TestStatus(m_result.getResult(), m_result.getMessage());
}

size_t computeDeviceMemorySystemMemFootprint (const DeviceInterface& vk, VkDevice device)
{
	AllocationCallbackRecorder	callbackRecorder	(getSystemAllocator());

	{
		// 1 B allocation from memory type 0
		const VkMemoryAllocateInfo	allocInfo	=
		{
			VK_STRUCTURE_TYPE_MEMORY_ALLOCATE_INFO,
			DE_NULL,
			1u,
			0u,
		};
		const Unique<VkDeviceMemory>			memory			(allocateMemory(vk, device, &allocInfo, callbackRecorder.getCallbacks()));
		AllocationCallbackValidationResults		validateRes;

		validateAllocationCallbacks(callbackRecorder, &validateRes);

		TCU_CHECK(validateRes.violations.empty());

		return getLiveSystemAllocationTotal(validateRes)
			   + sizeof(void*)*validateRes.liveAllocations.size(); // allocation overhead
	}
}

struct MemoryType
{
	deUint32		index;
	VkMemoryType	type;
};

struct MemoryObject
{
	VkDeviceMemory			memory;
	VkDeviceSize			size;
	VkMemoryPropertyFlags	propertyFlags;
};

struct Heap
{
	VkMemoryHeap			heap;
	VkDeviceSize			memoryUsage;
	VkDeviceSize			maxMemoryUsage;
	vector<MemoryType>		types;
	vector<MemoryObject>	objects;
};

class RandomAllocFreeTestInstance : public BaseAllocateTestInstance
{
public:
								RandomAllocFreeTestInstance		(Context& context, TestConfigRandom config);
								~RandomAllocFreeTestInstance	(void);

	tcu::TestStatus				iterate							(void);

private:
	const size_t					m_opCount;
	const size_t					m_allocSysMemSize;
	const tcu::PlatformMemoryLimits	m_memoryLimits;
	const deUint32					m_totalDeviceMaskCombinations;

	deUint32						m_memoryObjectCount;
	deUint32						m_memoryProtectedObjectCount;
	deUint32						m_currentDeviceMask;
	size_t							m_opNdx;
	de::Random						m_rng;
	vector<Heap>					m_heaps;
	VkDeviceSize					m_totalSystemMem;
	VkDeviceSize					m_totalDeviceMem;
};

RandomAllocFreeTestInstance::RandomAllocFreeTestInstance (Context& context, TestConfigRandom config)
	: BaseAllocateTestInstance	(context, config.allocationMode)
	, m_opCount						(128)
	, m_allocSysMemSize				(computeDeviceMemorySystemMemFootprint(getDeviceInterface(), context.getDevice())
									 + sizeof(MemoryObject))
	, m_memoryLimits				(tcu::getMemoryLimits(context.getTestContext().getPlatform()))
	, m_totalDeviceMaskCombinations	(m_subsetAllocationAllowed ? (1 << m_numPhysDevices) - 1 : 1)
	, m_memoryObjectCount			(0)
	, m_memoryProtectedObjectCount	(0)
	, m_currentDeviceMask			(m_subsetAllocationAllowed ? 1 : (1 << m_numPhysDevices) - 1)
	, m_opNdx						(0)
	, m_rng							(config.seed)
	, m_totalSystemMem				(0)
	, m_totalDeviceMem				(0)
{
	TCU_CHECK(m_memoryProperties.memoryHeapCount <= 32);
	TCU_CHECK(m_memoryProperties.memoryTypeCount <= 32);

	m_heaps.resize(m_memoryProperties.memoryHeapCount);

	for (deUint32 heapNdx = 0; heapNdx < m_memoryProperties.memoryHeapCount; heapNdx++)
	{
		m_heaps[heapNdx].heap			= m_memoryProperties.memoryHeaps[heapNdx];
		m_heaps[heapNdx].memoryUsage	= 0;
		m_heaps[heapNdx].maxMemoryUsage	= m_heaps[heapNdx].heap.size / 8; /* Use at maximum 12.5% of heap */

		m_heaps[heapNdx].objects.reserve(100);
	}

	for (deUint32 memoryTypeNdx = 0; memoryTypeNdx < m_memoryProperties.memoryTypeCount; memoryTypeNdx++)
	{
		const MemoryType type =
		{
			memoryTypeNdx,
			m_memoryProperties.memoryTypes[memoryTypeNdx]
		};

		TCU_CHECK(type.type.heapIndex < m_memoryProperties.memoryHeapCount);

		m_heaps[type.type.heapIndex].types.push_back(type);
	}
}

RandomAllocFreeTestInstance::~RandomAllocFreeTestInstance (void)
{
	const VkDevice							device				= getDevice();
	const DeviceInterface&					vkd					= getDeviceInterface();

	for (deUint32 heapNdx = 0; heapNdx < (deUint32)m_heaps.size(); heapNdx++)
	{
		const Heap&	heap	= m_heaps[heapNdx];

		for (size_t objectNdx = 0; objectNdx < heap.objects.size(); objectNdx++)
		{
			if (!!heap.objects[objectNdx].memory)
				vkd.freeMemory(device, heap.objects[objectNdx].memory, (const VkAllocationCallbacks*)DE_NULL);
		}
	}
}

tcu::TestStatus RandomAllocFreeTestInstance::iterate (void)
{
	const VkDevice			device			= getDevice();
	const DeviceInterface&	vkd				= getDeviceInterface();
	TestLog&				log				= m_context.getTestContext().getLog();
	const bool				isUMA			= m_memoryLimits.totalDeviceLocalMemory == 0;
	const VkDeviceSize		usedSysMem		= isUMA ? (m_totalDeviceMem+m_totalSystemMem) : m_totalSystemMem;
	const bool				canAllocateSys	= usedSysMem + m_allocSysMemSize + 1024 < m_memoryLimits.totalSystemMemory; // \note Always leave room for 1 KiB sys mem alloc
	const bool				canAllocateDev	= isUMA ? canAllocateSys : (m_totalDeviceMem + 16 < m_memoryLimits.totalDeviceLocalMemory);
	vector<size_t>			nonFullHeaps;
	vector<size_t>			nonEmptyHeaps;
	bool					allocateMore;

	if (m_opNdx == 0)
	{
		log << TestLog::Message << "Performing " << m_opCount << " random VkAllocMemory() / VkFreeMemory() calls before freeing all memory." << TestLog::EndMessage;
		log << TestLog::Message << "Using max 1/8 of the memory in each memory heap." << TestLog::EndMessage;
	}

	// Sort heaps based on whether allocations or frees are possible
	for (size_t heapNdx = 0; heapNdx < m_heaps.size(); ++heapNdx)
	{
		const bool	isDeviceLocal	= (m_heaps[heapNdx].heap.flags & VK_MEMORY_HEAP_DEVICE_LOCAL_BIT) != 0;
		const bool	isHeapFull		= m_heaps[heapNdx].memoryUsage >= m_heaps[heapNdx].maxMemoryUsage;
		const bool	isHeapEmpty		= m_heaps[heapNdx].memoryUsage == 0;

		if (!isHeapEmpty)
			nonEmptyHeaps.push_back(heapNdx);

		if (!isHeapFull && ((isUMA && canAllocateSys) ||
							(!isUMA && isDeviceLocal && canAllocateDev) ||
							(!isUMA && !isDeviceLocal && canAllocateSys)))
			nonFullHeaps.push_back(heapNdx);
	}

	if (m_opNdx >= m_opCount)
	{
		if (nonEmptyHeaps.empty())
		{
			m_currentDeviceMask++;
			if (m_currentDeviceMask > m_totalDeviceMaskCombinations)
				return tcu::TestStatus::pass("Pass");
			else
			{
				m_opNdx = 0;
				return tcu::TestStatus::incomplete();
			}
		}
		else
			allocateMore = false;
	}
	else if (!nonEmptyHeaps.empty() &&
			 !nonFullHeaps.empty() &&
			 (m_memoryObjectCount < MAX_ALLOCATION_COUNT) &&
			 canAllocateSys)
		allocateMore = m_rng.getBool(); // Randomize if both operations are doable.
	else if (nonEmptyHeaps.empty())
	{
		DE_ASSERT(canAllocateSys);
		allocateMore = true; // Allocate more if there are no objects to free.
	}
	else if (nonFullHeaps.empty() || !canAllocateSys)
		allocateMore = false; // Free objects if there is no free space for new objects.
	else
	{
		allocateMore = false;
		DE_FATAL("Fail");
	}

	if (allocateMore)
	{
		const size_t		nonFullHeapNdx	= (size_t)(m_rng.getUint32() % (deUint32)nonFullHeaps.size());
		const size_t		heapNdx			= nonFullHeaps[nonFullHeapNdx];
		Heap&				heap			= m_heaps[heapNdx];
		const MemoryType&	memoryType		= m_rng.choose<MemoryType>(heap.types.begin(), heap.types.end());
		const bool			isDeviceLocal	= (heap.heap.flags & VK_MEMORY_HEAP_DEVICE_LOCAL_BIT) != 0;
		const bool			isProtected		= memoryType.type.propertyFlags & VK_MEMORY_PROPERTY_PROTECTED_BIT;
		VkDeviceSize		maxAllocSize	= (isDeviceLocal && !isUMA)
											? de::min(heap.maxMemoryUsage - heap.memoryUsage, (VkDeviceSize)m_memoryLimits.totalDeviceLocalMemory - m_totalDeviceMem)
											: de::min(heap.maxMemoryUsage - heap.memoryUsage, (VkDeviceSize)m_memoryLimits.totalSystemMemory - usedSysMem - m_allocSysMemSize);
		const VkDeviceSize	maxProtectedAllocSize = 1 * 1024 * 1024;

		// Some implementations might have limitations on protected heap, and these
		// limitations don't show up in Vulkan queries. Use a hard coded limit for
		// allocations of arbitrarily selected size of 1MB as per Note at "Device
		// Memory Allocation" at the spec to use minimum-size allocations.
		if(isProtected)
			maxAllocSize = (maxAllocSize > maxProtectedAllocSize) ? maxProtectedAllocSize : maxAllocSize;

		const VkDeviceSize allocationSize = 1 + (m_rng.getUint64() % maxAllocSize);

		if ((allocationSize > (deUint64)(heap.maxMemoryUsage - heap.memoryUsage)) && (allocationSize != 1))
			TCU_THROW(InternalError, "Test Error: trying to allocate memory more than the available heap size.");

		const MemoryObject object =
		{
			(VkDeviceMemory)0,
			allocationSize,
			memoryType.type.propertyFlags
		};

		heap.objects.push_back(object);

		m_allocFlagsInfo.deviceMask = m_currentDeviceMask;
		const VkMemoryAllocateInfo alloc =
		{
			VK_STRUCTURE_TYPE_MEMORY_ALLOCATE_INFO,												// sType
			(m_allocationMode == ALLOCATION_MODE_DEVICE_GROUP) ? &m_allocFlagsInfo : DE_NULL,	// pNext
			object.size,																		// allocationSize
			memoryType.index																	// memoryTypeIndex;
		};

		VkResult	res	= vkd.allocateMemory(device, &alloc, (const VkAllocationCallbacks*)DE_NULL, &heap.objects.back().memory);

		// Some implementations might have limitations on protected heap, and these
		// limitations don't show up in Vulkan queries. Use a hard coded threshold
		// after which out of memory is allowed as per Note at "Device Memory Allocation"
		// at the spec to support at least 80 allocations concurrently.
		if (res == VK_ERROR_OUT_OF_DEVICE_MEMORY && isProtected && m_memoryProtectedObjectCount > 80)
		{
			heap.objects.pop_back();
		}
		else
		{
			VK_CHECK(res);

			TCU_CHECK(!!heap.objects.back().memory);
			m_memoryObjectCount++;

			if (isProtected)
				m_memoryProtectedObjectCount++;

			heap.memoryUsage										+= allocationSize;
			(isDeviceLocal ? m_totalDeviceMem : m_totalSystemMem)	+= allocationSize;
			m_totalSystemMem										+= m_allocSysMemSize;
		}
	}
	else
	{
		const size_t		nonEmptyHeapNdx	= (size_t)(m_rng.getUint32() % (deUint32)nonEmptyHeaps.size());
		const size_t		heapNdx			= nonEmptyHeaps[nonEmptyHeapNdx];
		Heap&				heap			= m_heaps[heapNdx];
		const size_t		memoryObjectNdx	= m_rng.getUint32() % heap.objects.size();
		MemoryObject&		memoryObject	= heap.objects[memoryObjectNdx];
		const bool			isDeviceLocal	= (heap.heap.flags & VK_MEMORY_HEAP_DEVICE_LOCAL_BIT) != 0;

		vkd.freeMemory(device, memoryObject.memory, (const VkAllocationCallbacks*)DE_NULL);

		memoryObject.memory = (VkDeviceMemory)0;
		m_memoryObjectCount--;

		if (memoryObject.propertyFlags & VK_MEMORY_PROPERTY_PROTECTED_BIT)
		{
			m_memoryProtectedObjectCount--;
			memoryObject.propertyFlags = (VkMemoryPropertyFlags)0;
		}

		heap.memoryUsage										-= memoryObject.size;
		(isDeviceLocal ? m_totalDeviceMem : m_totalSystemMem)	-= memoryObject.size;
		m_totalSystemMem										-= m_allocSysMemSize;

		heap.objects[memoryObjectNdx] = heap.objects.back();
		heap.objects.pop_back();

		DE_ASSERT(heap.memoryUsage == 0 || !heap.objects.empty());
	}

	m_opNdx++;
	return tcu::TestStatus::incomplete();
}


} // anonymous

tcu::TestCaseGroup* createAllocationTestsCommon (tcu::TestContext& testCtx, AllocationMode allocationMode)
{
	const char* name = [&]{
		switch (allocationMode)
		{
			case ALLOCATION_MODE_DEFAULT:
				return "allocation";
			case ALLOCATION_MODE_DEVICE_GROUP:
				return "device_group_allocation";
			case ALLOCATION_MODE_PAGEABLE:
				return "pageable_allocation";
			default:
				TCU_THROW(InternalError, "Unknown allocation mode");
		}
	} ();
	de::MovePtr<tcu::TestCaseGroup> group (new tcu::TestCaseGroup(testCtx, name, "Memory allocation tests."));

	const VkDeviceSize	KiB	= 1024;
	const VkDeviceSize	MiB	= 1024 * KiB;

	const struct
	{
		const char* const	str;
		VkDeviceSize		size;
	} allocationSizes[] =
	{
		{   "64", 64 },
		{  "128", 128 },
		{  "256", 256 },
		{  "512", 512 },
		{ "1KiB", 1*KiB },
		{ "4KiB", 4*KiB },
		{ "8KiB", 8*KiB },
		{ "1MiB", 1*MiB }
	};

	const int allocationPercents[] =
	{
		1
	};

	const int allocationCounts[] =
	{
		1, 10, 100, 1000, -1
	};

	const struct
	{
		const char* const		str;
		const TestConfig::Order	order;
	} orders[] =
	{
		{ "forward",	TestConfig::ALLOC_FREE },
		{ "reverse",	TestConfig::ALLOC_REVERSE_FREE },
		{ "mixed",		TestConfig::MIXED_ALLOC_FREE }
	};

	{
		de::MovePtr<tcu::TestCaseGroup>	basicGroup(new tcu::TestCaseGroup(testCtx, "basic", "Basic memory allocation and free tests"));

		for (size_t allocationSizeNdx = 0; allocationSizeNdx < DE_LENGTH_OF_ARRAY(allocationSizes); allocationSizeNdx++)
		{
			const VkDeviceSize				allocationSize		= allocationSizes[allocationSizeNdx].size;
			const char* const				allocationSizeName	= allocationSizes[allocationSizeNdx].str;
			de::MovePtr<tcu::TestCaseGroup>	sizeGroup			(new tcu::TestCaseGroup(testCtx, ("size_" + string(allocationSizeName)).c_str(), ("Test different allocation sizes " + de::toString(allocationSize)).c_str()));

			for (size_t orderNdx = 0; orderNdx < DE_LENGTH_OF_ARRAY(orders); orderNdx++)
			{
				const TestConfig::Order			order				= orders[orderNdx].order;
				const char* const				orderName			= orders[orderNdx].str;
				const char* const				orderDescription	= orderName;
				de::MovePtr<tcu::TestCaseGroup>	orderGroup			(new tcu::TestCaseGroup(testCtx, orderName, orderDescription));

				for (size_t allocationCountNdx = 0; allocationCountNdx < DE_LENGTH_OF_ARRAY(allocationCounts); allocationCountNdx++)
				{
					const int allocationCount = allocationCounts[allocationCountNdx];

					if (allocationCount != -1 && allocationCount * allocationSize > 50 * MiB)
						continue;

					TestConfig config;

					config.memorySize				= allocationSize;
					config.order					= order;
					config.allocationMode			= allocationMode;
					if (allocationCount == -1)
					{
						if (allocationSize < 4096)
							continue;

						config.memoryAllocationCount	= de::min((deUint32)(50 * MiB / allocationSize), (deUint32)MAX_ALLOCATION_COUNT);

						if (config.memoryAllocationCount == 0
							|| config.memoryAllocationCount == 1
							|| config.memoryAllocationCount == 10
							|| config.memoryAllocationCount == 100
							|| config.memoryAllocationCount == 1000)
						continue;
					}
					else
						config.memoryAllocationCount	= allocationCount;

					orderGroup->addChild(new InstanceFactory1<AllocateFreeTestInstance, TestConfig>(testCtx, tcu::NODETYPE_SELF_VALIDATE, "count_" + de::toString(config.memoryAllocationCount), "", config));
				}

				sizeGroup->addChild(orderGroup.release());
			}

			basicGroup->addChild(sizeGroup.release());
		}

		for (size_t allocationPercentNdx = 0; allocationPercentNdx < DE_LENGTH_OF_ARRAY(allocationPercents); allocationPercentNdx++)
		{
			const int						allocationPercent	= allocationPercents[allocationPercentNdx];
			de::MovePtr<tcu::TestCaseGroup>	percentGroup		(new tcu::TestCaseGroup(testCtx, ("percent_" + de::toString(allocationPercent)).c_str(), ("Test different allocation percents " + de::toString(allocationPercent)).c_str()));

			for (size_t orderNdx = 0; orderNdx < DE_LENGTH_OF_ARRAY(orders); orderNdx++)
			{
				const TestConfig::Order			order				= orders[orderNdx].order;
				const char* const				orderName			= orders[orderNdx].str;
				const char* const				orderDescription	= orderName;
				de::MovePtr<tcu::TestCaseGroup>	orderGroup			(new tcu::TestCaseGroup(testCtx, orderName, orderDescription));

				for (size_t allocationCountNdx = 0; allocationCountNdx < DE_LENGTH_OF_ARRAY(allocationCounts); allocationCountNdx++)
				{
					const int allocationCount = allocationCounts[allocationCountNdx];

					if ((allocationCount != -1) && ((float)allocationCount * (float)allocationPercent >= 1.00f / 8.00f))
						continue;

					TestConfig config;

					config.memoryPercentage			= (float)allocationPercent / 100.0f;
					config.order					= order;
					config.allocationMode			= allocationMode;

					if (allocationCount == -1)
					{
						config.memoryAllocationCount	= de::min((deUint32)((1.00f / 8.00f) / ((float)allocationPercent / 100.0f)), (deUint32)MAX_ALLOCATION_COUNT);

						if (config.memoryAllocationCount == 0
							|| config.memoryAllocationCount == 1
							|| config.memoryAllocationCount == 10
							|| config.memoryAllocationCount == 100
							|| config.memoryAllocationCount == 1000)
						continue;
					}
					else
						config.memoryAllocationCount	= allocationCount;

					orderGroup->addChild(new InstanceFactory1<AllocateFreeTestInstance, TestConfig>(testCtx, tcu::NODETYPE_SELF_VALIDATE, "count_" + de::toString(config.memoryAllocationCount), "", config));
				}

				percentGroup->addChild(orderGroup.release());
			}

			basicGroup->addChild(percentGroup.release());
		}

		group->addChild(basicGroup.release());
	}

	{
		const deUint32					caseCount	= 100;
		de::MovePtr<tcu::TestCaseGroup>	randomGroup	(new tcu::TestCaseGroup(testCtx, "random", "Random memory allocation tests."));

		for (deUint32 caseNdx = 0; caseNdx < caseCount; caseNdx++)
		{
			TestConfigRandom config(deInt32Hash(caseNdx ^ 32480), allocationMode);

			randomGroup->addChild(new InstanceFactory1<RandomAllocFreeTestInstance, TestConfigRandom>(testCtx, tcu::NODETYPE_SELF_VALIDATE, de::toString(caseNdx), "Random case", config));
		}

		group->addChild(randomGroup.release());
	}

	return group.release();
}

tcu::TestCaseGroup* createAllocationTests (tcu::TestContext& testCtx)
{
	return createAllocationTestsCommon(testCtx, ALLOCATION_MODE_DEFAULT);
}

tcu::TestCaseGroup* createDeviceGroupAllocationTests (tcu::TestContext& testCtx)
{
	return createAllocationTestsCommon(testCtx, ALLOCATION_MODE_DEVICE_GROUP);
}

tcu::TestCaseGroup* createPageableAllocationTests (tcu::TestContext& testCtx)
{
	return createAllocationTestsCommon(testCtx, ALLOCATION_MODE_PAGEABLE);
}

} // memory
} // vkt<|MERGE_RESOLUTION|>--- conflicted
+++ resolved
@@ -314,21 +314,12 @@
 class AllocateFreeTestInstance : public BaseAllocateTestInstance
 {
 public:
-<<<<<<< HEAD
 	AllocateFreeTestInstance	(Context& context, const TestConfig config)
 		: BaseAllocateTestInstance		(context, config.allocationMode)
 		, m_config						(config)
 		, m_result						(m_context.getTestContext().getLog())
 		, m_memoryTypeIndex				(0)
-                , m_memoryLimits                (getMemoryLimits(context.getTestContext().getPlatform().getVulkanPlatform()))
-=======
-						AllocateFreeTestInstance		(Context& context, const TestConfig config)
-		: BaseAllocateTestInstance			(context, config.useDeviceGroups)
-		, m_config				(config)
-		, m_result				(m_context.getTestContext().getLog())
-		, m_memoryTypeIndex		(0)
-		, m_memoryLimits		(tcu::getMemoryLimits(context.getTestContext().getPlatform()))
->>>>>>> 20e26c26
+                , m_memoryLimits                (tcu::getMemoryLimits(context.getTestContext().getPlatform()))
 	{
 		DE_ASSERT(!!m_config.memorySize != !!m_config.memoryPercentage);
 	}
