--- conflicted
+++ resolved
@@ -531,13 +531,16 @@
 	void						layoutTransitionResource			(Move<TTarget>&			target);
 
 	void						createBuffer						(Move<VkBuffer>&		buffer,
-																	 Move<VkDeviceMemory>&	memory);
+																	 Move<VkDeviceMemory>&	memory,
+																	 VkDeviceSize* memorySize);
 
 	void						pushData							(VkDeviceMemory			memory,
-																	 deUint32				dataSeed);
+																	 deUint32				dataSeed,
+																	VkDeviceSize size);
 
 	deBool						checkData							(VkDeviceMemory			memory,
-																	 deUint32				dataSeed);
+																	 deUint32				dataSeed,
+																	VkDeviceSize size);
 
 	BindingCaseParameters		m_params;
 
@@ -835,16 +838,9 @@
 }
 
 
-<<<<<<< HEAD
 void					BaseTestInstance::createBuffer						(Move<VkBuffer>&		buffer,
-																			 Move<VkDeviceMemory>&	memory)
-=======
-void									createBuffer						(Move<VkBuffer>&		buffer,
 																			 Move<VkDeviceMemory>&	memory,
-																			 Context&				ctx,
-																			 BindingCaseParameters	params,
 																			 VkDeviceSize*			memorySize)
->>>>>>> 12b86ee7
 {
 	const DeviceInterface&				vk									= m_context.getDeviceInterface();
 	const VkDevice						vkDevice							= getDevice();
@@ -863,61 +859,36 @@
 	VK_CHECK(vk.bindBufferMemory(vkDevice, *buffer, *memory, 0u));
 }
 
-<<<<<<< HEAD
 void					BaseTestInstance::pushData							(VkDeviceMemory			memory,
-																			 deUint32				dataSeed)
-{
-	const DeviceInterface&				vk									= m_context.getDeviceInterface();
-	const VkDevice						vkDevice							= getDevice();
-	MemoryMappingRAII					hostMemory							(vk, vkDevice, memory, 0u, m_params.bufferSize, 0u);
-	deUint8*							hostBuffer							= static_cast<deUint8*>(hostMemory.ptr());
-	SimpleRandomGenerator				random								(dataSeed);
-
-	for (deUint32 i = 0u; i < m_params.bufferSize; ++i)
-=======
-void									pushData							(VkDeviceMemory			memory,
 																			 deUint32				dataSeed,
-																			 Context&				ctx,
 																			 VkDeviceSize			size)
 {
-	const DeviceInterface&				vk									= ctx.getDeviceInterface();
-	const VkDevice						vkDevice							= ctx.getDevice();
+	const DeviceInterface&				vk									= m_context.getDeviceInterface();
+	const VkDevice						vkDevice							= getDevice();
 	MemoryMappingRAII					hostMemory							(vk, vkDevice, memory, 0u, size, 0u);
 	deUint8*							hostBuffer							= static_cast<deUint8*>(hostMemory.ptr());
 	SimpleRandomGenerator				random								(dataSeed);
 
 	for (deUint32 i = 0u; i < size; ++i)
->>>>>>> 12b86ee7
 	{
 		hostBuffer[i] = static_cast<deUint8>(random.getNext() & 0xFFu);
 	}
 	hostMemory.flush();
 }
 
-<<<<<<< HEAD
 deBool					BaseTestInstance::checkData							(VkDeviceMemory			memory,
-																			 deUint32				dataSeed)
-{
-	const DeviceInterface&				vk									= m_context.getDeviceInterface();
-	const VkDevice						vkDevice							= getDevice();
-	MemoryMappingRAII					hostMemory							(vk, vkDevice, memory, 0u, m_params.bufferSize, 0u);
-=======
-deBool									checkData							(VkDeviceMemory			memory,
 																			 deUint32				dataSeed,
-																			 Context&				ctx,
-																			 BindingCaseParameters	params,
 																			 VkDeviceSize			size)
 {
-	const DeviceInterface&				vk									= ctx.getDeviceInterface();
-	const VkDevice						vkDevice							= ctx.getDevice();
+	const DeviceInterface&				vk									= m_context.getDeviceInterface();
+	const VkDevice						vkDevice							= getDevice();
 	MemoryMappingRAII					hostMemory							(vk, vkDevice, memory, 0u, size, 0u);
->>>>>>> 12b86ee7
 	deUint8*							hostBuffer							= static_cast<deUint8*>(hostMemory.ptr());
 	SimpleRandomGenerator				random								(dataSeed);
 
 	hostMemory.invalidate();
 
-	for (deUint32 i = 0u; i < m_params.bufferSize; ++i)
+	for (deUint32 i = 0u; i < size; ++i)
 	{
 		if (hostBuffer[i] != static_cast<deUint8>(random.getNext() & 0xFFu) )
 			return DE_FALSE;
@@ -953,36 +924,21 @@
 		Move<VkDeviceMemory>			srcMemory;
 		VkDeviceSize					srcMemorySize;
 
-<<<<<<< HEAD
-		createBuffer(srcBuffer, srcMemory);
-		pushData(*srcMemory, 1);
-=======
-		createBuffer(srcBuffer, srcMemory, m_context, m_params, &srcMemorySize);
-		pushData(*srcMemory, 1, m_context, srcMemorySize);
->>>>>>> 12b86ee7
+		createBuffer(srcBuffer, srcMemory, &srcMemorySize);
+		pushData(*srcMemory, 1, srcMemorySize);
 
 		Move<VkBuffer>					dstBuffer;
 		Move<VkDeviceMemory>			dstMemory;
 		VkDeviceSize					dstMemorySize;
 
-<<<<<<< HEAD
-		createBuffer(dstBuffer, dstMemory);
-=======
-		createBuffer(dstBuffer, dstMemory, m_context, m_params, &dstMemorySize);
->>>>>>> 12b86ee7
+		createBuffer(dstBuffer, dstMemory, &dstMemorySize);
 
 		deBool							passed								= DE_TRUE;
 		for (deUint32 i = 0; passed && i < m_params.targetsCount; ++i)
 		{
-<<<<<<< HEAD
 			fillUpResource(srcBuffer, *targets[i]);
 			readUpResource(*targets[i], dstBuffer);
-			passed = checkData(*dstMemory, 1);
-=======
-			fillUpResource(srcBuffer, *targets[i], m_context, m_params);
-			readUpResource(*targets[i], dstBuffer, m_context, m_params);
-			passed = checkData(*dstMemory, 1, m_context, m_params, dstMemorySize);
->>>>>>> 12b86ee7
+			passed = checkData(*dstMemory, 1, dstMemorySize);
 		}
 
 		return passed ? tcu::TestStatus::pass("Pass") : tcu::TestStatus::fail("Failed");
@@ -1019,39 +975,23 @@
 		Move<VkDeviceMemory>			srcMemory;
 		VkDeviceSize					srcMemorySize;
 
-<<<<<<< HEAD
-		createBuffer(srcBuffer, srcMemory);
-		pushData(*srcMemory, 2);
-=======
-		createBuffer(srcBuffer, srcMemory, m_context, m_params, &srcMemorySize);
-		pushData(*srcMemory, 2, m_context, srcMemorySize);
->>>>>>> 12b86ee7
+		createBuffer(srcBuffer, srcMemory, &srcMemorySize);
+		pushData(*srcMemory, 2, srcMemorySize);
 
 		Move<VkBuffer>					dstBuffer;
 		Move<VkDeviceMemory>			dstMemory;
 		VkDeviceSize					dstMemorySize;
 
-<<<<<<< HEAD
-		createBuffer(dstBuffer, dstMemory);
-=======
-		createBuffer(dstBuffer, dstMemory, m_context, m_params, &dstMemorySize);
->>>>>>> 12b86ee7
+		createBuffer(dstBuffer, dstMemory, &dstMemorySize);
 
 		deBool							passed								= DE_TRUE;
 		for (deUint32 i = 0; passed && i < m_params.targetsCount; ++i)
 		{
 			// Do a layout transition on alias 1 before we transition and write to alias 0
-<<<<<<< HEAD
 			layoutTransitionResource(*(targets[1][i]));
 			fillUpResource(srcBuffer, *(targets[0][i]));
 			readUpResource(*(targets[1][i]), dstBuffer);
-			passed = checkData(*dstMemory, 2);
-=======
-			layoutTransitionResource(*(targets[1][i]), m_context);
-			fillUpResource(srcBuffer, *(targets[0][i]), m_context, m_params);
-			readUpResource(*(targets[1][i]), dstBuffer, m_context, m_params);
-			passed = checkData(*dstMemory, 2, m_context, m_params, dstMemorySize);
->>>>>>> 12b86ee7
+			passed = checkData(*dstMemory, 2, dstMemorySize);
 		}
 
 		return passed ? tcu::TestStatus::pass("Pass") : tcu::TestStatus::fail("Failed");
