/*------------------------------------------------------------------------
 * Vulkan Conformance Tests
 * ------------------------
 *
 * Copyright (c) 2019 The Khronos Group Inc.
 * Copyright (c) 2018-2019 NVIDIA Corporation
 * Copyright (c) 2023 LunarG, Inc.
 * Copyright (c) 2023 Nintendo
 *
 * Licensed under the Apache License, Version 2.0 (the "License");
 * you may not use this file except in compliance with the License.
 * You may obtain a copy of the License at
 *
 *	  http://www.apache.org/licenses/LICENSE-2.0
 *
 * Unless required by applicable law or agreed to in writing, software
 * distributed under the License is distributed on an "AS IS" BASIS,
 * WITHOUT WARRANTIES OR CONDITIONS OF ANY KIND, either express or implied.
 * See the License for the specific language governing permissions and
 * limitations under the License.
 *
 *//*!
 * \file
 * \brief Vulkan Cooperative Matrix tests
 *//*--------------------------------------------------------------------*/

#include "vktComputeCooperativeMatrixTests.hpp"

#include "vkBufferWithMemory.hpp"
#include "vkImageWithMemory.hpp"
#include "vkQueryUtil.hpp"
#include "vkBuilderUtil.hpp"
#include "vkCmdUtil.hpp"
#include "vkTypeUtil.hpp"
#include "vkObjUtil.hpp"

#include "vktTestGroupUtil.hpp"
#include "vktTestCase.hpp"

#include "deDefs.h"
#include "deFloat16.h"
#include "deMath.h"
#include "deRandom.h"
#include "deSharedPtr.hpp"
#include "deString.h"

#include "tcuTestCase.hpp"
#include "tcuTestLog.hpp"

#include <string>
#include <sstream>
#include <set>
#include <algorithm>

namespace vkt
{
namespace compute
{
namespace
{
using namespace vk;
using namespace std;

//#define COOPERATIVE_MATRIX_EXTENDED_DEBUG 1

DE_STATIC_ASSERT((uint32_t)VK_COMPONENT_TYPE_FLOAT16_KHR == (uint32_t)VK_COMPONENT_TYPE_FLOAT16_NV);
DE_STATIC_ASSERT((uint32_t)VK_COMPONENT_TYPE_FLOAT32_KHR == (uint32_t)VK_COMPONENT_TYPE_FLOAT32_NV);
DE_STATIC_ASSERT((uint32_t)VK_COMPONENT_TYPE_FLOAT64_KHR == (uint32_t)VK_COMPONENT_TYPE_FLOAT64_NV);
DE_STATIC_ASSERT((uint32_t)VK_COMPONENT_TYPE_SINT8_KHR   == (uint32_t)VK_COMPONENT_TYPE_SINT8_NV  );
DE_STATIC_ASSERT((uint32_t)VK_COMPONENT_TYPE_SINT16_KHR  == (uint32_t)VK_COMPONENT_TYPE_SINT16_NV );
DE_STATIC_ASSERT((uint32_t)VK_COMPONENT_TYPE_SINT32_KHR  == (uint32_t)VK_COMPONENT_TYPE_SINT32_NV );
DE_STATIC_ASSERT((uint32_t)VK_COMPONENT_TYPE_SINT64_KHR  == (uint32_t)VK_COMPONENT_TYPE_SINT64_NV );
DE_STATIC_ASSERT((uint32_t)VK_COMPONENT_TYPE_UINT8_KHR   == (uint32_t)VK_COMPONENT_TYPE_UINT8_NV  );
DE_STATIC_ASSERT((uint32_t)VK_COMPONENT_TYPE_UINT16_KHR  == (uint32_t)VK_COMPONENT_TYPE_UINT16_NV );
DE_STATIC_ASSERT((uint32_t)VK_COMPONENT_TYPE_UINT32_KHR  == (uint32_t)VK_COMPONENT_TYPE_UINT32_NV );
DE_STATIC_ASSERT((uint32_t)VK_COMPONENT_TYPE_UINT64_KHR  == (uint32_t)VK_COMPONENT_TYPE_UINT64_NV );

DE_STATIC_ASSERT((uint32_t)VK_SCOPE_DEVICE_KHR       == (uint32_t)VK_SCOPE_DEVICE_NV);
DE_STATIC_ASSERT((uint32_t)VK_SCOPE_WORKGROUP_KHR    == (uint32_t)VK_SCOPE_WORKGROUP_NV);
DE_STATIC_ASSERT((uint32_t)VK_SCOPE_SUBGROUP_KHR     == (uint32_t)VK_SCOPE_SUBGROUP_NV);
DE_STATIC_ASSERT((uint32_t)VK_SCOPE_QUEUE_FAMILY_KHR == (uint32_t)VK_SCOPE_QUEUE_FAMILY_NV);

typedef enum
{
	UT_NV = 0,
	UT_KHR_A,
	UT_KHR_B,
	UT_KHR_Result,
} UseType;

typedef enum
{
	TT_LENGTH = 0,
	TT_CONSTANT,
	TT_CONVERT,
	TT_COMPOSITE,
	TT_COMPOSITE_RVALUE,
	TT_ADD,
	TT_SUB,
	TT_DIV,
	TT_MUL,
	TT_NEGATE,
	TT_MATRIXTIMESSCALAR,
	TT_FUNC,
	TT_MATRIXMULADD,
	TT_COMPOSITE_ARRAY,
	TT_MATRIXMULADD_ARRAY,
	TT_MATRIXMULADD_SATURATED,
	TT_MATRIXMULADD_WRAPPING,
	TT_MATRIXMULADD_STRIDE0,
} TestType;

typedef enum
{
	SC_BUFFER = 0,
	SC_WORKGROUP,
	SC_WORKGROUP_VARIABLE_POINTERS,
	SC_BUFFER_VARIABLE_POINTERS,
	SC_PHYSICAL_STORAGE_BUFFER,
} StorageClass;

enum SubgroupSizeMode
{
	SUBGROUP_SIZE_NONE = 0,
	SUBGROUP_SIZE_MIN = 1,
	SUBGROUP_SIZE_MAX = 2,
};

const VkFlags allShaderStages = VK_SHADER_STAGE_COMPUTE_BIT;

struct CaseDef
{
<<<<<<< HEAD
	TestType			testType;
	deUint32			subgroupsPerWorkgroupX;
	deUint32			subgroupsPerWorkgroupY;
	deUint32			workgroupsX;
	deUint32			workgroupsY;
	VkComponentTypeKHR	inputType;
	VkComponentTypeKHR	outputType;
	bool				colMajor;
	StorageClass		storageClass;
	UseType				useType;
	SubgroupSizeMode	subgroupSizeMode;
=======
	TestType testType;
	deUint32 subgroupsPerWorkgroupX;
	deUint32 subgroupsPerWorkgroupY;
	deUint32 workgroupsX;
	deUint32 workgroupsY;
	VkComponentTypeNV inputType;
	VkComponentTypeNV outputType;
	bool colMajor;
	StorageClass storageClass;
	vk::ComputePipelineConstructionType computePipelineConstructionType;
>>>>>>> c04e1571
};

bool isKhr (UseType useType)
{
	return useType != UT_NV;
}

bool isMatrixMulAddOp (TestType testType)
{
	return testType == TT_MATRIXMULADD || testType == TT_MATRIXMULADD_ARRAY || testType == TT_MATRIXMULADD_SATURATED || testType == TT_MATRIXMULADD_WRAPPING || testType == TT_MATRIXMULADD_STRIDE0;
}

template<typename T>
VkResult getCooperativeMatrixProperties (const InstanceInterface&, VkPhysicalDevice, uint32_t*, T*)
{
	TCU_THROW(InternalError, "Not Implementetd");
}

VkResult getCooperativeMatrixProperties (const InstanceInterface& vki, VkPhysicalDevice physicalDevice, uint32_t* pPropertyCount, VkCooperativeMatrixPropertiesKHR* pProperties)
{
	return vki.getPhysicalDeviceCooperativeMatrixPropertiesKHR(physicalDevice, pPropertyCount, pProperties);
}

VkResult getCooperativeMatrixProperties (const InstanceInterface& vki, VkPhysicalDevice physicalDevice, uint32_t* pPropertyCount, VkCooperativeMatrixPropertiesNV* pProperties)
{
	return vki.getPhysicalDeviceCooperativeMatrixPropertiesNV(physicalDevice, pPropertyCount, pProperties);
}

VkCooperativeMatrixPropertiesKHR convertCooperativeMatrixProperties (const VkCooperativeMatrixPropertiesNV& properties)
{
	VkCooperativeMatrixPropertiesKHR result = initVulkanStructure();

	result.sType					= (VkStructureType)		properties.sType;
	result.pNext					= (void*)				properties.pNext;
	result.MSize					= (uint32_t)			properties.MSize;
	result.NSize					= (uint32_t)			properties.NSize;
	result.KSize					= (uint32_t)			properties.KSize;
	result.AType					= (VkComponentTypeKHR)	properties.AType;
	result.BType					= (VkComponentTypeKHR)	properties.BType;
	result.CType					= (VkComponentTypeKHR)	properties.CType;
	result.ResultType				= (VkComponentTypeKHR)	properties.DType;
	result.saturatingAccumulation	= (VkBool32)			VK_FALSE;
	result.scope					= (VkScopeKHR)			properties.scope;

	return result;
}

std::vector<VkCooperativeMatrixPropertiesKHR> convertCooperativeMatrixProperties (const std::vector <VkCooperativeMatrixPropertiesNV>& properties)
{
	std::vector<VkCooperativeMatrixPropertiesKHR> result(properties.size());

	for (size_t i = 0; i < properties.size(); ++i)
		result[i] = convertCooperativeMatrixProperties(properties[i]);

	return result;
}

template<typename T>
void getCooperativeMatrixPropertiesAll (Context& context, std::vector<T>& properties)
{
	deUint32	propertyCount	= 0;

	VK_CHECK(getCooperativeMatrixProperties(context.getInstanceInterface(), context.getPhysicalDevice(), &propertyCount, (T*)DE_NULL));

	if (propertyCount > 0)
	{
		const T sample = initVulkanStructureConst();

		properties.resize(propertyCount, sample);

		VK_CHECK(getCooperativeMatrixProperties(context.getInstanceInterface(), context.getPhysicalDevice(), &propertyCount, properties.data()));
	}
	else
	{
		properties.clear();
	}
}

std::vector<VkCooperativeMatrixPropertiesKHR> getCooperativeMatrixPropertiesConverted (Context& context, const bool khr)
{
	std::vector<VkCooperativeMatrixPropertiesKHR> properties;

	if (khr)
	{
		getCooperativeMatrixPropertiesAll(context, properties);
	}
	else
	{
		std::vector<VkCooperativeMatrixPropertiesNV> propertiesNV;

		getCooperativeMatrixPropertiesAll(context, propertiesNV);

		properties = convertCooperativeMatrixProperties(propertiesNV);
	}

	return properties;
}

deUint32 getSubgroupSizeFromMode (Context&					context,
								  const SubgroupSizeMode	subgroupSizeMode)
{
#ifndef CTS_USES_VULKANSC
	const VkPhysicalDeviceSubgroupSizeControlProperties&	subgroupSizeControlProperties = context.getSubgroupSizeControlProperties();
#else
	const VkPhysicalDeviceSubgroupSizeControlPropertiesEXT&	subgroupSizeControlProperties = context.getSubgroupSizeControlPropertiesEXT();
#endif // CTS_USES_VULKANSC

	switch (subgroupSizeMode)
	{
		case SUBGROUP_SIZE_MAX:		return subgroupSizeControlProperties.maxSubgroupSize;
		case SUBGROUP_SIZE_MIN:		return subgroupSizeControlProperties.minSubgroupSize;
		case SUBGROUP_SIZE_NONE:	return context.getSubgroupProperties().subgroupSize;
		default:					TCU_THROW(NotSupportedError, "Unsupported Subgroup size");
	}
}


class CooperativeMatrixTestInstance : public TestInstance
{
public:
						CooperativeMatrixTestInstance	(Context& context, const CaseDef& data);
						~CooperativeMatrixTestInstance	(void);
	tcu::TestStatus		iterate							(void);
private:
	CaseDef			m_data;
};

CooperativeMatrixTestInstance::CooperativeMatrixTestInstance (Context& context, const CaseDef& data)
	: vkt::TestInstance		(context)
	, m_data				(data)
{
}

CooperativeMatrixTestInstance::~CooperativeMatrixTestInstance (void)
{
}

class CooperativeMatrixTestCase : public TestCase
{
	public:
								CooperativeMatrixTestCase		(tcu::TestContext& context, const char* name, const char* desc, const CaseDef data);
								~CooperativeMatrixTestCase	(void);
	virtual	void				initPrograms		(SourceCollections& programCollection) const;
	virtual TestInstance*		createInstance		(Context& context) const;
	virtual void				checkSupport		(Context& context) const;

private:
	CaseDef					m_data;
};

CooperativeMatrixTestCase::CooperativeMatrixTestCase (tcu::TestContext& context, const char* name, const char* desc, const CaseDef data)
	: vkt::TestCase	(context, name, desc)
	, m_data		(data)
{
}

CooperativeMatrixTestCase::~CooperativeMatrixTestCase (void)
{
}

void CooperativeMatrixTestCase::checkSupport (Context& context) const
{
	if (!context.contextSupports(vk::ApiVersion(0, 1, 1, 0)))
	{
		TCU_THROW(NotSupportedError, "Vulkan 1.1 not supported");
	}

<<<<<<< HEAD
	if (isKhr(m_data.useType))
	{
		if (!context.getCooperativeMatrixFeatures().cooperativeMatrix)
		{
			TCU_THROW(NotSupportedError, "VkPhysicalDeviceCooperativeMatrixFeaturesKHR::cooperativeMatrix not supported");
		}
	}
	else
=======
	if (!context.getCooperativeMatrixFeaturesNV().cooperativeMatrix)
>>>>>>> c04e1571
	{
		if (!context.getCooperativeMatrixFeaturesNV().cooperativeMatrix)
		{
			TCU_THROW(NotSupportedError, "VkPhysicalDeviceCooperativeMatrixFeaturesNV::cooperativeMatrix not supported");
		}
	}

	if (!context.getVulkanMemoryModelFeatures().vulkanMemoryModel)
	{
		TCU_THROW(NotSupportedError, "vulkanMemoryModel not supported");
	}

	if ((m_data.storageClass == SC_WORKGROUP_VARIABLE_POINTERS || m_data.storageClass == SC_BUFFER_VARIABLE_POINTERS) &&
		!context.getVariablePointersFeatures().variablePointers)
	{
		TCU_THROW(NotSupportedError, "variable pointers not supported");
	}

	if (m_data.storageClass == SC_PHYSICAL_STORAGE_BUFFER && !context.isBufferDeviceAddressSupported())
	{
		TCU_THROW(NotSupportedError, "buffer device address not supported");
	}

	if (!context.getShaderFloat16Int8Features().shaderFloat16 &&
		(m_data.inputType == VK_COMPONENT_TYPE_FLOAT16_KHR || m_data.outputType == VK_COMPONENT_TYPE_FLOAT16_KHR))
	{
		TCU_THROW(NotSupportedError, "shaderFloat16 not supported");
	}

	std::vector<VkCooperativeMatrixPropertiesKHR>	properties		= getCooperativeMatrixPropertiesConverted(context, isKhr(m_data.useType));
	bool											supported[2]	= { false, false };

	for (size_t i = 0; i < properties.size(); ++i)
	{
		const VkCooperativeMatrixPropertiesKHR*	p	= &properties[i];

		if (p->scope != VK_SCOPE_SUBGROUP_KHR)
			continue;

		if (m_data.testType == TT_MATRIXMULADD_SATURATED && p->saturatingAccumulation == DE_FALSE)
			continue;

		if (isMatrixMulAddOp(m_data.testType))
		{
			if (p->AType == m_data.inputType &&
				p->BType == m_data.inputType &&
				p->CType == m_data.outputType &&
				p->ResultType == m_data.outputType)
			{
				supported[0] = supported[1] = true;
			}
		}
		else
		{
			const VkComponentTypeKHR types[2] = { m_data.inputType, m_data.outputType };

			for (deUint32 j = 0; j < 2; ++j)
			{
				switch (m_data.useType)
				{
					case UT_NV:
					{
						if (p->AType == types[j] || p->BType == types[j] || p->CType == types[j] || p->ResultType == types[j])
							supported[j] = true;

						break;
					}
					case UT_KHR_A:
					{
						if (p->AType == types[j])
							supported[j] = true;

						break;
					}
					case UT_KHR_B:
					{
						if (p->BType == types[j])
							supported[j] = true;

						break;
					}
					case UT_KHR_Result:
					{
						if (p->ResultType == types[j])
							supported[j] = true;

						break;
					}
					default:
						TCU_THROW(InternalError, "Unsupported use type");
				}
			}
		}
	}

	if (!supported[0] || !supported[1])
		TCU_THROW(NotSupportedError, "cooperative matrix combination not supported");

	checkShaderObjectRequirements(context.getInstanceInterface(), context.getPhysicalDevice(), m_data.computePipelineConstructionType);
}

struct {
	const char *typeName;
	const char *coopmatTypeName;
	deUint32 bits;
	bool isSigned;
} componentTypeInfo[] =
{
	{ "float16_t",	"fcoopmatNV",	16, true },
	{ "float32_t",	"fcoopmatNV",	32, true },
	{ "float64_t",	"fcoopmatNV",	64, true },
	{ "int8_t",		"icoopmatNV",	8, true },
	{ "int16_t",	"icoopmatNV",	16, true },
	{ "int32_t",	"icoopmatNV",	32, true },
	{ "int64_t",	"icoopmatNV",	64, true },
	{ "uint8_t",	"ucoopmatNV",	8, false },
	{ "uint16_t",	"ucoopmatNV",	16, false },
	{ "uint32_t",	"ucoopmatNV",	32, false },
	{ "uint64_t",	"ucoopmatNV",	64, false },
};

bool isFloatType (VkComponentTypeKHR t)
{
	switch (t)
	{
		case VK_COMPONENT_TYPE_FLOAT16_KHR:
		case VK_COMPONENT_TYPE_FLOAT32_KHR:
		case VK_COMPONENT_TYPE_FLOAT64_KHR:
			return true;
		default:
			return false;
	}
}

bool isSIntType (VkComponentTypeKHR t)
{
	switch (t)
	{
		case VK_COMPONENT_TYPE_SINT8_KHR:
		case VK_COMPONENT_TYPE_SINT16_KHR:
		case VK_COMPONENT_TYPE_SINT32_KHR:
		case VK_COMPONENT_TYPE_SINT64_KHR:
			return true;
		default:
			return false;
	}
}

void CooperativeMatrixTestCase::initPrograms (SourceCollections& programCollection) const
{
	const char*			suffix	= (isKhr(m_data.useType) ? "" : "NV");
	const char*			ext		= isKhr(m_data.useType)
								? "#extension GL_KHR_cooperative_matrix : enable\n"
								: "#extension GL_NV_cooperative_matrix : enable\n"
								  "#extension GL_NV_integer_cooperative_matrix : enable\n";
	const char*			sat		= (m_data.testType == TT_MATRIXMULADD_SATURATED) ? ", gl_MatrixOperandsSaturatingAccumulation" : "";
	std::stringstream	css;
	css << "#version 450 core\n";
	css << "#pragma use_vulkan_memory_model\n";
	css <<
		"#extension GL_KHR_shader_subgroup_basic : enable\n"
		"#extension GL_KHR_memory_scope_semantics : enable\n"
		<< ext <<
		"#extension GL_EXT_shader_explicit_arithmetic_types : enable\n"
		"#extension GL_EXT_buffer_reference : enable\n"
		"// strides overriden by spec constants\n"
		"layout(constant_id = 2) const int AStride = 1;\n"
		"layout(constant_id = 3) const int BStride = 1;\n"
		"layout(constant_id = 4) const int CStride = 1;\n"
		"layout(constant_id = 5) const int OStride = 1;\n"
		"layout(constant_id = 6) const int M = 1;\n"
		"layout(constant_id = 7) const int N = 1;\n"
		"layout(constant_id = 8) const int K = 1;\n"
		"layout(local_size_x_id = 0, local_size_y_id = 1, local_size_z = 1) in;\n";

	if (m_data.storageClass == SC_BUFFER_VARIABLE_POINTERS || m_data.storageClass == SC_WORKGROUP_VARIABLE_POINTERS)
		css << "#pragma use_variable_pointers\n";

	struct
	{
		string rows, cols;
	} dims[4];

	if (isMatrixMulAddOp(m_data.testType))
	{
		dims[0].rows = "M";
		dims[0].cols = "K";
		dims[1].rows = "K";
		dims[1].cols = "N";
		dims[2].rows = "M";
		dims[2].cols = "N";
		dims[3].rows = "M";
		dims[3].cols = "N";
	}
	else
	{
		dims[0].rows = "M";
		dims[0].cols = "N";
		dims[1].rows = "M";
		dims[1].cols = "N";
		dims[2].rows = "M";
		dims[2].cols = "N";
		dims[3].rows = "M";
		dims[3].cols = "N";
	}

	const char *typeStrA = componentTypeInfo[m_data.inputType].typeName;
	const char *typeStrB = componentTypeInfo[m_data.inputType].typeName;
	const char *typeStrC = componentTypeInfo[m_data.outputType].typeName;
	const char *typeStrO = componentTypeInfo[m_data.outputType].typeName;

	css << "const int workgroupsX = " << m_data.workgroupsX << ";\n";
	css << "const uvec2 subgroupsPerWG = uvec2(" << m_data.subgroupsPerWorkgroupX << ", " << m_data.subgroupsPerWorkgroupY << ");\n";

	if (m_data.storageClass == SC_PHYSICAL_STORAGE_BUFFER)
	{
		css << "layout(buffer_reference) buffer InputA { " << typeStrA << " x[]; };\n";
		css << "layout(buffer_reference) buffer InputB { " << typeStrB << " x[]; };\n";
		css << "layout(buffer_reference) buffer InputC { " << typeStrC << " x[]; };\n";
		css << "layout(buffer_reference) buffer Output { " << typeStrO << " x[]; };\n";
		css << "layout(set=0, binding=4) buffer Params { InputA inputA; InputB inputB; InputC inputC; Output outputO; } params;\n";
	}
	else
	{
		css << "layout(set=0, binding=0) coherent buffer InputA { " << typeStrA << " x[]; } inputA;\n";
		css << "layout(set=0, binding=1) coherent buffer InputB { " << typeStrB << " x[]; } inputB;\n";
		css << "layout(set=0, binding=2) coherent buffer InputC { " << typeStrC << " x[]; } inputC;\n";
		css << "layout(set=0, binding=3) coherent buffer Output { " << typeStrO << " x[]; } outputO;\n";
	}

	if (m_data.storageClass == SC_WORKGROUP || m_data.storageClass == SC_WORKGROUP_VARIABLE_POINTERS)
	{
		css << "shared " << typeStrA << " sharedA[" << dims[0].rows << " * " << dims[0].cols << " * subgroupsPerWG.x * subgroupsPerWG.y];\n";
		css << "shared " << typeStrB << " sharedB[" << dims[1].rows << " * " << dims[1].cols << " * subgroupsPerWG.x * subgroupsPerWG.y];\n";
		css << "shared " << typeStrC << " sharedC[" << dims[2].rows << " * " << dims[2].cols << " * subgroupsPerWG.x * subgroupsPerWG.y];\n";
		css << "shared " << typeStrO << " sharedO[" << dims[3].rows << " * " << dims[3].cols << " * subgroupsPerWG.x * subgroupsPerWG.y];\n";
	}

	std::stringstream matAType, matBType, matCType, outputMatType;

	if (isKhr(m_data.useType))
	{
		const bool	useSame		= !isMatrixMulAddOp(m_data.testType);
		const char*	sameType	= m_data.useType == UT_KHR_A ? "gl_MatrixUseA"
								: m_data.useType == UT_KHR_B ? "gl_MatrixUseB"
								: m_data.useType == UT_KHR_Result ? "gl_MatrixUseAccumulator"
								: "Invalid use";
		const char*	atype		= useSame ? sameType : "gl_MatrixUseA";
		const char*	btype		= useSame ? sameType : "gl_MatrixUseB";
		const char*	ctype		= useSame ? sameType : "gl_MatrixUseAccumulator";
		const char*	rtype		= useSame ? sameType : "gl_MatrixUseAccumulator";

		matAType << "coopmat<" << componentTypeInfo[m_data.inputType].typeName << ", gl_ScopeSubgroup, " << dims[0].rows << ", " << dims[0].cols << ", " << atype << ">";
		matBType << "coopmat<" << componentTypeInfo[m_data.inputType].typeName << ", gl_ScopeSubgroup, " << dims[1].rows << ", " << dims[1].cols << ", " << btype << ">";
		matCType << "coopmat<" << componentTypeInfo[m_data.outputType].typeName << ", gl_ScopeSubgroup, " << dims[2].rows << ", " << dims[2].cols << ", " << ctype << ">";
		outputMatType << "coopmat<" << componentTypeInfo[m_data.outputType].typeName << ", gl_ScopeSubgroup, " << dims[3].rows << ", " << dims[3].cols << ", " << rtype << ">";
	}
	else
	{
		matAType << componentTypeInfo[m_data.inputType].coopmatTypeName << "<" << componentTypeInfo[m_data.inputType].bits << ", gl_ScopeSubgroup, " << dims[0].rows << ", " << dims[0].cols << ">";
		matBType << componentTypeInfo[m_data.inputType].coopmatTypeName << "<" << componentTypeInfo[m_data.inputType].bits << ", gl_ScopeSubgroup, " << dims[1].rows << ", " << dims[1].cols << ">";
		matCType << componentTypeInfo[m_data.outputType].coopmatTypeName << "<" << componentTypeInfo[m_data.outputType].bits << ", gl_ScopeSubgroup, " << dims[2].rows << ", " << dims[2].cols << ">";
		outputMatType << componentTypeInfo[m_data.outputType].coopmatTypeName << "<" << componentTypeInfo[m_data.outputType].bits << ", gl_ScopeSubgroup, " << dims[3].rows << ", " << dims[3].cols << ">";
	}

	css << matAType.str() << " matA;\n";
	css << matBType.str() << " matB;\n";
	css << matCType.str() << " matC;\n";
	css << outputMatType.str() << " matO;\n";

	if (m_data.testType == TT_CONSTANT)
		css << "const " << outputMatType.str() << " matConst = " << outputMatType.str() << "(1.0);\n";

	if (m_data.testType == TT_FUNC)
		css << matAType.str() << " f(" << matAType.str() << " m) { return -m; }\n";

	css <<
		"void main()\n"
		"{\n"
		// matrixID is the x,y index of the matrix owned by this subgroup.
		"   uvec2 subgroupXY = uvec2(gl_SubgroupID % subgroupsPerWG.x, gl_SubgroupID / subgroupsPerWG.x);\n"
		"   uvec2 matrixID = uvec2(gl_WorkGroupID.xy) * subgroupsPerWG + subgroupXY;\n";

	if (m_data.storageClass == SC_PHYSICAL_STORAGE_BUFFER)
	{
		css << "   InputA inputA = params.inputA;\n";
		css << "   InputB inputB = params.inputB;\n";
		css << "   InputC inputC = params.inputC;\n";
		css << "   Output outputO = params.outputO;\n";
	}

	string strides[4];
	for (deUint32 i = 0; i < 4; ++i)
	{
		strides[i] = (m_data.colMajor ? dims[i].rows : dims[i].cols) + string(" * ") + de::toString(m_data.subgroupsPerWorkgroupX * m_data.workgroupsX);
	}

	// element<i> is the starting element in buffer memory.
	// elementS<i> is the starting element in shared memory.
	css << "   uint element0 = " << strides[0] << " * " << (m_data.colMajor ? dims[0].cols : dims[0].rows) << " * matrixID.y + " << (m_data.colMajor ? dims[0].rows : dims[0].cols) << " * matrixID.x;\n"
		   "   uint element1 = " << strides[1] << " * " << (m_data.colMajor ? dims[1].cols : dims[1].rows) << " * matrixID.y + " << (m_data.colMajor ? dims[1].rows : dims[1].cols) << " * matrixID.x;\n"
		   "   uint element2 = " << strides[2] << " * " << (m_data.colMajor ? dims[2].cols : dims[2].rows) << " * matrixID.y + " << (m_data.colMajor ? dims[2].rows : dims[2].cols) << " * matrixID.x;\n"
		   "   uint element3 = " << strides[3] << " * " << (m_data.colMajor ? dims[3].cols : dims[3].rows) << " * matrixID.y + " << (m_data.colMajor ? dims[3].rows : dims[3].cols) << " * matrixID.x;\n"
		   "   uint elementS0, elementS1, elementS2, elementS3;\n";

	// For shared memory tests, copy the matrix from buffer memory into
	// workgroup memory. For simplicity, do it all on a single thread.
	if (m_data.storageClass == SC_WORKGROUP || m_data.storageClass == SC_WORKGROUP_VARIABLE_POINTERS)
	{
		const char *name[] =
		{
			"sharedA",
			"sharedB",
			"sharedC",
		};
		const char *inputName[] =
		{
			"inputA",
			"inputB",
			"inputC",
		};
		for (deUint32 m = 0; m < 4; ++m)
		{
			string sharedStride = strides[m] + " / workgroupsX";
			css << "       elementS" << m << " = " << sharedStride << " * " << (m_data.colMajor ? dims[m].cols : dims[m].rows) << " * subgroupXY.y + " << (m_data.colMajor ? dims[m].rows : dims[m].cols) << " * subgroupXY.x;\n";
		}
		css << "   if (subgroupElect()) {\n";
		// copy all three input buffers.
		for (deUint32 m = 0; m < 3; ++m)
		{
			string sharedStride = strides[m] + " / workgroupsX";
			css <<  "       for (int i = 0; i < " << dims[m].rows << "; ++i) {\n"
					"       for (int j = 0; j < " << dims[m].cols << "; ++j) {\n"
					"           int localElementInput = " << strides[m] << " * " << (m_data.colMajor ? "j" : "i") << " + " << (m_data.colMajor ? "i" : "j") << ";\n"
					"           int localElementShared = " << sharedStride << " * " << (m_data.colMajor ? "j" : "i") << " + " << (m_data.colMajor ? "i" : "j") << ";\n"
					"           " << name[m] << "[elementS" << m << " + localElementShared] = " << inputName[m] << ".x[element" << m << " + localElementInput];\n"
					"       }\n"
					"       }\n";
			strides[m] = sharedStride;
		}
		css << "   }\n";
		css << "   controlBarrier(gl_ScopeSubgroup, gl_ScopeSubgroup, gl_StorageSemanticsShared, gl_SemanticsAcquireRelease);\n";
	}

	const char *colMajorNV  = (m_data.colMajor ? "true" : "false");
	const char* colMajorKHR = (m_data.colMajor ? "gl_CooperativeMatrixLayoutColumnMajor" : "gl_CooperativeMatrixLayoutRowMajor");
	const char* colMajor    = (isKhr(m_data.useType) ? colMajorKHR : colMajorNV);

	string loadStrides[3] = { strides[0], strides[1], strides[2] };
	// Load with a stride of 0
	if (m_data.testType == TT_MATRIXMULADD_STRIDE0)
		loadStrides[0] = loadStrides[1] = loadStrides[2] = "0";

	if (m_data.storageClass == SC_WORKGROUP || m_data.storageClass == SC_WORKGROUP_VARIABLE_POINTERS)
	{
		css <<  "   coopMatLoad" << suffix << "(matA, sharedA, elementS0, " << loadStrides[0] << ", " << colMajor << ");\n"
				"   coopMatLoad" << suffix << "(matB, sharedB, elementS1, " << loadStrides[1] << ", " << colMajor << ");\n"
				"   coopMatLoad" << suffix << "(matC, sharedC, elementS2, " << loadStrides[2] << ", " << colMajor << ");\n";
	}
	else
	{
		css << "   coopMatLoad" << suffix << "(matA, inputA.x, element0, " << loadStrides[0] << ", " << colMajor << ");\n"
			   "   coopMatLoad" << suffix << "(matB, inputB.x, element1, " << loadStrides[1] << ", " << colMajor << ");\n"
			   "   coopMatLoad" << suffix << "(matC, inputC.x, element2, " << loadStrides[2] << ", " << colMajor << ");\n";
	}

	if (m_data.testType == TT_COMPOSITE_ARRAY ||
		m_data.testType == TT_MATRIXMULADD_ARRAY)
	{
		css << "   " << matAType.str() << " matAArr[2];\n    matAArr[1] = matA; matAArr[0] = " << matAType.str() << "(0.0);\n"
			   "   " << matBType.str() << " matBArr[2];\n    matBArr[1] = matB; matBArr[0] = " << matBType.str() << "(0.0);\n"
			   "   " << matCType.str() << " matCArr[2];\n    matCArr[1] = matC; matCArr[0] = " << matCType.str() << "(0.0);\n"
			   "   " << outputMatType.str() << " matOArr[2];\n";
	}

	switch (m_data.testType)
	{
	default:
		DE_ASSERT(0);
		// fall through
	case TT_LENGTH:
		css << "   matO = " << outputMatType.str() << "(matO.length());\n";
		break;
	case TT_CONSTANT:
		css << "   matO = matConst;\n";
		break;
	case TT_CONVERT:
		css << "   matO = " << outputMatType.str() << "(matA);\n";
		break;
	case TT_COMPOSITE:
		css << "   " << matAType.str() << " t = " << matAType.str() << "(matB[0]);\n"
			"   for (int i = 1; i < matA.length(); ++i) {\n"
			"       matO[i] = matA[i] + matB[i];\n"
			"   }\n"
			"   if (matA.length() > 0)\n"
			"       matO[0] = matA[0] + t[0];\n";
		break;
	case TT_COMPOSITE_RVALUE:
		css << "   for (int i = 1; i < matA.length(); ++i) {\n"
			   "       matO[i] = matA[i] + matB[i];\n"
			   "   }\n"
			   "   " << matAType.str() << " t = matA;\n"
			   "   if (matA.length() > 0) {\n"
			   "       matO[0] = (t += matB)[0];\n"
			   "   }\n";
		break;
	case TT_COMPOSITE_ARRAY:
		css << "   for (int i = 0; i < matA.length(); ++i) {\n"
			   "       matOArr[1][i] = matAArr[1][i] + matBArr[1][i];\n"
			   "   }\n";
		break;
	case TT_ADD:
		css << "   matO = matA + matB;\n";
		break;
	case TT_SUB:
		css << "   matO = matA - matB;\n";
		break;
	case TT_DIV:
		css << "   matO = matA / matB;\n";
		break;
	case TT_MUL:
		css << "   matO = matA * matB;\n";
		break;
	case TT_NEGATE:
		css << "   matO = -matA;\n";
		break;
	case TT_FUNC:
		css << "   matO = f(matA);\n";
		break;
	case TT_MATRIXTIMESSCALAR:
		css << "   matO = (" << typeStrA << "(2.0)*matA)*" << typeStrA << "(3.0);\n";
		break;
	case TT_MATRIXMULADD_STRIDE0:
	case TT_MATRIXMULADD_WRAPPING:
	case TT_MATRIXMULADD_SATURATED:
	case TT_MATRIXMULADD:
		css << "   matO = coopMatMulAdd" << suffix << "(matA, matB, matC" << sat << ");\n";
		break;
	case TT_MATRIXMULADD_ARRAY:
		css << "   matOArr[1] = coopMatMulAdd" << suffix << "(matAArr[1], matBArr[1], matCArr[1]);\n";
		break;
	}

	if (m_data.testType == TT_COMPOSITE_ARRAY ||
		m_data.testType == TT_MATRIXMULADD_ARRAY)
	{
		css << "   matOArr[0] = " << outputMatType.str() << "(0.0);\n";
		css << "   matO = matOArr[1];\n";
	}

	if (m_data.storageClass == SC_WORKGROUP || m_data.storageClass == SC_WORKGROUP_VARIABLE_POINTERS)
	{
		string sharedStride = strides[3] + " / workgroupsX";
		css << "   coopMatStore" << suffix << "(matO, sharedO, elementS3, " << sharedStride << ", " << colMajor << ");\n";
		css << "   controlBarrier(gl_ScopeSubgroup, gl_ScopeSubgroup, gl_StorageSemanticsShared, gl_SemanticsAcquireRelease);\n";
		css << "   if (subgroupElect()) {\n";
		css << "       for (int i = 0; i < " << dims[3].rows << "; ++i) {\n"
			   "       for (int j = 0; j < " << dims[3].cols << "; ++j) {\n"
			   "           int localElementInput = " << strides[3] << " * " << (m_data.colMajor ? "j" : "i") << " + " << (m_data.colMajor ? "i" : "j") << ";\n"
			   "           int localElementShared = " << sharedStride << " * " << (m_data.colMajor ? "j" : "i") << " + " << (m_data.colMajor ? "i" : "j") << ";\n"
			   "           outputO.x[element3 + localElementInput] = sharedO[elementS3 + localElementShared];\n"
			   "       }\n"
			   "       }\n";
		css << "   }\n";
	}
	else
	{
		css << "   coopMatStore" << suffix << "(matO, outputO.x, element3, " << strides[3] << ", " << colMajor << ");\n";
	}

	css <<
		"}\n";

	const vk::ShaderBuildOptions	buildOptions	(programCollection.usedVulkanVersion, vk::SPIRV_VERSION_1_3, 0u);

	programCollection.glslSources.add("test") << glu::ComputeSource(css.str()) << buildOptions;
}

TestInstance* CooperativeMatrixTestCase::createInstance (Context& context) const
{
	return new CooperativeMatrixTestInstance(context, m_data);
}

void setDataFloat (void *base, VkComponentTypeKHR dt, deUint32 i, float value)
{
	if (dt == VK_COMPONENT_TYPE_FLOAT32_KHR)
	{
		((float *)base)[i] = value;
	}
	else
	{
		DE_ASSERT(dt == VK_COMPONENT_TYPE_FLOAT16_KHR);
		((deFloat16 *)base)[i] = deFloat32To16(value);
	}
}

float getDataFloat (void *base, VkComponentTypeKHR dt, deUint32 i)
{
	if (dt == VK_COMPONENT_TYPE_FLOAT32_KHR)
	{
		return ((float *)base)[i];
	}
	else
	{
		DE_ASSERT(dt == VK_COMPONENT_TYPE_FLOAT16_KHR);
		return deFloat16To32(((deFloat16 *)base)[i]);
	}
}

void setDataInt (void *base, VkComponentTypeKHR dt, deUint32 i, deUint32 value)
{
	DE_ASSERT(componentTypeInfo[dt].bits <= 32);

	switch (dt)
	{
		case VK_COMPONENT_TYPE_UINT8_KHR:	((deUint8  *)base)[i] = (deUint8)value; break;
		case VK_COMPONENT_TYPE_UINT16_KHR:	((deUint16 *)base)[i] = (deUint16)value; break;
		case VK_COMPONENT_TYPE_UINT32_KHR:	((deUint32 *)base)[i] = (deUint32)value; break;
		case VK_COMPONENT_TYPE_SINT8_KHR:	((deInt8  *)base)[i] = (deInt8)value; break;
		case VK_COMPONENT_TYPE_SINT16_KHR:	((deInt16 *)base)[i] = (deInt16)value; break;
		case VK_COMPONENT_TYPE_SINT32_KHR:	((deInt32 *)base)[i] = (deInt32)value; break;
		default:							TCU_THROW(InternalError, "Unsupported type");
	}
}

deUint32 getDataInt (void *base, VkComponentTypeKHR dt, deUint32 i)
{
	DE_ASSERT(componentTypeInfo[dt].bits <= 32);

	switch (dt)
	{
		case VK_COMPONENT_TYPE_UINT8_KHR:	return ((deUint8*)base)[i];
		case VK_COMPONENT_TYPE_UINT16_KHR:	return ((deUint16*)base)[i];
		case VK_COMPONENT_TYPE_UINT32_KHR:	return ((deUint32*)base)[i];
		case VK_COMPONENT_TYPE_SINT8_KHR:	return ((deInt8*)base)[i];
		case VK_COMPONENT_TYPE_SINT16_KHR:	return ((deInt16*)base)[i];
		case VK_COMPONENT_TYPE_SINT32_KHR:	return ((deInt32 *)base)[i];
		default:							TCU_THROW(InternalError, "Unsupported type");
	}
}

template <typename T>
T getDataConvertedToT (void *base, VkComponentTypeKHR dt, deUint32 i)
{
	DE_ASSERT(componentTypeInfo[dt].bits <= 32);

	switch (dt)
	{
		case VK_COMPONENT_TYPE_UINT8_KHR:	return (T)((deUint8*)base)[i];
		case VK_COMPONENT_TYPE_UINT16_KHR:	return (T)((deUint16*)base)[i];
		case VK_COMPONENT_TYPE_UINT32_KHR:	return (T)((deUint32*)base)[i];
		case VK_COMPONENT_TYPE_SINT8_KHR:	return (T)((deInt8*)base)[i];
		case VK_COMPONENT_TYPE_SINT16_KHR:	return (T)((deInt16*)base)[i];
		case VK_COMPONENT_TYPE_SINT32_KHR:	return (T)((deInt32 *)base)[i];
		case VK_COMPONENT_TYPE_FLOAT32_KHR:
		{
			float temp = ((float *)base)[i];
			if (std::numeric_limits<T>::min() == 0)
				temp = std::max(temp, 0.0f);
			return (T)temp;
		}
		case VK_COMPONENT_TYPE_FLOAT16_KHR:
		{
			float temp = deFloat16To32(((deFloat16 *)base)[i]);
			if (std::numeric_limits<T>::min() == 0)
				temp = std::max(temp, 0.0f);
			return (T)temp;
		}
		default:
			TCU_THROW(InternalError, "Unsupported type");
	}
}

template<typename T>
T satAdd(T a, T b)
{
	if (a > 0)
	{
		if (b > std::numeric_limits<T>::max() - a)
			return std::numeric_limits<T>::max();
	}
	else if (b < std::numeric_limits<T>::min() - a)
	{
		return std::numeric_limits<T>::min();
	}

	return (T)(a + b);
}

deUint32 satAddData (VkComponentTypeKHR dt, deUint32 a, deUint32 b)
{
	DE_ASSERT(componentTypeInfo[dt].bits <= 32);

	switch (dt)
	{
		case VK_COMPONENT_TYPE_UINT8_KHR:	return deMinu32(a + b, std::numeric_limits<deUint8>::max());
		case VK_COMPONENT_TYPE_UINT16_KHR:	return deMinu32(a + b, std::numeric_limits<deUint16>::max());
		case VK_COMPONENT_TYPE_UINT32_KHR:	return (a + b >= a) ? a + b : std::numeric_limits<deUint32>::max();
		case VK_COMPONENT_TYPE_SINT8_KHR:	return (deUint32)satAdd((deInt8)a,  (deInt8)b);
		case VK_COMPONENT_TYPE_SINT16_KHR:	return (deUint32)satAdd((deInt16)a, (deInt16)b);
		case VK_COMPONENT_TYPE_SINT32_KHR:	return (deUint32)satAdd((deInt32)a, (deInt32)b);
		default:							TCU_THROW(InternalError, "Unsupported type");
	}
}

deUint32 getLimit (VkComponentTypeKHR dt, bool positive)
{
	DE_ASSERT(componentTypeInfo[dt].bits <= 32);

	switch (dt)
	{
		case VK_COMPONENT_TYPE_UINT8_KHR:	return deUint32(positive ? std::numeric_limits<deUint8>::max()  : std::numeric_limits<deUint8>::min());
		case VK_COMPONENT_TYPE_UINT16_KHR:	return deUint32(positive ? std::numeric_limits<deUint16>::max() : std::numeric_limits<deUint16>::min());
		case VK_COMPONENT_TYPE_UINT32_KHR:	return deUint32(positive ? std::numeric_limits<deUint32>::max() : std::numeric_limits<deUint32>::min());
		case VK_COMPONENT_TYPE_SINT8_KHR:	return deUint32(positive ? std::numeric_limits<deInt8>::max()   : std::numeric_limits<deInt8>::min());
		case VK_COMPONENT_TYPE_SINT16_KHR:	return deUint32(positive ? std::numeric_limits<deInt16>::max()  : std::numeric_limits<deInt16>::min());
		case VK_COMPONENT_TYPE_SINT32_KHR:	return deUint32(positive ? std::numeric_limits<deInt32>::max()  : std::numeric_limits<deInt32>::min());
		default:							TCU_THROW(InternalError, "Unsupported type");
	}
}

void setSingleElementInt (void *data, VkComponentTypeKHR dt, deUint32 start, deUint32 count, deUint32 step, deUint32 at, deUint32 val)
{
	for (deUint32 i = 0; i < count; i++)
		setDataInt(data, dt, start + i * step, (i == at) ? val : 0);
}

#ifdef COOPERATIVE_MATRIX_EXTENDED_DEBUG
string dumpWholeMatrix (void* data, VkComponentTypeKHR dt, bool colMajor, deUint32 matrixElemCount, deUint32 stride)
{
	const deUint32		rowsCount	= colMajor ? stride : matrixElemCount / stride;
	const deUint32		colsCount	= colMajor ? matrixElemCount / stride : stride;
	bool				floatType	= isFloatType(dt);
	bool				sIntType	= isSIntType(dt);
	std::stringstream	ss;

	DE_ASSERT(rowsCount * colsCount == matrixElemCount);

	for (deUint32 r = 0; r < rowsCount; r++)
	{
		for (deUint32 c = 0; c < colsCount; c++)
		{
			const deUint32 i = colMajor ? rowsCount * c + r : colsCount * r + c;

			if (floatType)
				ss << getDataFloat(data, dt, i) << "\t";
			else if (sIntType)
				ss << (deInt32)getDataInt(data, dt, i) << "\t";
			else
				ss << getDataInt(data, dt, i) << "\t";
		}

		ss << std::endl;
	}

	return ss.str();
}
#endif

tcu::TestStatus CooperativeMatrixTestInstance::iterate (void)
{
	const DeviceInterface&	vk						= m_context.getDeviceInterface();
	const VkDevice			device					= m_context.getDevice();
	Allocator&				allocator				= m_context.getDefaultAllocator();
	MemoryRequirement		memoryDeviceAddress		= m_data.storageClass == SC_PHYSICAL_STORAGE_BUFFER &&
													  m_context.isDeviceFunctionalitySupported("VK_KHR_buffer_device_address") ? MemoryRequirement::DeviceAddress : MemoryRequirement::Any;
	qpTestResult			finalres				= QP_TEST_RESULT_NOT_SUPPORTED;
	tcu::TestLog&			log						= m_context.getTestContext().getLog();
	const bool				saturated				= (m_data.testType == TT_MATRIXMULADD_SATURATED);
	const deUint32			subgroupSize			= getSubgroupSizeFromMode(m_context, m_data.subgroupSizeMode);
	const float				epsilon					= 1.0f / float(1ull<<17); // 131072 is epsilon circa 1e-5

	deRandom rnd;
	deRandom_init(&rnd, 1234);

	std::vector<VkCooperativeMatrixPropertiesKHR>	properties = getCooperativeMatrixPropertiesConverted(m_context, isKhr(m_data.useType));

	struct TestTuple
	{
		TestTuple() {}
		TestTuple(deUint32 m, deUint32 n, deUint32 k) : M(m), N(n), K(k) {}

		bool operator<(const TestTuple &other) const
		{
			return M < other.M ||
				   (M == other.M && N < other.N) ||
				   (M == other.M && N == other.N && K < other.K);
		}

		deUint32 M, N, K;
	};

	vector<TestTuple> testSizes;

	if (isMatrixMulAddOp(m_data.testType))
	{
		for (size_t i = 0; i < properties.size(); ++i)
		{
			VkCooperativeMatrixPropertiesKHR *p = &properties[i];

			if (p->AType == m_data.inputType &&
				p->BType == m_data.inputType &&
				p->CType == m_data.outputType &&
				p->ResultType == m_data.outputType &&
				p->scope == VK_SCOPE_SUBGROUP_KHR)
			{
				testSizes.push_back(TestTuple(p->MSize, p->NSize, p->KSize));
			}
		}
	}
	else
	{
		set<TestTuple> typeSizes[2];
		VkComponentTypeKHR types[2] = { m_data.inputType, m_data.outputType };
		const bool aType = (m_data.useType == UT_KHR_A) || (m_data.useType == UT_NV);
		const bool bType = (m_data.useType == UT_KHR_B) || (m_data.useType == UT_NV);
		const bool rType = (m_data.useType == UT_KHR_Result) || (m_data.useType == UT_NV);

		for (deUint32 i = 0; i < properties.size(); ++i)
		{
			VkCooperativeMatrixPropertiesKHR *p = &properties[i];

			if (p->scope != VK_SCOPE_SUBGROUP_KHR)
				continue;

			for (deUint32 j = 0; j < 2; ++j)
			{
				// For these tests, m_data.M/N are always the matrix size. Check if they match
				// any input or output in the list.
				if (aType && p->AType == types[j]) typeSizes[j].insert(TestTuple(p->MSize, p->KSize, 0));
				if (bType && p->BType == types[j]) typeSizes[j].insert(TestTuple(p->KSize, p->NSize, 0));
				if (rType && (p->CType == types[j] || p->ResultType == types[j])) typeSizes[j].insert(TestTuple(p->MSize, p->NSize, 0));
			}
		}
		// Test those sizes that are supported for both the input and output type.
		std::set_intersection(typeSizes[0].begin(), typeSizes[0].end(),
							  typeSizes[1].begin(), typeSizes[1].end(),
							  std::back_inserter(testSizes));
	}

	properties.resize(0);

	for (unsigned int s = 0; s < testSizes.size(); ++s)
	{
		// When testing a multiply, MxNxK is the type of matrix multiply.
		// Otherwise, MxN is the size of the input/output matrices
		deUint32 M, N, K;
		M = testSizes[s].M;
		N = testSizes[s].N;
		K = testSizes[s].K;

		log << tcu::TestLog::Message << "Testing M = " << M << ", N = " << N << ", K = " << K << tcu::TestLog::EndMessage;

		struct
		{
			deUint32 rows, cols;
		} dims[4];

		if (isMatrixMulAddOp(m_data.testType))
		{
			dims[0].rows = M;
			dims[0].cols = K;
			dims[1].rows = K;
			dims[1].cols = N;
			dims[2].rows = M;
			dims[2].cols = N;
			dims[3].rows = M;
			dims[3].cols = N;
		}
		else
		{
			dims[0].rows = M;
			dims[0].cols = N;
			dims[1].rows = M;
			dims[1].cols = N;
			dims[2].rows = M;
			dims[2].cols = N;
			dims[3].rows = M;
			dims[3].cols = N;
		}

		VkComponentTypeKHR dataTypes[4];
		size_t elementSize[4];
		VkDeviceSize bufferSizes[5];
		de::MovePtr<BufferWithMemory> buffers[5];
		vk::VkDescriptorBufferInfo bufferDescriptors[5];
		deUint32 strides[4]; // in elements
		deUint32 loadStrides[4];
		deUint32 totalElements[4];

		for (deUint32 i = 0; i < 5; ++i)
		{
			if (i < 4)
			{
				// A/B use input type, C/D use output type
				dataTypes[i] = (i < 2) ? m_data.inputType : m_data.outputType;
				elementSize[i] = componentTypeInfo[dataTypes[i]].bits / 8;

				strides[i] = (m_data.colMajor ? dims[i].rows : dims[i].cols) * m_data.subgroupsPerWorkgroupX * m_data.workgroupsX;
				loadStrides[i] = strides[i];
				totalElements[i] = strides[i] * (m_data.colMajor ? dims[i].cols : dims[i].rows) * m_data.subgroupsPerWorkgroupY * m_data.workgroupsY;

				bufferSizes[i] = totalElements[i] * elementSize[i];
			}
			else
			{
				bufferSizes[4] = sizeof(VkDeviceAddress)*4;
			}

			try
			{
				buffers[i] = de::MovePtr<BufferWithMemory>(new BufferWithMemory(
					vk, device, allocator, makeBufferCreateInfo(bufferSizes[i], VK_BUFFER_USAGE_STORAGE_BUFFER_BIT|VK_BUFFER_USAGE_TRANSFER_DST_BIT|VK_BUFFER_USAGE_TRANSFER_SRC_BIT|
					(memoryDeviceAddress == MemoryRequirement::DeviceAddress ?  VK_BUFFER_USAGE_SHADER_DEVICE_ADDRESS_BIT_EXT : 0)),
					MemoryRequirement::HostVisible | MemoryRequirement::Cached | MemoryRequirement::Coherent | memoryDeviceAddress));
			}
			catch (const tcu::NotSupportedError&)
			{
				buffers[i] = de::MovePtr<BufferWithMemory>(new BufferWithMemory(
					vk, device, allocator, makeBufferCreateInfo(bufferSizes[i], VK_BUFFER_USAGE_STORAGE_BUFFER_BIT|VK_BUFFER_USAGE_TRANSFER_DST_BIT|VK_BUFFER_USAGE_TRANSFER_SRC_BIT|
					(memoryDeviceAddress == MemoryRequirement::DeviceAddress ?  VK_BUFFER_USAGE_SHADER_DEVICE_ADDRESS_BIT_EXT : 0)),
					MemoryRequirement::HostVisible | memoryDeviceAddress));
			}

			bufferDescriptors[i] = makeDescriptorBufferInfo(**buffers[i], 0, bufferSizes[i]);
		}

		// Load with a stride of 0
		if (m_data.testType == TT_MATRIXMULADD_STRIDE0)
			loadStrides[0] = loadStrides[1] = loadStrides[2] = loadStrides[3] = 0;

		void *ptrs[5];
		for (deUint32 i = 0; i < 5; ++i)
		{
			ptrs[i] = buffers[i]->getAllocation().getHostPtr();
		}

		vk::DescriptorSetLayoutBuilder layoutBuilder;

		layoutBuilder.addSingleBinding(VK_DESCRIPTOR_TYPE_STORAGE_BUFFER, allShaderStages);
		layoutBuilder.addSingleBinding(VK_DESCRIPTOR_TYPE_STORAGE_BUFFER, allShaderStages);
		layoutBuilder.addSingleBinding(VK_DESCRIPTOR_TYPE_STORAGE_BUFFER, allShaderStages);
		layoutBuilder.addSingleBinding(VK_DESCRIPTOR_TYPE_STORAGE_BUFFER, allShaderStages);
		layoutBuilder.addSingleBinding(VK_DESCRIPTOR_TYPE_STORAGE_BUFFER, allShaderStages);

		vk::Unique<vk::VkDescriptorSetLayout>	descriptorSetLayout(layoutBuilder.build(vk, device));

		vk::Unique<vk::VkDescriptorPool>		descriptorPool(vk::DescriptorPoolBuilder()
			.addType(VK_DESCRIPTOR_TYPE_STORAGE_BUFFER, 5u)
			.build(vk, device, VK_DESCRIPTOR_POOL_CREATE_FREE_DESCRIPTOR_SET_BIT, 1u));
		vk::Unique<vk::VkDescriptorSet>			descriptorSet		(makeDescriptorSet(vk, device, *descriptorPool, *descriptorSetLayout));

		vk::DescriptorSetUpdateBuilder setUpdateBuilder;
		if (m_data.storageClass == SC_PHYSICAL_STORAGE_BUFFER)
		{
			VkBufferDeviceAddressInfo info
			{
				VK_STRUCTURE_TYPE_BUFFER_DEVICE_ADDRESS_INFO,		// VkStructureType	 sType;
				DE_NULL,											// const void*		 pNext;
				0,													// VkBuffer			buffer
			};
			VkDeviceAddress *addrsInMemory = (VkDeviceAddress *)ptrs[4];
			for (deUint32 i = 0; i < 4; ++i)
			{
				info.buffer = **buffers[i];
				VkDeviceAddress addr = vk.getBufferDeviceAddress(device, &info);
				addrsInMemory[i] = addr;
			}
			setUpdateBuilder.writeSingle(*descriptorSet, vk::DescriptorSetUpdateBuilder::Location::binding(4),
				VK_DESCRIPTOR_TYPE_STORAGE_BUFFER, &bufferDescriptors[4]);
		}
		else
		{
			setUpdateBuilder.writeSingle(*descriptorSet, vk::DescriptorSetUpdateBuilder::Location::binding(0),
				VK_DESCRIPTOR_TYPE_STORAGE_BUFFER, &bufferDescriptors[0]);
			setUpdateBuilder.writeSingle(*descriptorSet, vk::DescriptorSetUpdateBuilder::Location::binding(1),
				VK_DESCRIPTOR_TYPE_STORAGE_BUFFER, &bufferDescriptors[1]);
			setUpdateBuilder.writeSingle(*descriptorSet, vk::DescriptorSetUpdateBuilder::Location::binding(2),
				VK_DESCRIPTOR_TYPE_STORAGE_BUFFER, &bufferDescriptors[2]);
			setUpdateBuilder.writeSingle(*descriptorSet, vk::DescriptorSetUpdateBuilder::Location::binding(3),
				VK_DESCRIPTOR_TYPE_STORAGE_BUFFER, &bufferDescriptors[3]);
		}

		setUpdateBuilder.update(vk, device);

		VkPipelineBindPoint bindPoint = VK_PIPELINE_BIND_POINT_COMPUTE;

		const deUint32 specData[9] =
		{
			subgroupSize * m_data.subgroupsPerWorkgroupX,
			m_data.subgroupsPerWorkgroupY,
			strides[0],
			strides[1],
			strides[2],
			strides[3],
			M,
			N,
			K,
		};

		const vk::VkSpecializationMapEntry entries[9] =
		{
			{0, (deUint32)(sizeof(deUint32) * 0), sizeof(deUint32)},
			{1, (deUint32)(sizeof(deUint32) * 1), sizeof(deUint32)},
			{2, (deUint32)(sizeof(deUint32) * 2), sizeof(deUint32)},
			{3, (deUint32)(sizeof(deUint32) * 3), sizeof(deUint32)},
			{4, (deUint32)(sizeof(deUint32) * 4), sizeof(deUint32)},
			{5, (deUint32)(sizeof(deUint32) * 5), sizeof(deUint32)},
			{6, (deUint32)(sizeof(deUint32) * 6), sizeof(deUint32)},
			{7, (deUint32)(sizeof(deUint32) * 7), sizeof(deUint32)},
			{8, (deUint32)(sizeof(deUint32) * 8), sizeof(deUint32)},
		};

		const vk::VkSpecializationInfo specInfo =
		{
			9,						// mapEntryCount
			entries,				// pMapEntries
			sizeof(specData),		// dataSize
			specData				// pData
		};

		for (deUint32 i = 0; i < 4; ++i)
			for (deUint32 j = 0; j < totalElements[i]; ++j)
			{
				if (isFloatType(dataTypes[i]))
				{
					if (!isMatrixMulAddOp(m_data.testType))
						setDataFloat(ptrs[i], dataTypes[i], j, ((float)(deRandom_getUint32(&rnd) & 0xff) - 64.0f)/2.0f);
					else
						setDataFloat(ptrs[i], dataTypes[i], j, ((float)(deRandom_getUint32(&rnd) & 0xf) - 4.0f)/2.0f);
				}
				else
				{
					if (m_data.testType == TT_MATRIXMULADD_WRAPPING)
					{
						// Choose matrix values that should cause overflow and underflow, to
						// verify wrapping behavior. Use the full range of values for A and B.
						// For matrix C, use values clustered near where the type wraps (zero
						// for unsigned, 2^(N-1) for signed).
						deUint32 bits = componentTypeInfo[dataTypes[i]].bits;
						deUint32 value;
						if (i == 2) {
							value = (deRandom_getUint32(&rnd) & 0xff) - 128;
							if (componentTypeInfo[dataTypes[i]].isSigned)
								value += (1U << (bits - 1));
						} else {
							deUint32 mask = (bits == 32) ? 0xFFFFFFFFU : ((1U << bits) - 1U);
							value = deRandom_getUint32(&rnd) & mask;
						}
						setDataInt(ptrs[i], dataTypes[i], j, value);
					}
					else if (m_data.testType == TT_MATRIXMULADD_SATURATED)
					{
						setDataInt(ptrs[i], dataTypes[i], j, 0);
					}
					else
					{
						deUint32 value = (deRandom_getUint32(&rnd) & 0xff) - 128;
						setDataInt(ptrs[i], dataTypes[i], j, value);
					}
				}
			}

		if (m_data.testType == TT_MATRIXMULADD_SATURATED)
		{
			// Set 1st row of A to 1,0,0...
			setSingleElementInt(ptrs[0], dataTypes[0], 0, dims[0].cols, (m_data.colMajor ? strides[0] : 1), 0, 1);

			// Set 1st column of B to 1,0,0...
			setSingleElementInt(ptrs[1], dataTypes[1], 0, dims[1].rows, (m_data.colMajor ? 1 : strides[1]), 0, 1);

			// Set C element at {0,0} to maximum type value, thus we will have overflow at plus operation in D=A*B+C for this element
			setDataInt(ptrs[2], dataTypes[2], 0, getLimit(dataTypes[2], true));

			// Check underflow if all involved elements support negative values
			if (isSIntType(dataTypes[1]) && isSIntType(dataTypes[2]) && isSIntType(dataTypes[3]))
			{
				// Set 2nd row of A to 0,1,0,0...
				setSingleElementInt(ptrs[0], dataTypes[0], (m_data.colMajor ? 1 : strides[0]), dims[0].cols, (m_data.colMajor ? strides[0] : 1), 1, 1);

				// Set 2nd column of B to 0,-1,0,0...
				setSingleElementInt(ptrs[1], dataTypes[1], (m_data.colMajor ? strides[1] : 1), dims[1].rows, (m_data.colMajor ? 1 : strides[1]), 1, -1);

				// Set C element at {1,1} to minimum type value, thus we will have underflow at plus operation in D=A*B+C for this element
				setDataInt(ptrs[2], dataTypes[2], strides[2] + 1, getLimit(dataTypes[2], false));
			}
		}

		flushAlloc(vk, device, buffers[0]->getAllocation());
		flushAlloc(vk, device, buffers[1]->getAllocation());
		flushAlloc(vk, device, buffers[2]->getAllocation());
		flushAlloc(vk, device, buffers[3]->getAllocation());

<<<<<<< HEAD
		const Unique<VkShaderModule>	shader						(createShaderModule(vk, device, m_context.getBinaryCollection().get("test"), 0));

		const VkPipelineShaderStageRequiredSubgroupSizeCreateInfoEXT	subgroupSizeCreateInfo =
		{
			VK_STRUCTURE_TYPE_PIPELINE_SHADER_STAGE_REQUIRED_SUBGROUP_SIZE_CREATE_INFO_EXT,	// VkStructureType    sType;
			DE_NULL,																		// void*              pNext;
			getSubgroupSizeFromMode(m_context, m_data.subgroupSizeMode)						// uint32_t           requiredSubgroupSize;
		};
		const VkPipelineShaderStageCreateInfo	shaderCreateInfo =
		{
			VK_STRUCTURE_TYPE_PIPELINE_SHADER_STAGE_CREATE_INFO,
			(m_data.subgroupSizeMode == SUBGROUP_SIZE_NONE) ? DE_NULL : &subgroupSizeCreateInfo,
			(VkPipelineShaderStageCreateFlags)0,
			VK_SHADER_STAGE_COMPUTE_BIT,								// stage
			*shader,													// shader
			"main",
			&specInfo,													// pSpecializationInfo
		};

		const VkComputePipelineCreateInfo		pipelineCreateInfo =
		{
			VK_STRUCTURE_TYPE_COMPUTE_PIPELINE_CREATE_INFO,
			DE_NULL,
			0u,															// flags
			shaderCreateInfo,											// cs
			*pipelineLayout,											// layout
			(vk::VkPipeline)0,											// basePipelineHandle
			0u,															// basePipelineIndex
		};
		pipeline = createComputePipeline(vk, device, DE_NULL, &pipelineCreateInfo, NULL);
=======
		ComputePipelineWrapper			pipeline(vk, device, m_data.computePipelineConstructionType, m_context.getBinaryCollection().get("test"));
		pipeline.setDescriptorSetLayout(descriptorSetLayout.get());
		pipeline.setSpecializationInfo(specInfo);
		pipeline.buildPipeline();
>>>>>>> c04e1571

		const VkQueue					queue					= m_context.getUniversalQueue();
		Move<VkCommandPool>				cmdPool					= createCommandPool(vk, device, 0, m_context.getUniversalQueueFamilyIndex());
		Move<VkCommandBuffer>			cmdBuffer				= allocateCommandBuffer(vk, device, *cmdPool, VK_COMMAND_BUFFER_LEVEL_PRIMARY);

		beginCommandBuffer(vk, *cmdBuffer, 0u);

		vk.cmdBindDescriptorSets(*cmdBuffer, bindPoint, pipeline.getPipelineLayout(), 0u, 1, &*descriptorSet, 0u, DE_NULL);
		pipeline.bind(*cmdBuffer);

		vk.cmdDispatch(*cmdBuffer, m_data.workgroupsX, m_data.workgroupsY, 1);

		endCommandBuffer(vk, *cmdBuffer);

		submitCommandsAndWait(vk, device, queue, cmdBuffer.get());

		invalidateAlloc(vk, device, buffers[3]->getAllocation());

		qpTestResult res = QP_TEST_RESULT_PASS;

		if (m_data.testType == TT_CONVERT)
		{
			for (deUint32 i = 0; i < totalElements[3]; ++i)
			{
				// Store results as double, which has enough range to hold all the other types exactly.
				double inputA, output;

				// This loads the data according to dataTypes[0], and then converts to the template parameter type
				switch (dataTypes[3]) {
				case VK_COMPONENT_TYPE_UINT8_KHR:	inputA = getDataConvertedToT<uint8_t>(ptrs[0], dataTypes[0], i); break;
				case VK_COMPONENT_TYPE_UINT16_KHR:	inputA = getDataConvertedToT<uint16_t>(ptrs[0], dataTypes[0], i); break;
				case VK_COMPONENT_TYPE_UINT32_KHR:	inputA = getDataConvertedToT<uint32_t>(ptrs[0], dataTypes[0], i); break;
				case VK_COMPONENT_TYPE_SINT8_KHR:	inputA = getDataConvertedToT<int8_t>(ptrs[0], dataTypes[0], i); break;
				case VK_COMPONENT_TYPE_SINT16_KHR:	inputA = getDataConvertedToT<int16_t>(ptrs[0], dataTypes[0], i); break;
				case VK_COMPONENT_TYPE_SINT32_KHR:	inputA = getDataConvertedToT<int32_t>(ptrs[0], dataTypes[0], i); break;
				case VK_COMPONENT_TYPE_FLOAT32_KHR: inputA = getDataConvertedToT<float>(ptrs[0], dataTypes[0], i); break;
				case VK_COMPONENT_TYPE_FLOAT16_KHR:
				{
					float temp = getDataConvertedToT<float>(ptrs[0], dataTypes[0], i);
					inputA = deFloat16To32(deFloat32To16(temp));
					break;
				}
				default: TCU_THROW(InternalError, "Unexpected type");
				}

				switch (dataTypes[3]) {
				case VK_COMPONENT_TYPE_UINT8_KHR:	output = getDataConvertedToT<uint8_t>(ptrs[3], dataTypes[3], i); break;
				case VK_COMPONENT_TYPE_UINT16_KHR:	output = getDataConvertedToT<uint16_t>(ptrs[3], dataTypes[3], i); break;
				case VK_COMPONENT_TYPE_UINT32_KHR:	output = getDataConvertedToT<uint32_t>(ptrs[3], dataTypes[3], i); break;
				case VK_COMPONENT_TYPE_SINT8_KHR:	output = getDataConvertedToT<int8_t>(ptrs[3], dataTypes[3], i); break;
				case VK_COMPONENT_TYPE_SINT16_KHR:	output = getDataConvertedToT<int16_t>(ptrs[3], dataTypes[3], i); break;
				case VK_COMPONENT_TYPE_SINT32_KHR:	output = getDataConvertedToT<int32_t>(ptrs[3], dataTypes[3], i); break;
				case VK_COMPONENT_TYPE_FLOAT32_KHR: output = getDataConvertedToT<float>(ptrs[3], dataTypes[3], i); break;
				case VK_COMPONENT_TYPE_FLOAT16_KHR:
				{
					float temp = getDataConvertedToT<float>(ptrs[3], dataTypes[3], i);
					output = deFloat16To32(deFloat32To16(temp));
					break;
				}
				default: TCU_THROW(InternalError, "Unexpected type");
				}

				if (inputA != output) {
					res = QP_TEST_RESULT_FAIL;
					break;
				}
			}
		}
		else if (isFloatType(dataTypes[0]))
		{
			if (!isMatrixMulAddOp(m_data.testType))
			{
				for (deUint32 i = 0; i < totalElements[3]; ++i)
				{
					float inputA = getDataFloat(ptrs[0], dataTypes[0], i);
					float inputB = getDataFloat(ptrs[1], dataTypes[1], i);
					float output = getDataFloat(ptrs[3], dataTypes[3], i);
					switch (m_data.testType)
					{
					case TT_LENGTH:
						if (output < 1.0f || output > (float)(N*M))
							res = QP_TEST_RESULT_FAIL;
						// We expect the matrix to be spread evenly across invocations, it is
						// surprising (but not necessarily illegal) if not
						if (output != (float)(N*M/subgroupSize) &&
							res == QP_TEST_RESULT_PASS)
							res = QP_TEST_RESULT_QUALITY_WARNING;
						break;
					case TT_CONSTANT:
						if (output != 1.0f)
							res = QP_TEST_RESULT_FAIL;
						break;
					case TT_COMPOSITE:
					case TT_COMPOSITE_RVALUE:
					case TT_COMPOSITE_ARRAY:
					case TT_ADD:
						if (output != inputA + inputB)
							res = QP_TEST_RESULT_FAIL;
						break;
					case TT_SUB:
						if (output != inputA - inputB)
							res = QP_TEST_RESULT_FAIL;
						break;
					case TT_DIV:
						{
							float ulp = (m_data.inputType == VK_COMPONENT_TYPE_FLOAT16_KHR) ? 1.0f/1024.0f : 1.0f/(8.0f*1024.0f*1024.0f);
							// division allows 2.5ulp, but we'll use 3.
							ulp *= 3;
							if (inputB != 0 && fabs(output - inputA / inputB) > ulp * fabs(inputA / inputB))
								res = QP_TEST_RESULT_FAIL;
						}
						break;
					case TT_MUL:
					{
						if (dataTypes[0] == VK_COMPONENT_TYPE_FLOAT16_KHR)
						{
							const float		expected32	= inputA * inputB;
							const deFloat16	expected16	= deFloat32To16(expected32);
							const float		expected	= deFloat16To32(expected16);

							if (output != expected)
								res = QP_TEST_RESULT_FAIL;
						}
						else
						{
							if (output != inputA * inputB)
								res = QP_TEST_RESULT_FAIL;
						}
						break;
					}
					case TT_NEGATE:
					case TT_FUNC:
						if (output != -inputA)
							res = QP_TEST_RESULT_FAIL;
						break;
					case TT_MATRIXTIMESSCALAR:
						if (output != 6.0*inputA)
							res = QP_TEST_RESULT_FAIL;
						break;
					default:
						break;
					}
				}
			}
			else
			{
				deUint32 ik, kj, ij;
				for (deUint32 mX = 0; mX < m_data.subgroupsPerWorkgroupX*m_data.workgroupsX; ++mX)
				{
					for (deUint32 mY = 0; mY < m_data.subgroupsPerWorkgroupY*m_data.workgroupsY; ++mY)
					{
						for (deUint32 i = 0; i < M; ++i)
						{
							for (deUint32 j = 0; j < N; ++j)
							{
								float ref = 0;
								for (deUint32 k = 0; k < K; ++k)
								{
									if (m_data.colMajor)
										ik = mX * M + i + strides[0] * mY * K + loadStrides[0] * k;
									else
										ik = mX * K + k + strides[0] * mY * M + loadStrides[0] * i;

									float Aik = getDataFloat(ptrs[0], dataTypes[0], ik);

									if (m_data.colMajor)
										kj = mX * K + k + strides[1] * mY * N + loadStrides[1] * j;
									else
										kj = mX * N + j + strides[1] * mY * K + loadStrides[1] * k;

									float Bkj = getDataFloat(ptrs[1], dataTypes[1], kj);

									ref += Aik*Bkj;
								}

								if (m_data.colMajor)
									ij = mX * M + i + strides[2] * mY * N + loadStrides[2] * j;
								else
									ij = mX * N + j + strides[2] * mY * M + loadStrides[2] * i;

								float Cij = getDataFloat(ptrs[2], dataTypes[2], ij);

								ref += Cij;

								// When loading with stride 0, ij for matrix D is different from matrix C
								if (m_data.colMajor)
									ij = mX * M + i + strides[2] * (mY * N + j);
								else
									ij = mX * N + j + strides[2] * (mY * M + i);

								float Dij = getDataFloat(ptrs[3], dataTypes[3], ij);

								if (fabs(ref - Dij) > epsilon)
								{
									res = QP_TEST_RESULT_FAIL;
								}
							}
						}
					}
				}
			}
		} else {
			if (!isMatrixMulAddOp(m_data.testType))
			{
				for (deUint32 i = 0; i < totalElements[3]; ++i)
				{
					deUint32 inputA = getDataInt(ptrs[0], dataTypes[0], i);
					deUint32 inputB = getDataInt(ptrs[1], dataTypes[1], i);
					deUint32 output = getDataInt(ptrs[3], dataTypes[3], i);
					int resultSize = componentTypeInfo[dataTypes[3]].bits;
					deUint32 mask = resultSize == 32 ? ~0 : ((1 << resultSize) - 1);
					switch (m_data.testType)
					{
					case TT_LENGTH:
						if (output < 1 || output > N*M)
							res = QP_TEST_RESULT_FAIL;
						// We expect the matrix to be spread evenly across invocations, it is
						// surprising (but not necessarily illegal) if not
						if (output != N*M/subgroupSize &&
							res == QP_TEST_RESULT_PASS)
							res = QP_TEST_RESULT_QUALITY_WARNING;
						break;
					case TT_CONSTANT:
						if (output != 1)
							res = QP_TEST_RESULT_FAIL;
						break;
					case TT_COMPOSITE:
					case TT_COMPOSITE_RVALUE:
					case TT_COMPOSITE_ARRAY:
					case TT_ADD:
						if ((output & mask) != ((inputA + inputB) & mask)) {
							res = QP_TEST_RESULT_FAIL;
						}
						break;
					case TT_SUB:
						if ((output & mask) != ((inputA - inputB) & mask))
							res = QP_TEST_RESULT_FAIL;
						break;
					case TT_DIV:
						{
							if (isSIntType(dataTypes[3]))
							{
								if (inputB != 0 && ((deInt32)output & mask) != (((deInt32)inputA / (deInt32)inputB) & mask))
									res = QP_TEST_RESULT_FAIL;
							} else
							{
								if (inputB != 0 && output != inputA / inputB)
									res = QP_TEST_RESULT_FAIL;
							}
						}
						break;
					case TT_MUL:
					{
						if (((deInt32)output & mask) != (((deInt32)inputA * (deInt32)inputB) & mask))
						{
							res = QP_TEST_RESULT_FAIL;
						}

						break;
					}
					case TT_NEGATE:
					case TT_FUNC:
						if ((output & mask) != ((-(deInt32)inputA) & mask))
							res = QP_TEST_RESULT_FAIL;
						break;
					case TT_MATRIXTIMESSCALAR:
						if ((output & mask) != ((6*inputA) & mask)) {
							res = QP_TEST_RESULT_FAIL;
						}
						break;
					default:
						break;
					}
				}
			}
			else
			{
				deUint32 ik, kj, ij;
				for (deUint32 mX = 0; mX < m_data.subgroupsPerWorkgroupX*m_data.workgroupsX; ++mX)
				{
					for (deUint32 mY = 0; mY < m_data.subgroupsPerWorkgroupY*m_data.workgroupsY; ++mY)
					{
						for (deUint32 i = 0; i < M; ++i)
						{
							for (deUint32 j = 0; j < N; ++j)
							{
								deUint32 ref = 0;

								for (deUint32 k = 0; k < K; ++k)
								{
									if (m_data.colMajor)
										ik = mX * M + i + strides[0] * mY * K + loadStrides[0] * k;
									else
										ik = mX * K + k + strides[0] * mY * M + loadStrides[0] * i;

									deUint32 Aik = getDataInt(ptrs[0], dataTypes[0], ik);

									if (m_data.colMajor)
										kj = mX * K + k + strides[1] * mY * N + loadStrides[1] * j;
									else
										kj = mX * N + j + strides[1] * mY * K + loadStrides[1] * k;

									deUint32 Bkj = getDataInt(ptrs[1], dataTypes[1], kj);

									ref += Aik*Bkj;
								}

								if (m_data.colMajor)
									ij = mX * M + i + strides[2] * mY * N + loadStrides[2] * j;
								else
									ij = mX * N + j + strides[2] * mY * M + loadStrides[2] * i;

								deUint32 Cij = getDataInt(ptrs[2], dataTypes[2], ij);

								if (saturated)
								{
									ref = satAddData(dataTypes[2], ref, Cij);
								}
								else
								{
									ref += Cij;
									// truncate the result to the size of C's type.
									deUint32 bits = componentTypeInfo[dataTypes[3]].bits;
									deUint32 mask = (bits == 32) ? 0xFFFFFFFFU : ((1U << bits) - 1U);
									ref &= mask;
								}

								// When loading with stride 0, ij for matrix D is different from matrix C
								if (m_data.colMajor)
									ij = mX * M + i + strides[2] * (mY * N + j);
								else
									ij = mX * N + j + strides[2] * (mY * M + i);

								deUint32 Dij = getDataInt(ptrs[3], dataTypes[3], ij);

								if (ref != Dij)
								{
									res = QP_TEST_RESULT_FAIL;
								}
							}
						}
					}
				}
			}
		}

		if (res != QP_TEST_RESULT_PASS)
		{
			finalres = res;

			log << tcu::TestLog::Message << "failed with M = " << M << ", N = " << N << ", K = " << K << tcu::TestLog::EndMessage;

#ifdef COOPERATIVE_MATRIX_EXTENDED_DEBUG
			for (int i = 0; i < 4; i++)
			{
				const char* matrixNames[] = { "A", "B", "C", "D" };

				log << tcu::TestLog::Message
					<< "Matrix " << matrixNames[i]
					<< "[rows="
					<< m_data.subgroupsPerWorkgroupY * m_data.workgroupsY * dims[i].rows
					<< ", cols="
					<< m_data.subgroupsPerWorkgroupX * m_data.workgroupsX * dims[i].cols << "]:\n"
					<< dumpWholeMatrix(ptrs[i], dataTypes[i], m_data.colMajor, totalElements[i], strides[i])
					<< tcu::TestLog::EndMessage;
			}
#endif
		}
		else
		{
			if (finalres == QP_TEST_RESULT_NOT_SUPPORTED)
				finalres = res;
		}
	}

	return tcu::TestStatus(finalres, qpGetTestResultName(finalres));
}

const char* getUseType (UseType useType)
{
	switch (useType)
	{
		case UT_NV:			return "nv";
		case UT_KHR_A:		return "khr_a";
		case UT_KHR_B:		return "khr_b";
		case UT_KHR_Result:	return "khr_r";
		default:			TCU_THROW(InternalError, "Unknown use type");
	}
}

<<<<<<< HEAD
tcu::TestCaseGroup*	createCooperativeMatrixTestsInternal (tcu::TestContext& testCtx, UseType useType)
=======
tcu::TestCaseGroup*	createCooperativeMatrixTests (tcu::TestContext& testCtx, vk::ComputePipelineConstructionType computePipelineConstructionType)
>>>>>>> c04e1571
{
	de::MovePtr<tcu::TestCaseGroup> group	(new tcu::TestCaseGroup(testCtx, getUseType(useType), ""));

	typedef struct
	{
		deUint32				value;
		const char*				name;
		const char*				description;
	} TestGroupCase;

	typedef struct
	{
		deUint32				value[2];
		const char*				name;
		const char*				description;
	} TestGroupCase2;

	typedef struct
	{
		SubgroupSizeMode		value;
		const char*				name;
		const char*				description;
	} SubGroubSizes;

	TestGroupCase ttCases[] =
	{
		{ TT_LENGTH,				"length",					"OpCooperativeMatrixLength"					},
		{ TT_CONSTANT,				"constant",					"OpConstantComposite"						},
		{ TT_COMPOSITE,				"composite",				"OpCompositeConstruct"						},
		{ TT_COMPOSITE_RVALUE,		"composite_rvalue",			"OpCompositeExtract"						},
		{ TT_ADD,					"add",						"OpFAdd/OpIAdd"								},
		{ TT_SUB,					"sub",						"OpFSub/OpISub"								},
		{ TT_DIV,					"div",						"OpFDiv/OpSDiv/OpUDiv"						},
		{ TT_MUL,					"mul",						"OpFMul/OpIMul"								},
		{ TT_NEGATE,				"negate",					"OpFNegate/OpSNegate"						},
		{ TT_MATRIXTIMESSCALAR,		"matrixtimesscalar",		"OpMatrixTimesScalar"						},
		{ TT_FUNC,					"func",						"OpFunctionParameter"						},
		{ TT_MATRIXMULADD,			"matrixmuladd",				"OpCooperativeMatrixMulAdd"					},
		{ TT_COMPOSITE_ARRAY,		"composite_array",			"OpCompositeConstruct w/array"				},
		{ TT_MATRIXMULADD_ARRAY,	"matrixmuladd_array",		"OpCooperativeMatrixMulAdd w/array"			},
		{ TT_MATRIXMULADD_SATURATED,"matrixmuladd_saturated",	"OpCooperativeMatrixMulAdd w/saturations"	},
		{ TT_MATRIXMULADD_WRAPPING,	"matrixmuladd_wrapping",	"OpCooperativeMatrixMulAdd w/wrapping"		},
		{ TT_MATRIXMULADD_STRIDE0,	"matrixmuladd_stride0",		"OpCooperativeMatrixMulAdd w/stride==0"		},
	};
	TestGroupCase2 dtCases[] =
	{
		{ { VK_COMPONENT_TYPE_FLOAT32_KHR,	VK_COMPONENT_TYPE_FLOAT32_KHR },	"float32_float32",	"A/B are fp32 C/D are fp32"		},
		{ { VK_COMPONENT_TYPE_FLOAT32_KHR,	VK_COMPONENT_TYPE_FLOAT16_KHR },	"float32_float16",	"A/B are fp32 C/D are fp16"		},
		{ { VK_COMPONENT_TYPE_FLOAT16_KHR,	VK_COMPONENT_TYPE_FLOAT32_KHR },	"float16_float32",	"A/B are fp16 C/D are fp32"		},
		{ { VK_COMPONENT_TYPE_FLOAT16_KHR,	VK_COMPONENT_TYPE_FLOAT16_KHR },	"float16_float16",	"A/B are fp16 C/D are fp16"		},
		{ { VK_COMPONENT_TYPE_UINT8_KHR,	VK_COMPONENT_TYPE_UINT8_KHR },		"uint8_uint8",		"A/B are u8 C/D are u8"			},
		{ { VK_COMPONENT_TYPE_UINT8_KHR,	VK_COMPONENT_TYPE_UINT32_KHR },		"uint8_uint32",		"A/B are u8 C/D are u32"		},
		{ { VK_COMPONENT_TYPE_SINT8_KHR,	VK_COMPONENT_TYPE_SINT8_KHR },		"sint8_sint8",		"A/B are s8 C/D are s8"			},
		{ { VK_COMPONENT_TYPE_SINT8_KHR,	VK_COMPONENT_TYPE_SINT32_KHR },		"sint8_sint32",		"A/B are s8 C/D are s32"		},
		{ { VK_COMPONENT_TYPE_UINT8_KHR,	VK_COMPONENT_TYPE_SINT32_KHR },		"uint8_sint32",		"A/B are u8 C/D are s32"		},
		{ { VK_COMPONENT_TYPE_UINT32_KHR,	VK_COMPONENT_TYPE_UINT32_KHR },		"uint32_uint32",	"A/B are u32 C/D are u32"		},
		{ { VK_COMPONENT_TYPE_UINT32_KHR,	VK_COMPONENT_TYPE_UINT8_KHR },		"uint32_uint8",		"A/B are u32 C/D are u8"		},
		{ { VK_COMPONENT_TYPE_SINT32_KHR,	VK_COMPONENT_TYPE_SINT32_KHR },		"sint32_sint32",	"A/B are s32 C/D are s32"		},
		{ { VK_COMPONENT_TYPE_SINT32_KHR,	VK_COMPONENT_TYPE_SINT8_KHR },		"sint32_sint8",		"A/B are s32 C/D are s8"		},
	};
	SubGroubSizes sgsCases[] =
	{
		{ SUBGROUP_SIZE_NONE,	"",		"Default subgroup size" },
		{ SUBGROUP_SIZE_MIN,	"_min",	"Minimum subgroup size" },
		{ SUBGROUP_SIZE_MAX,	"_max",	"Maximum subgroup size" },
	};

	TestGroupCase colCases[] =
	{
		{ 0,		"rowmajor",	"row major"		},
		{ 1,		"colmajor",	"col major"		},
	};

	TestGroupCase scCases[] =
	{
		{ SC_BUFFER,						"buffer",			"SSBO"				},
		{ SC_WORKGROUP,						"workgroup",		"shared memory"		},
		{ SC_BUFFER_VARIABLE_POINTERS,		"buffer_varptr",	"SSBO w/variable pointers"		},
		{ SC_WORKGROUP_VARIABLE_POINTERS,	"workgroup_varptr",	"shared memory w/variable pointers"		},
		{ SC_PHYSICAL_STORAGE_BUFFER,		"physical_buffer",	"physical_storage_buffer"				},
	};

	// Types tested for conversions. Excludes 64b types.
	VkComponentTypeKHR allTypes[] =
	{
		VK_COMPONENT_TYPE_FLOAT16_KHR,
		VK_COMPONENT_TYPE_FLOAT32_KHR,
		VK_COMPONENT_TYPE_SINT8_KHR,
		VK_COMPONENT_TYPE_SINT16_KHR,
		VK_COMPONENT_TYPE_SINT32_KHR,
		VK_COMPONENT_TYPE_UINT8_KHR,
		VK_COMPONENT_TYPE_UINT16_KHR,
		VK_COMPONENT_TYPE_UINT32_KHR,
	};

	for (int ttNdx = 0; ttNdx < DE_LENGTH_OF_ARRAY(ttCases); ttNdx++)
	{
		const TestType	testType = (TestType)ttCases[ttNdx].value;

		for (int sgsNdx = 0; sgsNdx < DE_LENGTH_OF_ARRAY(sgsCases); sgsNdx++)
		{
			if (testType != TT_MATRIXMULADD && sgsCases[sgsNdx].value != SUBGROUP_SIZE_NONE)
				continue;

			if (testType == TT_MATRIXMULADD && sgsCases[sgsNdx].value != SUBGROUP_SIZE_NONE && useType == UT_NV)
				continue;

			const string					name	= string(ttCases[ttNdx].name) + sgsCases[sgsNdx].name;
			const string					desc	= string(ttCases[ttNdx].description) + " " + sgsCases[sgsNdx].description;
			de::MovePtr<tcu::TestCaseGroup>	ttGroup	(new tcu::TestCaseGroup(testCtx, name.c_str(), desc.c_str()));

			for (int dtNdx = 0; dtNdx < DE_LENGTH_OF_ARRAY(dtCases); dtNdx++)
			{
				de::MovePtr<tcu::TestCaseGroup> dtGroup(new tcu::TestCaseGroup(testCtx, dtCases[dtNdx].name, dtCases[dtNdx].description));
				for (int scNdx = 0; scNdx < DE_LENGTH_OF_ARRAY(scCases); scNdx++)
				{
					de::MovePtr<tcu::TestCaseGroup> scGroup(new tcu::TestCaseGroup(testCtx, scCases[scNdx].name, scCases[scNdx].description));
					for (int colNdx = 0; colNdx < DE_LENGTH_OF_ARRAY(colCases); colNdx++)
					{
						const VkComponentTypeKHR	inputType = (VkComponentTypeKHR)dtCases[dtNdx].value[0];
						const VkComponentTypeKHR	outputType = (VkComponentTypeKHR)dtCases[dtNdx].value[1];
						const bool					isMatrixMul = isMatrixMulAddOp(testType);

						// useType isn't used for matrixmul shaders. Don't generate 3 copies of those tests.
						if (isMatrixMul && (useType == UT_KHR_A || useType == UT_KHR_B)) {
							continue;
						}

						// NV extension doesn't support mixing signedness
						if (isMatrixMul && (useType == UT_NV) && isSIntType(inputType) != isSIntType(outputType)) {
							continue;
						}

						if (!isMatrixMul && inputType != outputType)
							continue;

						if (isMatrixMul && componentTypeInfo[inputType].bits > componentTypeInfo[outputType].bits)
							continue;

						if (testType == TT_MUL && useType == UT_NV)
							continue;

						if (testType == TT_MATRIXMULADD_SATURATED && (isFloatType(inputType) || useType == UT_NV))
							continue;

						if (testType == TT_MATRIXMULADD_WRAPPING && (isFloatType(inputType) || useType == UT_NV))
							continue;

						if (testType == TT_MATRIXMULADD_STRIDE0 && useType == UT_NV)
							continue;

						if (testType == TT_LENGTH && useType != UT_NV && (outputType == VK_COMPONENT_TYPE_SINT8_KHR || outputType == VK_COMPONENT_TYPE_UINT8_KHR))
							continue;

						CaseDef c =
						{
							testType,							//  TestType				testtype;
							2u,									//  deUint32				subgroupsPerWorkgroupX;
							2u,									//  deUint32				subgroupsPerWorkgroupY;
							4u,									//  deUint32				workgroupsX;
							4u,									//  deUint32				workgroupsY;
							inputType,							//  VkComponentTypeKHR		inputType;
							outputType,							//  VkComponentTypeKHR		outputType;
							!!colCases[colNdx].value,			//  bool					colMajor;
							(StorageClass)scCases[scNdx].value,	//  StorageClass			storageClass;
							useType,							//  UseType					useType;
							sgsCases[sgsNdx].value				//  SubgroupSizeMode		subgroupSizeMode;
						};

						scGroup->addChild(new CooperativeMatrixTestCase(testCtx, colCases[colNdx].name, colCases[colNdx].description, c));
					}
					dtGroup->addChild(scGroup.release());
				}
				ttGroup->addChild(dtGroup.release());
			}
			group->addChild(ttGroup.release());
		}
	}

	{
		const string					name	= string("convert");
		const string					desc	= string("OpFConvert/OpSConvert/OpUConvert/OpBitcast");
		de::MovePtr<tcu::TestCaseGroup>	ttGroup	(new tcu::TestCaseGroup(testCtx, name.c_str(), desc.c_str()));

		for (int dtNdx1 = 0; dtNdx1 < DE_LENGTH_OF_ARRAY(allTypes); dtNdx1++)
		{
			for (int dtNdx2 = 0; dtNdx2 < DE_LENGTH_OF_ARRAY(allTypes); dtNdx2++)
			{
				const VkComponentTypeKHR	inputType = (VkComponentTypeKHR)allTypes[dtNdx1];
				const VkComponentTypeKHR	outputType = (VkComponentTypeKHR)allTypes[dtNdx2];
				const string			name2	= string("input_") + string(componentTypeInfo[inputType].typeName) + string("_output_") + string(componentTypeInfo[outputType].typeName);
				de::MovePtr<tcu::TestCaseGroup> dtGroup(new tcu::TestCaseGroup(testCtx, name2.c_str(), ""));
				for (int scNdx = 0; scNdx < DE_LENGTH_OF_ARRAY(scCases); scNdx++)
				{
					de::MovePtr<tcu::TestCaseGroup> scGroup(new tcu::TestCaseGroup(testCtx, scCases[scNdx].name, scCases[scNdx].description));
					for (int colNdx = 0; colNdx < DE_LENGTH_OF_ARRAY(colCases); colNdx++)
					{
<<<<<<< HEAD

						CaseDef c =
						{
							TT_CONVERT,							//  TestType				testtype;
							2u,									//  deUint32				subgroupsPerWorkgroupX;
							2u,									//  deUint32				subgroupsPerWorkgroupY;
							4u,									//  deUint32				workgroupsX;
							4u,									//  deUint32				workgroupsY;
							inputType,							//  VkComponentTypeKHR		inputType;
							outputType,							//  VkComponentTypeKHR		outputType;
							!!colCases[colNdx].value,			//  bool					colMajor;
							(StorageClass)scCases[scNdx].value,	//  StorageClass			storageClass;
							useType,							//  UseType					useType;
							SUBGROUP_SIZE_NONE					//  SubgroupSizeMode		subgroupSizeMode;
						};

						scGroup->addChild(new CooperativeMatrixTestCase(testCtx, colCases[colNdx].name, colCases[colNdx].description, c));
					}
					dtGroup->addChild(scGroup.release());
=======
						testType,							// TestType testtype;
						2u,									// deUint32 subgroupsPerWorkgroupX;
						2u,									// deUint32 subgroupsPerWorkgroupY;
						4u,									// deUint32 workgroupsX;
						4u,									// deUint32 workgroupsY;
						(VkComponentTypeNV)inputType,		// VkComponentTypeNV inputType;
						(VkComponentTypeNV)outputType,		// VkComponentTypeNV outputType;
						!!colCases[colNdx].value,			// bool colMajor;
						(StorageClass)scCases[scNdx].value,	// StorageClass storageClass;
						computePipelineConstructionType,	//vk::ComputePipelineConstructionType;
					};

					scGroup->addChild(new CooperativeMatrixTestCase(testCtx, colCases[colNdx].name, colCases[colNdx].description, c));
>>>>>>> c04e1571
				}
				ttGroup->addChild(dtGroup.release());
			}
		}
		group->addChild(ttGroup.release());
	}

	return group.release();
}

}	// anonymous

tcu::TestCaseGroup* createCooperativeMatrixTests (tcu::TestContext& testCtx)
{
	de::MovePtr<tcu::TestCaseGroup> group(new tcu::TestCaseGroup(testCtx, "cooperative_matrix", "Cooperative matrix tests"));

	group->addChild(createCooperativeMatrixTestsInternal(testCtx, UT_NV));
	group->addChild(createCooperativeMatrixTestsInternal(testCtx, UT_KHR_A));
	group->addChild(createCooperativeMatrixTestsInternal(testCtx, UT_KHR_B));
	group->addChild(createCooperativeMatrixTestsInternal(testCtx, UT_KHR_Result));

	return group.release();
}

}	// compute
}	// vkt<|MERGE_RESOLUTION|>--- conflicted
+++ resolved
@@ -130,30 +130,18 @@
 
 struct CaseDef
 {
-<<<<<<< HEAD
-	TestType			testType;
-	deUint32			subgroupsPerWorkgroupX;
-	deUint32			subgroupsPerWorkgroupY;
-	deUint32			workgroupsX;
-	deUint32			workgroupsY;
-	VkComponentTypeKHR	inputType;
-	VkComponentTypeKHR	outputType;
-	bool				colMajor;
-	StorageClass		storageClass;
-	UseType				useType;
-	SubgroupSizeMode	subgroupSizeMode;
-=======
-	TestType testType;
-	deUint32 subgroupsPerWorkgroupX;
-	deUint32 subgroupsPerWorkgroupY;
-	deUint32 workgroupsX;
-	deUint32 workgroupsY;
-	VkComponentTypeNV inputType;
-	VkComponentTypeNV outputType;
-	bool colMajor;
-	StorageClass storageClass;
-	vk::ComputePipelineConstructionType computePipelineConstructionType;
->>>>>>> c04e1571
+	TestType							testType;
+	deUint32							subgroupsPerWorkgroupX;
+	deUint32							subgroupsPerWorkgroupY;
+	deUint32							workgroupsX;
+	deUint32							workgroupsY;
+	VkComponentTypeKHR					inputType;
+	VkComponentTypeKHR					outputType;
+	bool								colMajor;
+	StorageClass						storageClass;
+	UseType								useType;
+	SubgroupSizeMode					subgroupSizeMode;
+	vk::ComputePipelineConstructionType	computePipelineConstructionType;
 };
 
 bool isKhr (UseType useType)
@@ -321,7 +309,6 @@
 		TCU_THROW(NotSupportedError, "Vulkan 1.1 not supported");
 	}
 
-<<<<<<< HEAD
 	if (isKhr(m_data.useType))
 	{
 		if (!context.getCooperativeMatrixFeatures().cooperativeMatrix)
@@ -330,9 +317,6 @@
 		}
 	}
 	else
-=======
-	if (!context.getCooperativeMatrixFeaturesNV().cooperativeMatrix)
->>>>>>> c04e1571
 	{
 		if (!context.getCooperativeMatrixFeaturesNV().cooperativeMatrix)
 		{
@@ -1326,43 +1310,10 @@
 		flushAlloc(vk, device, buffers[2]->getAllocation());
 		flushAlloc(vk, device, buffers[3]->getAllocation());
 
-<<<<<<< HEAD
-		const Unique<VkShaderModule>	shader						(createShaderModule(vk, device, m_context.getBinaryCollection().get("test"), 0));
-
-		const VkPipelineShaderStageRequiredSubgroupSizeCreateInfoEXT	subgroupSizeCreateInfo =
-		{
-			VK_STRUCTURE_TYPE_PIPELINE_SHADER_STAGE_REQUIRED_SUBGROUP_SIZE_CREATE_INFO_EXT,	// VkStructureType    sType;
-			DE_NULL,																		// void*              pNext;
-			getSubgroupSizeFromMode(m_context, m_data.subgroupSizeMode)						// uint32_t           requiredSubgroupSize;
-		};
-		const VkPipelineShaderStageCreateInfo	shaderCreateInfo =
-		{
-			VK_STRUCTURE_TYPE_PIPELINE_SHADER_STAGE_CREATE_INFO,
-			(m_data.subgroupSizeMode == SUBGROUP_SIZE_NONE) ? DE_NULL : &subgroupSizeCreateInfo,
-			(VkPipelineShaderStageCreateFlags)0,
-			VK_SHADER_STAGE_COMPUTE_BIT,								// stage
-			*shader,													// shader
-			"main",
-			&specInfo,													// pSpecializationInfo
-		};
-
-		const VkComputePipelineCreateInfo		pipelineCreateInfo =
-		{
-			VK_STRUCTURE_TYPE_COMPUTE_PIPELINE_CREATE_INFO,
-			DE_NULL,
-			0u,															// flags
-			shaderCreateInfo,											// cs
-			*pipelineLayout,											// layout
-			(vk::VkPipeline)0,											// basePipelineHandle
-			0u,															// basePipelineIndex
-		};
-		pipeline = createComputePipeline(vk, device, DE_NULL, &pipelineCreateInfo, NULL);
-=======
 		ComputePipelineWrapper			pipeline(vk, device, m_data.computePipelineConstructionType, m_context.getBinaryCollection().get("test"));
 		pipeline.setDescriptorSetLayout(descriptorSetLayout.get());
 		pipeline.setSpecializationInfo(specInfo);
 		pipeline.buildPipeline();
->>>>>>> c04e1571
 
 		const VkQueue					queue					= m_context.getUniversalQueue();
 		Move<VkCommandPool>				cmdPool					= createCommandPool(vk, device, 0, m_context.getUniversalQueueFamilyIndex());
@@ -1753,11 +1704,7 @@
 	}
 }
 
-<<<<<<< HEAD
-tcu::TestCaseGroup*	createCooperativeMatrixTestsInternal (tcu::TestContext& testCtx, UseType useType)
-=======
-tcu::TestCaseGroup*	createCooperativeMatrixTests (tcu::TestContext& testCtx, vk::ComputePipelineConstructionType computePipelineConstructionType)
->>>>>>> c04e1571
+tcu::TestCaseGroup*	createCooperativeMatrixTestsInternal (tcu::TestContext& testCtx, vk::ComputePipelineConstructionType computePipelineConstructionType, UseType useType)
 {
 	de::MovePtr<tcu::TestCaseGroup> group	(new tcu::TestCaseGroup(testCtx, getUseType(useType), ""));
 
@@ -1914,17 +1861,18 @@
 
 						CaseDef c =
 						{
-							testType,							//  TestType				testtype;
-							2u,									//  deUint32				subgroupsPerWorkgroupX;
-							2u,									//  deUint32				subgroupsPerWorkgroupY;
-							4u,									//  deUint32				workgroupsX;
-							4u,									//  deUint32				workgroupsY;
-							inputType,							//  VkComponentTypeKHR		inputType;
-							outputType,							//  VkComponentTypeKHR		outputType;
-							!!colCases[colNdx].value,			//  bool					colMajor;
-							(StorageClass)scCases[scNdx].value,	//  StorageClass			storageClass;
-							useType,							//  UseType					useType;
-							sgsCases[sgsNdx].value				//  SubgroupSizeMode		subgroupSizeMode;
+							testType,							//  TestType							testtype;
+							2u,									//  deUint32							subgroupsPerWorkgroupX;
+							2u,									//  deUint32							subgroupsPerWorkgroupY;
+							4u,									//  deUint32							workgroupsX;
+							4u,									//  deUint32							workgroupsY;
+							inputType,							//  VkComponentTypeKHR					inputType;
+							outputType,							//  VkComponentTypeKHR					outputType;
+							!!colCases[colNdx].value,			//  bool								colMajor;
+							(StorageClass)scCases[scNdx].value,	//  StorageClass						storageClass;
+							useType,							//  UseType								useType;
+							sgsCases[sgsNdx].value,				//  SubgroupSizeMode					subgroupSizeMode;
+							computePipelineConstructionType,	//  vk::ComputePipelineConstructionType	computePipelineConstructionType;
 						};
 
 						scGroup->addChild(new CooperativeMatrixTestCase(testCtx, colCases[colNdx].name, colCases[colNdx].description, c));
@@ -1955,41 +1903,26 @@
 					de::MovePtr<tcu::TestCaseGroup> scGroup(new tcu::TestCaseGroup(testCtx, scCases[scNdx].name, scCases[scNdx].description));
 					for (int colNdx = 0; colNdx < DE_LENGTH_OF_ARRAY(colCases); colNdx++)
 					{
-<<<<<<< HEAD
 
 						CaseDef c =
 						{
-							TT_CONVERT,							//  TestType				testtype;
-							2u,									//  deUint32				subgroupsPerWorkgroupX;
-							2u,									//  deUint32				subgroupsPerWorkgroupY;
-							4u,									//  deUint32				workgroupsX;
-							4u,									//  deUint32				workgroupsY;
-							inputType,							//  VkComponentTypeKHR		inputType;
-							outputType,							//  VkComponentTypeKHR		outputType;
-							!!colCases[colNdx].value,			//  bool					colMajor;
-							(StorageClass)scCases[scNdx].value,	//  StorageClass			storageClass;
-							useType,							//  UseType					useType;
-							SUBGROUP_SIZE_NONE					//  SubgroupSizeMode		subgroupSizeMode;
+							TT_CONVERT,							//  TestType							testtype;
+							2u,									//  deUint32							subgroupsPerWorkgroupX;
+							2u,									//  deUint32							subgroupsPerWorkgroupY;
+							4u,									//  deUint32							workgroupsX;
+							4u,									//  deUint32							workgroupsY;
+							inputType,							//  VkComponentTypeKHR					inputType;
+							outputType,							//  VkComponentTypeKHR					outputType;
+							!!colCases[colNdx].value,			//  bool								colMajor;
+							(StorageClass)scCases[scNdx].value,	//  StorageClass						storageClass;
+							useType,							//  UseType								useType;
+							SUBGROUP_SIZE_NONE,					//  SubgroupSizeMode					subgroupSizeMode;
+							computePipelineConstructionType,	//  vk::ComputePipelineConstructionType	computePipelineConstructionType;
 						};
 
 						scGroup->addChild(new CooperativeMatrixTestCase(testCtx, colCases[colNdx].name, colCases[colNdx].description, c));
 					}
 					dtGroup->addChild(scGroup.release());
-=======
-						testType,							// TestType testtype;
-						2u,									// deUint32 subgroupsPerWorkgroupX;
-						2u,									// deUint32 subgroupsPerWorkgroupY;
-						4u,									// deUint32 workgroupsX;
-						4u,									// deUint32 workgroupsY;
-						(VkComponentTypeNV)inputType,		// VkComponentTypeNV inputType;
-						(VkComponentTypeNV)outputType,		// VkComponentTypeNV outputType;
-						!!colCases[colNdx].value,			// bool colMajor;
-						(StorageClass)scCases[scNdx].value,	// StorageClass storageClass;
-						computePipelineConstructionType,	//vk::ComputePipelineConstructionType;
-					};
-
-					scGroup->addChild(new CooperativeMatrixTestCase(testCtx, colCases[colNdx].name, colCases[colNdx].description, c));
->>>>>>> c04e1571
 				}
 				ttGroup->addChild(dtGroup.release());
 			}
@@ -2002,14 +1935,14 @@
 
 }	// anonymous
 
-tcu::TestCaseGroup* createCooperativeMatrixTests (tcu::TestContext& testCtx)
+tcu::TestCaseGroup* createCooperativeMatrixTests (tcu::TestContext& testCtx, vk::ComputePipelineConstructionType computePipelineConstructionType)
 {
 	de::MovePtr<tcu::TestCaseGroup> group(new tcu::TestCaseGroup(testCtx, "cooperative_matrix", "Cooperative matrix tests"));
 
-	group->addChild(createCooperativeMatrixTestsInternal(testCtx, UT_NV));
-	group->addChild(createCooperativeMatrixTestsInternal(testCtx, UT_KHR_A));
-	group->addChild(createCooperativeMatrixTestsInternal(testCtx, UT_KHR_B));
-	group->addChild(createCooperativeMatrixTestsInternal(testCtx, UT_KHR_Result));
+	group->addChild(createCooperativeMatrixTestsInternal(testCtx, computePipelineConstructionType, UT_NV));
+	group->addChild(createCooperativeMatrixTestsInternal(testCtx, computePipelineConstructionType, UT_KHR_A));
+	group->addChild(createCooperativeMatrixTestsInternal(testCtx, computePipelineConstructionType, UT_KHR_B));
+	group->addChild(createCooperativeMatrixTestsInternal(testCtx, computePipelineConstructionType, UT_KHR_Result));
 
 	return group.release();
 }
