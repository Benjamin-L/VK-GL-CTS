--- conflicted
+++ resolved
@@ -4447,7 +4447,7 @@
 			for (deUint32 vertexStridesNdx = 0; vertexStridesNdx < DE_LENGTH_OF_ARRAY(vertexStrides); ++vertexStridesNdx)
 			{
 				const deUint32	vertexStrideBytes	= static_cast<deUint32>(sizeof(deUint32) * vertexStrides[vertexStridesNdx]);
-			TestParameters	parameters			= { testType, 0u, 0u, 0u, 0u, vertexStrideBytes, STREAM_ID_0_NORMAL, false, false, false, false, false, VK_PRIMITIVE_TOPOLOGY_POINT_LIST, false };
+				TestParameters	parameters			= { testType, 0u, 0u, 0u, 0u, vertexStrideBytes, STREAM_ID_0_NORMAL, false, false, false, false, false, VK_PRIMITIVE_TOPOLOGY_POINT_LIST, false };
 
 				group->addChild(new TransformFeedbackTestCase(group->getTestContext(), (testName + "_" + de::toString(vertexStrideBytes)).c_str(), "Rendering tests with various strides", parameters));
 				parameters.streamId0Mode = STREAM_ID_0_BEGIN_QUERY_INDEXED;
@@ -4459,7 +4459,6 @@
 	}
 
 	{
-<<<<<<< HEAD
 		const struct
 		{
 			TestType		testType;
@@ -4474,7 +4473,7 @@
 		{
 			const auto&			testType	= testCase.testType;
 			const std::string	testName	= testCase.testName;
-			TestParameters		parameters	= { testType, 512u, 2u, 0u, 0u, 0u, STREAM_ID_0_NORMAL, false, false, false, false, VK_PRIMITIVE_TOPOLOGY_POINT_LIST, false };
+			TestParameters		parameters	= { testType, 512u, 2u, 0u, 0u, 0u, STREAM_ID_0_NORMAL, false, false, false, false, false, VK_PRIMITIVE_TOPOLOGY_POINT_LIST, false };
 
 			group->addChild(new TransformFeedbackTestCase(group->getTestContext(), testName.c_str(), "Rendering test checks backward pipeline dependency", parameters));
 			parameters.streamId0Mode = STREAM_ID_0_BEGIN_QUERY_INDEXED;
@@ -4485,20 +4484,6 @@
 			parameters.noOffsetArray = true;
 			group->addChild(new TransformFeedbackTestCase(group->getTestContext(), (testName + "_no_offset_array").c_str(), "Rendering test checks backward pipeline dependency (using NULL for offset array)", parameters));
 		}
-=======
-		const TestType		testType	= TEST_TYPE_BACKWARD_DEPENDENCY;
-		const std::string	testName	= "backward_dependency";
-		TestParameters		parameters	= { testType, 512u, 2u, 0u, 0u, 0u, STREAM_ID_0_NORMAL, false, false, false, false, false, VK_PRIMITIVE_TOPOLOGY_POINT_LIST, false };
-
-		group->addChild(new TransformFeedbackTestCase(group->getTestContext(), testName.c_str(), "Rendering test checks backward pipeline dependency", parameters));
-		parameters.streamId0Mode = STREAM_ID_0_BEGIN_QUERY_INDEXED;
-		group->addChild(new TransformFeedbackTestCase(group->getTestContext(), (testName + "_beginqueryindexed_streamid_0").c_str(), "Rendering test checks backward pipeline dependency", parameters));
-		parameters.streamId0Mode = STREAM_ID_0_END_QUERY_INDEXED;
-		group->addChild(new TransformFeedbackTestCase(group->getTestContext(), (testName + "_endqueryindexed_streamid_0").c_str(), "Rendering test checks backward pipeline dependency", parameters));
-
-		parameters.noOffsetArray = true;
-		group->addChild(new TransformFeedbackTestCase(group->getTestContext(), (testName + "_no_offset_array").c_str(), "Rendering test checks backward pipeline dependency (using NULL for offset array)", parameters));
->>>>>>> f7f6b6bb
 	}
 
 	{
@@ -4747,7 +4732,7 @@
 			{
 				const auto				partCount	= (extraDraw ? 2u : 1u);
 				const auto				testName	= testNameBase + (extraDraw ? "_extra_draw" : "");
-				const TestParameters	parameters	{ holeCase.testType, 0u, partCount, 0u, 1u, 0u, STREAM_ID_0_NORMAL, false, false, false, false, VK_PRIMITIVE_TOPOLOGY_POINT_LIST, false };;
+				const TestParameters	parameters	{ holeCase.testType, 0u, partCount, 0u, 1u, 0u, STREAM_ID_0_NORMAL, false, false, false, false, false, VK_PRIMITIVE_TOPOLOGY_POINT_LIST, false };;
 
 				group->addChild(new TransformFeedbackTestCase(group->getTestContext(), (testName + holeCase.suffix).c_str(), "Test skipping components in the XFB buffer", parameters));
 			}
