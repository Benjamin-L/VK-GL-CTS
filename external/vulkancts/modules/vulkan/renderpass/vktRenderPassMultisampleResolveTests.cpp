/*-------------------------------------------------------------------------
 * Vulkan Conformance Tests
 * ------------------------
 *
 * Copyright (c) 2017 Google Inc.
 *
 * Licensed under the Apache License, Version 2.0 (the "License");
 * you may not use this file except in compliance with the License.
 * You may obtain a copy of the License at
 *
 *      http://www.apache.org/licenses/LICENSE-2.0
 *
 * Unless required by applicable law or agreed to in writing, software
 * distributed under the License is distributed on an "AS IS" BASIS,
 * WITHOUT WARRANTIES OR CONDITIONS OF ANY KIND, either express or implied.
 * See the License for the specific language governing permissions and
 * limitations under the License.
 *
 *//*!
 * \file
 * \brief Tests for render pass multisample resolve
 *//*--------------------------------------------------------------------*/

#include "vktRenderPassMultisampleResolveTests.hpp"
#include "vktRenderPassTestsUtil.hpp"

#include "vktTestCaseUtil.hpp"
#include "vktTestGroupUtil.hpp"

#include "vkDefs.hpp"
#include "vkDeviceUtil.hpp"
#include "vkImageUtil.hpp"
#include "vkMemUtil.hpp"
#include "vkPlatform.hpp"
#include "vkPrograms.hpp"
#include "vkQueryUtil.hpp"
#include "vkRef.hpp"
#include "vkRefUtil.hpp"
#include "vkTypeUtil.hpp"
#include "vkCmdUtil.hpp"
#include "vkObjUtil.hpp"

#include "tcuFloat.hpp"
#include "tcuImageCompare.hpp"
#include "tcuFormatUtil.hpp"
#include "tcuMaybe.hpp"
#include "tcuResultCollector.hpp"
#include "tcuTestLog.hpp"
#include "tcuTextureUtil.hpp"
#include "tcuVectorUtil.hpp"

#include "deUniquePtr.hpp"
#include "deSharedPtr.hpp"

using namespace vk;

using tcu::BVec4;
using tcu::IVec2;
using tcu::IVec4;
using tcu::UVec2;
using tcu::UVec4;
using tcu::Vec2;
using tcu::Vec3;
using tcu::Vec4;

using tcu::Maybe;
using tcu::just;
using tcu::nothing;

using tcu::ConstPixelBufferAccess;
using tcu::PixelBufferAccess;

using tcu::TestLog;

using std::pair;
using std::string;
using std::vector;

typedef de::SharedPtr<vk::Unique<VkImage> >		VkImageSp;
typedef de::SharedPtr<vk::Unique<VkImageView> >	VkImageViewSp;
typedef de::SharedPtr<vk::Unique<VkBuffer> >	VkBufferSp;
typedef de::SharedPtr<vk::Unique<VkPipeline> >	VkPipelineSp;

namespace vkt
{
namespace
{

using namespace renderpass;

enum
{
	MAX_COLOR_ATTACHMENT_COUNT = 4u
};

template<typename T>
de::SharedPtr<T> safeSharedPtr (T* ptr)
{
	try
	{
		return de::SharedPtr<T>(ptr);
	}
	catch (...)
	{
		delete ptr;
		throw;
	}
}

tcu::Vec4 getFormatThreshold (VkFormat format)
{
	const tcu::TextureFormat	tcuFormat		(mapVkFormat(format));
	const deUint32				componentCount	(tcu::getNumUsedChannels(tcuFormat.order));

	if (isSnormFormat(format))
	{
		return Vec4((componentCount >= 1) ? 1.5f * getRepresentableDiffSnorm(format, 0) : 0.0f,
					(componentCount >= 2) ? 1.5f * getRepresentableDiffSnorm(format, 1) : 0.0f,
					(componentCount >= 3) ? 1.5f * getRepresentableDiffSnorm(format, 2) : 0.0f,
					(componentCount == 4) ? 1.5f * getRepresentableDiffSnorm(format, 3) : 0.0f);
	}
	else if (isUnormFormat(format))
	{
		return Vec4((componentCount >= 1) ? 1.5f * getRepresentableDiffUnorm(format, 0) : 0.0f,
					(componentCount >= 2) ? 1.5f * getRepresentableDiffUnorm(format, 1) : 0.0f,
					(componentCount >= 3) ? 1.5f * getRepresentableDiffUnorm(format, 2) : 0.0f,
					(componentCount == 4) ? 1.5f * getRepresentableDiffUnorm(format, 3) : 0.0f);
	}
	else if (isFloatFormat(format))
		return Vec4(0.00001f);
	else
		return Vec4(0.001f);
}

void bindBufferMemory (const DeviceInterface& vk, VkDevice device, VkBuffer buffer, VkDeviceMemory mem, VkDeviceSize memOffset)
{
	VK_CHECK(vk.bindBufferMemory(device, buffer, mem, memOffset));
}

void bindImageMemory (const DeviceInterface& vk, VkDevice device, VkImage image, VkDeviceMemory mem, VkDeviceSize memOffset)
{
	VK_CHECK(vk.bindImageMemory(device, image, mem, memOffset));
}

de::MovePtr<Allocation> createBufferMemory (const DeviceInterface&	vk,
											VkDevice				device,
											Allocator&				allocator,
											VkBuffer				buffer)
{
	de::MovePtr<Allocation> allocation (allocator.allocate(getBufferMemoryRequirements(vk, device, buffer), MemoryRequirement::HostVisible));
	bindBufferMemory(vk, device, buffer, allocation->getMemory(), allocation->getOffset());
	return allocation;
}

de::MovePtr<Allocation> createImageMemory (const DeviceInterface&	vk,
										   VkDevice					device,
										   Allocator&				allocator,
										   VkImage					image)
{
	de::MovePtr<Allocation> allocation (allocator.allocate(getImageMemoryRequirements(vk, device, image), MemoryRequirement::Any));
	bindImageMemory(vk, device, image, allocation->getMemory(), allocation->getOffset());
	return allocation;
}

Move<VkImage> createImage (const DeviceInterface&	vk,
						   VkDevice					device,
						   VkImageCreateFlags		flags,
						   VkImageType				imageType,
						   VkFormat					format,
						   VkExtent3D				extent,
						   deUint32					mipLevels,
						   deUint32					arrayLayers,
						   VkSampleCountFlagBits	samples,
						   VkImageTiling			tiling,
						   VkImageUsageFlags		usage,
						   VkSharingMode			sharingMode,
						   deUint32					queueFamilyCount,
						   const deUint32*			pQueueFamilyIndices,
						   VkImageLayout			initialLayout)
{
	const VkImageCreateInfo pCreateInfo =
	{
		VK_STRUCTURE_TYPE_IMAGE_CREATE_INFO,
		DE_NULL,
		flags,
		imageType,
		format,
		extent,
		mipLevels,
		arrayLayers,
		samples,
		tiling,
		usage,
		sharingMode,
		queueFamilyCount,
		pQueueFamilyIndices,
		initialLayout
	};
	return createImage(vk, device, &pCreateInfo);
}

Move<VkImageView> createImageView (const DeviceInterface&	vk,
								   VkDevice					device,
								   VkImageViewCreateFlags	flags,
								   VkImage					image,
								   VkImageViewType			viewType,
								   VkFormat					format,
								   VkComponentMapping		components,
								   VkImageSubresourceRange	subresourceRange)
{
	const VkImageViewCreateInfo pCreateInfo =
	{
		VK_STRUCTURE_TYPE_IMAGE_VIEW_CREATE_INFO,
		DE_NULL,
		flags,
		image,
		viewType,
		format,
		components,
		subresourceRange,
	};
	return createImageView(vk, device, &pCreateInfo);
}

Move<VkImage> createImage (const InstanceInterface&	vki,
						   VkPhysicalDevice			physicalDevice,
						   const DeviceInterface&	vkd,
						   VkDevice					device,
						   VkFormat					vkFormat,
						   VkSampleCountFlagBits	sampleCountBit,
						   VkImageUsageFlags		usage,
						   deUint32					width,
						   deUint32					height,
						   deUint32					layerCount)
{
	try
	{
		const tcu::TextureFormat		format					(mapVkFormat(vkFormat));
		const VkImageType				imageType				(VK_IMAGE_TYPE_2D);
		const VkImageTiling				imageTiling				(VK_IMAGE_TILING_OPTIMAL);
		const VkFormatProperties		formatProperties		(getPhysicalDeviceFormatProperties(vki, physicalDevice, vkFormat));
		const VkImageFormatProperties	imageFormatProperties	(getPhysicalDeviceImageFormatProperties(vki, physicalDevice, vkFormat, imageType, imageTiling, usage, 0u));
		const VkExtent3D				imageExtent				=
		{
			width,
			height,
			1u
		};

		if ((tcu::hasDepthComponent(format.order) || tcu::hasStencilComponent(format.order))
			&& (formatProperties.optimalTilingFeatures & VK_FORMAT_FEATURE_DEPTH_STENCIL_ATTACHMENT_BIT) == 0)
			TCU_THROW(NotSupportedError, "Format can't be used as depth stencil attachment");

		if (!(tcu::hasDepthComponent(format.order) || tcu::hasStencilComponent(format.order))
			&& (formatProperties.optimalTilingFeatures & VK_FORMAT_FEATURE_COLOR_ATTACHMENT_BIT) == 0)
			TCU_THROW(NotSupportedError, "Format can't be used as color attachment");

		if (imageFormatProperties.maxExtent.width < imageExtent.width
			|| imageFormatProperties.maxExtent.height < imageExtent.height
			|| ((imageFormatProperties.sampleCounts & sampleCountBit) == 0)
			|| imageFormatProperties.maxArrayLayers < layerCount)
		{
			TCU_THROW(NotSupportedError, "Image type not supported");
		}

		return createImage(vkd, device, 0u, imageType, vkFormat, imageExtent, 1u, layerCount, sampleCountBit, imageTiling, usage, VK_SHARING_MODE_EXCLUSIVE, 0u, DE_NULL, VK_IMAGE_LAYOUT_UNDEFINED);
	}
	catch (const vk::Error& error)
	{
		if (error.getError() == VK_ERROR_FORMAT_NOT_SUPPORTED)
			TCU_THROW(NotSupportedError, "Image format not supported");

		throw;
	}
}

Move<VkImageView> createImageView (const DeviceInterface&	vkd,
								   VkDevice					device,
								   VkImage					image,
								   VkFormat					format,
								   VkImageAspectFlags		aspect,
								   deUint32					layerCount)
{
	const VkImageSubresourceRange	range =
	{
		aspect,
		0u,
		1u,
		0u,
		layerCount
	};

	return createImageView(vkd, device, 0u, image, VK_IMAGE_VIEW_TYPE_2D_ARRAY, format, makeComponentMappingRGBA(), range);
}

VkDeviceSize getPixelSize (VkFormat vkFormat)
{
	const tcu::TextureFormat	format	(mapVkFormat(vkFormat));

	return format.getPixelSize();
}

Move<VkBuffer> createBuffer (const DeviceInterface&		vkd,
							 VkDevice					device,
							 VkFormat					format,
							 deUint32					width,
							 deUint32					height,
							 deUint32					layerCount)
{
	const VkBufferUsageFlags	bufferUsage			(VK_BUFFER_USAGE_TRANSFER_SRC_BIT | VK_BUFFER_USAGE_TRANSFER_DST_BIT);
	const VkDeviceSize			pixelSize			(getPixelSize(format));
	const VkBufferCreateInfo	createInfo			=
	{
		VK_STRUCTURE_TYPE_BUFFER_CREATE_INFO,
		DE_NULL,
		0u,

		width * height * layerCount * pixelSize,
		bufferUsage,

		VK_SHARING_MODE_EXCLUSIVE,
		0u,
		DE_NULL
	};
	return createBuffer(vkd, device, &createInfo);
}

VkSampleCountFlagBits sampleCountBitFromSampleCount (deUint32 count)
{
	switch (count)
	{
		case 1:  return VK_SAMPLE_COUNT_1_BIT;
		case 2:  return VK_SAMPLE_COUNT_2_BIT;
		case 4:  return VK_SAMPLE_COUNT_4_BIT;
		case 8:  return VK_SAMPLE_COUNT_8_BIT;
		case 16: return VK_SAMPLE_COUNT_16_BIT;
		case 32: return VK_SAMPLE_COUNT_32_BIT;
		case 64: return VK_SAMPLE_COUNT_64_BIT;

		default:
			DE_FATAL("Invalid sample count");
			return (VkSampleCountFlagBits)0x0;
	}
}

std::vector<VkImageSp> createMultisampleImages (const InstanceInterface&	vki,
												VkPhysicalDevice			physicalDevice,
												const DeviceInterface&		vkd,
												VkDevice					device,
												VkFormat					format,
												deUint32					sampleCount,
												deUint32					width,
												deUint32					height,
												deUint32					layerCount)
{
	std::vector<VkImageSp> images (MAX_COLOR_ATTACHMENT_COUNT);

	for (size_t imageNdx = 0; imageNdx < images.size(); imageNdx++)
		images[imageNdx] = safeSharedPtr(new Unique<VkImage>(createImage(vki, physicalDevice, vkd, device, format, sampleCountBitFromSampleCount(sampleCount), VK_IMAGE_USAGE_COLOR_ATTACHMENT_BIT, width, height, layerCount)));

	return images;
}

std::vector<VkImageSp> createSingleSampleImages (const InstanceInterface&	vki,
												 VkPhysicalDevice			physicalDevice,
												 const DeviceInterface&		vkd,
												 VkDevice					device,
												 VkFormat					format,
												 deUint32					width,
												 deUint32					height,
												 deUint32					layerCount)
{
	std::vector<VkImageSp> images (MAX_COLOR_ATTACHMENT_COUNT);

	for (size_t imageNdx = 0; imageNdx < images.size(); imageNdx++)
		images[imageNdx] = safeSharedPtr(new Unique<VkImage>(createImage(vki, physicalDevice, vkd, device, format, VK_SAMPLE_COUNT_1_BIT, VK_IMAGE_USAGE_COLOR_ATTACHMENT_BIT | VK_IMAGE_USAGE_TRANSFER_SRC_BIT, width, height, layerCount)));

	return images;
}

std::vector<de::SharedPtr<Allocation> > createImageMemory (const DeviceInterface&		vkd,
														   VkDevice						device,
														   Allocator&					allocator,
														   const std::vector<VkImageSp>	images)
{
	std::vector<de::SharedPtr<Allocation> > memory (images.size());

	for (size_t memoryNdx = 0; memoryNdx < memory.size(); memoryNdx++)
		memory[memoryNdx] = safeSharedPtr(createImageMemory(vkd, device, allocator, **images[memoryNdx]).release());

	return memory;
}

std::vector<VkImageViewSp> createImageViews (const DeviceInterface&			vkd,
											 VkDevice						device,
											 const std::vector<VkImageSp>&	images,
											 VkFormat						format,
											 VkImageAspectFlagBits			aspect,
											 deUint32						layerCount)
{
	std::vector<VkImageViewSp> views (images.size());

	for (size_t imageNdx = 0; imageNdx < images.size(); imageNdx++)
		views[imageNdx] = safeSharedPtr(new Unique<VkImageView>(createImageView(vkd, device, **images[imageNdx], format, aspect, layerCount)));

	return views;
}

std::vector<VkBufferSp> createBuffers (const DeviceInterface&	vkd,
									   VkDevice					device,
									   VkFormat					format,
									   deUint32					width,
									   deUint32					height,
									   deUint32					layerCount)
{
	std::vector<VkBufferSp> buffers (MAX_COLOR_ATTACHMENT_COUNT);

	for (size_t bufferNdx = 0; bufferNdx < buffers.size(); bufferNdx++)
		buffers[bufferNdx] = safeSharedPtr(new Unique<VkBuffer>(createBuffer(vkd, device, format, width, height, layerCount)));

	return buffers;
}

std::vector<de::SharedPtr<Allocation> > createBufferMemory (const DeviceInterface&			vkd,
															VkDevice						device,
															Allocator&						allocator,
															const std::vector<VkBufferSp>	buffers)
{
	std::vector<de::SharedPtr<Allocation> > memory (buffers.size());

	for (size_t memoryNdx = 0; memoryNdx < memory.size(); memoryNdx++)
		memory[memoryNdx] = safeSharedPtr(createBufferMemory(vkd, device, allocator, **buffers[memoryNdx]).release());

	return memory;
}

template<typename AttachmentDesc, typename AttachmentRef, typename SubpassDesc, typename SubpassDep, typename RenderPassCreateInfo>
Move<VkRenderPass> createRenderPass (const DeviceInterface&	vkd,
									 VkDevice				device,
									 VkFormat				format,
									 deUint32				sampleCount)
{
	const VkSampleCountFlagBits		samples						(sampleCountBitFromSampleCount(sampleCount));
	std::vector<AttachmentDesc>		attachments;
	std::vector<AttachmentRef>		colorAttachmentRefs;
	std::vector<AttachmentRef>		resolveAttachmentRefs;

	for (size_t attachmentNdx = 0; attachmentNdx < 4; attachmentNdx++)
	{
		{
			const AttachmentDesc multisampleAttachment		// VkAttachmentDescription										||  VkAttachmentDescription2KHR
			(
															//																||  VkStructureType						sType;
				DE_NULL,									//																||  const void*							pNext;
				0u,											//  VkAttachmentDescriptionFlags	flags;						||  VkAttachmentDescriptionFlags		flags;
				format,										//  VkFormat						format;						||  VkFormat							format;
				samples,									//  VkSampleCountFlagBits			samples;					||  VkSampleCountFlagBits				samples;
				VK_ATTACHMENT_LOAD_OP_DONT_CARE,			//  VkAttachmentLoadOp				loadOp;						||  VkAttachmentLoadOp					loadOp;
				VK_ATTACHMENT_STORE_OP_DONT_CARE,			//  VkAttachmentStoreOp				storeOp;					||  VkAttachmentStoreOp					storeOp;
				VK_ATTACHMENT_LOAD_OP_DONT_CARE,			//  VkAttachmentLoadOp				stencilLoadOp;				||  VkAttachmentLoadOp					stencilLoadOp;
				VK_ATTACHMENT_STORE_OP_DONT_CARE,			//  VkAttachmentStoreOp				stencilStoreOp;				||  VkAttachmentStoreOp					stencilStoreOp;
				VK_IMAGE_LAYOUT_UNDEFINED,					//  VkImageLayout					initialLayout;				||  VkImageLayout						initialLayout;
				VK_IMAGE_LAYOUT_TRANSFER_SRC_OPTIMAL		//  VkImageLayout					finalLayout;				||  VkImageLayout						finalLayout;
			);
			const AttachmentRef attachmentRef				//  VkAttachmentReference										||  VkAttachmentReference2KHR
			(
															//																||  VkStructureType						sType;
				DE_NULL,									//																||  const void*							pNext;
				(deUint32)attachments.size(),				//  deUint32						attachment;					||  deUint32							attachment;
				VK_IMAGE_LAYOUT_COLOR_ATTACHMENT_OPTIMAL,	//  VkImageLayout					layout;						||  VkImageLayout						layout;
				0u											//																||  VkImageAspectFlags					aspectMask;
			);
			colorAttachmentRefs.push_back(attachmentRef);
			attachments.push_back(multisampleAttachment);
		}
		{
			const AttachmentDesc singlesampleAttachment		// VkAttachmentDescription										||  VkAttachmentDescription2KHR
			(
															//																||  VkStructureType						sType;
				DE_NULL,									//																||  const void*							pNext;
				0u,											//  VkAttachmentDescriptionFlags	flags;						||  VkAttachmentDescriptionFlags		flags;
				format,										//  VkFormat						format;						||  VkFormat							format;
				VK_SAMPLE_COUNT_1_BIT,						//  VkSampleCountFlagBits			samples;					||  VkSampleCountFlagBits				samples;
				VK_ATTACHMENT_LOAD_OP_DONT_CARE,			//  VkAttachmentLoadOp				loadOp;						||  VkAttachmentLoadOp					loadOp;
				VK_ATTACHMENT_STORE_OP_STORE,				//  VkAttachmentStoreOp				storeOp;					||  VkAttachmentStoreOp					storeOp;
				VK_ATTACHMENT_LOAD_OP_DONT_CARE,			//  VkAttachmentLoadOp				stencilLoadOp;				||  VkAttachmentLoadOp					stencilLoadOp;
				VK_ATTACHMENT_STORE_OP_DONT_CARE,			//  VkAttachmentStoreOp				stencilStoreOp;				||  VkAttachmentStoreOp					stencilStoreOp;
				VK_IMAGE_LAYOUT_UNDEFINED,					//  VkImageLayout					initialLayout;				||  VkImageLayout						initialLayout;
				VK_IMAGE_LAYOUT_TRANSFER_SRC_OPTIMAL		//  VkImageLayout					finalLayout;				||  VkImageLayout						finalLayout;
			);
			const AttachmentRef attachmentRef				//  VkAttachmentReference										||  VkAttachmentReference2KHR
			(
															//																||  VkStructureType						sType;
				DE_NULL,									//																||  const void*							pNext;
				(deUint32)attachments.size(),				//  deUint32						attachment;					||  deUint32							attachment;
				VK_IMAGE_LAYOUT_COLOR_ATTACHMENT_OPTIMAL,	//  VkImageLayout					layout;						||  VkImageLayout						layout;
				0u											//																||  VkImageAspectFlags					aspectMask;
			);
			resolveAttachmentRefs.push_back(attachmentRef);
			attachments.push_back(singlesampleAttachment);
		}
	}

	DE_ASSERT(colorAttachmentRefs.size() == resolveAttachmentRefs.size());
	DE_ASSERT(attachments.size() == colorAttachmentRefs.size() + resolveAttachmentRefs.size());

	{
		const SubpassDesc	subpass							//  VkSubpassDescription										||  VkSubpassDescription2KHR
		(
															//																||  VkStructureType						sType;
			DE_NULL,										//																||  const void*							pNext;
			(VkSubpassDescriptionFlags)0,					//  VkSubpassDescriptionFlags		flags;						||  VkSubpassDescriptionFlags			flags;
			VK_PIPELINE_BIND_POINT_GRAPHICS,				//  VkPipelineBindPoint				pipelineBindPoint;			||  VkPipelineBindPoint					pipelineBindPoint;
			0u,												//																||  deUint32							viewMask;
			0u,												//  deUint32						inputAttachmentCount;		||  deUint32							inputAttachmentCount;
			DE_NULL,										//  const VkAttachmentReference*	pInputAttachments;			||  const VkAttachmentReference2KHR*	pInputAttachments;
			(deUint32)colorAttachmentRefs.size(),			//  deUint32						colorAttachmentCount;		||  deUint32							colorAttachmentCount;
			&colorAttachmentRefs[0],						//  const VkAttachmentReference*	pColorAttachments;			||  const VkAttachmentReference2KHR*	pColorAttachments;
			&resolveAttachmentRefs[0],						//  const VkAttachmentReference*	pResolveAttachments;		||  const VkAttachmentReference2KHR*	pResolveAttachments;
			DE_NULL,										//  const VkAttachmentReference*	pDepthStencilAttachment;	||  const VkAttachmentReference2KHR*	pDepthStencilAttachment;
			0u,												//  deUint32						preserveAttachmentCount;	||  deUint32							preserveAttachmentCount;
			DE_NULL											//  const deUint32*					pPreserveAttachments;		||  const deUint32*						pPreserveAttachments;
		);
		const RenderPassCreateInfo	renderPassCreator		//  VkRenderPassCreateInfo										||  VkRenderPassCreateInfo2KHR
		(
															//  VkStructureType					sType;						||  VkStructureType						sType;
			DE_NULL,										//  const void*						pNext;						||  const void*							pNext;
			(VkRenderPassCreateFlags)0u,					//  VkRenderPassCreateFlags			flags;						||  VkRenderPassCreateFlags				flags;
			(deUint32)attachments.size(),					//  deUint32						attachmentCount;			||  deUint32							attachmentCount;
			&attachments[0],								//  const VkAttachmentDescription*	pAttachments;				||  const VkAttachmentDescription2KHR*	pAttachments;
			1u,												//  deUint32						subpassCount;				||  deUint32							subpassCount;
			&subpass,										//  const VkSubpassDescription*		pSubpasses;					||  const VkSubpassDescription2KHR*		pSubpasses;
			0u,												//  deUint32						dependencyCount;			||  deUint32							dependencyCount;
			DE_NULL,										//  const VkSubpassDependency*		pDependencies;				||  const VkSubpassDependency2KHR*		pDependencies;
			0u,												//																||  deUint32							correlatedViewMaskCount;
			DE_NULL											//																||  const deUint32*						pCorrelatedViewMasks;
		);

		return renderPassCreator.createRenderPass(vkd, device);
	}
}

Move<VkRenderPass> createRenderPass (const DeviceInterface&	vkd,
									 VkDevice				device,
									 VkFormat				format,
									 deUint32				sampleCount,
									 const RenderPassType	renderPassType)
{
	switch (renderPassType)
	{
		case RENDERPASS_TYPE_LEGACY:
			return createRenderPass<AttachmentDescription1, AttachmentReference1, SubpassDescription1, SubpassDependency1, RenderPassCreateInfo1>(vkd, device, format, sampleCount);
		case RENDERPASS_TYPE_RENDERPASS2:
			return createRenderPass<AttachmentDescription2, AttachmentReference2, SubpassDescription2, SubpassDependency2, RenderPassCreateInfo2>(vkd, device, format, sampleCount);
		default:
			TCU_THROW(InternalError, "Impossible");
	}
}

Move<VkFramebuffer> createFramebuffer (const DeviceInterface&			vkd,
									   VkDevice							device,
									   VkRenderPass						renderPass,
									   const std::vector<VkImageViewSp>&	multisampleImageViews,
									   const std::vector<VkImageViewSp>&	singlesampleImageViews,
									   deUint32							width,
									   deUint32							height,
									   deUint32							layerCount)
{
	std::vector<VkImageView> attachments;

	attachments.reserve(multisampleImageViews.size() + singlesampleImageViews.size());

	DE_ASSERT(multisampleImageViews.size() == singlesampleImageViews.size());

	for (size_t ndx = 0; ndx < multisampleImageViews.size(); ndx++)
	{
		attachments.push_back(**multisampleImageViews[ndx]);
		attachments.push_back(**singlesampleImageViews[ndx]);
	}

	const VkFramebufferCreateInfo createInfo =
	{
		VK_STRUCTURE_TYPE_FRAMEBUFFER_CREATE_INFO,
		DE_NULL,
		0u,

		renderPass,
		(deUint32)attachments.size(),
		&attachments[0],

		width,
		height,
		layerCount
	};

	return createFramebuffer(vkd, device, &createInfo);
}

Move<VkPipelineLayout> createRenderPipelineLayout (const DeviceInterface&	vkd,
												   VkDevice					device)
{
	const VkPushConstantRange			pushConstant			=
	{
		VK_SHADER_STAGE_FRAGMENT_BIT,
		0u,
		4u
	};
	const VkPipelineLayoutCreateInfo	createInfo	=
	{
		VK_STRUCTURE_TYPE_PIPELINE_LAYOUT_CREATE_INFO,
		DE_NULL,
		(vk::VkPipelineLayoutCreateFlags)0,

		0u,
		DE_NULL,

		1u,
		&pushConstant
	};

	return createPipelineLayout(vkd, device, &createInfo);
}

Move<VkPipeline> createRenderPipeline (const DeviceInterface&		vkd,
									   VkDevice						device,
									   VkRenderPass					renderPass,
									   VkPipelineLayout				pipelineLayout,
									   const vk::BinaryCollection&	binaryCollection,
									   deUint32						width,
									   deUint32						height,
									   deUint32						sampleCount,
									   deUint32						layerCount)
{
	const Unique<VkShaderModule>	vertexShaderModule			(createShaderModule(vkd, device, binaryCollection.get("quad-vert"), 0u));
	const Unique<VkShaderModule>	fragmentShaderModule		(createShaderModule(vkd, device, binaryCollection.get("quad-frag"), 0u));
	const Move<VkShaderModule>		geometryShaderModule		(layerCount == 1 ? Move<VkShaderModule>() : createShaderModule(vkd, device, binaryCollection.get("geom"), 0u));
	// Disable blending
	const VkPipelineColorBlendAttachmentState attachmentBlendState =
	{
		VK_FALSE,
		VK_BLEND_FACTOR_SRC_ALPHA,
		VK_BLEND_FACTOR_ONE_MINUS_SRC_ALPHA,
		VK_BLEND_OP_ADD,
		VK_BLEND_FACTOR_ONE,
		VK_BLEND_FACTOR_ONE,
		VK_BLEND_OP_ADD,
		VK_COLOR_COMPONENT_R_BIT|VK_COLOR_COMPONENT_G_BIT|VK_COLOR_COMPONENT_B_BIT|VK_COLOR_COMPONENT_A_BIT
	};
	const VkPipelineColorBlendAttachmentState attachmentBlendStates[] =
	{
		attachmentBlendState,
		attachmentBlendState,
		attachmentBlendState,
		attachmentBlendState,
	};
	const VkPipelineVertexInputStateCreateInfo vertexInputState =
	{
		VK_STRUCTURE_TYPE_PIPELINE_VERTEX_INPUT_STATE_CREATE_INFO,
		DE_NULL,
		(VkPipelineVertexInputStateCreateFlags)0u,

		0u,
		DE_NULL,

		0u,
		DE_NULL
	};
	const tcu::UVec2				renderArea	(width, height);
	const std::vector<VkViewport>	viewports	(1, makeViewport(renderArea));
	const std::vector<VkRect2D>		scissors	(1, makeRect2D(renderArea));

	const VkPipelineMultisampleStateCreateInfo multisampleState =
	{
		VK_STRUCTURE_TYPE_PIPELINE_MULTISAMPLE_STATE_CREATE_INFO,
		DE_NULL,
		(VkPipelineMultisampleStateCreateFlags)0u,

		sampleCountBitFromSampleCount(sampleCount),
		VK_FALSE,
		0.0f,
		DE_NULL,
		VK_FALSE,
		VK_FALSE,
	};
	const VkPipelineDepthStencilStateCreateInfo depthStencilState =
	{
		VK_STRUCTURE_TYPE_PIPELINE_DEPTH_STENCIL_STATE_CREATE_INFO,
		DE_NULL,
		(VkPipelineDepthStencilStateCreateFlags)0u,

		VK_FALSE,
		VK_TRUE,
		VK_COMPARE_OP_ALWAYS,
		VK_FALSE,
		VK_TRUE,
		{
			VK_STENCIL_OP_KEEP,
			VK_STENCIL_OP_INCREMENT_AND_WRAP,
			VK_STENCIL_OP_KEEP,
			VK_COMPARE_OP_ALWAYS,
			~0u,
			~0u,
			0xFFu / (sampleCount + 1)
		},
		{
			VK_STENCIL_OP_KEEP,
			VK_STENCIL_OP_INCREMENT_AND_WRAP,
			VK_STENCIL_OP_KEEP,
			VK_COMPARE_OP_ALWAYS,
			~0u,
			~0u,
			0xFFu / (sampleCount + 1)
		},

		0.0f,
		1.0f
	};
	const VkPipelineColorBlendStateCreateInfo blendState =
	{
		VK_STRUCTURE_TYPE_PIPELINE_COLOR_BLEND_STATE_CREATE_INFO,
		DE_NULL,
		(VkPipelineColorBlendStateCreateFlags)0u,

		VK_FALSE,
		VK_LOGIC_OP_COPY,
		DE_LENGTH_OF_ARRAY(attachmentBlendStates),
		attachmentBlendStates,
		{ 0.0f, 0.0f, 0.0f, 0.0f }
	};

	return makeGraphicsPipeline(vkd,												// const DeviceInterface&                        vk
								device,												// const VkDevice                                device
								pipelineLayout,										// const VkPipelineLayout                        pipelineLayout
								*vertexShaderModule,								// const VkShaderModule                          vertexShaderModule
								DE_NULL,											// const VkShaderModule                          tessellationControlShaderModule
								DE_NULL,											// const VkShaderModule                          tessellationEvalShaderModule
								layerCount != 1 ? *geometryShaderModule : DE_NULL,	// const VkShaderModule                          geometryShaderModule
								*fragmentShaderModule,								// const VkShaderModule                          fragmentShaderModule
								renderPass,											// const VkRenderPass                            renderPass
								viewports,											// const std::vector<VkViewport>&                viewports
								scissors,											// const std::vector<VkRect2D>&                  scissors
								VK_PRIMITIVE_TOPOLOGY_TRIANGLE_LIST,				// const VkPrimitiveTopology                     topology
								0u,													// const deUint32                                subpass
								0u,													// const deUint32                                patchControlPoints
								&vertexInputState,									// const VkPipelineVertexInputStateCreateInfo*   vertexInputStateCreateInfo
								DE_NULL,											// const VkPipelineRasterizationStateCreateInfo* rasterizationStateCreateInfo
								&multisampleState,									// const VkPipelineMultisampleStateCreateInfo*   multisampleStateCreateInfo
								&depthStencilState,									// const VkPipelineDepthStencilStateCreateInfo*  depthStencilStateCreateInfo
								&blendState);										// const VkPipelineColorBlendStateCreateInfo*    colorBlendStateCreateInfo
}

struct TestConfig
{
				TestConfig		(VkFormat		format_,
								 deUint32		sampleCount_,
								 deUint32		layerCount_,
								 RenderPassType	renderPassType_)
		: format			(format_)
		, sampleCount		(sampleCount_)
		, layerCount		(layerCount_)
		, renderPassType	(renderPassType_)
	{
	}

	VkFormat		format;
	deUint32		sampleCount;
	deUint32		layerCount;
	RenderPassType	renderPassType;
};

class MultisampleRenderPassTestInstance : public TestInstance
{
public:
													MultisampleRenderPassTestInstance	(Context& context, TestConfig config);
													~MultisampleRenderPassTestInstance	(void);

	tcu::TestStatus									iterate								(void);

private:
	template<typename RenderpassSubpass>
	void											submit								(void);
	void											submitSwitch						(RenderPassType						renderPassType);
	void											verify								(void);
	void											logImage							(const std::string&					name,
																						 const tcu::ConstPixelBufferAccess&	image);

	const bool										m_featuresSupported;
	const bool										m_extensionSupported;
	const RenderPassType							m_renderPassType;

	const VkFormat									m_format;
	const deUint32									m_sampleCount;
	const deUint32									m_layerCount;
	const deUint32									m_width;
	const deUint32									m_height;

	const std::vector<VkImageSp>					m_multisampleImages;
	const std::vector<de::SharedPtr<Allocation> >	m_multisampleImageMemory;
	const std::vector<VkImageViewSp>				m_multisampleImageViews;

	const std::vector<VkImageSp>					m_singlesampleImages;
	const std::vector<de::SharedPtr<Allocation> >	m_singlesampleImageMemory;
	const std::vector<VkImageViewSp>				m_singlesampleImageViews;

	const Unique<VkRenderPass>						m_renderPass;
	const Unique<VkFramebuffer>						m_framebuffer;

	const Unique<VkPipelineLayout>					m_renderPipelineLayout;
	const Unique<VkPipeline>						m_renderPipeline;

	const std::vector<VkBufferSp>					m_buffers;
	const std::vector<de::SharedPtr<Allocation> >	m_bufferMemory;

	const Unique<VkCommandPool>						m_commandPool;
	tcu::TextureLevel								m_sum;
	deUint32										m_sampleMask;
	tcu::ResultCollector							m_resultCollector;
};

MultisampleRenderPassTestInstance::MultisampleRenderPassTestInstance (Context& context, TestConfig config)
	: TestInstance				(context)
	, m_featuresSupported		((config.layerCount > 1) && context.requireDeviceCoreFeature(DEVICE_CORE_FEATURE_GEOMETRY_SHADER))
	, m_extensionSupported		((config.renderPassType == RENDERPASS_TYPE_RENDERPASS2) && context.requireDeviceExtension("VK_KHR_create_renderpass2"))
	, m_renderPassType			(config.renderPassType)
	, m_format					(config.format)
	, m_sampleCount				(config.sampleCount)
	, m_layerCount				(config.layerCount)
	, m_width					(32u)
	, m_height					(32u)

	, m_multisampleImages		(createMultisampleImages(context.getInstanceInterface(), context.getPhysicalDevice(), context.getDeviceInterface(), context.getDevice(), m_format, m_sampleCount, m_width, m_height, m_layerCount))
	, m_multisampleImageMemory	(createImageMemory(context.getDeviceInterface(), context.getDevice(), context.getDefaultAllocator(), m_multisampleImages))
	, m_multisampleImageViews	(createImageViews(context.getDeviceInterface(), context.getDevice(), m_multisampleImages, m_format, VK_IMAGE_ASPECT_COLOR_BIT, m_layerCount))

	, m_singlesampleImages		(createSingleSampleImages(context.getInstanceInterface(), context.getPhysicalDevice(), context.getDeviceInterface(), context.getDevice(), m_format, m_width, m_height, m_layerCount))
	, m_singlesampleImageMemory	(createImageMemory(context.getDeviceInterface(), context.getDevice(), context.getDefaultAllocator(), m_singlesampleImages))
	, m_singlesampleImageViews	(createImageViews(context.getDeviceInterface(), context.getDevice(), m_singlesampleImages, m_format, VK_IMAGE_ASPECT_COLOR_BIT, m_layerCount))

	, m_renderPass				(createRenderPass(context.getDeviceInterface(), context.getDevice(), m_format, m_sampleCount, config.renderPassType))
	, m_framebuffer				(createFramebuffer(context.getDeviceInterface(), context.getDevice(), *m_renderPass, m_multisampleImageViews, m_singlesampleImageViews, m_width, m_height, m_layerCount))

	, m_renderPipelineLayout	(createRenderPipelineLayout(context.getDeviceInterface(), context.getDevice()))
	, m_renderPipeline			(createRenderPipeline(context.getDeviceInterface(), context.getDevice(), *m_renderPass, *m_renderPipelineLayout, context.getBinaryCollection(), m_width, m_height, m_sampleCount, m_layerCount))

	, m_buffers					(createBuffers(context.getDeviceInterface(), context.getDevice(), m_format, m_width, m_height, m_layerCount))
	, m_bufferMemory			(createBufferMemory(context.getDeviceInterface(), context.getDevice(), context.getDefaultAllocator(), m_buffers))

	, m_commandPool				(createCommandPool(context.getDeviceInterface(), context.getDevice(), VK_COMMAND_POOL_CREATE_TRANSIENT_BIT, context.getUniversalQueueFamilyIndex()))
	, m_sum						(tcu::TextureFormat(tcu::TextureFormat::RGBA, tcu::TextureFormat::FLOAT), m_width, m_height, m_layerCount)
	, m_sampleMask				(0x0u)
{
	tcu::clear(m_sum.getAccess(), Vec4(0.0f, 0.0f, 0.0f, 0.0f));
}

MultisampleRenderPassTestInstance::~MultisampleRenderPassTestInstance (void)
{
}

void MultisampleRenderPassTestInstance::logImage (const std::string& name, const tcu::ConstPixelBufferAccess& image)
{
	m_context.getTestContext().getLog() << tcu::LogImage(name.c_str(), name.c_str(), image);

	for (deUint32 layerNdx = 0; layerNdx < m_layerCount; ++layerNdx)
	{
		const std::string			layerName	(name + " Layer:" + de::toString(layerNdx));
		tcu::ConstPixelBufferAccess	layerImage	(image.getFormat(), m_width, m_height, 1, image.getPixelPtr(0, 0, layerNdx));

		m_context.getTestContext().getLog() << tcu::LogImage(layerName.c_str(), layerName.c_str(), layerImage);
	}
}

template<typename RenderpassSubpass>
void MultisampleRenderPassTestInstance::submit (void)
{
	const DeviceInterface&								vkd					(m_context.getDeviceInterface());
	const VkDevice										device				(m_context.getDevice());
	const Unique<VkCommandBuffer>						commandBuffer		(allocateCommandBuffer(vkd, device, *m_commandPool, VK_COMMAND_BUFFER_LEVEL_PRIMARY));
	const typename RenderpassSubpass::SubpassBeginInfo	subpassBeginInfo	(DE_NULL, VK_SUBPASS_CONTENTS_INLINE);
	const typename RenderpassSubpass::SubpassEndInfo	subpassEndInfo		(DE_NULL);

	beginCommandBuffer(vkd, *commandBuffer);

	// Memory barriers between previous copies and rendering
	{
		std::vector<VkImageMemoryBarrier> barriers;

		for (size_t dstNdx = 0; dstNdx < m_singlesampleImages.size(); dstNdx++)
		{
			const VkImageMemoryBarrier barrier =
			{
				VK_STRUCTURE_TYPE_IMAGE_MEMORY_BARRIER,
				DE_NULL,

				VK_ACCESS_TRANSFER_READ_BIT,
				VK_ACCESS_COLOR_ATTACHMENT_WRITE_BIT,

				VK_IMAGE_LAYOUT_UNDEFINED,
				VK_IMAGE_LAYOUT_COLOR_ATTACHMENT_OPTIMAL,

				VK_QUEUE_FAMILY_IGNORED,
				VK_QUEUE_FAMILY_IGNORED,

				**m_singlesampleImages[dstNdx],
				{
					VK_IMAGE_ASPECT_COLOR_BIT,
					0u,
					1u,
					0u,
					m_layerCount
				}
			};

			barriers.push_back(barrier);
		}

		vkd.cmdPipelineBarrier(*commandBuffer, VK_PIPELINE_STAGE_TRANSFER_BIT, VK_PIPELINE_STAGE_COLOR_ATTACHMENT_OUTPUT_BIT, 0u, 0u, DE_NULL, 0u, DE_NULL, (deUint32)barriers.size(), &barriers[0]);
	}

	{
		const VkRenderPassBeginInfo beginInfo =
		{
			VK_STRUCTURE_TYPE_RENDER_PASS_BEGIN_INFO,
			DE_NULL,

			*m_renderPass,
			*m_framebuffer,

			{
				{ 0u, 0u },
				{ m_width, m_height }
			},

			0u,
			DE_NULL
		};
		RenderpassSubpass::cmdBeginRenderPass(vkd, *commandBuffer, &beginInfo, &subpassBeginInfo);
	}

	// Clear everything to black
	{
		const tcu::TextureFormat			format			(mapVkFormat(m_format));
		const tcu::TextureChannelClass		channelClass	(tcu::getTextureChannelClass(format.type));
		VkClearValue						value;

		switch (channelClass)
		{
			case tcu::TEXTURECHANNELCLASS_FLOATING_POINT:
				value = makeClearValueColorF32(-1.0f, -1.0f, -1.0f, -1.0f);
				break;

			case tcu::TEXTURECHANNELCLASS_UNSIGNED_FIXED_POINT:
				value = makeClearValueColorF32(0.0f, 0.0f, 0.0f, 0.0f);
				break;

			case tcu::TEXTURECHANNELCLASS_SIGNED_FIXED_POINT:
				value = makeClearValueColorF32(-1.0f, -1.0f, -1.0f, -1.0f);
				break;

			case tcu::TEXTURECHANNELCLASS_SIGNED_INTEGER:
				value = makeClearValueColorI32(-128, -128, -128, -128);
				break;

			case tcu::TEXTURECHANNELCLASS_UNSIGNED_INTEGER:
				value = makeClearValueColorU32(0u, 0u, 0u, 0u);
				break;

			default:
				DE_FATAL("Unknown channel class");
		}
		const VkClearAttachment				colors[]		=
		{
			{
				VK_IMAGE_ASPECT_COLOR_BIT,
				0u,
				value
			},
			{
				VK_IMAGE_ASPECT_COLOR_BIT,
				1u,
				value
			},
			{
				VK_IMAGE_ASPECT_COLOR_BIT,
				2u,
				value
			},
			{
				VK_IMAGE_ASPECT_COLOR_BIT,
				3u,
				value
			}
		};
		const VkClearRect rect =
		{
			{
				{ 0u, 0u },
				{ m_width, m_height }
			},
			0u,
			m_layerCount,
		};
		vkd.cmdClearAttachments(*commandBuffer, DE_LENGTH_OF_ARRAY(colors), colors, 1u, &rect);
	}

	// Render black samples
	{
		vkd.cmdBindPipeline(*commandBuffer, VK_PIPELINE_BIND_POINT_GRAPHICS, *m_renderPipeline);
		vkd.cmdPushConstants(*commandBuffer, *m_renderPipelineLayout, VK_SHADER_STAGE_FRAGMENT_BIT, 0u, sizeof(m_sampleMask), &m_sampleMask);
		vkd.cmdDraw(*commandBuffer, 6u, 1u, 0u, 0u);
	}

	RenderpassSubpass::cmdEndRenderPass(vkd, *commandBuffer, &subpassEndInfo);
<<<<<<< HEAD

	// Memory barriers between rendering and copies
	{
		std::vector<VkImageMemoryBarrier> barriers;

		for (size_t dstNdx = 0; dstNdx < m_singlesampleImages.size(); dstNdx++)
		{
			const VkImageMemoryBarrier barrier =
			{
				VK_STRUCTURE_TYPE_IMAGE_MEMORY_BARRIER,
				DE_NULL,

				VK_ACCESS_COLOR_ATTACHMENT_WRITE_BIT,
				VK_ACCESS_TRANSFER_READ_BIT,

				VK_IMAGE_LAYOUT_TRANSFER_SRC_OPTIMAL,
				VK_IMAGE_LAYOUT_TRANSFER_SRC_OPTIMAL,

				VK_QUEUE_FAMILY_IGNORED,
				VK_QUEUE_FAMILY_IGNORED,

				**m_singlesampleImages[dstNdx],
				{
					VK_IMAGE_ASPECT_COLOR_BIT,
					0u,
					1u,
					0u,
					m_layerCount
				}
			};

			barriers.push_back(barrier);
		}

		vkd.cmdPipelineBarrier(*commandBuffer, VK_PIPELINE_STAGE_COLOR_ATTACHMENT_OUTPUT_BIT, VK_PIPELINE_STAGE_TRANSFER_BIT, 0u, 0u, DE_NULL, 0u, DE_NULL, (deUint32)barriers.size(), &barriers[0]);
	}

	// Copy image memory to buffers
	for (size_t dstNdx = 0; dstNdx < m_singlesampleImages.size(); dstNdx++)
	{
		const VkBufferImageCopy region =
		{
			0u,
			0u,
			0u,
			{
				VK_IMAGE_ASPECT_COLOR_BIT,
				0u,
				0u,
				m_layerCount,
			},
			{ 0u, 0u, 0u },
			{ m_width, m_height, 1u }
		};

		vkd.cmdCopyImageToBuffer(*commandBuffer, **m_singlesampleImages[dstNdx], VK_IMAGE_LAYOUT_TRANSFER_SRC_OPTIMAL, **m_buffers[dstNdx], 1u, &region);
	}

	// Memory barriers between copies and host access
	{
		std::vector<VkBufferMemoryBarrier> barriers;
=======

	for (size_t dstNdx = 0; dstNdx < m_singlesampleImages.size(); dstNdx++)
		copyImageToBuffer(vkd, *commandBuffer, **m_singlesampleImages[dstNdx], **m_buffers[dstNdx], tcu::IVec2(m_width, m_height), VK_ACCESS_COLOR_ATTACHMENT_WRITE_BIT, VK_IMAGE_LAYOUT_TRANSFER_SRC_OPTIMAL, m_layerCount);
>>>>>>> 055f40e9

	endCommandBuffer(vkd, *commandBuffer);

	submitCommandsAndWait(vkd, device, m_context.getUniversalQueue(), *commandBuffer);

<<<<<<< HEAD
				VK_QUEUE_FAMILY_IGNORED,
				VK_QUEUE_FAMILY_IGNORED,

				**m_buffers[dstNdx],
				0u,
				VK_WHOLE_SIZE
			};

			barriers.push_back(barrier);
		}

		vkd.cmdPipelineBarrier(*commandBuffer, VK_PIPELINE_STAGE_TRANSFER_BIT, VK_PIPELINE_STAGE_HOST_BIT, 0u, 0u, DE_NULL, (deUint32)barriers.size(), &barriers[0], 0u, DE_NULL);
	}

	endCommandBuffer(vkd, *commandBuffer);

	submitCommandsAndWait(vkd, device, m_context.getUniversalQueue(), *commandBuffer);

=======
>>>>>>> 055f40e9
	for (size_t memoryBufferNdx = 0; memoryBufferNdx < m_bufferMemory.size(); memoryBufferNdx++)
		invalidateMappedMemoryRange(vkd, device, m_bufferMemory[memoryBufferNdx]->getMemory(), 0u, VK_WHOLE_SIZE);
}

void MultisampleRenderPassTestInstance::submitSwitch (RenderPassType renderPassType)
{
	switch (renderPassType)
	{
		case RENDERPASS_TYPE_LEGACY:
			submit<RenderpassSubpass1>();
			break;
		case RENDERPASS_TYPE_RENDERPASS2:
			submit<RenderpassSubpass2>();
			break;
		default:
			TCU_THROW(InternalError, "Impossible");
	}
}

void MultisampleRenderPassTestInstance::verify (void)
{
	const Vec4							errorColor		(1.0f, 0.0f, 0.0f, 1.0f);
	const Vec4							okColor			(0.0f, 1.0f, 0.0f, 1.0f);
	const tcu::TextureFormat			format			(mapVkFormat(m_format));
	const tcu::TextureChannelClass		channelClass	(tcu::getTextureChannelClass(format.type));
	const void* const					ptrs[]			=
	{
		m_bufferMemory[0]->getHostPtr(),
		m_bufferMemory[1]->getHostPtr(),
		m_bufferMemory[2]->getHostPtr(),
		m_bufferMemory[3]->getHostPtr()
	};
	const tcu::ConstPixelBufferAccess	accesses[]		=
	{
		tcu::ConstPixelBufferAccess(format, m_width, m_height, m_layerCount, ptrs[0]),
		tcu::ConstPixelBufferAccess(format, m_width, m_height, m_layerCount, ptrs[1]),
		tcu::ConstPixelBufferAccess(format, m_width, m_height, m_layerCount, ptrs[2]),
		tcu::ConstPixelBufferAccess(format, m_width, m_height, m_layerCount, ptrs[3])
	};
	tcu::TextureLevel					errorMask		(tcu::TextureFormat(tcu::TextureFormat::RGB, tcu::TextureFormat::UNORM_INT8), m_width, m_height, m_layerCount);
	tcu::TestLog&						log				(m_context.getTestContext().getLog());

	switch (channelClass)
	{
		case tcu::TEXTURECHANNELCLASS_FLOATING_POINT:
		case tcu::TEXTURECHANNELCLASS_UNSIGNED_FIXED_POINT:
		case tcu::TEXTURECHANNELCLASS_SIGNED_FIXED_POINT:
		{
			const int	componentCount	(tcu::getNumUsedChannels(format.order));
			bool		isOk			= true;
			float		clearValue;
			float		renderValue;

			switch (channelClass)
			{
				case tcu::TEXTURECHANNELCLASS_FLOATING_POINT:
				case tcu::TEXTURECHANNELCLASS_SIGNED_FIXED_POINT:
					clearValue  = -1.0f;
					renderValue = 1.0f;
					break;

				case tcu::TEXTURECHANNELCLASS_UNSIGNED_FIXED_POINT:
					clearValue  = 0.0f;
					renderValue = 1.0f;
					break;

				default:
					clearValue  = 0.0f;
					renderValue = 0.0f;
					DE_FATAL("Unknown channel class");
			}

			for (deUint32 z = 0; z < m_layerCount; z++)
			for (deUint32 y = 0; y < m_height; y++)
			for (deUint32 x = 0; x < m_width; x++)
			{
				// Color has to be black if no samples were covered, white if all samples were covered or same in every attachment
				const Vec4	firstColor	(accesses[0].getPixel(x, y, z));
				const Vec4	refColor	(m_sampleMask == 0x0u
										? Vec4(clearValue,
												componentCount > 1 ? clearValue : 0.0f,
												componentCount > 2 ? clearValue : 0.0f,
												componentCount > 3 ? clearValue : 1.0f)
										: m_sampleMask == ((0x1u << m_sampleCount) - 1u)
										? Vec4(renderValue,
												componentCount > 1 ? renderValue : 0.0f,
												componentCount > 2 ? renderValue : 0.0f,
												componentCount > 3 ? renderValue : 1.0f)
										: firstColor);

				errorMask.getAccess().setPixel(okColor, x, y, z);

				for (size_t attachmentNdx = 0; attachmentNdx < MAX_COLOR_ATTACHMENT_COUNT; attachmentNdx++)
				{
					const Vec4 color (accesses[attachmentNdx].getPixel(x, y, z));

					if (refColor != color)
					{
						isOk = false;
						errorMask.getAccess().setPixel(errorColor, x, y, z);
						break;
					}
				}

				{
					const Vec4 old = m_sum.getAccess().getPixel(x, y, z);
					m_sum.getAccess().setPixel(old + (tcu::isSRGB(format) ? tcu::sRGBToLinear(firstColor) : firstColor), x, y, z);
				}
			}

			if (!isOk)
			{
				const std::string			sectionName	("ResolveVerifyWithMask" + de::toString(m_sampleMask));
				const tcu::ScopedLogSection	section		(log, sectionName, sectionName);

				for (size_t attachmentNdx = 0; attachmentNdx < MAX_COLOR_ATTACHMENT_COUNT; attachmentNdx++)
					logImage(std::string("Attachment") + de::toString(attachmentNdx), accesses[attachmentNdx]);

				logImage("ErrorMask", errorMask.getAccess());

				if (m_sampleMask == 0x0u)
				{
					m_context.getTestContext().getLog() << tcu::TestLog::Message << "Empty sample mask didn't produce all " << clearValue << " pixels" << tcu::TestLog::EndMessage;
					m_resultCollector.fail("Empty sample mask didn't produce correct pixel values");
				}
				else if (m_sampleMask == ((0x1u << m_sampleCount) - 1u))
				{
					m_context.getTestContext().getLog() << tcu::TestLog::Message << "Full sample mask didn't produce all " << renderValue << " pixels" << tcu::TestLog::EndMessage;
					m_resultCollector.fail("Full sample mask didn't produce correct pixel values");
				}
				else
				{
					m_context.getTestContext().getLog() << tcu::TestLog::Message << "Resolve is inconsistent between attachments" << tcu::TestLog::EndMessage;
					m_resultCollector.fail("Resolve is inconsistent between attachments");
				}
			}
			break;
		}

		case tcu::TEXTURECHANNELCLASS_UNSIGNED_INTEGER:
		{
			const int		componentCount			(tcu::getNumUsedChannels(format.order));
			const UVec4		bitDepth				(tcu::getTextureFormatBitDepth(format).cast<deUint32>());
			const UVec4		renderValue				(tcu::select((UVec4(1u) << tcu::min(UVec4(8u), bitDepth)) - UVec4(1u),
																  UVec4(0u, 0u, 0u, 1u),
																  tcu::lessThan(IVec4(0, 1, 2, 3), IVec4(componentCount))));
			const UVec4		clearValue				(tcu::select(UVec4(0u),
																 UVec4(0u, 0u, 0u, 1u),
																 tcu::lessThan(IVec4(0, 1, 2, 3), IVec4(componentCount))));
			bool			unexpectedValues		= false;
			bool			inconsistentComponents	= false;
			bool			inconsistentAttachments	= false;

			for (deUint32 z = 0; z < m_layerCount; z++)
			for (deUint32 y = 0; y < m_height; y++)
			for (deUint32 x = 0; x < m_width; x++)
			{
				// Color has to be all zeros if no samples were covered, all 255 if all samples were covered or consistent across all attachments
				const UVec4 refColor	(m_sampleMask == 0x0u
										? clearValue
										: m_sampleMask == ((0x1u << m_sampleCount) - 1u)
										? renderValue
										: accesses[0].getPixelUint(x, y, z));
				bool		isOk		= true;

				// If reference value was taken from first attachment, check that it is valid value i.e. clear or render value
				if (m_sampleMask != 0x0u && m_sampleMask != ((0x1u << m_sampleCount) - 1u))
				{
					// Each component must be resolved same way
					const BVec4		isRenderValue			(refColor == renderValue);
					const BVec4		isClearValue			(refColor == clearValue);
					const bool		unexpectedValue			(tcu::anyNotEqual(tcu::logicalOr(isRenderValue, isClearValue), BVec4(true)));
					const bool		inconsistentComponent	(!(tcu::allEqual(isRenderValue, BVec4(true)) || tcu::allEqual(isClearValue, BVec4(true))));

					unexpectedValues		|= unexpectedValue;
					inconsistentComponents	|= inconsistentComponent;

					if (unexpectedValue || inconsistentComponent)
						isOk = false;
				}

				for (size_t attachmentNdx = 0; attachmentNdx < MAX_COLOR_ATTACHMENT_COUNT; attachmentNdx++)
				{
					const UVec4 color (accesses[attachmentNdx].getPixelUint(x, y, z));

					if (refColor != color)
					{
						isOk = false;
						inconsistentAttachments = true;
						break;
					}
				}

				errorMask.getAccess().setPixel((isOk ? okColor : errorColor), x, y, z);
			}

			if (unexpectedValues || inconsistentComponents || inconsistentAttachments)
			{
				const std::string			sectionName	("ResolveVerifyWithMask" + de::toString(m_sampleMask));
				const tcu::ScopedLogSection	section		(log, sectionName, sectionName);

				for (size_t attachmentNdx = 0; attachmentNdx < MAX_COLOR_ATTACHMENT_COUNT; attachmentNdx++)
					logImage(std::string("Attachment") + de::toString(attachmentNdx), accesses[attachmentNdx]);

				logImage("ErrorMask", errorMask.getAccess());

				if (m_sampleMask == 0x0u)
				{
					m_context.getTestContext().getLog() << tcu::TestLog::Message << "Empty sample mask didn't produce all " << clearValue << " pixels" << tcu::TestLog::EndMessage;
					m_resultCollector.fail("Empty sample mask didn't produce correct pixels");
				}
				else if (m_sampleMask == ((0x1u << m_sampleCount) - 1u))
				{
					m_context.getTestContext().getLog() << tcu::TestLog::Message << "Full sample mask didn't produce all " << renderValue << " pixels" << tcu::TestLog::EndMessage;
					m_resultCollector.fail("Full sample mask didn't produce correct pixels");
				}
				else
				{
					if (unexpectedValues)
					{
						m_context.getTestContext().getLog() << tcu::TestLog::Message << "Resolve produced unexpected values i.e. not " << clearValue << " or " << renderValue << tcu::TestLog::EndMessage;
						m_resultCollector.fail("Resolve produced unexpected values");
					}

					if (inconsistentComponents)
					{
						m_context.getTestContext().getLog() << tcu::TestLog::Message << "Different components of attachment were resolved to different values." << tcu::TestLog::EndMessage;
						m_resultCollector.fail("Different components of attachment were resolved to different values.");
					}

					if (inconsistentAttachments)
					{
						m_context.getTestContext().getLog() << tcu::TestLog::Message << "Different attachments were resolved to different values." << tcu::TestLog::EndMessage;
						m_resultCollector.fail("Different attachments were resolved to different values.");
					}
				}
			}
			break;
		}

		case tcu::TEXTURECHANNELCLASS_SIGNED_INTEGER:
		{
			const int		componentCount			(tcu::getNumUsedChannels(format.order));
			const IVec4		bitDepth				(tcu::getTextureFormatBitDepth(format));
			const IVec4		renderValue				(tcu::select((IVec4(1) << (tcu::min(IVec4(8), bitDepth) - IVec4(1))) - IVec4(1),
																  IVec4(0, 0, 0, 1),
																  tcu::lessThan(IVec4(0, 1, 2, 3), IVec4(componentCount))));
			const IVec4		clearValue				(tcu::select(-(IVec4(1) << (tcu::min(IVec4(8), bitDepth) - IVec4(1))),
																 IVec4(0, 0, 0, 1),
																 tcu::lessThan(IVec4(0, 1, 2, 3), IVec4(componentCount))));
			bool			unexpectedValues		= false;
			bool			inconsistentComponents	= false;
			bool			inconsistentAttachments	= false;

			for (deUint32 z = 0; z < m_layerCount; z++)
			for (deUint32 y = 0; y < m_height; y++)
			for (deUint32 x = 0; x < m_width; x++)
			{
				// Color has to be all zeros if no samples were covered, all 255 if all samples were covered or consistent across all attachments
				const IVec4 refColor	(m_sampleMask == 0x0u
										? clearValue
										: m_sampleMask == ((0x1u << m_sampleCount) - 1u)
										? renderValue
										: accesses[0].getPixelInt(x, y, z));
				bool		isOk		= true;

				// If reference value was taken from first attachment, check that it is valid value i.e. clear or render value
				if (m_sampleMask != 0x0u && m_sampleMask != ((0x1u << m_sampleCount) - 1u))
				{
					// Each component must be resolved same way
					const BVec4		isRenderValue			(refColor == renderValue);
					const BVec4		isClearValue			(refColor == clearValue);
					const bool		unexpectedValue			(tcu::anyNotEqual(tcu::logicalOr(isRenderValue, isClearValue), BVec4(true)));
					const bool		inconsistentComponent	(!(tcu::allEqual(isRenderValue, BVec4(true)) || tcu::allEqual(isClearValue, BVec4(true))));
<<<<<<< HEAD

					unexpectedValues		|= unexpectedValue;
					inconsistentComponents	|= inconsistentComponent;

					if (unexpectedValue || inconsistentComponent)
						isOk = false;
				}

				for (size_t attachmentNdx = 0; attachmentNdx < MAX_COLOR_ATTACHMENT_COUNT; attachmentNdx++)
				{
					const IVec4 color (accesses[attachmentNdx].getPixelInt(x, y, z));

=======

					unexpectedValues		|= unexpectedValue;
					inconsistentComponents	|= inconsistentComponent;

					if (unexpectedValue || inconsistentComponent)
						isOk = false;
				}

				for (size_t attachmentNdx = 0; attachmentNdx < MAX_COLOR_ATTACHMENT_COUNT; attachmentNdx++)
				{
					const IVec4 color (accesses[attachmentNdx].getPixelInt(x, y, z));

>>>>>>> 055f40e9
					if (refColor != color)
					{
						isOk = false;
						inconsistentAttachments = true;
						break;
					}
				}

				errorMask.getAccess().setPixel((isOk ? okColor : errorColor), x, y, z);
			}

			if (unexpectedValues || inconsistentComponents || inconsistentAttachments)
			{
				const std::string			sectionName	("ResolveVerifyWithMask" + de::toString(m_sampleMask));
				const tcu::ScopedLogSection	section		(log, sectionName, sectionName);

				for (size_t attachmentNdx = 0; attachmentNdx < MAX_COLOR_ATTACHMENT_COUNT; attachmentNdx++)
					logImage(std::string("Attachment") + de::toString(attachmentNdx), accesses[attachmentNdx]);

				logImage("ErrorMask", errorMask.getAccess());

				if (m_sampleMask == 0x0u)
				{
					m_context.getTestContext().getLog() << tcu::TestLog::Message << "Empty sample mask didn't produce all " << clearValue << " pixels" << tcu::TestLog::EndMessage;
					m_resultCollector.fail("Empty sample mask didn't produce correct pixels");
				}
				else if (m_sampleMask == ((0x1u << m_sampleCount) - 1u))
				{
					m_context.getTestContext().getLog() << tcu::TestLog::Message << "Full sample mask didn't produce all " << renderValue << " pixels" << tcu::TestLog::EndMessage;
					m_resultCollector.fail("Full sample mask didn't produce correct pixels");
				}
				else
				{
					if (unexpectedValues)
					{
						m_context.getTestContext().getLog() << tcu::TestLog::Message << "Resolve produced unexpected values i.e. not " << clearValue << " or " << renderValue << tcu::TestLog::EndMessage;
						m_resultCollector.fail("Resolve produced unexpected values");
					}

					if (inconsistentComponents)
					{
						m_context.getTestContext().getLog() << tcu::TestLog::Message << "Different components of attachment were resolved to different values." << tcu::TestLog::EndMessage;
						m_resultCollector.fail("Different components of attachment were resolved to different values.");
					}

					if (inconsistentAttachments)
					{
						m_context.getTestContext().getLog() << tcu::TestLog::Message << "Different attachments were resolved to different values." << tcu::TestLog::EndMessage;
						m_resultCollector.fail("Different attachments were resolved to different values.");
					}
				}
			}
			break;
		}

		default:
			DE_FATAL("Unknown channel class");
	}
}

tcu::TestStatus MultisampleRenderPassTestInstance::iterate (void)
{
	if (m_sampleMask == 0u)
	{
		const tcu::TextureFormat		format			(mapVkFormat(m_format));
		const tcu::TextureChannelClass	channelClass	(tcu::getTextureChannelClass(format.type));
		tcu::TestLog&					log				(m_context.getTestContext().getLog());

		switch (channelClass)
		{
			case tcu::TEXTURECHANNELCLASS_UNSIGNED_INTEGER:
				log << TestLog::Message << "Clearing target to zero and rendering 255 pixels with every possible sample mask" << TestLog::EndMessage;
				break;

			case tcu::TEXTURECHANNELCLASS_SIGNED_INTEGER:
				log << TestLog::Message << "Clearing target to -128 and rendering 127 pixels with every possible sample mask" << TestLog::EndMessage;
				break;

			case tcu::TEXTURECHANNELCLASS_UNSIGNED_FIXED_POINT:
			case tcu::TEXTURECHANNELCLASS_SIGNED_FIXED_POINT:
			case tcu::TEXTURECHANNELCLASS_FLOATING_POINT:
				log << TestLog::Message << "Clearing target to black and rendering white pixels with every possible sample mask" << TestLog::EndMessage;
				break;

			default:
				DE_FATAL("Unknown channel class");
		}
	}

	submitSwitch(m_renderPassType);
	verify();

	if (m_sampleMask == ((0x1u << m_sampleCount) - 1u))
	{
		const tcu::TextureFormat		format			(mapVkFormat(m_format));
		const tcu::TextureChannelClass	channelClass	(tcu::getTextureChannelClass(format.type));
		const Vec4						threshold		(getFormatThreshold(m_format));
		tcu::TestLog&					log				(m_context.getTestContext().getLog());

		if (channelClass == tcu::TEXTURECHANNELCLASS_UNSIGNED_FIXED_POINT
				|| channelClass == tcu::TEXTURECHANNELCLASS_SIGNED_FIXED_POINT
				|| channelClass == tcu::TEXTURECHANNELCLASS_FLOATING_POINT)
		{
			const int			componentCount	(tcu::getNumUsedChannels(format.order));
			const Vec4			errorColor		(1.0f, 0.0f, 0.0f, 1.0f);
			const Vec4			okColor			(0.0f, 1.0f, 0.0f, 1.0f);
			tcu::TextureLevel	errorMask		(tcu::TextureFormat(tcu::TextureFormat::RGB, tcu::TextureFormat::UNORM_INT8), m_width, m_height, m_layerCount);
			bool				isOk			= true;
			Vec4				maxDiff			(0.0f);
			Vec4				expectedAverage;

			switch (channelClass)
			{
				case tcu::TEXTURECHANNELCLASS_UNSIGNED_FIXED_POINT:
				{
					expectedAverage = Vec4(0.5f, componentCount > 1 ? 0.5f : 0.0f, componentCount > 2 ? 0.5f : 0.0f, componentCount > 3 ? 0.5f : 1.0f);
					break;
				}

				case tcu::TEXTURECHANNELCLASS_SIGNED_FIXED_POINT:
				case tcu::TEXTURECHANNELCLASS_FLOATING_POINT:
				{
					expectedAverage = Vec4(0.0f, 0.0f, 0.0f, componentCount > 3 ? 0.0f : 1.0f);
					break;
				}

				default:
					DE_FATAL("Unknown channel class");
			}

			for (deUint32 z = 0; z < m_layerCount; z++)
			for (deUint32 y = 0; y < m_height; y++)
			for (deUint32 x = 0; x < m_width; x++)
			{
				const Vec4	sum		(m_sum.getAccess().getPixel(x, y, z));
				const Vec4	average	(sum / Vec4((float)(0x1u << m_sampleCount)));
				const Vec4	diff	(tcu::abs(average - expectedAverage));

				m_sum.getAccess().setPixel(average, x, y, z);
				errorMask.getAccess().setPixel(okColor, x, y, z);

				if (diff[0] > threshold.x()
						|| diff[1] > threshold.y()
						|| diff[2] > threshold.z()
						|| diff[3] > threshold.w())
				{
					isOk	= false;
					maxDiff	= tcu::max(maxDiff, diff);
					errorMask.getAccess().setPixel(errorColor, x, y, z);
				}
			}

			log << TestLog::Image("Average resolved values in attachment 0", "Average resolved values in attachment 0", m_sum);

			if (!isOk)
			{
				std::stringstream	message;

				m_context.getTestContext().getLog() << tcu::LogImage("ErrorMask", "ErrorMask", errorMask.getAccess());

				message << "Average resolved values differ from expected average values by more than ";

				switch (componentCount)
				{
					case 1:
						message << threshold.x();
						break;
					case 2:
						message << "vec2" << Vec2(threshold.x(), threshold.y());
						break;
					case 3:
						message << "vec3" << Vec3(threshold.x(), threshold.y(), threshold.z());
						break;
					default:
						message << "vec4" << threshold;
				}

				message << ". Max diff " << maxDiff;
				log << TestLog::Message << message.str() <<  TestLog::EndMessage;

				m_resultCollector.fail("Average resolved values differ from expected average values");
			}
		}

		return tcu::TestStatus(m_resultCollector.getResult(), m_resultCollector.getMessage());
	}
	else
	{
		m_sampleMask++;
		return tcu::TestStatus::incomplete();
	}
}

struct Programs
{
	void init (vk::SourceCollections& dst, TestConfig config) const
	{
		const tcu::TextureFormat		format			(mapVkFormat(config.format));
		const tcu::TextureChannelClass	channelClass	(tcu::getTextureChannelClass(format.type));

		dst.glslSources.add("quad-vert") << glu::VertexSource(
			"#version 450\n"
			"out gl_PerVertex {\n"
			"\tvec4 gl_Position;\n"
			"};\n"
			"highp float;\n"
			"void main (void) {\n"
			"\tgl_Position = vec4(((gl_VertexIndex + 2) / 3) % 2 == 0 ? -1.0 : 1.0,\n"
			"\t                   ((gl_VertexIndex + 1) / 3) % 2 == 0 ? -1.0 : 1.0, 0.0, 1.0);\n"
			"}\n");

		if (config.layerCount > 1)
		{
			std::ostringstream src;

			src << "#version 450\n"
				<< "highp float;\n"
				<< "\n"
				<< "layout(triangles) in;\n"
				<< "layout(triangle_strip, max_vertices = " << 3 * 2 * config.layerCount << ") out;\n"
				<< "\n"
				<< "in gl_PerVertex {\n"
				<< "    vec4 gl_Position;\n"
				<< "} gl_in[];\n"
				<< "\n"
				<< "out gl_PerVertex {\n"
				<< "    vec4 gl_Position;\n"
				<< "};\n"
				<< "\n"
				<< "void main (void) {\n"
				<< "    for (int layerNdx = 0; layerNdx < " << config.layerCount << "; ++layerNdx) {\n"
				<< "        for(int vertexNdx = 0; vertexNdx < gl_in.length(); vertexNdx++) {\n"
				<< "            gl_Position = gl_in[vertexNdx].gl_Position;\n"
				<< "            gl_Layer    = layerNdx;\n"
				<< "            EmitVertex();\n"
				<< "        };\n"
				<< "        EndPrimitive();\n"
				<< "    };\n"
				<< "}\n";

			dst.glslSources.add("geom") << glu::GeometrySource(src.str());
		}

		switch (channelClass)
		{
			case tcu::TEXTURECHANNELCLASS_UNSIGNED_INTEGER:
				dst.glslSources.add("quad-frag") << glu::FragmentSource(
					"#version 450\n"
					"layout(push_constant) uniform PushConstant {\n"
					"\thighp uint sampleMask;\n"
					"} pushConstants;\n"
					"layout(location = 0) out highp uvec4 o_color0;\n"
					"layout(location = 1) out highp uvec4 o_color1;\n"
					"layout(location = 2) out highp uvec4 o_color2;\n"
					"layout(location = 3) out highp uvec4 o_color3;\n"
					"void main (void)\n"
					"{\n"
					"\tgl_SampleMask[0] = int(pushConstants.sampleMask);\n"
					"\to_color0 = uvec4(255);\n"
					"\to_color1 = uvec4(255);\n"
					"\to_color2 = uvec4(255);\n"
					"\to_color3 = uvec4(255);\n"
					"}\n");
				break;

			case tcu::TEXTURECHANNELCLASS_SIGNED_INTEGER:
				dst.glslSources.add("quad-frag") << glu::FragmentSource(
					"#version 450\n"
					"layout(push_constant) uniform PushConstant {\n"
					"\thighp uint sampleMask;\n"
					"} pushConstants;\n"
					"layout(location = 0) out highp ivec4 o_color0;\n"
					"layout(location = 1) out highp ivec4 o_color1;\n"
					"layout(location = 2) out highp ivec4 o_color2;\n"
					"layout(location = 3) out highp ivec4 o_color3;\n"
					"void main (void)\n"
					"{\n"
					"\tgl_SampleMask[0] = int(pushConstants.sampleMask);\n"
					"\to_color0 = ivec4(127);\n"
					"\to_color1 = ivec4(127);\n"
					"\to_color2 = ivec4(127);\n"
					"\to_color3 = ivec4(127);\n"
					"}\n");
				break;

			case tcu::TEXTURECHANNELCLASS_FLOATING_POINT:
			case tcu::TEXTURECHANNELCLASS_UNSIGNED_FIXED_POINT:
			case tcu::TEXTURECHANNELCLASS_SIGNED_FIXED_POINT:
				dst.glslSources.add("quad-frag") << glu::FragmentSource(
					"#version 450\n"
					"layout(push_constant) uniform PushConstant {\n"
					"\thighp uint sampleMask;\n"
					"} pushConstants;\n"
					"layout(location = 0) out highp vec4 o_color0;\n"
					"layout(location = 1) out highp vec4 o_color1;\n"
					"layout(location = 2) out highp vec4 o_color2;\n"
					"layout(location = 3) out highp vec4 o_color3;\n"
					"void main (void)\n"
					"{\n"
					"\tgl_SampleMask[0] = int(pushConstants.sampleMask);\n"
					"\to_color0 = vec4(1.0);\n"
					"\to_color1 = vec4(1.0);\n"
					"\to_color2 = vec4(1.0);\n"
					"\to_color3 = vec4(1.0);\n"
					"}\n");
				break;

			default:
				DE_FATAL("Unknown channel class");
		}
	}
};

std::string formatToName (VkFormat format)
{
	const std::string	formatStr	= de::toString(format);
	const std::string	prefix		= "VK_FORMAT_";

	DE_ASSERT(formatStr.substr(0, prefix.length()) == prefix);

	return de::toLower(formatStr.substr(prefix.length()));
}

void initTests (tcu::TestCaseGroup* group, RenderPassType renderPassType)
{
	static const VkFormat	formats[]	=
	{
		VK_FORMAT_R5G6B5_UNORM_PACK16,
		VK_FORMAT_R8_UNORM,
		VK_FORMAT_R8_SNORM,
		VK_FORMAT_R8_UINT,
		VK_FORMAT_R8_SINT,
		VK_FORMAT_R8G8_UNORM,
		VK_FORMAT_R8G8_SNORM,
		VK_FORMAT_R8G8_UINT,
		VK_FORMAT_R8G8_SINT,
		VK_FORMAT_R8G8B8A8_UNORM,
		VK_FORMAT_R8G8B8A8_SNORM,
		VK_FORMAT_R8G8B8A8_UINT,
		VK_FORMAT_R8G8B8A8_SINT,
		VK_FORMAT_R8G8B8A8_SRGB,
		VK_FORMAT_A8B8G8R8_UNORM_PACK32,
		VK_FORMAT_A8B8G8R8_SNORM_PACK32,
		VK_FORMAT_A8B8G8R8_UINT_PACK32,
		VK_FORMAT_A8B8G8R8_SINT_PACK32,
		VK_FORMAT_A8B8G8R8_SRGB_PACK32,
		VK_FORMAT_B8G8R8A8_UNORM,
		VK_FORMAT_B8G8R8A8_SRGB,
		VK_FORMAT_A2R10G10B10_UNORM_PACK32,
		VK_FORMAT_A2B10G10R10_UNORM_PACK32,
		VK_FORMAT_A2B10G10R10_UINT_PACK32,
		VK_FORMAT_R16_UNORM,
		VK_FORMAT_R16_SNORM,
		VK_FORMAT_R16_UINT,
		VK_FORMAT_R16_SINT,
		VK_FORMAT_R16_SFLOAT,
		VK_FORMAT_R16G16_UNORM,
		VK_FORMAT_R16G16_SNORM,
		VK_FORMAT_R16G16_UINT,
		VK_FORMAT_R16G16_SINT,
		VK_FORMAT_R16G16_SFLOAT,
		VK_FORMAT_R16G16B16A16_UNORM,
		VK_FORMAT_R16G16B16A16_SNORM,
		VK_FORMAT_R16G16B16A16_UINT,
		VK_FORMAT_R16G16B16A16_SINT,
		VK_FORMAT_R16G16B16A16_SFLOAT,
		VK_FORMAT_R32_UINT,
		VK_FORMAT_R32_SINT,
		VK_FORMAT_R32_SFLOAT,
		VK_FORMAT_R32G32_UINT,
		VK_FORMAT_R32G32_SINT,
		VK_FORMAT_R32G32_SFLOAT,
		VK_FORMAT_R32G32B32A32_UINT,
		VK_FORMAT_R32G32B32A32_SINT,
		VK_FORMAT_R32G32B32A32_SFLOAT,
	};
	const deUint32			sampleCounts[] =
	{
		2u, 4u, 8u
	};
	const deUint32			layerCounts[] =
	{
		1u, 3u, 6u
	};
	tcu::TestContext&		testCtx		(group->getTestContext());

	for (size_t layerCountNdx = 0; layerCountNdx < DE_LENGTH_OF_ARRAY(layerCounts); layerCountNdx++)
	{
		const deUint32					layerCount		(layerCounts[layerCountNdx]);
		const std::string				layerGroupName	("layers_" + de::toString(layerCount));
		de::MovePtr<tcu::TestCaseGroup>	layerGroup		(new tcu::TestCaseGroup(testCtx, layerGroupName.c_str(), layerGroupName.c_str()));

		for (size_t formatNdx = 0; formatNdx < DE_LENGTH_OF_ARRAY(formats); formatNdx++)
		{
			const VkFormat					format		(formats[formatNdx]);
			const std::string				formatName	(formatToName(format));
			de::MovePtr<tcu::TestCaseGroup>	formatGroup	(new tcu::TestCaseGroup(testCtx, formatName.c_str(), formatName.c_str()));
<<<<<<< HEAD

			for (size_t sampleCountNdx = 0; sampleCountNdx < DE_LENGTH_OF_ARRAY(sampleCounts); sampleCountNdx++)
			{
				const deUint32		sampleCount	(sampleCounts[sampleCountNdx]);
				const std::string	testName	("samples_" + de::toString(sampleCount));
				const TestConfig	testConfig	(format, sampleCount, layerCount, renderPassType);

				// Skip this test as it is rather slow
				if (layerCount == 6 && sampleCount == 8)
					continue;

=======

			for (size_t sampleCountNdx = 0; sampleCountNdx < DE_LENGTH_OF_ARRAY(sampleCounts); sampleCountNdx++)
			{
				const deUint32		sampleCount	(sampleCounts[sampleCountNdx]);
				const std::string	testName	("samples_" + de::toString(sampleCount));
				const TestConfig	testConfig	(format, sampleCount, layerCount, renderPassType);

				// Skip this test as it is rather slow
				if (layerCount == 6 && sampleCount == 8)
					continue;

>>>>>>> 055f40e9
				formatGroup->addChild(new InstanceFactory1<MultisampleRenderPassTestInstance, TestConfig, Programs>(testCtx, tcu::NODETYPE_SELF_VALIDATE, testName.c_str(), testName.c_str(), testConfig));
			}

			if (layerCount == 1)
				group->addChild(formatGroup.release());
			else
				layerGroup->addChild(formatGroup.release());
		}

		if (layerCount != 1)
			group->addChild(layerGroup.release());
	}
}

} // anonymous

tcu::TestCaseGroup* createRenderPassMultisampleResolveTests (tcu::TestContext& testCtx)
{
	return createTestGroup(testCtx, "multisample_resolve", "Multisample render pass resolve tests", initTests, RENDERPASS_TYPE_LEGACY);
}

tcu::TestCaseGroup* createRenderPass2MultisampleResolveTests (tcu::TestContext& testCtx)
{
	return createTestGroup(testCtx, "multisample_resolve", "Multisample render pass resolve tests", initTests, RENDERPASS_TYPE_RENDERPASS2);
}

} // vkt<|MERGE_RESOLUTION|>--- conflicted
+++ resolved
@@ -1010,99 +1010,14 @@
 	}
 
 	RenderpassSubpass::cmdEndRenderPass(vkd, *commandBuffer, &subpassEndInfo);
-<<<<<<< HEAD
-
-	// Memory barriers between rendering and copies
-	{
-		std::vector<VkImageMemoryBarrier> barriers;
-
-		for (size_t dstNdx = 0; dstNdx < m_singlesampleImages.size(); dstNdx++)
-		{
-			const VkImageMemoryBarrier barrier =
-			{
-				VK_STRUCTURE_TYPE_IMAGE_MEMORY_BARRIER,
-				DE_NULL,
-
-				VK_ACCESS_COLOR_ATTACHMENT_WRITE_BIT,
-				VK_ACCESS_TRANSFER_READ_BIT,
-
-				VK_IMAGE_LAYOUT_TRANSFER_SRC_OPTIMAL,
-				VK_IMAGE_LAYOUT_TRANSFER_SRC_OPTIMAL,
-
-				VK_QUEUE_FAMILY_IGNORED,
-				VK_QUEUE_FAMILY_IGNORED,
-
-				**m_singlesampleImages[dstNdx],
-				{
-					VK_IMAGE_ASPECT_COLOR_BIT,
-					0u,
-					1u,
-					0u,
-					m_layerCount
-				}
-			};
-
-			barriers.push_back(barrier);
-		}
-
-		vkd.cmdPipelineBarrier(*commandBuffer, VK_PIPELINE_STAGE_COLOR_ATTACHMENT_OUTPUT_BIT, VK_PIPELINE_STAGE_TRANSFER_BIT, 0u, 0u, DE_NULL, 0u, DE_NULL, (deUint32)barriers.size(), &barriers[0]);
-	}
-
-	// Copy image memory to buffers
-	for (size_t dstNdx = 0; dstNdx < m_singlesampleImages.size(); dstNdx++)
-	{
-		const VkBufferImageCopy region =
-		{
-			0u,
-			0u,
-			0u,
-			{
-				VK_IMAGE_ASPECT_COLOR_BIT,
-				0u,
-				0u,
-				m_layerCount,
-			},
-			{ 0u, 0u, 0u },
-			{ m_width, m_height, 1u }
-		};
-
-		vkd.cmdCopyImageToBuffer(*commandBuffer, **m_singlesampleImages[dstNdx], VK_IMAGE_LAYOUT_TRANSFER_SRC_OPTIMAL, **m_buffers[dstNdx], 1u, &region);
-	}
-
-	// Memory barriers between copies and host access
-	{
-		std::vector<VkBufferMemoryBarrier> barriers;
-=======
 
 	for (size_t dstNdx = 0; dstNdx < m_singlesampleImages.size(); dstNdx++)
 		copyImageToBuffer(vkd, *commandBuffer, **m_singlesampleImages[dstNdx], **m_buffers[dstNdx], tcu::IVec2(m_width, m_height), VK_ACCESS_COLOR_ATTACHMENT_WRITE_BIT, VK_IMAGE_LAYOUT_TRANSFER_SRC_OPTIMAL, m_layerCount);
->>>>>>> 055f40e9
 
 	endCommandBuffer(vkd, *commandBuffer);
 
 	submitCommandsAndWait(vkd, device, m_context.getUniversalQueue(), *commandBuffer);
 
-<<<<<<< HEAD
-				VK_QUEUE_FAMILY_IGNORED,
-				VK_QUEUE_FAMILY_IGNORED,
-
-				**m_buffers[dstNdx],
-				0u,
-				VK_WHOLE_SIZE
-			};
-
-			barriers.push_back(barrier);
-		}
-
-		vkd.cmdPipelineBarrier(*commandBuffer, VK_PIPELINE_STAGE_TRANSFER_BIT, VK_PIPELINE_STAGE_HOST_BIT, 0u, 0u, DE_NULL, (deUint32)barriers.size(), &barriers[0], 0u, DE_NULL);
-	}
-
-	endCommandBuffer(vkd, *commandBuffer);
-
-	submitCommandsAndWait(vkd, device, m_context.getUniversalQueue(), *commandBuffer);
-
-=======
->>>>>>> 055f40e9
 	for (size_t memoryBufferNdx = 0; memoryBufferNdx < m_bufferMemory.size(); memoryBufferNdx++)
 		invalidateMappedMemoryRange(vkd, device, m_bufferMemory[memoryBufferNdx]->getMemory(), 0u, VK_WHOLE_SIZE);
 }
@@ -1377,7 +1292,6 @@
 					const BVec4		isClearValue			(refColor == clearValue);
 					const bool		unexpectedValue			(tcu::anyNotEqual(tcu::logicalOr(isRenderValue, isClearValue), BVec4(true)));
 					const bool		inconsistentComponent	(!(tcu::allEqual(isRenderValue, BVec4(true)) || tcu::allEqual(isClearValue, BVec4(true))));
-<<<<<<< HEAD
 
 					unexpectedValues		|= unexpectedValue;
 					inconsistentComponents	|= inconsistentComponent;
@@ -1390,20 +1304,6 @@
 				{
 					const IVec4 color (accesses[attachmentNdx].getPixelInt(x, y, z));
 
-=======
-
-					unexpectedValues		|= unexpectedValue;
-					inconsistentComponents	|= inconsistentComponent;
-
-					if (unexpectedValue || inconsistentComponent)
-						isOk = false;
-				}
-
-				for (size_t attachmentNdx = 0; attachmentNdx < MAX_COLOR_ATTACHMENT_COUNT; attachmentNdx++)
-				{
-					const IVec4 color (accesses[attachmentNdx].getPixelInt(x, y, z));
-
->>>>>>> 055f40e9
 					if (refColor != color)
 					{
 						isOk = false;
@@ -1801,7 +1701,6 @@
 			const VkFormat					format		(formats[formatNdx]);
 			const std::string				formatName	(formatToName(format));
 			de::MovePtr<tcu::TestCaseGroup>	formatGroup	(new tcu::TestCaseGroup(testCtx, formatName.c_str(), formatName.c_str()));
-<<<<<<< HEAD
 
 			for (size_t sampleCountNdx = 0; sampleCountNdx < DE_LENGTH_OF_ARRAY(sampleCounts); sampleCountNdx++)
 			{
@@ -1813,19 +1712,6 @@
 				if (layerCount == 6 && sampleCount == 8)
 					continue;
 
-=======
-
-			for (size_t sampleCountNdx = 0; sampleCountNdx < DE_LENGTH_OF_ARRAY(sampleCounts); sampleCountNdx++)
-			{
-				const deUint32		sampleCount	(sampleCounts[sampleCountNdx]);
-				const std::string	testName	("samples_" + de::toString(sampleCount));
-				const TestConfig	testConfig	(format, sampleCount, layerCount, renderPassType);
-
-				// Skip this test as it is rather slow
-				if (layerCount == 6 && sampleCount == 8)
-					continue;
-
->>>>>>> 055f40e9
 				formatGroup->addChild(new InstanceFactory1<MultisampleRenderPassTestInstance, TestConfig, Programs>(testCtx, tcu::NODETYPE_SELF_VALIDATE, testName.c_str(), testName.c_str(), testConfig));
 			}
 
