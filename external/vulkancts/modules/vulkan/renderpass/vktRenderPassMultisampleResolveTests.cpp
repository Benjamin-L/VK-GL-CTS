--- conflicted
+++ resolved
@@ -789,16 +789,10 @@
 		{
 			colorAttachments[i].imageView = **m_multisampleImageViews[i];
 			colorAttachments[i].resolveImageView = **m_singlesampleImageViews[i];
-<<<<<<< HEAD
 			if (isIntFormat(m_format) || isUintFormat(m_format))
 				colorAttachments[i].resolveMode = vk::VK_RESOLVE_MODE_SAMPLE_ZERO_BIT;
 			else
 				colorAttachments[i].resolveMode = vk::VK_RESOLVE_MODE_AVERAGE_BIT;
-=======
-			if (isUintFormat(m_format) || isIntFormat(m_format)) {
-				colorAttachments[i].resolveMode = vk::VK_RESOLVE_MODE_SAMPLE_ZERO_BIT;
-			}
->>>>>>> 3f60af63
 		}
 
 		vk::VkRenderingInfoKHR renderingInfo
