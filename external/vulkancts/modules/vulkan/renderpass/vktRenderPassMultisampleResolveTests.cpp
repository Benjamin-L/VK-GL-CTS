/*-------------------------------------------------------------------------
 * Vulkan Conformance Tests
 * ------------------------
 *
 * Copyright (c) 2017 Google Inc.
 *
 * Licensed under the Apache License, Version 2.0 (the "License");
 * you may not use this file except in compliance with the License.
 * You may obtain a copy of the License at
 *
 *      http://www.apache.org/licenses/LICENSE-2.0
 *
 * Unless required by applicable law or agreed to in writing, software
 * distributed under the License is distributed on an "AS IS" BASIS,
 * WITHOUT WARRANTIES OR CONDITIONS OF ANY KIND, either express or implied.
 * See the License for the specific language governing permissions and
 * limitations under the License.
 *
 *//*!
 * \file
 * \brief Tests for render pass multisample resolve
 *//*--------------------------------------------------------------------*/

#include "vktRenderPassMultisampleResolveTests.hpp"
#include "vktRenderPassTestsUtil.hpp"

#include "vktTestCaseUtil.hpp"
#include "vktTestGroupUtil.hpp"

#include "vkDefs.hpp"
#include "vkDeviceUtil.hpp"
#include "vkImageUtil.hpp"
#include "vkMemUtil.hpp"
#include "vkPlatform.hpp"
#include "vkPrograms.hpp"
#include "vkQueryUtil.hpp"
#include "vkRef.hpp"
#include "vkRefUtil.hpp"
#include "vkTypeUtil.hpp"
#include "vkCmdUtil.hpp"
#include "vkObjUtil.hpp"

#include "tcuFloat.hpp"
#include "tcuImageCompare.hpp"
#include "tcuFormatUtil.hpp"
#include "tcuMaybe.hpp"
#include "tcuResultCollector.hpp"
#include "tcuTestLog.hpp"
#include "tcuTextureUtil.hpp"
#include "tcuVectorUtil.hpp"
#include "tcuStringTemplate.hpp"

#include "deUniquePtr.hpp"
#include "deSharedPtr.hpp"

using namespace vk;

using tcu::BVec4;
using tcu::IVec2;
using tcu::IVec4;
using tcu::UVec2;
using tcu::UVec4;
using tcu::Vec2;
using tcu::Vec3;
using tcu::Vec4;

using tcu::ConstPixelBufferAccess;
using tcu::PixelBufferAccess;
using tcu::TestLog;

using std::vector;

typedef de::SharedPtr<Allocation>							AllocationSp;
typedef de::SharedPtr<vk::Unique<VkImage> >					VkImageSp;
typedef de::SharedPtr<vk::Unique<VkImageView> >				VkImageViewSp;
typedef de::SharedPtr<vk::Unique<VkBuffer> >				VkBufferSp;
typedef de::SharedPtr<vk::Unique<VkSampler> >				VkSamplerSp;
typedef de::SharedPtr<vk::Unique<VkPipeline> >				VkPipelineSp;
typedef de::SharedPtr<vk::Unique<VkDescriptorSetLayout> >	VkDescriptorSetLayoutSp;
typedef de::SharedPtr<vk::Unique<VkDescriptorPool> >		VkDescriptorPoolSp;
typedef de::SharedPtr<vk::Unique<VkDescriptorSet> >			VkDescriptorSetSp;

namespace vkt
{
namespace
{

using namespace renderpass;

template<typename T>
de::SharedPtr<T> safeSharedPtr (T* ptr)
{
	try
	{
		return de::SharedPtr<T>(ptr);
	}
	catch (...)
	{
		delete ptr;
		throw;
	}
}

enum TestType
{
	RESOLVE			= 0,
	MAX_ATTACHMENTS,
	COMPATIBILITY
};

struct TestConfig
{
	TestType		testType;
	VkFormat		format;
	deUint32		sampleCount;
	deUint32		layerCount;
	deUint32		attachmentCount;
	deUint32		width;
	deUint32		height;
	RenderingType	renderingType;
};

struct TestConfig2 : TestConfig
{
	TestConfig2(const TestConfig& src, deUint32 level)
		: TestConfig	(src)
		, resolveLevel	(level)
	{
	}
	deUint32		resolveLevel;
};

// Render pass traits that groups render pass related types together and by that help
// to reduce number of template parrameters passed to number of functions in those tests
struct RenderPass1Trait
{
	typedef AttachmentDescription1	AttDesc;
	typedef AttachmentReference1	AttRef;
	typedef SubpassDescription1		SubpassDesc;
	typedef SubpassDependency1		SubpassDep;
	typedef RenderPassCreateInfo1	RenderPassCreateInfo;
};
struct RenderPass2Trait
{
	typedef AttachmentDescription2	AttDesc;
	typedef AttachmentReference2	AttRef;
	typedef SubpassDescription2		SubpassDesc;
	typedef SubpassDependency2		SubpassDep;
	typedef RenderPassCreateInfo2	RenderPassCreateInfo;
};

class MultisampleRenderPassTestBase : public TestInstance
{
public:
	MultisampleRenderPassTestBase	(Context& context, TestConfig config);
	~MultisampleRenderPassTestBase	(void);

protected:

	Move<VkImage>			createImage			(VkSampleCountFlagBits		sampleCountBit,
												 VkImageUsageFlags			usage) const;
	Move<VkImage>			createImage			(VkSampleCountFlagBits		sampleCountBit,
												 VkImageUsageFlags			usage,
												 deUint32					width,
												 deUint32					height,
												 deUint32					mipLevels) const;
	vector<VkImageSp>		createImages		(VkSampleCountFlagBits		sampleCountBit,
												 VkImageUsageFlags			usage) const;
	vector<VkImageSp>		createImages		(VkSampleCountFlagBits		sampleCountBit,
												 VkImageUsageFlags			usage,
												 deUint32					width,
												 deUint32					height,
												 deUint32					mipLevels) const;
	vector<AllocationSp>	createImageMemory	(const vector<VkImageSp>&	images) const;
	vector<VkImageViewSp>	createImageViews	(const vector<VkImageSp>&	images,
												 deUint32					mipLevel = 0) const;

	vector<VkBufferSp>		createBuffers		() const;
	vector<VkBufferSp>		createBuffers		(deUint32					width,
												 deUint32					height,
												 deUint32					mipLevels) const;
	vector<AllocationSp>	createBufferMemory	(const vector<VkBufferSp>& buffers) const;

	Move<VkFramebuffer>		createFramebuffer	(const std::vector<VkImageViewSp>	multisampleImageViews,
												 const std::vector<VkImageViewSp>	singlesampleImageViews,
												 VkRenderPass						renderPass) const;

	void					clearAttachments				(VkCommandBuffer commandBuffer) const;
	VkDeviceSize			getPixelSize					() const;
	tcu::Vec4				getFormatThreshold				() const;
	VkSampleCountFlagBits	sampleCountBitFromSampleCount	(deUint32 count) const;
	void					logImage						(const std::string& name,
															 const tcu::ConstPixelBufferAccess& image) const;

protected:

	const bool						m_testCompatibility;
	const RenderingType				m_renderingType;

	const VkFormat					m_format;
	const VkSampleCountFlagBits		m_sampleCount;
	const deUint32					m_layerCount;
	const deUint32					m_attachmentsCount;
	const deUint32					m_width;
	const deUint32					m_height;
};

MultisampleRenderPassTestBase::MultisampleRenderPassTestBase (Context& context, TestConfig config)
	: TestInstance				(context)
	, m_testCompatibility		(config.testType == COMPATIBILITY)
	, m_renderingType			(config.renderingType)
	, m_format					(config.format)
	, m_sampleCount				(sampleCountBitFromSampleCount(config.sampleCount))
	, m_layerCount				(config.layerCount)
	, m_attachmentsCount		(config.attachmentCount)
	, m_width					(config.width)
	, m_height					(config.height)
{
}

MultisampleRenderPassTestBase::~MultisampleRenderPassTestBase ()
{
}

Move<VkImage> MultisampleRenderPassTestBase::createImage (VkSampleCountFlagBits sampleCountBit, VkImageUsageFlags usage) const
{
	return createImage(sampleCountBit, usage, m_width, m_height, 1u);
}

Move<VkImage> MultisampleRenderPassTestBase::createImage (VkSampleCountFlagBits	sampleCountBit,
														  VkImageUsageFlags		usage,
														  deUint32				width,
														  deUint32				height,
														  deUint32				mipLevels) const
{
	const InstanceInterface&		vki						= m_context.getInstanceInterface();
	const DeviceInterface&			vkd						= m_context.getDeviceInterface();
	VkDevice						device					= m_context.getDevice();
	VkPhysicalDevice				physicalDevice			= m_context.getPhysicalDevice();
	const tcu::TextureFormat		format					(mapVkFormat(m_format));
	const VkImageType				imageType				(VK_IMAGE_TYPE_2D);
	const VkImageTiling				imageTiling				(VK_IMAGE_TILING_OPTIMAL);
	const VkFormatProperties		formatProperties		(getPhysicalDeviceFormatProperties(vki, physicalDevice, m_format));
	const VkExtent3D				imageExtent =
	{
		width,
		height,
		1u
	};

	try
	{
		const VkImageFormatProperties	imageFormatProperties(getPhysicalDeviceImageFormatProperties(vki, physicalDevice, m_format, imageType, imageTiling, usage, 0u));

		if ((tcu::hasDepthComponent(format.order) || tcu::hasStencilComponent(format.order))
			&& (formatProperties.optimalTilingFeatures & VK_FORMAT_FEATURE_DEPTH_STENCIL_ATTACHMENT_BIT) == 0)
			TCU_THROW(NotSupportedError, "Format can't be used as depth stencil attachment");

		if (!(tcu::hasDepthComponent(format.order) || tcu::hasStencilComponent(format.order))
			&& (formatProperties.optimalTilingFeatures & VK_FORMAT_FEATURE_COLOR_ATTACHMENT_BIT) == 0)
			TCU_THROW(NotSupportedError, "Format can't be used as color attachment");

		if (imageFormatProperties.maxExtent.width < imageExtent.width
			|| imageFormatProperties.maxExtent.height < imageExtent.height
			|| ((imageFormatProperties.sampleCounts & m_sampleCount) == 0)
			|| imageFormatProperties.maxArrayLayers < m_layerCount)
		{
			TCU_THROW(NotSupportedError, "Image type not supported");
		}

		const VkImageCreateInfo pCreateInfo =
		{
			VK_STRUCTURE_TYPE_IMAGE_CREATE_INFO,
			DE_NULL,
			0u,
			imageType,
			m_format,
			imageExtent,
			mipLevels,
			m_layerCount,
			sampleCountBit,
			imageTiling,
			usage,
			VK_SHARING_MODE_EXCLUSIVE,
			0u,
			DE_NULL,
			VK_IMAGE_LAYOUT_UNDEFINED
		};

		return ::createImage(vkd, device, &pCreateInfo);
	}
	catch (const vk::Error& error)
	{
		if (error.getError() == VK_ERROR_FORMAT_NOT_SUPPORTED)
			TCU_THROW(NotSupportedError, "Image format not supported");

		throw;
	}
}

vector<VkImageSp> MultisampleRenderPassTestBase::createImages (VkSampleCountFlagBits sampleCountBit, VkImageUsageFlags usage) const
{
	std::vector<VkImageSp> images (m_attachmentsCount);
	for (size_t imageNdx = 0; imageNdx < m_attachmentsCount; imageNdx++)
		images[imageNdx] = safeSharedPtr(new Unique<VkImage>(createImage(sampleCountBit, usage)));
	return images;
}

vector<VkImageSp> MultisampleRenderPassTestBase::createImages (VkSampleCountFlagBits	sampleCountBit,
															   VkImageUsageFlags		usage,
															   deUint32					width,
															   deUint32					height,
															   deUint32					mipLevels) const
{
	std::vector<VkImageSp> images (m_attachmentsCount);
	for (size_t imageNdx = 0; imageNdx < m_attachmentsCount; imageNdx++)
		images[imageNdx] = safeSharedPtr(new Unique<VkImage>(createImage(sampleCountBit, usage, width, height, mipLevels)));
	return images;
}

vector<AllocationSp> MultisampleRenderPassTestBase::createImageMemory (const vector<VkImageSp>& images) const
{
	const DeviceInterface&		vkd			= m_context.getDeviceInterface();
	VkDevice					device		= m_context.getDevice();
	Allocator&					allocator	= m_context.getDefaultAllocator();
	std::vector<AllocationSp>	memory		(images.size());

	for (size_t memoryNdx = 0; memoryNdx < memory.size(); memoryNdx++)
	{
		VkImage					image			= **images[memoryNdx];
		VkMemoryRequirements	requirements	= getImageMemoryRequirements(vkd, device, image);

		de::MovePtr<Allocation>	allocation		(allocator.allocate(requirements, MemoryRequirement::Any));
		VK_CHECK(vkd.bindImageMemory(device, image, allocation->getMemory(), allocation->getOffset()));
		memory[memoryNdx] = safeSharedPtr(allocation.release());
	}
	return memory;
}

vector<VkImageViewSp> MultisampleRenderPassTestBase::createImageViews (const vector<VkImageSp>& images, deUint32 mipLevel) const
{
	const DeviceInterface&			vkd		= m_context.getDeviceInterface();
	VkDevice						device	= m_context.getDevice();
	std::vector<VkImageViewSp>		views	(images.size());
	const VkImageSubresourceRange	range =
	{
		VK_IMAGE_ASPECT_COLOR_BIT,
		mipLevel,
		1u,
		0u,
		m_layerCount
	};

	for (size_t imageNdx = 0; imageNdx < images.size(); imageNdx++)
	{
		const VkImageViewCreateInfo pCreateInfo =
		{
			VK_STRUCTURE_TYPE_IMAGE_VIEW_CREATE_INFO,
			DE_NULL,
			0u,
			**images[imageNdx],
			VK_IMAGE_VIEW_TYPE_2D_ARRAY,
			m_format,
			makeComponentMappingRGBA(),
			range,
		};
		views[imageNdx] = safeSharedPtr(new Unique<VkImageView>(createImageView(vkd, device, &pCreateInfo)));
	}

	return views;
}

vector<VkBufferSp> MultisampleRenderPassTestBase::createBuffers () const
{
	return createBuffers(m_width, m_height, 1u);
}

vector<VkBufferSp> MultisampleRenderPassTestBase::createBuffers (deUint32 width, deUint32 height, deUint32 mipLevels) const
{
	DE_ASSERT(mipLevels);

	VkDeviceSize				size		= 0;
	for (deUint32 level = 0; level < mipLevels; ++level)
	{
		DE_ASSERT(width && height);

		size += (width * height);
		height /= 2;
		width /=2;
	}

	const DeviceInterface&		vkd			= m_context.getDeviceInterface();
	VkDevice					device		= m_context.getDevice();
	std::vector<VkBufferSp>		buffers		(m_attachmentsCount);
	const VkDeviceSize			pixelSize	(getPixelSize());
	const VkBufferCreateInfo	createInfo =
	{
		VK_STRUCTURE_TYPE_BUFFER_CREATE_INFO,
		DE_NULL,
		0u,

		size * m_layerCount * pixelSize,
		VK_BUFFER_USAGE_TRANSFER_SRC_BIT | VK_BUFFER_USAGE_TRANSFER_DST_BIT,

		VK_SHARING_MODE_EXCLUSIVE,
		0u,
		DE_NULL
	};

	for (size_t bufferNdx = 0; bufferNdx < buffers.size(); bufferNdx++)
		buffers[bufferNdx] = safeSharedPtr(new Unique<VkBuffer>(createBuffer(vkd, device, &createInfo)));

	return buffers;
}

vector<AllocationSp> MultisampleRenderPassTestBase::createBufferMemory (const vector<VkBufferSp>& buffers) const
{
	const DeviceInterface&					vkd			= m_context.getDeviceInterface();
	VkDevice								device		= m_context.getDevice();
	Allocator&								allocator	= m_context.getDefaultAllocator();
	std::vector<de::SharedPtr<Allocation> >	memory		(buffers.size());

	for (size_t memoryNdx = 0; memoryNdx < memory.size(); memoryNdx++)
	{
		VkBuffer				buffer			= **buffers[memoryNdx];
		VkMemoryRequirements	requirements	= getBufferMemoryRequirements(vkd, device, buffer);
		de::MovePtr<Allocation> allocation		(allocator.allocate(requirements, MemoryRequirement::HostVisible));

		VK_CHECK(vkd.bindBufferMemory(device, buffer, allocation->getMemory(), allocation->getOffset()));
		memory[memoryNdx] = safeSharedPtr(allocation.release());
	}
	return memory;
}

Move<VkFramebuffer> MultisampleRenderPassTestBase::createFramebuffer (const std::vector<VkImageViewSp>	multisampleImageViews,
																	  const std::vector<VkImageViewSp>	singlesampleImageViews,
																	  VkRenderPass						renderPass) const
{
	// when RenderPass was not created then we are testing dynamic rendering
	// and we can't create framebuffer without valid RenderPass object
	if (!renderPass)
		return Move<VkFramebuffer>();

	const DeviceInterface&	vkd		= m_context.getDeviceInterface();
	VkDevice				device	= m_context.getDevice();

	std::vector<VkImageView> attachments;
	attachments.reserve(multisampleImageViews.size() + singlesampleImageViews.size());

	DE_ASSERT(multisampleImageViews.size() == singlesampleImageViews.size());

	for (size_t ndx = 0; ndx < multisampleImageViews.size(); ndx++)
	{
		attachments.push_back(**multisampleImageViews[ndx]);
		attachments.push_back(**singlesampleImageViews[ndx]);
	}

	const VkFramebufferCreateInfo createInfo =
	{
		VK_STRUCTURE_TYPE_FRAMEBUFFER_CREATE_INFO,
		DE_NULL,
		0u,

		renderPass,
		(deUint32)attachments.size(),
		&attachments[0],

		m_width,
		m_height,
		m_layerCount
	};

	return ::createFramebuffer(vkd, device, &createInfo);
}

void MultisampleRenderPassTestBase::clearAttachments (VkCommandBuffer commandBuffer) const
{
	const DeviceInterface&			vkd				= m_context.getDeviceInterface();
	const tcu::TextureFormat		format			(mapVkFormat(m_format));
	const tcu::TextureChannelClass	channelClass	(tcu::getTextureChannelClass(format.type));
	VkClearValue					value;

	// Clear everything to black
	switch (channelClass)
	{
		case tcu::TEXTURECHANNELCLASS_FLOATING_POINT:
			value = makeClearValueColorF32(-1.0f, -1.0f, -1.0f, -1.0f);
			break;

		case tcu::TEXTURECHANNELCLASS_UNSIGNED_FIXED_POINT:
			value = makeClearValueColorF32(0.0f, 0.0f, 0.0f, 0.0f);
			break;

		case tcu::TEXTURECHANNELCLASS_SIGNED_FIXED_POINT:
			value = makeClearValueColorF32(-1.0f, -1.0f, -1.0f, -1.0f);
			break;

		case tcu::TEXTURECHANNELCLASS_SIGNED_INTEGER:
			value = makeClearValueColorI32(-128, -128, -128, -128);
			break;

		case tcu::TEXTURECHANNELCLASS_UNSIGNED_INTEGER:
			value = makeClearValueColorU32(0u, 0u, 0u, 0u);
			break;

		default:
			DE_FATAL("Unknown channel class");
	}
	std::vector<VkClearAttachment> colors(m_attachmentsCount);
	for (deUint32 attachmentNdx = 0; attachmentNdx < m_attachmentsCount; attachmentNdx++)
	{
		colors[attachmentNdx].aspectMask = VK_IMAGE_ASPECT_COLOR_BIT;
		colors[attachmentNdx].colorAttachment = attachmentNdx;
		colors[attachmentNdx].clearValue = value;
	}
	const VkClearRect rect =
	{
		{
			{ 0u, 0u },
			{ m_width, m_height }
		},
		0u,
		m_layerCount,
	};
	vkd.cmdClearAttachments(commandBuffer, deUint32(colors.size()), &colors[0], 1u, &rect);
}

VkDeviceSize MultisampleRenderPassTestBase::getPixelSize () const
{
	const tcu::TextureFormat format(mapVkFormat(m_format));
	return format.getPixelSize();
}

tcu::Vec4 MultisampleRenderPassTestBase::getFormatThreshold () const
{
	const tcu::TextureFormat	tcuFormat		(mapVkFormat(m_format));
	const deUint32				componentCount	(tcu::getNumUsedChannels(tcuFormat.order));

	if (isSnormFormat(m_format))
	{
		return Vec4((componentCount >= 1) ? 1.5f * getRepresentableDiffSnorm(m_format, 0) : 0.0f,
					(componentCount >= 2) ? 1.5f * getRepresentableDiffSnorm(m_format, 1) : 0.0f,
					(componentCount >= 3) ? 1.5f * getRepresentableDiffSnorm(m_format, 2) : 0.0f,
					(componentCount == 4) ? 1.5f * getRepresentableDiffSnorm(m_format, 3) : 0.0f);
	}
	else if (isUnormFormat(m_format))
	{
		return Vec4((componentCount >= 1) ? 1.5f * getRepresentableDiffUnorm(m_format, 0) : 0.0f,
					(componentCount >= 2) ? 1.5f * getRepresentableDiffUnorm(m_format, 1) : 0.0f,
					(componentCount >= 3) ? 1.5f * getRepresentableDiffUnorm(m_format, 2) : 0.0f,
					(componentCount == 4) ? 1.5f * getRepresentableDiffUnorm(m_format, 3) : 0.0f);
	}
	else if (isFloatFormat(m_format))
	{
		return (tcuFormat.type == tcu::TextureFormat::HALF_FLOAT) ? tcu::Vec4(0.005f) : Vec4(0.00001f);
	}
	else
		return Vec4(0.001f);
}

VkSampleCountFlagBits MultisampleRenderPassTestBase::sampleCountBitFromSampleCount (deUint32 count) const
{
	switch (count)
	{
		case 1:  return VK_SAMPLE_COUNT_1_BIT;
		case 2:  return VK_SAMPLE_COUNT_2_BIT;
		case 4:  return VK_SAMPLE_COUNT_4_BIT;
		case 8:  return VK_SAMPLE_COUNT_8_BIT;
		case 16: return VK_SAMPLE_COUNT_16_BIT;
		case 32: return VK_SAMPLE_COUNT_32_BIT;
		case 64: return VK_SAMPLE_COUNT_64_BIT;

		default:
			DE_FATAL("Invalid sample count");
			return (VkSampleCountFlagBits)0x0;
	}
}

void MultisampleRenderPassTestBase::logImage (const std::string& name, const tcu::ConstPixelBufferAccess& image) const
{
	m_context.getTestContext().getLog() << tcu::LogImage(name.c_str(), name.c_str(), image);

	for (deUint32 layerNdx = 0; layerNdx < m_layerCount; ++layerNdx)
	{
		const std::string			layerName	(name + " Layer:" + de::toString(layerNdx));
		tcu::ConstPixelBufferAccess	layerImage	(image.getFormat(), m_width, m_height, 1, image.getPixelPtr(0, 0, layerNdx));

		m_context.getTestContext().getLog() << tcu::LogImage(layerName.c_str(), layerName.c_str(), layerImage);
	}
}

class MultisampleRenderPassTestInstance : public MultisampleRenderPassTestBase
{
public:
	MultisampleRenderPassTestInstance	(Context& context, TestConfig config);
	~MultisampleRenderPassTestInstance	(void);

	tcu::TestStatus			iterate		(void);

private:

	template<typename RenderpassSubpass>
	void					submit						(void);
	void					submitSwitch				(RenderingType renderingType);
	void					verify						(void);

	template<typename RenderPassTrait>
	Move<VkRenderPass>		createRenderPass			(bool usedResolveAttachment);
	Move<VkRenderPass>		createRenderPassSwitch		(bool usedResolveAttachment);
	Move<VkRenderPass>		createRenderPassCompatible	(void);
	Move<VkPipelineLayout>	createRenderPipelineLayout	(void);
	Move<VkPipeline>		createRenderPipeline		(void);

private:

	const std::vector<VkImageSp>		m_multisampleImages;
	const std::vector<AllocationSp>		m_multisampleImageMemory;
	const std::vector<VkImageViewSp>	m_multisampleImageViews;

	const std::vector<VkImageSp>		m_singlesampleImages;
	const std::vector<AllocationSp>		m_singlesampleImageMemory;
	const std::vector<VkImageViewSp>	m_singlesampleImageViews;

	const Unique<VkRenderPass>			m_renderPass;
	const Unique<VkRenderPass>			m_renderPassCompatible;
	const Unique<VkFramebuffer>			m_framebuffer;

	const Unique<VkPipelineLayout>		m_renderPipelineLayout;
	const Unique<VkPipeline>			m_renderPipeline;

	const std::vector<VkBufferSp>		m_buffers;
	const std::vector<AllocationSp>		m_bufferMemory;

	const Unique<VkCommandPool>			m_commandPool;
	tcu::TextureLevel					m_sum;
	tcu::TextureLevel					m_sumSrgb;
	deUint32							m_sampleMask;
	tcu::ResultCollector				m_resultCollector;

protected:
	MultisampleRenderPassTestInstance	(Context& context, TestConfig config, deUint32 renderLevel);

	const deUint32						m_renderLevel;
};

MultisampleRenderPassTestInstance::MultisampleRenderPassTestInstance (Context& context, TestConfig config)
	: MultisampleRenderPassTestInstance (context, config, /*defaulf render level*/0u)
{
}

MultisampleRenderPassTestInstance::MultisampleRenderPassTestInstance (Context& context, TestConfig config, deUint32 renderLevel)
	: MultisampleRenderPassTestBase(context, config)

	, m_multisampleImages		(createImages(m_sampleCount, VK_IMAGE_USAGE_COLOR_ATTACHMENT_BIT))
	, m_multisampleImageMemory	(createImageMemory(m_multisampleImages))
	, m_multisampleImageViews	(createImageViews(m_multisampleImages))

	, m_singlesampleImages		(createImages(VK_SAMPLE_COUNT_1_BIT, VK_IMAGE_USAGE_COLOR_ATTACHMENT_BIT | VK_IMAGE_USAGE_TRANSFER_SRC_BIT, (1u << renderLevel)*m_width, (1u << renderLevel)*m_height, renderLevel+1 ))
	, m_singlesampleImageMemory	(createImageMemory(m_singlesampleImages))
	, m_singlesampleImageViews	(createImageViews(m_singlesampleImages, renderLevel))

	// The "normal" render pass has an unused resolve attachment when testing compatibility.
	, m_renderPass				(createRenderPassSwitch(!m_testCompatibility))
	, m_renderPassCompatible	(createRenderPassCompatible())
	, m_framebuffer				(createFramebuffer(m_multisampleImageViews, m_singlesampleImageViews, *m_renderPass))

	, m_renderPipelineLayout	(createRenderPipelineLayout())
	, m_renderPipeline			(createRenderPipeline())

	, m_buffers					(createBuffers((1u << renderLevel)*m_width, (1u << renderLevel)*m_height, renderLevel+1 ))
	, m_bufferMemory			(createBufferMemory(m_buffers))

	, m_commandPool				(createCommandPool(context.getDeviceInterface(), context.getDevice(), VK_COMMAND_POOL_CREATE_TRANSIENT_BIT, context.getUniversalQueueFamilyIndex()))
	, m_sum						(tcu::TextureFormat(tcu::TextureFormat::RGBA, tcu::TextureFormat::FLOAT), m_width, m_height, m_layerCount)
	, m_sumSrgb					(tcu::TextureFormat(tcu::TextureFormat::RGBA, tcu::TextureFormat::FLOAT), m_width, m_height, m_layerCount)
	, m_sampleMask				(0x0u)

	, m_renderLevel				(renderLevel)
{
	tcu::clear(m_sum.getAccess(), Vec4(0.0f, 0.0f, 0.0f, 0.0f));
	tcu::clear(m_sumSrgb.getAccess(), Vec4(0.0f, 0.0f, 0.0f, 0.0f));
}

MultisampleRenderPassTestInstance::~MultisampleRenderPassTestInstance (void)
{
}

template<typename RenderpassSubpass>
void MultisampleRenderPassTestInstance::submit (void)
{
	const DeviceInterface&			vkd				(m_context.getDeviceInterface());
	const VkDevice					device			(m_context.getDevice());
	const Unique<VkCommandBuffer>	commandBuffer	(allocateCommandBuffer(vkd, device, *m_commandPool, VK_COMMAND_BUFFER_LEVEL_PRIMARY));

	beginCommandBuffer(vkd, *commandBuffer);

	// Memory barriers between previous copies and rendering
	{
		std::vector<VkImageMemoryBarrier> barriers;

		for (size_t dstNdx = 0; dstNdx < m_singlesampleImages.size(); dstNdx++)
		{
			const VkImageMemoryBarrier barrier =
			{
				VK_STRUCTURE_TYPE_IMAGE_MEMORY_BARRIER,
				DE_NULL,

				VK_ACCESS_TRANSFER_READ_BIT,
				VK_ACCESS_COLOR_ATTACHMENT_WRITE_BIT,

				VK_IMAGE_LAYOUT_UNDEFINED,
				VK_IMAGE_LAYOUT_COLOR_ATTACHMENT_OPTIMAL,

				VK_QUEUE_FAMILY_IGNORED,
				VK_QUEUE_FAMILY_IGNORED,

				**m_singlesampleImages[dstNdx],
				{
					VK_IMAGE_ASPECT_COLOR_BIT,
					m_renderLevel,
					1u,
					0u,
					m_layerCount
				}
			};

			barriers.push_back(barrier);
		}

		vkd.cmdPipelineBarrier(*commandBuffer, VK_PIPELINE_STAGE_TRANSFER_BIT, VK_PIPELINE_STAGE_COLOR_ATTACHMENT_OUTPUT_BIT, 0u, 0u, DE_NULL, 0u, DE_NULL, (deUint32)barriers.size(), &barriers[0]);
	}

	// Memory barriers to set multisample image layout to COLOR_ATTACHMENT_OPTIMAL
	if (m_renderingType == RENDERING_TYPE_DYNAMIC_RENDERING)
	{
		std::vector<VkImageMemoryBarrier> barriers;

		for (size_t dstNdx = 0; dstNdx < m_multisampleImages.size(); dstNdx++)
		{
			const VkImageMemoryBarrier barrier =
			{
				VK_STRUCTURE_TYPE_IMAGE_MEMORY_BARRIER,
				DE_NULL,

				0,
				VK_ACCESS_COLOR_ATTACHMENT_WRITE_BIT,

				VK_IMAGE_LAYOUT_UNDEFINED,
				VK_IMAGE_LAYOUT_COLOR_ATTACHMENT_OPTIMAL,

				VK_QUEUE_FAMILY_IGNORED,
				VK_QUEUE_FAMILY_IGNORED,

				**m_multisampleImages[dstNdx],
				{
					VK_IMAGE_ASPECT_COLOR_BIT,
					0u,
					1u,
					0u,
					m_layerCount
				}
			};

			barriers.push_back(barrier);
		}

		vkd.cmdPipelineBarrier(*commandBuffer, VK_PIPELINE_STAGE_TOP_OF_PIPE_BIT, VK_PIPELINE_STAGE_COLOR_ATTACHMENT_OUTPUT_BIT, 0u, 0u, DE_NULL, 0u, DE_NULL, (deUint32)barriers.size(), &barriers[0]);
	}

	VkRect2D renderArea = makeRect2D(m_width, m_height);
	if (m_renderingType == RENDERING_TYPE_DYNAMIC_RENDERING)
	{
		const VkClearValue clearValue = makeClearValueColor( { 0.0f, 0.0f, 0.0f, 1.0f } );
		std::vector<vk::VkRenderingAttachmentInfoKHR> colorAttachments(m_attachmentsCount,
			{
				vk::VK_STRUCTURE_TYPE_RENDERING_ATTACHMENT_INFO_KHR,	// VkStructureType						sType;
				DE_NULL,												// const void*							pNext;
				DE_NULL,												// VkImageView							imageView;
				vk::VK_IMAGE_LAYOUT_COLOR_ATTACHMENT_OPTIMAL,			// VkImageLayout						imageLayout;
				vk::VK_RESOLVE_MODE_AVERAGE_BIT,						// VkResolveModeFlagBits				resolveMode;
				DE_NULL,												// VkImageView							resolveImageView;
				vk::VK_IMAGE_LAYOUT_COLOR_ATTACHMENT_OPTIMAL,			// VkImageLayout						resolveImageLayout;
				vk::VK_ATTACHMENT_LOAD_OP_DONT_CARE,					// VkAttachmentLoadOp					loadOp;
				vk::VK_ATTACHMENT_STORE_OP_DONT_CARE,					// VkAttachmentStoreOp					storeOp;
				clearValue												// VkClearValue							clearValue;
			});

		for (deUint32 i = 0; i < m_attachmentsCount; ++i)
		{
			colorAttachments[i].imageView = **m_multisampleImageViews[i];
			colorAttachments[i].resolveImageView = **m_singlesampleImageViews[i];
		}

		vk::VkRenderingInfoKHR renderingInfo
		{
			vk::VK_STRUCTURE_TYPE_RENDERING_INFO_KHR,
			DE_NULL,
			0,														// VkRenderingFlagsKHR					flags;
			renderArea,												// VkRect2D								renderArea;
			m_layerCount,											// deUint32								layerCount;
			0u,														// deUint32								viewMask;
			m_attachmentsCount,										// deUint32								colorAttachmentCount;
			colorAttachments.data(),								// const VkRenderingAttachmentInfoKHR*	pColorAttachments;
			DE_NULL,												// const VkRenderingAttachmentInfoKHR*	pDepthAttachment;
			DE_NULL,												// const VkRenderingAttachmentInfoKHR*	pStencilAttachment;
		};

<<<<<<< HEAD
		vkd.cmdBeginRendering(*commandBuffer, &renderingInfo);
=======
		vkd.cmdBeginRenderingKHR(*commandBuffer, &renderingInfo);
>>>>>>> 6e40341a
	}
	else
	{
		const typename RenderpassSubpass::SubpassBeginInfo subpassBeginInfo(DE_NULL, VK_SUBPASS_CONTENTS_INLINE);
		const VkRenderPassBeginInfo beginInfo =
		{
			VK_STRUCTURE_TYPE_RENDER_PASS_BEGIN_INFO,
			DE_NULL,

			m_testCompatibility ? *m_renderPassCompatible : *m_renderPass,
			*m_framebuffer,
			renderArea,

			0u,
			DE_NULL
		};
		RenderpassSubpass::cmdBeginRenderPass(vkd, *commandBuffer, &beginInfo, &subpassBeginInfo);
	}

	// Clear everything to black
	clearAttachments(*commandBuffer);

	// Render black samples
	{
		vkd.cmdBindPipeline(*commandBuffer, VK_PIPELINE_BIND_POINT_GRAPHICS, *m_renderPipeline);
		vkd.cmdPushConstants(*commandBuffer, *m_renderPipelineLayout, VK_SHADER_STAGE_FRAGMENT_BIT, 0u, sizeof(m_sampleMask), &m_sampleMask);
		vkd.cmdDraw(*commandBuffer, 6u, 1u, 0u, 0u);
	}

	if (m_renderingType == RENDERING_TYPE_DYNAMIC_RENDERING)
<<<<<<< HEAD
		vkd.cmdEndRendering(*commandBuffer);
=======
		vkd.cmdEndRenderingKHR(*commandBuffer);
>>>>>>> 6e40341a
	else
	{
		const typename RenderpassSubpass::SubpassEndInfo subpassEndInfo(DE_NULL);
		RenderpassSubpass::cmdEndRenderPass(vkd, *commandBuffer, &subpassEndInfo);
	}

	// Memory barriers to set single-sample image layout to TRANSFER_SRC_OPTIMAL
	if (m_renderingType == RENDERING_TYPE_DYNAMIC_RENDERING)
	{
		std::vector<VkImageMemoryBarrier> barriers;

		for (size_t dstNdx = 0; dstNdx < m_singlesampleImages.size(); dstNdx++)
		{
			const VkImageMemoryBarrier barrier =
			{
				VK_STRUCTURE_TYPE_IMAGE_MEMORY_BARRIER,
				DE_NULL,

				VK_ACCESS_COLOR_ATTACHMENT_WRITE_BIT,
				VK_ACCESS_TRANSFER_READ_BIT,

				VK_IMAGE_LAYOUT_COLOR_ATTACHMENT_OPTIMAL,
				VK_IMAGE_LAYOUT_TRANSFER_SRC_OPTIMAL,

				VK_QUEUE_FAMILY_IGNORED,
				VK_QUEUE_FAMILY_IGNORED,

				**m_singlesampleImages[dstNdx],
				{
					VK_IMAGE_ASPECT_COLOR_BIT,
					0u,
					1u,
					0u,
					m_layerCount
				}
			};

			barriers.push_back(barrier);
		}

		vkd.cmdPipelineBarrier(*commandBuffer, VK_PIPELINE_STAGE_TOP_OF_PIPE_BIT, VK_PIPELINE_STAGE_COLOR_ATTACHMENT_OUTPUT_BIT, 0u, 0u, DE_NULL, 0u, DE_NULL, (deUint32)barriers.size(), &barriers[0]);
	}

	for (size_t dstNdx = 0; dstNdx < m_singlesampleImages.size(); dstNdx++)
	{
		// assume that buffer(s) have enough memory to store desired amount of mipmaps
		copyImageToBuffer(vkd, *commandBuffer, **m_singlesampleImages[dstNdx], **m_buffers[dstNdx],
						  m_format, tcu::IVec2((1u << m_renderLevel)*m_width, (1u << m_renderLevel)*m_height), m_renderLevel,
						  VK_ACCESS_COLOR_ATTACHMENT_WRITE_BIT, VK_IMAGE_LAYOUT_TRANSFER_SRC_OPTIMAL, m_layerCount);
	}

	endCommandBuffer(vkd, *commandBuffer);

	submitCommandsAndWait(vkd, device, m_context.getUniversalQueue(), *commandBuffer);

	for (size_t memoryBufferNdx = 0; memoryBufferNdx < m_bufferMemory.size(); memoryBufferNdx++)
		invalidateMappedMemoryRange(vkd, device, m_bufferMemory[memoryBufferNdx]->getMemory(), 0u, VK_WHOLE_SIZE);
}

void MultisampleRenderPassTestInstance::submitSwitch (RenderingType renderingType)
{
	switch (renderingType)
	{
		case RENDERING_TYPE_RENDERPASS_LEGACY:
			submit<RenderpassSubpass1>();
			break;
		case RENDERING_TYPE_RENDERPASS2:
		case RENDERING_TYPE_DYNAMIC_RENDERING:
			submit<RenderpassSubpass2>();
			break;
		default:
			TCU_THROW(InternalError, "Impossible");
	}
}

void MultisampleRenderPassTestInstance::verify (void)
{
	const Vec4							errorColor		(1.0f, 0.0f, 0.0f, 1.0f);
	const Vec4							okColor			(0.0f, 1.0f, 0.0f, 1.0f);
	const tcu::TextureFormat			format			(mapVkFormat(m_format));
	const tcu::TextureChannelClass		channelClass	(tcu::getTextureChannelClass(format.type));

	deUint32							offset			(0u);
	deUint32							width			((1u << m_renderLevel) * m_width);
	deUint32							height			((1u << m_renderLevel) * m_height);
	deUint32							pixelSize		(static_cast<deUint32>(getPixelSize()));
	for (deUint32 level = 0; level < m_renderLevel; ++level)
	{
		offset += (width * height * pixelSize);
		height /= 2;
		width /= 2;
	}

	std::vector<tcu::ConstPixelBufferAccess> accesses;
	for (deUint32 attachmentIdx = 0; attachmentIdx < m_attachmentsCount; ++attachmentIdx)
	{
		void* const ptr = static_cast<deUint8*>(m_bufferMemory[attachmentIdx]->getHostPtr()) + offset;
		accesses.push_back(tcu::ConstPixelBufferAccess(format, m_width, m_height, m_layerCount, ptr));
	}

	tcu::TextureLevel					errorMask		(tcu::TextureFormat(tcu::TextureFormat::RGB, tcu::TextureFormat::UNORM_INT8), m_width, m_height, m_layerCount);
	tcu::TestLog&						log				(m_context.getTestContext().getLog());

	switch (channelClass)
	{
		case tcu::TEXTURECHANNELCLASS_FLOATING_POINT:
		case tcu::TEXTURECHANNELCLASS_UNSIGNED_FIXED_POINT:
		case tcu::TEXTURECHANNELCLASS_SIGNED_FIXED_POINT:
		{
			const int	componentCount	(tcu::getNumUsedChannels(format.order));
			bool		isOk			= true;
			float		clearValue;
			float		renderValue;

			switch (channelClass)
			{
				case tcu::TEXTURECHANNELCLASS_FLOATING_POINT:
				case tcu::TEXTURECHANNELCLASS_SIGNED_FIXED_POINT:
					clearValue	= -1.0f;
					renderValue	= 1.0f;
					break;

				case tcu::TEXTURECHANNELCLASS_UNSIGNED_FIXED_POINT:
					clearValue	= 0.0f;
					renderValue	= 1.0f;
					break;

				default:
					clearValue	= 0.0f;
					renderValue	= 0.0f;
					DE_FATAL("Unknown channel class");
			}

			for (deUint32 z = 0; z < m_layerCount; z++)
			for (deUint32 y = 0; y < m_height; y++)
			for (deUint32 x = 0; x < m_width; x++)
			{
				// Color has to be black if no samples were covered, white if all samples were covered or same in every attachment
				const Vec4	firstColor	(accesses[0].getPixel(x, y, z));
				const Vec4	refColor	(m_sampleMask == 0x0u
										? Vec4(clearValue,
												componentCount > 1 ? clearValue : 0.0f,
												componentCount > 2 ? clearValue : 0.0f,
												componentCount > 3 ? clearValue : 1.0f)
										: m_sampleMask == ((0x1u << m_sampleCount) - 1u)
										? Vec4(renderValue,
												componentCount > 1 ? renderValue : 0.0f,
												componentCount > 2 ? renderValue : 0.0f,
												componentCount > 3 ? renderValue : 1.0f)
										: firstColor);

				errorMask.getAccess().setPixel(okColor, x, y, z);

				for (size_t attachmentNdx = 0; attachmentNdx < m_attachmentsCount; attachmentNdx++)
				{
					const Vec4 color (accesses[attachmentNdx].getPixel(x, y, z));

					if (refColor != color)
					{
						isOk = false;
						errorMask.getAccess().setPixel(errorColor, x, y, z);
						break;
					}
				}

				{
					const Vec4 old = m_sum.getAccess().getPixel(x, y, z);
					m_sum.getAccess().setPixel(old + (tcu::isSRGB(format) ? tcu::sRGBToLinear(firstColor) : firstColor), x, y, z);

					const Vec4 oldSrgb = m_sumSrgb.getAccess().getPixel(x, y, z);
					m_sumSrgb.getAccess().setPixel(oldSrgb + firstColor, x, y, z);
				}
			}

			if (!isOk)
			{
				const std::string			sectionName	("ResolveVerifyWithMask" + de::toString(m_sampleMask));
				const tcu::ScopedLogSection	section		(log, sectionName, sectionName);

				for (size_t attachmentNdx = 0; attachmentNdx < m_attachmentsCount; attachmentNdx++)
					logImage(std::string("Attachment") + de::toString(attachmentNdx), accesses[attachmentNdx]);

				logImage("ErrorMask", errorMask.getAccess());

				if (m_sampleMask == 0x0u)
				{
					m_context.getTestContext().getLog() << tcu::TestLog::Message << "Empty sample mask didn't produce all " << clearValue << " pixels" << tcu::TestLog::EndMessage;
					m_resultCollector.fail("Empty sample mask didn't produce correct pixel values");
				}
				else if (m_sampleMask == ((0x1u << m_sampleCount) - 1u))
				{
					m_context.getTestContext().getLog() << tcu::TestLog::Message << "Full sample mask didn't produce all " << renderValue << " pixels" << tcu::TestLog::EndMessage;
					m_resultCollector.fail("Full sample mask didn't produce correct pixel values");
				}
				else
				{
					m_context.getTestContext().getLog() << tcu::TestLog::Message << "Resolve is inconsistent between attachments" << tcu::TestLog::EndMessage;
					m_resultCollector.fail("Resolve is inconsistent between attachments");
				}
			}
			break;
		}

		case tcu::TEXTURECHANNELCLASS_UNSIGNED_INTEGER:
		{
			const int		componentCount			(tcu::getNumUsedChannels(format.order));
			const UVec4		bitDepth				(tcu::getTextureFormatBitDepth(format).cast<deUint32>());
			const UVec4		renderValue				(tcu::select((UVec4(1u) << tcu::min(UVec4(8u), bitDepth)) - UVec4(1u),
																  UVec4(0u, 0u, 0u, 1u),
																  tcu::lessThan(IVec4(0, 1, 2, 3), IVec4(componentCount))));
			const UVec4		clearValue				(tcu::select(UVec4(0u),
																 UVec4(0u, 0u, 0u, 1u),
																 tcu::lessThan(IVec4(0, 1, 2, 3), IVec4(componentCount))));
			bool			unexpectedValues		= false;
			bool			inconsistentComponents	= false;
			bool			inconsistentAttachments	= false;

			for (deUint32 z = 0; z < m_layerCount; z++)
			for (deUint32 y = 0; y < m_height; y++)
			for (deUint32 x = 0; x < m_width; x++)
			{
				// Color has to be all zeros if no samples were covered, all 255 if all samples were covered or consistent across all attachments
				const UVec4 refColor	(m_sampleMask == 0x0u
										? clearValue
										: m_sampleMask == ((0x1u << m_sampleCount) - 1u)
										? renderValue
										: accesses[0].getPixelUint(x, y, z));
				bool		isOk		= true;

				// If reference value was taken from first attachment, check that it is valid value i.e. clear or render value
				if (m_sampleMask != 0x0u && m_sampleMask != ((0x1u << m_sampleCount) - 1u))
				{
					// Each component must be resolved same way
					const BVec4		isRenderValue			(refColor == renderValue);
					const BVec4		isClearValue			(refColor == clearValue);
					const bool		unexpectedValue			(tcu::anyNotEqual(tcu::logicalOr(isRenderValue, isClearValue), BVec4(true)));
					const bool		inconsistentComponent	(!(tcu::allEqual(isRenderValue, BVec4(true)) || tcu::allEqual(isClearValue, BVec4(true))));

					unexpectedValues		|= unexpectedValue;
					inconsistentComponents	|= inconsistentComponent;

					if (unexpectedValue || inconsistentComponent)
						isOk = false;
				}

				for (size_t attachmentNdx = 0; attachmentNdx < m_attachmentsCount; attachmentNdx++)
				{
					const UVec4 color (accesses[attachmentNdx].getPixelUint(x, y, z));

					if (refColor != color)
					{
						isOk = false;
						inconsistentAttachments = true;
						break;
					}
				}

				errorMask.getAccess().setPixel((isOk ? okColor : errorColor), x, y, z);
			}

			if (unexpectedValues || inconsistentComponents || inconsistentAttachments)
			{
				const std::string			sectionName	("ResolveVerifyWithMask" + de::toString(m_sampleMask));
				const tcu::ScopedLogSection	section		(log, sectionName, sectionName);

				for (size_t attachmentNdx = 0; attachmentNdx < m_attachmentsCount; attachmentNdx++)
					logImage(std::string("Attachment") + de::toString(attachmentNdx), accesses[attachmentNdx]);

				logImage("ErrorMask", errorMask.getAccess());

				if (m_sampleMask == 0x0u)
				{
					m_context.getTestContext().getLog() << tcu::TestLog::Message << "Empty sample mask didn't produce all " << clearValue << " pixels" << tcu::TestLog::EndMessage;
					m_resultCollector.fail("Empty sample mask didn't produce correct pixels");
				}
				else if (m_sampleMask == ((0x1u << m_sampleCount) - 1u))
				{
					m_context.getTestContext().getLog() << tcu::TestLog::Message << "Full sample mask didn't produce all " << renderValue << " pixels" << tcu::TestLog::EndMessage;
					m_resultCollector.fail("Full sample mask didn't produce correct pixels");
				}
				else
				{
					if (unexpectedValues)
					{
						m_context.getTestContext().getLog() << tcu::TestLog::Message << "Resolve produced unexpected values i.e. not " << clearValue << " or " << renderValue << tcu::TestLog::EndMessage;
						m_resultCollector.fail("Resolve produced unexpected values");
					}

					if (inconsistentComponents)
					{
						m_context.getTestContext().getLog() << tcu::TestLog::Message << "Different components of attachment were resolved to different values." << tcu::TestLog::EndMessage;
						m_resultCollector.fail("Different components of attachment were resolved to different values.");
					}

					if (inconsistentAttachments)
					{
						m_context.getTestContext().getLog() << tcu::TestLog::Message << "Different attachments were resolved to different values." << tcu::TestLog::EndMessage;
						m_resultCollector.fail("Different attachments were resolved to different values.");
					}
				}
			}
			break;
		}

		case tcu::TEXTURECHANNELCLASS_SIGNED_INTEGER:
		{
			const int		componentCount			(tcu::getNumUsedChannels(format.order));
			const IVec4		bitDepth				(tcu::getTextureFormatBitDepth(format));
			const IVec4		renderValue				(tcu::select((IVec4(1) << (tcu::min(IVec4(8), bitDepth) - IVec4(1))) - IVec4(1),
																  IVec4(0, 0, 0, 1),
																  tcu::lessThan(IVec4(0, 1, 2, 3), IVec4(componentCount))));
			const IVec4		clearValue				(tcu::select(-(IVec4(1) << (tcu::min(IVec4(8), bitDepth) - IVec4(1))),
																 IVec4(0, 0, 0, 1),
																 tcu::lessThan(IVec4(0, 1, 2, 3), IVec4(componentCount))));
			bool			unexpectedValues		= false;
			bool			inconsistentComponents	= false;
			bool			inconsistentAttachments	= false;

			for (deUint32 z = 0; z < m_layerCount; z++)
			for (deUint32 y = 0; y < m_height; y++)
			for (deUint32 x = 0; x < m_width; x++)
			{
				// Color has to be all zeros if no samples were covered, all 255 if all samples were covered or consistent across all attachments
				const IVec4 refColor	(m_sampleMask == 0x0u
										? clearValue
										: m_sampleMask == ((0x1u << m_sampleCount) - 1u)
										? renderValue
										: accesses[0].getPixelInt(x, y, z));
				bool		isOk		= true;

				// If reference value was taken from first attachment, check that it is valid value i.e. clear or render value
				if (m_sampleMask != 0x0u && m_sampleMask != ((0x1u << m_sampleCount) - 1u))
				{
					// Each component must be resolved same way
					const BVec4		isRenderValue			(refColor == renderValue);
					const BVec4		isClearValue			(refColor == clearValue);
					const bool		unexpectedValue			(tcu::anyNotEqual(tcu::logicalOr(isRenderValue, isClearValue), BVec4(true)));
					const bool		inconsistentComponent	(!(tcu::allEqual(isRenderValue, BVec4(true)) || tcu::allEqual(isClearValue, BVec4(true))));

					unexpectedValues		|= unexpectedValue;
					inconsistentComponents	|= inconsistentComponent;

					if (unexpectedValue || inconsistentComponent)
						isOk = false;
				}

				for (size_t attachmentNdx = 0; attachmentNdx < m_attachmentsCount; attachmentNdx++)
				{
					const IVec4 color (accesses[attachmentNdx].getPixelInt(x, y, z));

					if (refColor != color)
					{
						isOk = false;
						inconsistentAttachments = true;
						break;
					}
				}

				errorMask.getAccess().setPixel((isOk ? okColor : errorColor), x, y, z);
			}

			if (unexpectedValues || inconsistentComponents || inconsistentAttachments)
			{
				const std::string			sectionName	("ResolveVerifyWithMask" + de::toString(m_sampleMask));
				const tcu::ScopedLogSection	section		(log, sectionName, sectionName);

				for (size_t attachmentNdx = 0; attachmentNdx < m_attachmentsCount; attachmentNdx++)
					logImage(std::string("Attachment") + de::toString(attachmentNdx), accesses[attachmentNdx]);

				logImage("ErrorMask", errorMask.getAccess());

				if (m_sampleMask == 0x0u)
				{
					m_context.getTestContext().getLog() << tcu::TestLog::Message << "Empty sample mask didn't produce all " << clearValue << " pixels" << tcu::TestLog::EndMessage;
					m_resultCollector.fail("Empty sample mask didn't produce correct pixels");
				}
				else if (m_sampleMask == ((0x1u << m_sampleCount) - 1u))
				{
					m_context.getTestContext().getLog() << tcu::TestLog::Message << "Full sample mask didn't produce all " << renderValue << " pixels" << tcu::TestLog::EndMessage;
					m_resultCollector.fail("Full sample mask didn't produce correct pixels");
				}
				else
				{
					if (unexpectedValues)
					{
						m_context.getTestContext().getLog() << tcu::TestLog::Message << "Resolve produced unexpected values i.e. not " << clearValue << " or " << renderValue << tcu::TestLog::EndMessage;
						m_resultCollector.fail("Resolve produced unexpected values");
					}

					if (inconsistentComponents)
					{
						m_context.getTestContext().getLog() << tcu::TestLog::Message << "Different components of attachment were resolved to different values." << tcu::TestLog::EndMessage;
						m_resultCollector.fail("Different components of attachment were resolved to different values.");
					}

					if (inconsistentAttachments)
					{
						m_context.getTestContext().getLog() << tcu::TestLog::Message << "Different attachments were resolved to different values." << tcu::TestLog::EndMessage;
						m_resultCollector.fail("Different attachments were resolved to different values.");
					}
				}
			}
			break;
		}

		default:
			DE_FATAL("Unknown channel class");
	}
}

tcu::TestStatus MultisampleRenderPassTestInstance::iterate (void)
{
	if (m_sampleMask == 0u)
	{
		const tcu::TextureFormat		format			(mapVkFormat(m_format));
		const tcu::TextureChannelClass	channelClass	(tcu::getTextureChannelClass(format.type));
		tcu::TestLog&					log				(m_context.getTestContext().getLog());

		switch (channelClass)
		{
			case tcu::TEXTURECHANNELCLASS_UNSIGNED_INTEGER:
				log << TestLog::Message << "Clearing target to zero and rendering 255 pixels with every possible sample mask" << TestLog::EndMessage;
				break;

			case tcu::TEXTURECHANNELCLASS_SIGNED_INTEGER:
				log << TestLog::Message << "Clearing target to -128 and rendering 127 pixels with every possible sample mask" << TestLog::EndMessage;
				break;

			case tcu::TEXTURECHANNELCLASS_UNSIGNED_FIXED_POINT:
			case tcu::TEXTURECHANNELCLASS_SIGNED_FIXED_POINT:
			case tcu::TEXTURECHANNELCLASS_FLOATING_POINT:
				log << TestLog::Message << "Clearing target to black and rendering white pixels with every possible sample mask" << TestLog::EndMessage;
				break;

			default:
				DE_FATAL("Unknown channel class");
		}
	}

	submitSwitch(m_renderingType);
	verify();

	if (m_sampleMask == ((0x1u << m_sampleCount) - 1u))
	{
		const tcu::TextureFormat		format			(mapVkFormat(m_format));
		const tcu::TextureChannelClass	channelClass	(tcu::getTextureChannelClass(format.type));
		const Vec4						threshold		(getFormatThreshold());
		tcu::TestLog&					log				(m_context.getTestContext().getLog());

		if (channelClass == tcu::TEXTURECHANNELCLASS_UNSIGNED_FIXED_POINT
				|| channelClass == tcu::TEXTURECHANNELCLASS_SIGNED_FIXED_POINT
				|| channelClass == tcu::TEXTURECHANNELCLASS_FLOATING_POINT)
		{
			const int			componentCount	(tcu::getNumUsedChannels(format.order));
			const Vec4			errorColor		(1.0f, 0.0f, 0.0f, 1.0f);
			const Vec4			okColor			(0.0f, 1.0f, 0.0f, 1.0f);
			tcu::TextureLevel	errorMask		(tcu::TextureFormat(tcu::TextureFormat::RGB, tcu::TextureFormat::UNORM_INT8), m_width, m_height, m_layerCount);
			bool				isOk			= true;
			Vec4				maxDiff			(0.0f);
			Vec4				expectedAverage;

			switch (channelClass)
			{
				case tcu::TEXTURECHANNELCLASS_UNSIGNED_FIXED_POINT:
				{
					expectedAverage = Vec4(0.5f, componentCount > 1 ? 0.5f : 0.0f, componentCount > 2 ? 0.5f : 0.0f, componentCount > 3 ? 0.5f : 1.0f);
					break;
				}

				case tcu::TEXTURECHANNELCLASS_SIGNED_FIXED_POINT:
				case tcu::TEXTURECHANNELCLASS_FLOATING_POINT:
				{
					expectedAverage = Vec4(0.0f, 0.0f, 0.0f, componentCount > 3 ? 0.0f : 1.0f);
					break;
				}

				default:
					DE_FATAL("Unknown channel class");
			}

			for (deUint32 z = 0; z < m_layerCount; z++)
			for (deUint32 y = 0; y < m_height; y++)
			for (deUint32 x = 0; x < m_width; x++)
			{
				const Vec4	sum		(m_sum.getAccess().getPixel(x, y, z));
				const Vec4	average	(sum / Vec4((float)(0x1u << m_sampleCount)));
				const Vec4	diff	(tcu::abs(average - expectedAverage));

				m_sum.getAccess().setPixel(average, x, y, z);
				errorMask.getAccess().setPixel(okColor, x, y, z);

				bool failThreshold;

				if (!tcu::isSRGB(format))
				{
					failThreshold = (diff[0] > threshold.x()
										|| diff[1] > threshold.y()
										|| diff[2] > threshold.z()
										|| diff[3] > threshold.w());
				}
				else
				{
					const Vec4	sumSrgb(m_sumSrgb.getAccess().getPixel(x, y, z));
					const Vec4	averageSrgb(sumSrgb / Vec4((float)(0x1u << m_sampleCount)));
					const Vec4	diffSrgb(tcu::abs(averageSrgb - expectedAverage));

					m_sumSrgb.getAccess().setPixel(averageSrgb, x, y, z);

					// Spec doesn't restrict implementation to downsample in linear color space. So, comparing both non linear and
					// linear diff's in case of srgb formats.
					failThreshold = ((diff[0] > threshold.x()
										|| diff[1] > threshold.y()
										|| diff[2] > threshold.z()
										|| diff[3] > threshold.w()) &&
									(diffSrgb[0] > threshold.x()
										|| diffSrgb[1] > threshold.y()
										|| diffSrgb[2] > threshold.z()
										|| diffSrgb[3] > threshold.w()));

				}

				if (failThreshold)
				{
					isOk	= false;
					maxDiff	= tcu::max(maxDiff, diff);
					errorMask.getAccess().setPixel(errorColor, x, y, z);
				}
			}

			log << TestLog::Image("Average resolved values in attachment 0", "Average resolved values in attachment 0", m_sum);

			if (!isOk)
			{
				std::stringstream	message;

				m_context.getTestContext().getLog() << tcu::LogImage("ErrorMask", "ErrorMask", errorMask.getAccess());

				message << "Average resolved values differ from expected average values by more than ";

				switch (componentCount)
				{
					case 1:
						message << threshold.x();
						break;
					case 2:
						message << "vec2" << Vec2(threshold.x(), threshold.y());
						break;
					case 3:
						message << "vec3" << Vec3(threshold.x(), threshold.y(), threshold.z());
						break;
					default:
						message << "vec4" << threshold;
				}

				message << ". Max diff " << maxDiff;
				log << TestLog::Message << message.str() << TestLog::EndMessage;

				m_resultCollector.fail("Average resolved values differ from expected average values");
			}
		}

		return tcu::TestStatus(m_resultCollector.getResult(), m_resultCollector.getMessage());
	}
	else
	{
		m_sampleMask++;
		return tcu::TestStatus::incomplete();
	}
}

template<typename RenderPassTrait>
Move<VkRenderPass> MultisampleRenderPassTestInstance::createRenderPass (bool usedResolveAttachment)
{
	// make name for RenderPass1Trait or RenderPass2Trait shorter
	typedef RenderPassTrait RPT;
	typedef typename RPT::AttDesc				AttDesc;
	typedef typename RPT::AttRef				AttRef;
	typedef typename RPT::SubpassDesc			SubpassDesc;
	typedef typename RPT::RenderPassCreateInfo	RenderPassCreateInfo;

	const DeviceInterface&	vkd						= m_context.getDeviceInterface();
	VkDevice				device					= m_context.getDevice();
	std::vector<AttDesc>	attachments;
	std::vector<AttRef>		colorAttachmentRefs;
	std::vector<AttRef>		resolveAttachmentRefs;

	for (size_t attachmentNdx = 0; attachmentNdx < m_attachmentsCount; attachmentNdx++)
	{
		{
			const AttDesc multisampleAttachment
			(
															// sType
				DE_NULL,									// pNext
				0u,											// flags
				m_format,									// format
				m_sampleCount,								// samples
				VK_ATTACHMENT_LOAD_OP_DONT_CARE,			// loadOp
				VK_ATTACHMENT_STORE_OP_DONT_CARE,			// storeOp
				VK_ATTACHMENT_LOAD_OP_DONT_CARE,			// stencilLoadOp
				VK_ATTACHMENT_STORE_OP_DONT_CARE,			// stencilStoreOp
				VK_IMAGE_LAYOUT_UNDEFINED,					// initialLayout
				VK_IMAGE_LAYOUT_COLOR_ATTACHMENT_OPTIMAL	// finalLayout
			);
			const AttRef attachmentRef
			(
															// sType
				DE_NULL,									// pNext
				(deUint32)attachments.size(),				// attachment
				VK_IMAGE_LAYOUT_COLOR_ATTACHMENT_OPTIMAL,	// layout
				0u											// aspectMask
			);
			colorAttachmentRefs.push_back(attachmentRef);
			attachments.push_back(multisampleAttachment);
		}
		{
			const AttDesc singlesampleAttachment
			(
															// sType
				DE_NULL,									// pNext
				0u,											// flags
				m_format,									// format
				VK_SAMPLE_COUNT_1_BIT,						// samples
				VK_ATTACHMENT_LOAD_OP_DONT_CARE,			// loadOp
				VK_ATTACHMENT_STORE_OP_STORE,				// storeOp
				VK_ATTACHMENT_LOAD_OP_DONT_CARE,			// stencilLoadOp
				VK_ATTACHMENT_STORE_OP_DONT_CARE,			// stencilStoreOp
				VK_IMAGE_LAYOUT_UNDEFINED,					// initialLayout
				VK_IMAGE_LAYOUT_TRANSFER_SRC_OPTIMAL		// finalLayout
			);
			const auto attachmentId = (usedResolveAttachment ? static_cast<deUint32>(attachments.size()) : VK_ATTACHMENT_UNUSED);
			const AttRef attachmentRef
			(
															// sType
				DE_NULL,									// pNext
				attachmentId,								// attachment
				VK_IMAGE_LAYOUT_COLOR_ATTACHMENT_OPTIMAL,	// layout
				0u											// aspectMask
			);
			resolveAttachmentRefs.push_back(attachmentRef);
			attachments.push_back(singlesampleAttachment);
		}
	}

	DE_ASSERT(colorAttachmentRefs.size() == resolveAttachmentRefs.size());
	DE_ASSERT(attachments.size() == colorAttachmentRefs.size() + resolveAttachmentRefs.size());

	const SubpassDesc subpass
	(
														// sType
		DE_NULL,										// pNext
		(VkSubpassDescriptionFlags)0,					// flags
		VK_PIPELINE_BIND_POINT_GRAPHICS,				// pipelineBindPoint
		0u,												// viewMask
		0u,												// inputAttachmentCount
		DE_NULL,										// pInputAttachments
		(deUint32)colorAttachmentRefs.size(),			// colorAttachmentCount
		&colorAttachmentRefs[0],						// pColorAttachments
		&resolveAttachmentRefs[0],						// pResolveAttachments
		DE_NULL,										// pDepthStencilAttachment
		0u,												// preserveAttachmentCount
		DE_NULL											// pPreserveAttachments
	);
	const RenderPassCreateInfo renderPassCreator
	(
														// sType
		DE_NULL,										// pNext
		(VkRenderPassCreateFlags)0u,					// flags
		(deUint32)attachments.size(),					// attachmentCount
		&attachments[0],								// pAttachments
		1u,												// subpassCount
		&subpass,										// pSubpasses
		0u,												// dependencyCount
		DE_NULL,										// pDependencies
		0u,												// correlatedViewMaskCount
		DE_NULL											// pCorrelatedViewMasks
	);

	return renderPassCreator.createRenderPass(vkd, device);
}

Move<VkRenderPass> MultisampleRenderPassTestInstance::createRenderPassSwitch (bool usedResolveAttachment)
{
	switch (m_renderingType)
	{
		case RENDERING_TYPE_RENDERPASS_LEGACY:
			return createRenderPass<RenderPass1Trait>(usedResolveAttachment);
		case RENDERING_TYPE_RENDERPASS2:
			return createRenderPass<RenderPass2Trait>(usedResolveAttachment);
		case RENDERING_TYPE_DYNAMIC_RENDERING:
			return Move<VkRenderPass>();
		default:
			TCU_THROW(InternalError, "Impossible");
	}
}

Move<VkRenderPass> MultisampleRenderPassTestInstance::createRenderPassCompatible (void)
{
	if (m_testCompatibility)
	{
		// The compatible render pass is always created with a used resolve attachment.
		return createRenderPassSwitch(true);
	}
	else
	{
		return {};
	}
}

Move<VkPipelineLayout> MultisampleRenderPassTestInstance::createRenderPipelineLayout (void)
{
	const DeviceInterface&	vkd		= m_context.getDeviceInterface();
	VkDevice				device	= m_context.getDevice();

	const VkPushConstantRange pushConstant =
	{
		VK_SHADER_STAGE_FRAGMENT_BIT,
		0u,
		4u
	};
	const VkPipelineLayoutCreateInfo createInfo =
	{
		VK_STRUCTURE_TYPE_PIPELINE_LAYOUT_CREATE_INFO,
		DE_NULL,
		(vk::VkPipelineLayoutCreateFlags)0,

		0u,
		DE_NULL,

		1u,
		&pushConstant
	};

	return createPipelineLayout(vkd, device, &createInfo);
}

Move<VkPipeline> MultisampleRenderPassTestInstance::createRenderPipeline (void)
{
	const DeviceInterface&			vkd						= m_context.getDeviceInterface();
	VkDevice						device					= m_context.getDevice();
	const vk::BinaryCollection&		binaryCollection		= m_context.getBinaryCollection();
	const Unique<VkShaderModule>	vertexShaderModule		(createShaderModule(vkd, device, binaryCollection.get("quad-vert"), 0u));
	const Unique<VkShaderModule>	fragmentShaderModule	(createShaderModule(vkd, device, binaryCollection.get("quad-frag"), 0u));
	const Move<VkShaderModule>		geometryShaderModule	(m_layerCount == 1 ? Move<VkShaderModule>() : createShaderModule(vkd, device, binaryCollection.get("geom"), 0u));
	// Disable blending
	const VkPipelineColorBlendAttachmentState attachmentBlendState =
	{
		VK_FALSE,
		VK_BLEND_FACTOR_SRC_ALPHA,
		VK_BLEND_FACTOR_ONE_MINUS_SRC_ALPHA,
		VK_BLEND_OP_ADD,
		VK_BLEND_FACTOR_ONE,
		VK_BLEND_FACTOR_ONE,
		VK_BLEND_OP_ADD,
		VK_COLOR_COMPONENT_R_BIT | VK_COLOR_COMPONENT_G_BIT | VK_COLOR_COMPONENT_B_BIT | VK_COLOR_COMPONENT_A_BIT
	};
	std::vector<VkPipelineColorBlendAttachmentState>	attachmentBlendStates(m_attachmentsCount, attachmentBlendState);
	const VkPipelineVertexInputStateCreateInfo			vertexInputState =
	{
		VK_STRUCTURE_TYPE_PIPELINE_VERTEX_INPUT_STATE_CREATE_INFO,
		DE_NULL,
		(VkPipelineVertexInputStateCreateFlags)0u,

		0u,
		DE_NULL,

		0u,
		DE_NULL
	};
	const tcu::UVec2				renderArea	(m_width, m_height);
	const std::vector<VkViewport>	viewports	(1, makeViewport(renderArea));
	const std::vector<VkRect2D>		scissors	(1, makeRect2D(renderArea));

	const VkPipelineMultisampleStateCreateInfo multisampleState =
	{
		VK_STRUCTURE_TYPE_PIPELINE_MULTISAMPLE_STATE_CREATE_INFO,
		DE_NULL,
		(VkPipelineMultisampleStateCreateFlags)0u,

		sampleCountBitFromSampleCount(m_sampleCount),
		VK_FALSE,
		0.0f,
		DE_NULL,
		VK_FALSE,
		VK_FALSE,
	};
	const VkPipelineDepthStencilStateCreateInfo depthStencilState =
	{
		VK_STRUCTURE_TYPE_PIPELINE_DEPTH_STENCIL_STATE_CREATE_INFO,
		DE_NULL,
		(VkPipelineDepthStencilStateCreateFlags)0u,

		VK_FALSE,
		VK_TRUE,
		VK_COMPARE_OP_ALWAYS,
		VK_FALSE,
		VK_TRUE,
		{
			VK_STENCIL_OP_KEEP,
			VK_STENCIL_OP_INCREMENT_AND_WRAP,
			VK_STENCIL_OP_KEEP,
			VK_COMPARE_OP_ALWAYS,
			~0u,
			~0u,
			0xFFu / (m_sampleCount + 1)
		},
		{
			VK_STENCIL_OP_KEEP,
			VK_STENCIL_OP_INCREMENT_AND_WRAP,
			VK_STENCIL_OP_KEEP,
			VK_COMPARE_OP_ALWAYS,
			~0u,
			~0u,
			0xFFu / (m_sampleCount + 1)
		},

		0.0f,
		1.0f
	};
	const VkPipelineColorBlendStateCreateInfo blendState =
	{
		VK_STRUCTURE_TYPE_PIPELINE_COLOR_BLEND_STATE_CREATE_INFO,
		DE_NULL,
		(VkPipelineColorBlendStateCreateFlags)0u,

		VK_FALSE,
		VK_LOGIC_OP_COPY,
		deUint32(attachmentBlendStates.size()),
		&attachmentBlendStates[0],
		{ 0.0f, 0.0f, 0.0f, 0.0f }
	};

	VkPipelineRenderingCreateInfoKHR* pNext = DE_NULL;
	std::vector<VkFormat> attachmentFormats(m_attachmentsCount, m_format);
	VkPipelineRenderingCreateInfoKHR renderingCreateInfo
	{
		VK_STRUCTURE_TYPE_PIPELINE_RENDERING_CREATE_INFO_KHR,
		DE_NULL,
		0u,
		m_attachmentsCount,
		attachmentFormats.data(),
		VK_FORMAT_UNDEFINED,
		VK_FORMAT_UNDEFINED
	};
	if (m_renderingType == RENDERING_TYPE_DYNAMIC_RENDERING)
		pNext = &renderingCreateInfo;

	return makeGraphicsPipeline(vkd,												// const DeviceInterface&                        vk
								device,												// const VkDevice                                device
								*m_renderPipelineLayout,							// const VkPipelineLayout                        pipelineLayout
								*vertexShaderModule,								// const VkShaderModule                          vertexShaderModule
								DE_NULL,											// const VkShaderModule                          tessellationControlShaderModule
								DE_NULL,											// const VkShaderModule                          tessellationEvalShaderModule
								m_layerCount != 1 ? *geometryShaderModule : DE_NULL,// const VkShaderModule                          geometryShaderModule
								*fragmentShaderModule,								// const VkShaderModule                          fragmentShaderModule
								*m_renderPass,										// const VkRenderPass                            renderPass
								viewports,											// const std::vector<VkViewport>&                viewports
								scissors,											// const std::vector<VkRect2D>&                  scissors
								VK_PRIMITIVE_TOPOLOGY_TRIANGLE_LIST,				// const VkPrimitiveTopology                     topology
								0u,													// const deUint32                                subpass
								0u,													// const deUint32                                patchControlPoints
								&vertexInputState,									// const VkPipelineVertexInputStateCreateInfo*   vertexInputStateCreateInfo
								DE_NULL,											// const VkPipelineRasterizationStateCreateInfo* rasterizationStateCreateInfo
								&multisampleState,									// const VkPipelineMultisampleStateCreateInfo*   multisampleStateCreateInfo
								&depthStencilState,									// const VkPipelineDepthStencilStateCreateInfo*  depthStencilStateCreateInfo
								&blendState,										// const VkPipelineColorBlendStateCreateInfo*    colorBlendStateCreateInfo
								DE_NULL,											// const VkPipelineDynamicStateCreateInfo*       dynamicStateCreateInfo
								pNext);												// const void*                                   pNext
}

class MaxAttachmenstsRenderPassTestInstance : public MultisampleRenderPassTestBase
{
public:
	MaxAttachmenstsRenderPassTestInstance	(Context& context, TestConfig config);
	~MaxAttachmenstsRenderPassTestInstance	(void);

	tcu::TestStatus			iterate			(void);

private:

	template<typename RenderpassSubpass>
	void					submit						(void);
	void					submitSwitch				(RenderingType renderingType);
	void					verify						(void);

	Move<VkDescriptorSetLayout>	createDescriptorSetLayout	(void);
	Move<VkDescriptorPool>		createDescriptorPool		(void);
	Move<VkDescriptorSet>		createDescriptorSet			(void);

	template<typename RenderPassTrait>
	Move<VkRenderPass>		createRenderPass			(void);
	Move<VkRenderPass>		createRenderPassSwitch		(const RenderingType renderingType);
	Move<VkPipelineLayout>	createRenderPipelineLayout	(bool secondSubpass);
	Move<VkPipeline>		createRenderPipeline		(bool secondSubpass);

private:

	const std::vector<VkImageSp>			m_multisampleImages;
	const std::vector<AllocationSp>			m_multisampleImageMemory;
	const std::vector<VkImageViewSp>		m_multisampleImageViews;

	const std::vector<VkImageSp>			m_singlesampleImages;
	const std::vector<AllocationSp>			m_singlesampleImageMemory;
	const std::vector<VkImageViewSp>		m_singlesampleImageViews;

	const Unique<VkDescriptorSetLayout>		m_descriptorSetLayout;
	const Unique<VkDescriptorPool>			m_descriptorPool;
	const Unique<VkDescriptorSet>			m_descriptorSet;

	const Unique<VkRenderPass>				m_renderPass;
	const Unique<VkFramebuffer>				m_framebuffer;

	const Unique<VkPipelineLayout>			m_pipelineLayoutPass0;
	const Unique<VkPipeline>				m_pipelinePass0;
	const Unique<VkPipelineLayout>			m_pipelineLayoutPass1;
	const Unique<VkPipeline>				m_pipelinePass1;

	const std::vector<VkBufferSp>			m_buffers;
	const std::vector<AllocationSp>			m_bufferMemory;

	const Unique<VkCommandPool>				m_commandPool;
	tcu::ResultCollector					m_resultCollector;
};

MaxAttachmenstsRenderPassTestInstance::MaxAttachmenstsRenderPassTestInstance (Context& context, TestConfig config)
	: MultisampleRenderPassTestBase(context, config)

	, m_multisampleImages		(createImages(m_sampleCount, VK_IMAGE_USAGE_COLOR_ATTACHMENT_BIT))
	, m_multisampleImageMemory	(createImageMemory(m_multisampleImages))
	, m_multisampleImageViews	(createImageViews(m_multisampleImages))

	, m_singlesampleImages		(createImages(VK_SAMPLE_COUNT_1_BIT, VK_IMAGE_USAGE_COLOR_ATTACHMENT_BIT | VK_IMAGE_USAGE_INPUT_ATTACHMENT_BIT | VK_IMAGE_USAGE_TRANSFER_SRC_BIT))
	, m_singlesampleImageMemory	(createImageMemory(m_singlesampleImages))
	, m_singlesampleImageViews	(createImageViews(m_singlesampleImages))

	, m_descriptorSetLayout		(createDescriptorSetLayout())
	, m_descriptorPool			(createDescriptorPool())
	, m_descriptorSet			(createDescriptorSet())

	, m_renderPass				(createRenderPassSwitch(config.renderingType))
	, m_framebuffer				(createFramebuffer(m_multisampleImageViews, m_singlesampleImageViews, *m_renderPass))

	, m_pipelineLayoutPass0		(createRenderPipelineLayout(0))
	, m_pipelinePass0			(createRenderPipeline(0))
	, m_pipelineLayoutPass1		(createRenderPipelineLayout(1))
	, m_pipelinePass1			(createRenderPipeline(1))

	, m_buffers					(createBuffers())
	, m_bufferMemory			(createBufferMemory(m_buffers))

	, m_commandPool				(createCommandPool(context.getDeviceInterface(), context.getDevice(), VK_COMMAND_POOL_CREATE_TRANSIENT_BIT, context.getUniversalQueueFamilyIndex()))
{
}

MaxAttachmenstsRenderPassTestInstance::~MaxAttachmenstsRenderPassTestInstance (void)
{
}

template<typename RenderpassSubpass>
void MaxAttachmenstsRenderPassTestInstance::submit (void)
{
	const DeviceInterface&								vkd					(m_context.getDeviceInterface());
	const VkDevice										device				(m_context.getDevice());
	const Unique<VkCommandBuffer>						commandBuffer		(allocateCommandBuffer(vkd, device, *m_commandPool, VK_COMMAND_BUFFER_LEVEL_PRIMARY));
	const typename RenderpassSubpass::SubpassBeginInfo	subpassBeginInfo	(DE_NULL, VK_SUBPASS_CONTENTS_INLINE);
	const typename RenderpassSubpass::SubpassEndInfo	subpassEndInfo		(DE_NULL);

	beginCommandBuffer(vkd, *commandBuffer);

	// Memory barriers between previous copies and rendering
	{
		std::vector<VkImageMemoryBarrier> barriers;

		for (size_t dstNdx = 0; dstNdx < m_singlesampleImages.size(); dstNdx++)
		{
			const VkImageMemoryBarrier barrier =
			{
				VK_STRUCTURE_TYPE_IMAGE_MEMORY_BARRIER,
				DE_NULL,

				VK_ACCESS_TRANSFER_READ_BIT,
				VK_ACCESS_COLOR_ATTACHMENT_WRITE_BIT,

				VK_IMAGE_LAYOUT_UNDEFINED,
				VK_IMAGE_LAYOUT_COLOR_ATTACHMENT_OPTIMAL,

				VK_QUEUE_FAMILY_IGNORED,
				VK_QUEUE_FAMILY_IGNORED,

				**m_singlesampleImages[dstNdx],
				{
					VK_IMAGE_ASPECT_COLOR_BIT,
					0u,
					1u,
					0u,
					m_layerCount
				}
			};

			barriers.push_back(barrier);
		}

		vkd.cmdPipelineBarrier(*commandBuffer, VK_PIPELINE_STAGE_TRANSFER_BIT, VK_PIPELINE_STAGE_COLOR_ATTACHMENT_OUTPUT_BIT, 0u, 0u, DE_NULL, 0u, DE_NULL, (deUint32)barriers.size(), &barriers[0]);
	}

	{
		const VkRenderPassBeginInfo beginInfo =
		{
			VK_STRUCTURE_TYPE_RENDER_PASS_BEGIN_INFO,
			DE_NULL,

			*m_renderPass,
			*m_framebuffer,

			{
				{ 0u, 0u },
				{ m_width, m_height }
			},

			0u,
			DE_NULL
		};
		RenderpassSubpass::cmdBeginRenderPass(vkd, *commandBuffer, &beginInfo, &subpassBeginInfo);
	}

	// Clear everything to black
	clearAttachments(*commandBuffer);

	// First subpass - render black samples
	{
		vkd.cmdBindPipeline(*commandBuffer, VK_PIPELINE_BIND_POINT_GRAPHICS, *m_pipelinePass0);
		vkd.cmdDraw(*commandBuffer, 6u, 1u, 0u, 0u);
	}

	// Second subpasss - merge attachments
	{
		RenderpassSubpass::cmdNextSubpass(vkd, *commandBuffer, &subpassBeginInfo, &subpassEndInfo);
		vkd.cmdBindPipeline(*commandBuffer, VK_PIPELINE_BIND_POINT_GRAPHICS, *m_pipelinePass1);
		vkd.cmdBindDescriptorSets(*commandBuffer, VK_PIPELINE_BIND_POINT_GRAPHICS, *m_pipelineLayoutPass1, 0, 1u, &*m_descriptorSet, 0, NULL);
		vkd.cmdDraw(*commandBuffer, 6u, 1u, 0u, 0u);
	}

	RenderpassSubpass::cmdEndRenderPass(vkd, *commandBuffer, &subpassEndInfo);

	// Memory barriers between rendering and copies
	{
		std::vector<VkImageMemoryBarrier> barriers;

		for (size_t dstNdx = 0; dstNdx < m_singlesampleImages.size(); dstNdx++)
		{
			const VkImageMemoryBarrier barrier =
			{
				VK_STRUCTURE_TYPE_IMAGE_MEMORY_BARRIER,
				DE_NULL,

				VK_ACCESS_COLOR_ATTACHMENT_WRITE_BIT,
				VK_ACCESS_TRANSFER_READ_BIT,

				VK_IMAGE_LAYOUT_GENERAL,
				VK_IMAGE_LAYOUT_TRANSFER_SRC_OPTIMAL,

				VK_QUEUE_FAMILY_IGNORED,
				VK_QUEUE_FAMILY_IGNORED,

				**m_singlesampleImages[dstNdx],
				{
					VK_IMAGE_ASPECT_COLOR_BIT,
					0u,
					1u,
					0u,
					m_layerCount
				}
			};

			barriers.push_back(barrier);
		}

		vkd.cmdPipelineBarrier(*commandBuffer, VK_PIPELINE_STAGE_COLOR_ATTACHMENT_OUTPUT_BIT, VK_PIPELINE_STAGE_TRANSFER_BIT, 0u, 0u, DE_NULL, 0u, DE_NULL, (deUint32)barriers.size(), &barriers[0]);
	}

	// Copy image memory to buffers
	for (size_t dstNdx = 0; dstNdx < m_singlesampleImages.size(); dstNdx++)
	{
		const VkBufferImageCopy region =
		{
			0u,
			0u,
			0u,
			{
				VK_IMAGE_ASPECT_COLOR_BIT,
				0u,
				0u,
				m_layerCount,
			},
			{ 0u, 0u, 0u },
			{ m_width, m_height, 1u }
		};

		vkd.cmdCopyImageToBuffer(*commandBuffer, **m_singlesampleImages[dstNdx], VK_IMAGE_LAYOUT_TRANSFER_SRC_OPTIMAL, **m_buffers[dstNdx], 1u, &region);
	}

	// Memory barriers between copies and host access
	{
		std::vector<VkBufferMemoryBarrier> barriers;

		for (size_t dstNdx = 0; dstNdx < m_buffers.size(); dstNdx++)
		{
			const VkBufferMemoryBarrier barrier =
			{
				VK_STRUCTURE_TYPE_BUFFER_MEMORY_BARRIER,
				DE_NULL,

				VK_ACCESS_TRANSFER_WRITE_BIT,
				VK_ACCESS_HOST_READ_BIT,

				VK_QUEUE_FAMILY_IGNORED,
				VK_QUEUE_FAMILY_IGNORED,

				**m_buffers[dstNdx],
				0u,
				VK_WHOLE_SIZE
			};

			barriers.push_back(barrier);
		}

		vkd.cmdPipelineBarrier(*commandBuffer, VK_PIPELINE_STAGE_TRANSFER_BIT, VK_PIPELINE_STAGE_HOST_BIT, 0u, 0u, DE_NULL, (deUint32)barriers.size(), &barriers[0], 0u, DE_NULL);
	}

	endCommandBuffer(vkd, *commandBuffer);

	submitCommandsAndWait(vkd, device, m_context.getUniversalQueue(), *commandBuffer);

	for (size_t memoryBufferNdx = 0; memoryBufferNdx < m_bufferMemory.size(); memoryBufferNdx++)
		invalidateMappedMemoryRange(vkd, device, m_bufferMemory[memoryBufferNdx]->getMemory(), 0u, VK_WHOLE_SIZE);
}

void MaxAttachmenstsRenderPassTestInstance::submitSwitch (RenderingType renderingType)
{
	switch (renderingType)
	{
		case RENDERING_TYPE_RENDERPASS_LEGACY:
			submit<RenderpassSubpass1>();
			break;
		case RENDERING_TYPE_RENDERPASS2:
			submit<RenderpassSubpass2>();
			break;
		default:
			TCU_THROW(InternalError, "Impossible");
	}
}

template <typename VecType>
bool isValueAboveThreshold1 (const VecType& vale, const VecType& threshold)
{
	return (vale[0] > threshold[0]);
}

template <typename VecType>
bool isValueAboveThreshold2 (const VecType& vale, const VecType& threshold)
{
	return (vale[0] > threshold[0]) || (vale[1] > threshold[1]);
}

template <typename VecType>
bool isValueAboveThreshold3 (const VecType& vale, const VecType& threshold)
{
	return (vale[0] > threshold[0]) || (vale[1] > threshold[1]) || (vale[2] > threshold[2]);
}

template <typename VecType>
bool isValueAboveThreshold4 (const VecType& vale, const VecType& threshold)
{
	return (vale[0] > threshold[0]) || (vale[1] > threshold[1]) || (vale[2] > threshold[2]) || (vale[3] > threshold[3]);
}

void MaxAttachmenstsRenderPassTestInstance::verify (void)
{
	const Vec4							errorColor		(1.0f, 0.0f, 0.0f, 1.0f);
	const Vec4							okColor			(0.0f, 1.0f, 0.0f, 1.0f);
	const tcu::TextureFormat			format			(mapVkFormat(m_format));
	const tcu::TextureChannelClass		channelClass	(tcu::getTextureChannelClass(format.type));
	const int							componentCount	(tcu::getNumUsedChannels(format.order));
	const int							outputsCount	= m_attachmentsCount / 2;

	DE_ASSERT((componentCount >= 0) && (componentCount < 5));

	std::vector<tcu::ConstPixelBufferAccess> accesses;
	for (int outputNdx = 0; outputNdx < outputsCount; ++outputNdx)
	{
		void* const ptr = m_bufferMemory[outputNdx]->getHostPtr();
		accesses.push_back(tcu::ConstPixelBufferAccess(format, m_width, m_height, 1, ptr));
	}

	tcu::TextureLevel	errorMask	(tcu::TextureFormat(tcu::TextureFormat::RGB, tcu::TextureFormat::UNORM_INT8), m_width, m_height, outputsCount);
	tcu::TestLog&		log			(m_context.getTestContext().getLog());
	bool				isOk		= true;

	switch (channelClass)
	{
		case tcu::TEXTURECHANNELCLASS_FLOATING_POINT:
		case tcu::TEXTURECHANNELCLASS_UNSIGNED_FIXED_POINT:
		case tcu::TEXTURECHANNELCLASS_SIGNED_FIXED_POINT:
		{
			const Vec4 refColor(0.0f, 0.3f, 0.6f, 0.75f);
			const Vec4 threshold(getFormatThreshold());

			typedef bool(*ValueAboveThresholdFn)(const Vec4&, const Vec4&);
			ValueAboveThresholdFn componentToFnMap[4] =
			{
				isValueAboveThreshold1<Vec4>,
				isValueAboveThreshold2<Vec4>,
				isValueAboveThreshold3<Vec4>,
				isValueAboveThreshold4<Vec4>
			};
			ValueAboveThresholdFn	isValueAboveThreshold	= componentToFnMap[componentCount - 1];
			bool					isSRGBFormat			= tcu::isSRGB(format);

			for (int outputNdx = 0; outputNdx < outputsCount; outputNdx++)
			for (int y = 0; y < (int)m_height; y++)
			for (int x = 0; x < (int)m_width; x++)
			{
				Vec4 color = accesses[outputNdx].getPixel(x, y);
				if (isSRGBFormat)
					color = tcu::sRGBToLinear(color);

				const Vec4 diff(tcu::abs(color - refColor));

				if (isValueAboveThreshold(diff, threshold))
				{
					isOk = false;
					errorMask.getAccess().setPixel(errorColor, x, y, outputNdx);
					break;
				}
				else
					errorMask.getAccess().setPixel(okColor, x, y, outputNdx);
			}
			break;
		}

		case tcu::TEXTURECHANNELCLASS_UNSIGNED_INTEGER:
		{
			const UVec4	refColor(0, 48, 144, 189);
			UVec4		threshold(1, 1, 1, 1);

			if (m_format == VK_FORMAT_A2B10G10R10_UINT_PACK32)
				threshold[3] = 200;

			typedef bool(*ValueAboveThresholdFn)(const UVec4&, const UVec4&);
			ValueAboveThresholdFn componentToFnMap[4] =
			{
				isValueAboveThreshold1<UVec4>,
				isValueAboveThreshold2<UVec4>,
				isValueAboveThreshold3<UVec4>,
				isValueAboveThreshold4<UVec4>
			};
			ValueAboveThresholdFn isValueAboveThreshold = componentToFnMap[componentCount - 1];

			for (int outputNdx = 0; outputNdx < outputsCount; outputNdx++)
			for (int y = 0; y < (int)m_height; y++)
			for (int x = 0; x < (int)m_width; x++)
			{
				const UVec4 color	(accesses[outputNdx].getPixelUint(x, y));
				const UVec4 diff	(std::abs(int(color.x()) - int(refColor.x())),
									 std::abs(int(color.y()) - int(refColor.y())),
									 std::abs(int(color.z()) - int(refColor.z())),
									 std::abs(int(color.w()) - int(refColor.w())));

				if (isValueAboveThreshold(diff, threshold))
				{
					isOk = false;
					errorMask.getAccess().setPixel(errorColor, x, y, outputNdx);
					break;
				}
				else
					errorMask.getAccess().setPixel(okColor, x, y, outputNdx);
			}
			break;
		}

		case tcu::TEXTURECHANNELCLASS_SIGNED_INTEGER:
		{
			const IVec4 refColor	(0, 24, 75, 93);
			const IVec4 threshold	(1, 1, 1, 1);

			typedef bool(*ValueAboveThresholdFn)(const IVec4&, const IVec4&);
			ValueAboveThresholdFn componentToFnMap[4] =
			{
				isValueAboveThreshold1<IVec4>,
				isValueAboveThreshold2<IVec4>,
				isValueAboveThreshold3<IVec4>,
				isValueAboveThreshold4<IVec4>
			};
			ValueAboveThresholdFn isValueAboveThreshold = componentToFnMap[componentCount - 1];

			for (int outputNdx = 0; outputNdx < outputsCount; outputNdx++)
			for (int y = 0; y < (int)m_height; y++)
			for (int x = 0; x < (int)m_width; x++)
			{
				const IVec4 color	(accesses[outputNdx].getPixelInt(x, y));
				const IVec4 diff	(std::abs(color.x() - refColor.x()),
									 std::abs(color.y() - refColor.y()),
									 std::abs(color.z() - refColor.z()),
									 std::abs(color.w() - refColor.w()));

				if (isValueAboveThreshold(diff, threshold))
				{
					isOk = false;
					errorMask.getAccess().setPixel(errorColor, x, y, outputNdx);
					break;
				}
				else
					errorMask.getAccess().setPixel(okColor, x, y, outputNdx);
			}
			break;
		}

		default:
			DE_FATAL("Unknown channel class");
	}

	if (!isOk)
	{
		const std::string			sectionName	("MaxAttachmentsVerify");
		const tcu::ScopedLogSection	section		(log, sectionName, sectionName);

		logImage("ErrorMask", errorMask.getAccess());
		m_resultCollector.fail("Fail");
	}
}

tcu::TestStatus MaxAttachmenstsRenderPassTestInstance::iterate(void)
{
	submitSwitch(m_renderingType);
	verify();

	return tcu::TestStatus(m_resultCollector.getResult(), m_resultCollector.getMessage());
}

Move<VkDescriptorSetLayout> MaxAttachmenstsRenderPassTestInstance::createDescriptorSetLayout()
{
	const VkDescriptorSetLayoutBinding bindingTemplate =
	{
		0,														// binding
		VK_DESCRIPTOR_TYPE_INPUT_ATTACHMENT,					// descriptorType
		1u,														// descriptorCount
		VK_SHADER_STAGE_FRAGMENT_BIT,							// stageFlags
		DE_NULL													// pImmutableSamplers
	};

	std::vector<VkDescriptorSetLayoutBinding> bindings(m_attachmentsCount, bindingTemplate);
	for (deUint32 idx = 0; idx < m_attachmentsCount; ++idx)
		bindings[idx].binding = idx;

	const VkDescriptorSetLayoutCreateInfo createInfo =
	{
		VK_STRUCTURE_TYPE_DESCRIPTOR_SET_LAYOUT_CREATE_INFO,	// sType
		DE_NULL,												// pNext
		0u,														// flags
		m_attachmentsCount,										// bindingCount
		&bindings[0]											// pBindings
	};

	return ::createDescriptorSetLayout(m_context.getDeviceInterface(), m_context.getDevice(), &createInfo);
}

Move<VkDescriptorPool> MaxAttachmenstsRenderPassTestInstance::createDescriptorPool()
{
	const VkDescriptorPoolSize size =
	{
		VK_DESCRIPTOR_TYPE_INPUT_ATTACHMENT,					// type
		m_attachmentsCount										// descriptorCount
	};

	const VkDescriptorPoolCreateInfo createInfo =
	{
		VK_STRUCTURE_TYPE_DESCRIPTOR_POOL_CREATE_INFO,			// sType
		DE_NULL,												// pNext
		VK_DESCRIPTOR_POOL_CREATE_FREE_DESCRIPTOR_SET_BIT,		// flags
		1u,														// maxSets
		1u,														// poolSizeCount
		&size													// pPoolSizes
	};

	return ::createDescriptorPool(m_context.getDeviceInterface(), m_context.getDevice(), &createInfo);
}

Move<VkDescriptorSet> MaxAttachmenstsRenderPassTestInstance::createDescriptorSet()
{
	const VkDescriptorSetAllocateInfo allocateInfo =
	{
		VK_STRUCTURE_TYPE_DESCRIPTOR_SET_ALLOCATE_INFO,			// sType
		DE_NULL,												// pNext
		*m_descriptorPool,										// descriptorPool
		1u,														// descriptorSetCount
		&*m_descriptorSetLayout									// pSetLayouts
	};

	const vk::DeviceInterface&		vkd					= m_context.getDeviceInterface();
	vk::VkDevice					device				= m_context.getDevice();
	Move<VkDescriptorSet>			descriptorSet		= allocateDescriptorSet(vkd, device, &allocateInfo);
	vector<VkDescriptorImageInfo>	descriptorImageInfo	(m_attachmentsCount);
	vector<VkWriteDescriptorSet>	descriptorWrites	(m_attachmentsCount);

	for (deUint32 idx = 0; idx < m_attachmentsCount; ++idx)
	{
		const VkDescriptorImageInfo imageInfo =
		{
			DE_NULL,									// VkSampler		sampler
			**m_singlesampleImageViews[idx],			// VkImageView		imageView
			VK_IMAGE_LAYOUT_GENERAL						// VkImageLayout	imageLayout
		};
		descriptorImageInfo[idx] = imageInfo;

		const VkWriteDescriptorSet	write =
		{
			VK_STRUCTURE_TYPE_WRITE_DESCRIPTOR_SET,		// VkStructureType					sType
			DE_NULL,									// const void*						pNext
			*descriptorSet,								// VkDescriptorSet					dstSet
			(deUint32)idx,								// uint32_t							dstBinding
			0u,											// uint32_t							dstArrayElement
			1u,											// uint32_t							descriptorCount
			VK_DESCRIPTOR_TYPE_INPUT_ATTACHMENT,		// VkDescriptorType					descriptorType
			&descriptorImageInfo[idx],					// const VkDescriptorImageInfo*		pImageInfo
			DE_NULL,									// const VkDescriptorBufferInfo*	pBufferInfo
			DE_NULL										// const VkBufferView*				pTexelBufferView
		};

		descriptorWrites[idx] = write;
	}

	vkd.updateDescriptorSets(device, (deUint32)descriptorWrites.size(), &descriptorWrites[0], 0u, DE_NULL);
	return descriptorSet;
}

template<typename RenderPassTrait>
Move<VkRenderPass> MaxAttachmenstsRenderPassTestInstance::createRenderPass(void)
{
	// make name for RenderPass1Trait or RenderPass2Trait shorter
	typedef RenderPassTrait RPT;

	typedef RenderPassTrait RPT;
	typedef typename RPT::AttDesc				AttDesc;
	typedef typename RPT::AttRef				AttRef;
	typedef typename RPT::SubpassDep			SubpassDep;
	typedef typename RPT::SubpassDesc			SubpassDesc;
	typedef typename RPT::RenderPassCreateInfo	RenderPassCreateInfo;

	const DeviceInterface&	vkd		= m_context.getDeviceInterface();
	VkDevice				device	= m_context.getDevice();
	std::vector<AttDesc>	attachments;
	std::vector<AttRef>		sp0colorAttachmentRefs;
	std::vector<AttRef>		sp0resolveAttachmentRefs;
	std::vector<AttRef>		sp1inAttachmentRefs;
	std::vector<AttRef>		sp1colorAttachmentRefs;

	for (size_t attachmentNdx = 0; attachmentNdx < m_attachmentsCount; attachmentNdx++)
	{
		// define first subpass outputs
		{
			const AttDesc multisampleAttachment
			(
				DE_NULL,									// pNext
				0u,											// flags
				m_format,									// format
				m_sampleCount,								// samples
				VK_ATTACHMENT_LOAD_OP_DONT_CARE,			// loadOp
				VK_ATTACHMENT_STORE_OP_STORE,				// storeOp
				VK_ATTACHMENT_LOAD_OP_DONT_CARE,			// stencilLoadOp
				VK_ATTACHMENT_STORE_OP_DONT_CARE,			// stencilStoreOp
				VK_IMAGE_LAYOUT_UNDEFINED,					// initialLayout
				VK_IMAGE_LAYOUT_COLOR_ATTACHMENT_OPTIMAL	// finalLayout
			);
			const AttRef attachmentRef
			(
				DE_NULL,
				(deUint32)attachments.size(),				// attachment
				VK_IMAGE_LAYOUT_COLOR_ATTACHMENT_OPTIMAL,	// layout
				0u											// aspectMask
			);
			sp0colorAttachmentRefs.push_back(attachmentRef);
			attachments.push_back(multisampleAttachment);
		}
		// define first subpass resolve attachments
		{
			const AttDesc singlesampleAttachment
			(
				DE_NULL,									// pNext
				0u,											// flags
				m_format,									// format
				VK_SAMPLE_COUNT_1_BIT,						// samples
				VK_ATTACHMENT_LOAD_OP_DONT_CARE,			// loadOp
				VK_ATTACHMENT_STORE_OP_STORE,				// storeOp
				VK_ATTACHMENT_LOAD_OP_DONT_CARE,			// stencilLoadOp
				VK_ATTACHMENT_STORE_OP_DONT_CARE,			// stencilStoreOp
				VK_IMAGE_LAYOUT_UNDEFINED,					// initialLayout
				VK_IMAGE_LAYOUT_GENERAL						// finalLayout
			);
			const AttRef attachmentRef
			(
				DE_NULL,									// pNext
				(deUint32)attachments.size(),				// attachment
				VK_IMAGE_LAYOUT_GENERAL,					// layout
				0u											// aspectMask
			);
			sp0resolveAttachmentRefs.push_back(attachmentRef);
			attachments.push_back(singlesampleAttachment);
		}
		// define second subpass inputs
		{
			const AttRef attachmentRef
			(
				DE_NULL,									// pNext
				(deUint32)attachments.size() - 1,			// attachment
				VK_IMAGE_LAYOUT_GENERAL,					// layout
				VK_IMAGE_ASPECT_COLOR_BIT					// aspectMask
			);
			sp1inAttachmentRefs.push_back(attachmentRef);
		}
		// define second subpass outputs - it merges pairs of
		// results that were produced by the first subpass
		if (attachmentNdx < (m_attachmentsCount / 2))
		{
			const AttRef colorAttachmentRef
			(
				DE_NULL,									// pNext
				(deUint32)attachments.size() - 1,			// attachment
				VK_IMAGE_LAYOUT_GENERAL,					// layout
				0u											// aspectMask
			);
			sp1colorAttachmentRefs.push_back(colorAttachmentRef);
		}
	}

	DE_ASSERT(sp0colorAttachmentRefs.size() == sp0resolveAttachmentRefs.size());
	DE_ASSERT(attachments.size() == sp0colorAttachmentRefs.size() + sp0resolveAttachmentRefs.size());

	{
		const SubpassDesc subpass0
		(
															// sType
			DE_NULL,										// pNext
			(VkSubpassDescriptionFlags)0,					// flags
			VK_PIPELINE_BIND_POINT_GRAPHICS,				// pipelineBindPoint
			0u,												// viewMask
			0u,												// inputAttachmentCount
			DE_NULL,										// pInputAttachments
			(deUint32)sp0colorAttachmentRefs.size(),		// colorAttachmentCount
			&sp0colorAttachmentRefs[0],						// pColorAttachments
			&sp0resolveAttachmentRefs[0],					// pResolveAttachments
			DE_NULL,										// pDepthStencilAttachment
			0u,												// preserveAttachmentCount
			DE_NULL											// pPreserveAttachments
		);
		const SubpassDesc subpass1
		(
															// sType
			DE_NULL,										// pNext
			(VkSubpassDescriptionFlags)0,					// flags
			VK_PIPELINE_BIND_POINT_GRAPHICS,				// pipelineBindPoint
			0u,												// viewMask
			(deUint32)sp1inAttachmentRefs.size(),			// inputAttachmentCount
			&sp1inAttachmentRefs[0],						// pInputAttachments
			(deUint32)sp1colorAttachmentRefs.size(),		// colorAttachmentCount
			&sp1colorAttachmentRefs[0],						// pColorAttachments
			DE_NULL,										// pResolveAttachments
			DE_NULL,										// pDepthStencilAttachment
			0u,												// preserveAttachmentCount
			DE_NULL											// pPreserveAttachments
		);
		SubpassDesc subpasses[] =
		{
			subpass0,
			subpass1
		};
		const SubpassDep subpassDependency
		(
			DE_NULL,										// pNext
			0u,												// srcSubpass
			1u,												// dstSubpass
			VK_PIPELINE_STAGE_COLOR_ATTACHMENT_OUTPUT_BIT,	// srcStageMask
			VK_PIPELINE_STAGE_FRAGMENT_SHADER_BIT,			// dstStageMask
			VK_ACCESS_COLOR_ATTACHMENT_WRITE_BIT,			// srcAccessMask
			VK_ACCESS_INPUT_ATTACHMENT_READ_BIT,			// dstAccessMask
			0u,												// dependencyFlags
			0u												// viewOffset
		);
		const RenderPassCreateInfo renderPassCreator
		(
															// sType
			DE_NULL,										// pNext
			(VkRenderPassCreateFlags)0u,					// flags
			(deUint32)attachments.size(),					// attachmentCount
			&attachments[0],								// pAttachments
			2u,												// subpassCount
			subpasses,										// pSubpasses
			1u,												// dependencyCount
			&subpassDependency,								// pDependencies
			0u,												// correlatedViewMaskCount
			DE_NULL											// pCorrelatedViewMasks
		);

		return renderPassCreator.createRenderPass(vkd, device);
	}
}

Move<VkRenderPass> MaxAttachmenstsRenderPassTestInstance::createRenderPassSwitch(const RenderingType renderingType)
{
	switch (renderingType)
	{
		case RENDERING_TYPE_RENDERPASS_LEGACY:
			return createRenderPass<RenderPass1Trait>();
		case RENDERING_TYPE_RENDERPASS2:
			return createRenderPass<RenderPass2Trait>();
		default:
			TCU_THROW(InternalError, "Impossible");
	}
}

Move<VkPipelineLayout> MaxAttachmenstsRenderPassTestInstance::createRenderPipelineLayout(bool secondSubpass)
{
	const DeviceInterface&	vkd		= m_context.getDeviceInterface();
	VkDevice				device	= m_context.getDevice();

	const VkPipelineLayoutCreateInfo createInfo =
	{
		VK_STRUCTURE_TYPE_PIPELINE_LAYOUT_CREATE_INFO,
		DE_NULL,
		(vk::VkPipelineLayoutCreateFlags)0,

		secondSubpass ? 1u : 0u,
		secondSubpass ? &*m_descriptorSetLayout : DE_NULL,

		0u,
		DE_NULL
	};

	return createPipelineLayout(vkd, device, &createInfo);
}

Move<VkPipeline> MaxAttachmenstsRenderPassTestInstance::createRenderPipeline(bool secondSubpass)
{
	const DeviceInterface&			vkd						= m_context.getDeviceInterface();
	VkDevice						device					= m_context.getDevice();
	const vk::BinaryCollection&		binaryCollection		= m_context.getBinaryCollection();
	VkSampleCountFlagBits			sampleCount				= sampleCountBitFromSampleCount(m_sampleCount);
	deUint32						blendStatesCount		= m_attachmentsCount;
	std::string						fragShaderNameBase		= "quad-frag-sp0-";

	if (secondSubpass)
	{
		sampleCount			= VK_SAMPLE_COUNT_1_BIT;
		blendStatesCount	/= 2;
		fragShaderNameBase	= "quad-frag-sp1-";
	}

	std::string						fragShaderName			= fragShaderNameBase + de::toString(m_attachmentsCount);
	const Unique<VkShaderModule>	vertexShaderModule		(createShaderModule(vkd, device, binaryCollection.get("quad-vert"), 0u));
	const Unique<VkShaderModule>	fragmentShaderModule	(createShaderModule(vkd, device, binaryCollection.get(fragShaderName), 0u));
	const Move<VkShaderModule>		geometryShaderModule	(m_layerCount == 1 ? Move<VkShaderModule>() : createShaderModule(vkd, device, binaryCollection.get("geom"), 0u));

	// Disable blending
	const VkPipelineColorBlendAttachmentState attachmentBlendState =
	{
		VK_FALSE,
		VK_BLEND_FACTOR_SRC_ALPHA,
		VK_BLEND_FACTOR_ONE_MINUS_SRC_ALPHA,
		VK_BLEND_OP_ADD,
		VK_BLEND_FACTOR_ONE,
		VK_BLEND_FACTOR_ONE,
		VK_BLEND_OP_ADD,
		VK_COLOR_COMPONENT_R_BIT | VK_COLOR_COMPONENT_G_BIT | VK_COLOR_COMPONENT_B_BIT | VK_COLOR_COMPONENT_A_BIT
	};
	std::vector<VkPipelineColorBlendAttachmentState>	attachmentBlendStates(blendStatesCount, attachmentBlendState);
	const VkPipelineVertexInputStateCreateInfo			vertexInputState =
	{
		VK_STRUCTURE_TYPE_PIPELINE_VERTEX_INPUT_STATE_CREATE_INFO,
		DE_NULL,
		(VkPipelineVertexInputStateCreateFlags)0u,

		0u,
		DE_NULL,

		0u,
		DE_NULL
	};
	const tcu::UVec2				renderArea	(m_width, m_height);
	const std::vector<VkViewport>	viewports	(1, makeViewport(renderArea));
	const std::vector<VkRect2D>		scissors	(1, makeRect2D(renderArea));

	const VkPipelineMultisampleStateCreateInfo multisampleState =
	{
		VK_STRUCTURE_TYPE_PIPELINE_MULTISAMPLE_STATE_CREATE_INFO,
		DE_NULL,
		(VkPipelineMultisampleStateCreateFlags)0u,

		sampleCount,
		VK_FALSE,
		0.0f,
		DE_NULL,
		VK_FALSE,
		VK_FALSE,
	};
	const VkPipelineDepthStencilStateCreateInfo depthStencilState =
	{
		VK_STRUCTURE_TYPE_PIPELINE_DEPTH_STENCIL_STATE_CREATE_INFO,
		DE_NULL,
		(VkPipelineDepthStencilStateCreateFlags)0u,

		VK_FALSE,
		VK_TRUE,
		VK_COMPARE_OP_ALWAYS,
		VK_FALSE,
		VK_TRUE,
		{
			VK_STENCIL_OP_KEEP,
			VK_STENCIL_OP_INCREMENT_AND_WRAP,
			VK_STENCIL_OP_KEEP,
			VK_COMPARE_OP_ALWAYS,
			~0u,
			~0u,
			0xFFu / (m_sampleCount + 1)
		},
		{
			VK_STENCIL_OP_KEEP,
			VK_STENCIL_OP_INCREMENT_AND_WRAP,
			VK_STENCIL_OP_KEEP,
			VK_COMPARE_OP_ALWAYS,
			~0u,
			~0u,
			0xFFu / (m_sampleCount + 1)
		},

		0.0f,
		1.0f
	};
	const VkPipelineColorBlendStateCreateInfo blendState =
	{
		VK_STRUCTURE_TYPE_PIPELINE_COLOR_BLEND_STATE_CREATE_INFO,
		DE_NULL,
		(VkPipelineColorBlendStateCreateFlags)0u,

		VK_FALSE,
		VK_LOGIC_OP_COPY,
		deUint32(attachmentBlendStates.size()),
		&attachmentBlendStates[0],
		{ 0.0f, 0.0f, 0.0f, 0.0f }
	};

	return makeGraphicsPipeline(vkd,																// vk
								device,																// device
								secondSubpass ? *m_pipelineLayoutPass1 : *m_pipelineLayoutPass0,	// pipelineLayout
								*vertexShaderModule,												// vertexShaderModule
								DE_NULL,															// tessellationControlShaderModule
								DE_NULL,															// tessellationEvalShaderModule
								m_layerCount != 1 ? *geometryShaderModule : DE_NULL,				// geometryShaderModule
								*fragmentShaderModule,												// fragmentShaderModule
								*m_renderPass,														// renderPass
								viewports,															// viewports
								scissors,															// scissors
								VK_PRIMITIVE_TOPOLOGY_TRIANGLE_LIST,								// topology
								secondSubpass,														// subpass
								0u,																	// patchControlPoints
								&vertexInputState,													// vertexInputStateCreateInfo
								DE_NULL,															// rasterizationStateCreateInfo
								&multisampleState,													// multisampleStateCreateInfo
								&depthStencilState,													// depthStencilStateCreateInfo
								&blendState);														// colorBlendStateCreateInfo
}

class MultisampleRenderPassResolveLevelTestInstance : public MultisampleRenderPassTestInstance
{
public:
	MultisampleRenderPassResolveLevelTestInstance	(Context& context, TestConfig2 config);
	~MultisampleRenderPassResolveLevelTestInstance	(void) = default;
};

MultisampleRenderPassResolveLevelTestInstance::MultisampleRenderPassResolveLevelTestInstance (Context& context, TestConfig2 config)
	: MultisampleRenderPassTestInstance(context, config, config.resolveLevel)
{
}

struct Programs
{
	void init(vk::SourceCollections& dst, TestConfig config) const
	{
		const tcu::TextureFormat		format			(mapVkFormat(config.format));
		const tcu::TextureChannelClass	channelClass	(tcu::getTextureChannelClass(format.type));

		dst.glslSources.add("quad-vert") << glu::VertexSource(
			"#version 450\n"
			"out gl_PerVertex {\n"
			"\tvec4 gl_Position;\n"
			"};\n"
			"highp float;\n"
			"void main (void) {\n"
			"\tgl_Position = vec4(((gl_VertexIndex + 2) / 3) % 2 == 0 ? -1.0 : 1.0,\n"
			"\t                   ((gl_VertexIndex + 1) / 3) % 2 == 0 ? -1.0 : 1.0, 0.0, 1.0);\n"
			"}\n");

		if (config.layerCount > 1)
		{
			std::ostringstream src;

			src << "#version 450\n"
				<< "highp float;\n"
				<< "\n"
				<< "layout(triangles) in;\n"
				<< "layout(triangle_strip, max_vertices = " << 3 * 2 * config.layerCount << ") out;\n"
				<< "\n"
				<< "in gl_PerVertex {\n"
				<< "    vec4 gl_Position;\n"
				<< "} gl_in[];\n"
				<< "\n"
				<< "out gl_PerVertex {\n"
				<< "    vec4 gl_Position;\n"
				<< "};\n"
				<< "\n"
				<< "void main (void) {\n"
				<< "    for (int layerNdx = 0; layerNdx < " << config.layerCount << "; ++layerNdx) {\n"
				<< "        for(int vertexNdx = 0; vertexNdx < gl_in.length(); vertexNdx++) {\n"
				<< "            gl_Position = gl_in[vertexNdx].gl_Position;\n"
				<< "            gl_Layer    = layerNdx;\n"
				<< "            EmitVertex();\n"
				<< "        };\n"
				<< "        EndPrimitive();\n"
				<< "    };\n"
				<< "}\n";

			dst.glslSources.add("geom") << glu::GeometrySource(src.str());
		}

		const tcu::StringTemplate genericLayoutTemplate("layout(location = ${INDEX}) out ${TYPE_PREFIX}vec4 o_color${INDEX};\n");
		const tcu::StringTemplate genericBodyTemplate("\to_color${INDEX} = ${TYPE_PREFIX}vec4(${COLOR_VAL});\n");

		if (config.testType == RESOLVE || config.testType == COMPATIBILITY)
		{
			const tcu::StringTemplate fragTemplate("#version 450\n"
												   "layout(push_constant) uniform PushConstant {\n"
												   "\thighp uint sampleMask;\n"
												   "} pushConstants;\n"
												   "${LAYOUT}"
												   "void main (void)\n"
												   "{\n"
												   "${BODY}"
												   "}\n");

			std::map<std::string, std::string> parameters;
			switch (channelClass)
			{
				case tcu::TEXTURECHANNELCLASS_UNSIGNED_INTEGER:
					parameters["TYPE_PREFIX"] = "u";
					parameters["COLOR_VAL"] = "255";
					break;

				case tcu::TEXTURECHANNELCLASS_SIGNED_INTEGER:
					parameters["TYPE_PREFIX"] = "i";
					parameters["COLOR_VAL"] = "127";
					break;

				case tcu::TEXTURECHANNELCLASS_FLOATING_POINT:
				case tcu::TEXTURECHANNELCLASS_UNSIGNED_FIXED_POINT:
				case tcu::TEXTURECHANNELCLASS_SIGNED_FIXED_POINT:
					parameters["TYPE_PREFIX"] = "";
					parameters["COLOR_VAL"] = "1.0";
					break;

				default:
					DE_FATAL("Unknown channel class");
			}

			std::string layoutDefinitions = "";
			std::string shaderBody = "\tgl_SampleMask[0] = int(pushConstants.sampleMask);\n";

			for (deUint32 attIdx = 0; attIdx < config.attachmentCount; ++attIdx)
			{
				parameters["INDEX"]	= de::toString(attIdx);
				layoutDefinitions	+= genericLayoutTemplate.specialize(parameters);
				shaderBody			+= genericBodyTemplate.specialize(parameters);
			}

			parameters["LAYOUT"]	= layoutDefinitions;
			parameters["BODY"]		= shaderBody;
			dst.glslSources.add("quad-frag") << glu::FragmentSource(fragTemplate.specialize(parameters));
		}
		else	// MAX_ATTACMENTS
		{
			const tcu::StringTemplate fragTemplate("#version 450\n"
												   "${LAYOUT}"
												   "void main (void)\n"
												   "{\n"
												   "${BODY}"
												   "}\n");

			std::map<std::string, std::string> parameters;
			switch (channelClass)
			{
				case tcu::TEXTURECHANNELCLASS_UNSIGNED_INTEGER:
					parameters["TYPE_PREFIX"] = "u";
					parameters["COLOR_VAL"] = "0, 64, 192, 252";
					break;

				case tcu::TEXTURECHANNELCLASS_SIGNED_INTEGER:
					parameters["TYPE_PREFIX"] = "i";
					parameters["COLOR_VAL"] = "0, 32, 100, 124";
					break;

				case tcu::TEXTURECHANNELCLASS_FLOATING_POINT:
				case tcu::TEXTURECHANNELCLASS_UNSIGNED_FIXED_POINT:
				case tcu::TEXTURECHANNELCLASS_SIGNED_FIXED_POINT:
					parameters["TYPE_PREFIX"] = "";
					parameters["COLOR_VAL"] = "0.0, 0.4, 0.8, 1.0";
					break;

				default:
					DE_FATAL("Unknown channel class");
			}

			// parts of fragment shader for second subpass - Vulkan introduced a new uniform type and syntax to glsl for input attachments
			const tcu::StringTemplate subpassLayoutTemplate("layout (input_attachment_index = ${INDEX}, set = 0, binding = ${INDEX}) uniform ${TYPE_PREFIX}subpassInput i_color${INDEX};\n");
			const tcu::StringTemplate subpassFBodyTemplate("\to_color${INDEX} = subpassLoad(i_color${INDEX})*0.5 + subpassLoad(i_color${MIX_INDEX})*0.25;\n");
			const tcu::StringTemplate subpassIBodyTemplate("\to_color${INDEX} = subpassLoad(i_color${INDEX}) / 2 + subpassLoad(i_color${MIX_INDEX}) / 4;\n");

			bool selectIBody = isIntFormat(config.format) || isUintFormat(config.format);
			const tcu::StringTemplate& subpassBodyTemplate = selectIBody ? subpassIBodyTemplate : subpassFBodyTemplate;

			std::string sp0layoutDefinitions	= "";
			std::string sp0shaderBody			= "";
			std::string sp1inLayoutDefinitions	= "";
			std::string sp1outLayoutDefinitions	= "";
			std::string sp1shaderBody			= "";

			deUint32 halfAttachments = config.attachmentCount / 2;
			for (deUint32 attIdx = 0; attIdx < config.attachmentCount; ++attIdx)
			{
				parameters["INDEX"] = de::toString(attIdx);

				sp0layoutDefinitions	+= genericLayoutTemplate.specialize(parameters);
				sp0shaderBody			+= genericBodyTemplate.specialize(parameters);

				sp1inLayoutDefinitions += subpassLayoutTemplate.specialize(parameters);
				if (attIdx < halfAttachments)
				{
					// we are combining pairs of input attachments to produce half the number of outputs
					parameters["MIX_INDEX"]	= de::toString(halfAttachments + attIdx);
					sp1outLayoutDefinitions	+= genericLayoutTemplate.specialize(parameters);
					sp1shaderBody			+= subpassBodyTemplate.specialize(parameters);
				}
			}

			// construct fragment shaders for subpass1 and subpass2; note that there
			// is different shader definition depending on number of attachments
			std::string nameBase	= "quad-frag-sp";
			std::string namePostfix	= de::toString(config.attachmentCount);
			parameters["LAYOUT"]	= sp0layoutDefinitions;
			parameters["BODY"]		= sp0shaderBody;
			dst.glslSources.add(nameBase + "0-" + namePostfix) << glu::FragmentSource(fragTemplate.specialize(parameters));
			parameters["LAYOUT"]	= sp1inLayoutDefinitions + sp1outLayoutDefinitions;
			parameters["BODY"]		= sp1shaderBody;
			dst.glslSources.add(nameBase + "1-" + namePostfix) << glu::FragmentSource(fragTemplate.specialize(parameters));
		}
	}
};

template<class TestConfigType>
void checkSupport(Context& context, TestConfigType config)
{
	if (config.layerCount > 1)
		context.requireDeviceCoreFeature(DEVICE_CORE_FEATURE_GEOMETRY_SHADER);

	if (config.renderingType == RENDERING_TYPE_RENDERPASS2)
		context.requireDeviceFunctionality("VK_KHR_create_renderpass2");

	if (config.renderingType == RENDERING_TYPE_DYNAMIC_RENDERING)
		context.requireDeviceFunctionality("VK_KHR_dynamic_rendering");

	if (context.isDeviceFunctionalitySupported("VK_KHR_portability_subset") &&
		!context.getPortabilitySubsetFeatures().multisampleArrayImage &&
		(config.sampleCount != VK_SAMPLE_COUNT_1_BIT) && (config.layerCount != 1))
	{
		TCU_THROW(NotSupportedError, "VK_KHR_portability_subset: Implementation does not support image array with multiple samples per texel");
	}

	const InstanceInterface&				vki				= context.getInstanceInterface();
	vk::VkPhysicalDevice					physicalDevice	= context.getPhysicalDevice();
	const vk::VkPhysicalDeviceProperties	properties		= vk::getPhysicalDeviceProperties(vki, physicalDevice);

	if (config.attachmentCount > properties.limits.maxColorAttachments)
		TCU_THROW(NotSupportedError, "Required number of color attachments not supported.");
}

std::string formatToName (VkFormat format)
{
	const std::string	formatStr	= de::toString(format);
	const std::string	prefix		= "VK_FORMAT_";

	DE_ASSERT(formatStr.substr(0, prefix.length()) == prefix);

	return de::toLower(formatStr.substr(prefix.length()));
}

void initTests (tcu::TestCaseGroup* group, RenderingType renderingType)
{
	static const VkFormat	formats[] =
	{
		VK_FORMAT_R5G6B5_UNORM_PACK16,
		VK_FORMAT_R8_UNORM,
		VK_FORMAT_R8_SNORM,
		VK_FORMAT_R8_UINT,
		VK_FORMAT_R8_SINT,
		VK_FORMAT_R8G8_UNORM,
		VK_FORMAT_R8G8_SNORM,
		VK_FORMAT_R8G8_UINT,
		VK_FORMAT_R8G8_SINT,
		VK_FORMAT_R8G8B8A8_UNORM,
		VK_FORMAT_R8G8B8A8_SNORM,
		VK_FORMAT_R8G8B8A8_UINT,
		VK_FORMAT_R8G8B8A8_SINT,
		VK_FORMAT_R8G8B8A8_SRGB,
		VK_FORMAT_A8B8G8R8_UNORM_PACK32,
		VK_FORMAT_A8B8G8R8_SNORM_PACK32,
		VK_FORMAT_A8B8G8R8_UINT_PACK32,
		VK_FORMAT_A8B8G8R8_SINT_PACK32,
		VK_FORMAT_A8B8G8R8_SRGB_PACK32,
		VK_FORMAT_B8G8R8A8_UNORM,
		VK_FORMAT_B8G8R8A8_SRGB,
		VK_FORMAT_A2R10G10B10_UNORM_PACK32,
		VK_FORMAT_A2B10G10R10_UNORM_PACK32,
		VK_FORMAT_A2B10G10R10_UINT_PACK32,
		VK_FORMAT_R16_UNORM,
		VK_FORMAT_R16_SNORM,
		VK_FORMAT_R16_UINT,
		VK_FORMAT_R16_SINT,
		VK_FORMAT_R16_SFLOAT,
		VK_FORMAT_R16G16_UNORM,
		VK_FORMAT_R16G16_SNORM,
		VK_FORMAT_R16G16_UINT,
		VK_FORMAT_R16G16_SINT,
		VK_FORMAT_R16G16_SFLOAT,
		VK_FORMAT_R16G16B16A16_UNORM,
		VK_FORMAT_R16G16B16A16_SNORM,
		VK_FORMAT_R16G16B16A16_UINT,
		VK_FORMAT_R16G16B16A16_SINT,
		VK_FORMAT_R16G16B16A16_SFLOAT,
		VK_FORMAT_R32_UINT,
		VK_FORMAT_R32_SINT,
		VK_FORMAT_R32_SFLOAT,
		VK_FORMAT_R32G32_UINT,
		VK_FORMAT_R32G32_SINT,
		VK_FORMAT_R32G32_SFLOAT,
		VK_FORMAT_R32G32B32A32_UINT,
		VK_FORMAT_R32G32B32A32_SINT,
		VK_FORMAT_R32G32B32A32_SFLOAT,
		VK_FORMAT_R10X6G10X6B10X6A10X6_UNORM_4PACK16,
	};
	const deUint32			sampleCounts[] =
	{
		2u, 4u, 8u
	};
	const deUint32			layerCounts[] =
	{
		1u, 3u, 6u
	};
	const deUint32			resolveLevels[] =
	{
		2u, 3u, 4u
	};
	tcu::TestContext&		testCtx	(group->getTestContext());

	for (size_t layerCountNdx = 0; layerCountNdx < DE_LENGTH_OF_ARRAY(layerCounts); layerCountNdx++)
	{
		const deUint32					layerCount		(layerCounts[layerCountNdx]);
		const std::string				layerGroupName	("layers_" + de::toString(layerCount));
		de::MovePtr<tcu::TestCaseGroup>	layerGroup		(new tcu::TestCaseGroup(testCtx, layerGroupName.c_str(), layerGroupName.c_str()));

		for (size_t formatNdx = 0; formatNdx < DE_LENGTH_OF_ARRAY(formats); formatNdx++)
		{
			const VkFormat					format		(formats[formatNdx]);
			const std::string				formatName	(formatToName(format));
			de::MovePtr<tcu::TestCaseGroup>	formatGroup	(new tcu::TestCaseGroup(testCtx, formatName.c_str(), formatName.c_str()));

			for (size_t sampleCountNdx = 0; sampleCountNdx < DE_LENGTH_OF_ARRAY(sampleCounts); sampleCountNdx++)
			{
				const deUint32	sampleCount(sampleCounts[sampleCountNdx]);

				// Skip this test as it is rather slow
				if (layerCount == 6 && sampleCount == 8)
					continue;

				std::string			testName	("samples_" + de::toString(sampleCount));
				const TestConfig	testConfig =
				{
					RESOLVE,
					format,
					sampleCount,
					layerCount,
					4u,
					32u,
					32u,
					renderingType
				};

				formatGroup->addChild(new InstanceFactory1WithSupport<MultisampleRenderPassTestInstance, TestConfig, FunctionSupport1<TestConfig>, Programs>(testCtx, tcu::NODETYPE_SELF_VALIDATE, testName.c_str(), testName.c_str(), testConfig, typename FunctionSupport1<TestConfig>::Args(checkSupport, testConfig)));

				for (deUint32 resolveLevel : resolveLevels)
				{
					const TestConfig2 testConfig2(testConfig, resolveLevel);
					std::string resolveLevelTestNameStr(testName + "_resolve_level_" + de::toString(resolveLevel));
					const char* resolveLevelTestName = resolveLevelTestNameStr.c_str();

					formatGroup->addChild(new InstanceFactory1WithSupport<MultisampleRenderPassResolveLevelTestInstance, TestConfig2, FunctionSupport1<TestConfig2>, Programs>(testCtx, tcu::NODETYPE_SELF_VALIDATE, resolveLevelTestName, resolveLevelTestName, testConfig2, typename FunctionSupport1<TestConfig2>::Args(checkSupport, testConfig2)));
				}

				// MaxAttachmenstsRenderPassTest is ment to test extreme cases where applications might consume all available on-chip
				// memory. This is achieved by using maxColorAttachments attachments and two subpasses, but during test creation we
				// dont know what is the maximal number of attachments (spirv tools are not available on all platforms) so we cant
				// construct shaders during test execution. To be able to test this we need to execute tests for all available
				// numbers of attachments despite the fact that we are only interested in the maximal number; test construction code
				// assumes that the number of attachments is power of two
				if ((renderingType != RENDERING_TYPE_DYNAMIC_RENDERING) && (layerCount == 1))
				{
					for (deUint32 power = 2; power < 5; ++power)
					{
						deUint32	attachmentCount					= 1 << power;
						std::string	maxAttName						= "max_attachments_" + de::toString(attachmentCount) + "_" + testName;

						TestConfig	maxAttachmentsTestConfig		= testConfig;
						maxAttachmentsTestConfig.testType			= MAX_ATTACHMENTS;
						maxAttachmentsTestConfig.attachmentCount	= attachmentCount;

						formatGroup->addChild(new InstanceFactory1WithSupport<MaxAttachmenstsRenderPassTestInstance, TestConfig, FunctionSupport1<TestConfig>, Programs>(testCtx, tcu::NODETYPE_SELF_VALIDATE, maxAttName.c_str(), maxAttName.c_str(), maxAttachmentsTestConfig, typename FunctionSupport1<TestConfig>::Args(checkSupport, maxAttachmentsTestConfig)));
					}

					{
						std::string	compatibilityTestName			= "compatibility_" + testName;

						TestConfig	compatibilityTestConfig			= testConfig;
						compatibilityTestConfig.testType			= COMPATIBILITY;
						compatibilityTestConfig.attachmentCount		= 1;

						formatGroup->addChild(new InstanceFactory1WithSupport<MultisampleRenderPassTestInstance, TestConfig, FunctionSupport1<TestConfig>, Programs>(testCtx, tcu::NODETYPE_SELF_VALIDATE, compatibilityTestName.c_str(), compatibilityTestName.c_str(), compatibilityTestConfig, typename FunctionSupport1<TestConfig>::Args(checkSupport, compatibilityTestConfig)));
					}
				}
			}

			if (layerCount == 1)
				group->addChild(formatGroup.release());
			else
				layerGroup->addChild(formatGroup.release());
		}

		if (layerCount != 1)
			group->addChild(layerGroup.release());
	}
}

} // anonymous

tcu::TestCaseGroup* createRenderPassMultisampleResolveTests (tcu::TestContext& testCtx)
{
	return createTestGroup(testCtx, "multisample_resolve", "Multisample render pass resolve tests", initTests, RENDERING_TYPE_RENDERPASS_LEGACY);
}

tcu::TestCaseGroup* createRenderPass2MultisampleResolveTests (tcu::TestContext& testCtx)
{
	return createTestGroup(testCtx, "multisample_resolve", "Multisample render pass resolve tests", initTests, RENDERING_TYPE_RENDERPASS2);
}

tcu::TestCaseGroup* createDynamicRenderingMultisampleResolveTests (tcu::TestContext& testCtx)
{
	return createTestGroup(testCtx, "multisample_resolve", "Multisample dynamic rendering resolve tests", initTests, RENDERING_TYPE_DYNAMIC_RENDERING);
}

} // vkt<|MERGE_RESOLUTION|>--- conflicted
+++ resolved
@@ -805,11 +805,7 @@
 			DE_NULL,												// const VkRenderingAttachmentInfoKHR*	pStencilAttachment;
 		};
 
-<<<<<<< HEAD
 		vkd.cmdBeginRendering(*commandBuffer, &renderingInfo);
-=======
-		vkd.cmdBeginRenderingKHR(*commandBuffer, &renderingInfo);
->>>>>>> 6e40341a
 	}
 	else
 	{
@@ -840,11 +836,7 @@
 	}
 
 	if (m_renderingType == RENDERING_TYPE_DYNAMIC_RENDERING)
-<<<<<<< HEAD
 		vkd.cmdEndRendering(*commandBuffer);
-=======
-		vkd.cmdEndRenderingKHR(*commandBuffer);
->>>>>>> 6e40341a
 	else
 	{
 		const typename RenderpassSubpass::SubpassEndInfo subpassEndInfo(DE_NULL);
