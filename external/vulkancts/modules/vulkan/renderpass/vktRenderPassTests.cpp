--- conflicted
+++ resolved
@@ -677,11 +677,7 @@
 	const vector<Attachment>&							getAttachments	(void) const { return m_attachments;	}
 	const vector<Subpass>&								getSubpasses	(void) const { return m_subpasses;		}
 	const vector<SubpassDependency>&					getDependencies	(void) const { return m_dependencies;	}
-<<<<<<< HEAD
-	const vector<VkInputAttachmentAspectReference>		getInputAspects	(void) const { return m_inputAspects;	}
-=======
-	const vector<VkInputAttachmentAspectReferenceKHR>&	getInputAspects	(void) const { return m_inputAspects;	}
->>>>>>> 1bef38a2
+	const vector<VkInputAttachmentAspectReference>&		getInputAspects	(void) const { return m_inputAspects;	}
 
 private:
 	const vector<Attachment>							m_attachments;
