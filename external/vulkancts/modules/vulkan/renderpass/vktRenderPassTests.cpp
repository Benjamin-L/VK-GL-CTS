/*-------------------------------------------------------------------------
 * Vulkan Conformance Tests
 * ------------------------
 *
 * Copyright (c) 2015 Google Inc.
 *
 * Licensed under the Apache License, Version 2.0 (the "License");
 * you may not use this file except in compliance with the License.
 * You may obtain a copy of the License at
 *
 *      http://www.apache.org/licenses/LICENSE-2.0
 *
 * Unless required by applicable law or agreed to in writing, software
 * distributed under the License is distributed on an "AS IS" BASIS,
 * WITHOUT WARRANTIES OR CONDITIONS OF ANY KIND, either express or implied.
 * See the License for the specific language governing permissions and
 * limitations under the License.
 *
 *//*!
 * \file
 * \brief RenderPass tests
 *//*--------------------------------------------------------------------*/

#include "vktRenderPassTests.hpp"
#include "vktRenderPassTestsUtil.hpp"
#include "vktRenderPassGroupParams.hpp"
#include "vktRenderPassMultisampleTests.hpp"
#include "vktRenderPassMultisampleResolveTests.hpp"
#include "vktRenderPassSampleReadTests.hpp"
#ifndef CTS_USES_VULKANSC
#include "vktRenderPassSparseRenderTargetTests.hpp"
#endif // CTS_USES_VULKANSC
#include "vktRenderPassSubpassDependencyTests.hpp"
#include "vktRenderPassUnusedAttachmentTests.hpp"
#include "vktRenderPassUnusedClearAttachmentTests.hpp"
#include "vktRenderPassDepthStencilResolveTests.hpp"
#include "vktRenderPassUnusedAttachmentSparseFillingTests.hpp"
#include "vktRenderPassFragmentDensityMapTests.hpp"
#include "vktRenderPassMultipleSubpassesMultipleCommandBuffersTests.hpp"
#ifndef CTS_USES_VULKANSC
#include "vktRenderPassLoadStoreOpNoneTests.hpp"
#include "vktDynamicRenderingTests.hpp"
#include "vktDynamicRenderingLocalReadTests.hpp"
#include "vktDynamicRenderingDepthStencilResolveTests.hpp"
#include "vktRenderPassNestedCommandBuffersTests.hpp"
#endif // CTS_USES_VULKANSC
#include "vktRenderPassDepthStencilWriteConditionsTests.hpp"
#include "vktRenderPassSubpassMergeFeedbackTests.hpp"
#include "vktDynamicRenderingRandomTests.hpp"
#include "vktRenderPassDitheringTests.hpp"
#include "vktDynamicRenderingUnusedAttachmentsTests.hpp"

#include "vktTestCaseUtil.hpp"
#include "vktTestGroupUtil.hpp"

#include "vkDefs.hpp"
#include "vkDeviceUtil.hpp"
#include "vkImageUtil.hpp"
#include "vkMemUtil.hpp"
#include "vkPlatform.hpp"
#include "vkPrograms.hpp"
#include "vkQueryUtil.hpp"
#include "vkRef.hpp"
#include "vkRefUtil.hpp"
#include "vkStrUtil.hpp"
#include "vkTypeUtil.hpp"
#include "vkCmdUtil.hpp"
#include "vkObjUtil.hpp"
#include "vkBufferWithMemory.hpp"
#include "vkImageWithMemory.hpp"
#include "vkBarrierUtil.hpp"

#include "tcuFloat.hpp"
#include "tcuFormatUtil.hpp"
#include "tcuMaybe.hpp"
#include "tcuResultCollector.hpp"
#include "tcuTestLog.hpp"
#include "tcuTextureUtil.hpp"
#include "tcuVectorUtil.hpp"

#include "deRandom.hpp"
#include "deSTLUtil.hpp"
#include "deSharedPtr.hpp"
#include "deStringUtil.hpp"
#include "deUniquePtr.hpp"

#include <limits>
#include <set>
#include <string>
#include <vector>
#include <numeric>
#include <memory>
#include <algorithm>
#include <iterator>

using namespace vk;

using tcu::BVec4;
using tcu::IVec2;
using tcu::IVec4;
using tcu::UVec2;
using tcu::UVec4;
using tcu::Vec2;
using tcu::Vec4;

using tcu::just;
using tcu::Maybe;

using tcu::ConstPixelBufferAccess;
using tcu::PixelBufferAccess;

using tcu::TestLog;

using de::UniquePtr;

using std::pair;
using std::set;
using std::string;
using std::vector;

namespace vkt
{
namespace
{
using namespace renderpass;

typedef vector<uint8_t> DepthValuesArray;

static const uint8_t DEPTH_VALUES[] = {0u, 255u, 1u};

int getShaderNumChannels(tcu::TextureFormat::ChannelOrder order)
{
    if (order == tcu::TextureFormat::A)
        return 4;
    return tcu::getNumUsedChannels(order);
}

enum AllocationKind
{
    ALLOCATION_KIND_SUBALLOCATED,
    ALLOCATION_KIND_DEDICATED,
};

struct TestConfigExternal
{
    TestConfigExternal(AllocationKind allocationKind_, const SharedGroupParams groupParams_)
        : allocationKind(allocationKind_)
        , groupParams(groupParams_)
    {
    }

    AllocationKind allocationKind;
    const SharedGroupParams groupParams;
};

de::MovePtr<Allocation> allocateBuffer(const InstanceInterface &vki, const DeviceInterface &vkd,
                                       const VkPhysicalDevice &physDevice, const VkDevice device,
                                       const VkBuffer &buffer, const MemoryRequirement requirement,
                                       Allocator &allocator, AllocationKind allocationKind)
{
    switch (allocationKind)
    {
    case ALLOCATION_KIND_SUBALLOCATED:
    {
        const VkMemoryRequirements memoryRequirements = getBufferMemoryRequirements(vkd, device, buffer);

        return allocator.allocate(memoryRequirements, requirement);
    }

    case ALLOCATION_KIND_DEDICATED:
    {
        return allocateDedicated(vki, vkd, physDevice, device, buffer, requirement);
    }

    default:
    {
        TCU_THROW(InternalError, "Invalid allocation kind");
    }
    }
}

de::MovePtr<Allocation> allocateImage(const InstanceInterface &vki, const DeviceInterface &vkd,
                                      const VkPhysicalDevice &physDevice, const VkDevice device, const VkImage &image,
                                      const MemoryRequirement requirement, Allocator &allocator,
                                      AllocationKind allocationKind)
{
    switch (allocationKind)
    {
    case ALLOCATION_KIND_SUBALLOCATED:
    {
        const VkMemoryRequirements memoryRequirements = getImageMemoryRequirements(vkd, device, image);

        return allocator.allocate(memoryRequirements, requirement);
    }

    case ALLOCATION_KIND_DEDICATED:
    {
        return allocateDedicated(vki, vkd, physDevice, device, image, requirement);
    }

    default:
    {
        TCU_THROW(InternalError, "Invalid allocation kind");
    }
    }
}

enum BoolOp
{
    BOOLOP_AND,
    BOOLOP_OR,
    BOOLOP_EQ,
    BOOLOP_NEQ
};

const char *boolOpToString(BoolOp op)
{
    switch (op)
    {
    case BOOLOP_OR:
        return "||";

    case BOOLOP_AND:
        return "&&";

    case BOOLOP_EQ:
        return "==";

    case BOOLOP_NEQ:
        return "!=";

    default:
        DE_FATAL("Unknown boolean operation.");
        return DE_NULL;
    }
}

bool performBoolOp(BoolOp op, bool a, bool b)
{
    switch (op)
    {
    case BOOLOP_OR:
        return a || b;

    case BOOLOP_AND:
        return a && b;

    case BOOLOP_EQ:
        return a == b;

    case BOOLOP_NEQ:
        return a != b;

    default:
        DE_FATAL("Unknown boolean operation.");
        return false;
    }
}

BoolOp boolOpFromIndex(size_t index)
{
    const BoolOp ops[] = {BOOLOP_OR, BOOLOP_AND, BOOLOP_EQ, BOOLOP_NEQ};

    return ops[index % DE_LENGTH_OF_ARRAY(ops)];
}

static float requiredDepthEpsilon(VkFormat format)
{
    // Possible precision loss in the unorm depth pipeline means that we need to check depths
    // that go in and back out of the depth buffer with an epsilon rather than an exact match
    uint32_t unormBits = 0;

    switch (format)
    {
    case VK_FORMAT_D16_UNORM:
        unormBits = 16;
        break;
    case VK_FORMAT_X8_D24_UNORM_PACK32:
    case VK_FORMAT_D24_UNORM_S8_UINT:
        unormBits = 24;
        break;
    case VK_FORMAT_D32_SFLOAT:
    case VK_FORMAT_D32_SFLOAT_S8_UINT:
    default:
        unormBits = 0;
        break;
    }

    if (unormBits > 0)
        return 1.0f / (float)((1 << unormBits) - 1);

    return 0.0f; // Require exact match
}

static bool depthsEqual(float a, float b, float epsilon)
{
    return fabs(a - b) <= epsilon;
}

Move<VkFramebuffer> createFramebuffer(const DeviceInterface &vk, VkDevice device,
                                      VkFramebufferCreateFlags pCreateInfo_flags, VkRenderPass pCreateInfo_renderPass,
                                      uint32_t pCreateInfo_attachmentCount, const VkImageView *pCreateInfo_pAttachments,
                                      uint32_t pCreateInfo_width, uint32_t pCreateInfo_height,
                                      uint32_t pCreateInfo_layers)
{
    const VkFramebufferCreateInfo pCreateInfo = {
        VK_STRUCTURE_TYPE_FRAMEBUFFER_CREATE_INFO,
        DE_NULL,
        pCreateInfo_flags,
        pCreateInfo_renderPass,
        pCreateInfo_attachmentCount,
        pCreateInfo_pAttachments,
        pCreateInfo_width,
        pCreateInfo_height,
        pCreateInfo_layers,
    };
    return createFramebuffer(vk, device, &pCreateInfo);
}

Move<VkImage> createImage(const DeviceInterface &vk, VkDevice device, VkImageCreateFlags pCreateInfo_flags,
                          VkImageType pCreateInfo_imageType, VkFormat pCreateInfo_format, VkExtent3D pCreateInfo_extent,
                          uint32_t pCreateInfo_mipLevels, uint32_t pCreateInfo_arrayLayers,
                          VkSampleCountFlagBits pCreateInfo_samples, VkImageTiling pCreateInfo_tiling,
                          VkImageUsageFlags pCreateInfo_usage, VkSharingMode pCreateInfo_sharingMode,
                          uint32_t pCreateInfo_queueFamilyCount, const uint32_t *pCreateInfo_pQueueFamilyIndices,
                          VkImageLayout pCreateInfo_initialLayout)
{
    const VkImageCreateInfo pCreateInfo = {VK_STRUCTURE_TYPE_IMAGE_CREATE_INFO,
                                           DE_NULL,
                                           pCreateInfo_flags,
                                           pCreateInfo_imageType,
                                           pCreateInfo_format,
                                           pCreateInfo_extent,
                                           pCreateInfo_mipLevels,
                                           pCreateInfo_arrayLayers,
                                           pCreateInfo_samples,
                                           pCreateInfo_tiling,
                                           pCreateInfo_usage,
                                           pCreateInfo_sharingMode,
                                           pCreateInfo_queueFamilyCount,
                                           pCreateInfo_pQueueFamilyIndices,
                                           pCreateInfo_initialLayout};
    return createImage(vk, device, &pCreateInfo);
}

void bindBufferMemory(const DeviceInterface &vk, VkDevice device, VkBuffer buffer, VkDeviceMemory mem,
                      VkDeviceSize memOffset)
{
    VK_CHECK(vk.bindBufferMemory(device, buffer, mem, memOffset));
}

void bindImageMemory(const DeviceInterface &vk, VkDevice device, VkImage image, VkDeviceMemory mem,
                     VkDeviceSize memOffset)
{
    VK_CHECK(vk.bindImageMemory(device, image, mem, memOffset));
}

Move<VkImageView> createImageView(const DeviceInterface &vk, VkDevice device, VkImageViewCreateFlags pCreateInfo_flags,
                                  VkImage pCreateInfo_image, VkImageViewType pCreateInfo_viewType,
                                  VkFormat pCreateInfo_format, VkComponentMapping pCreateInfo_components,
                                  VkImageSubresourceRange pCreateInfo_subresourceRange)
{
    const VkImageViewCreateInfo pCreateInfo = {
        VK_STRUCTURE_TYPE_IMAGE_VIEW_CREATE_INFO,
        DE_NULL,
        pCreateInfo_flags,
        pCreateInfo_image,
        pCreateInfo_viewType,
        pCreateInfo_format,
        pCreateInfo_components,
        pCreateInfo_subresourceRange,
    };
    return createImageView(vk, device, &pCreateInfo);
}

Move<VkBuffer> createBuffer(const DeviceInterface &vk, VkDevice device, VkBufferCreateFlags pCreateInfo_flags,
                            VkDeviceSize pCreateInfo_size, VkBufferUsageFlags pCreateInfo_usage,
                            VkSharingMode pCreateInfo_sharingMode, uint32_t pCreateInfo_queueFamilyCount,
                            const uint32_t *pCreateInfo_pQueueFamilyIndices)
{
    const VkBufferCreateInfo pCreateInfo = {
        VK_STRUCTURE_TYPE_BUFFER_CREATE_INFO,
        DE_NULL,
        pCreateInfo_flags,
        pCreateInfo_size,
        pCreateInfo_usage,
        pCreateInfo_sharingMode,
        pCreateInfo_queueFamilyCount,
        pCreateInfo_pQueueFamilyIndices,
    };
    return createBuffer(vk, device, &pCreateInfo);
}

VkRenderPassBeginInfo createRenderPassBeginInfo(VkRenderPass pRenderPassBegin_renderPass,
                                                VkFramebuffer pRenderPassBegin_framebuffer,
                                                VkRect2D pRenderPassBegin_renderArea,
                                                uint32_t pRenderPassBegin_clearValueCount,
                                                const VkClearValue *pRenderPassBegin_pAttachmentClearValues)
{
    const VkRenderPassBeginInfo renderPassBeginInfo = {
        VK_STRUCTURE_TYPE_RENDER_PASS_BEGIN_INFO,
        DE_NULL,
        pRenderPassBegin_renderPass,
        pRenderPassBegin_framebuffer,
        pRenderPassBegin_renderArea,
        pRenderPassBegin_clearValueCount,
        pRenderPassBegin_pAttachmentClearValues,
    };

    return renderPassBeginInfo;
}

void queueSubmit(const DeviceInterface &vk, VkQueue queue, uint32_t cmdBufferCount, const VkCommandBuffer *pCmdBuffers,
                 VkFence fence)
{
    const VkSubmitInfo submitInfo = {
        VK_STRUCTURE_TYPE_SUBMIT_INFO,
        DE_NULL,
        0u,                           // waitSemaphoreCount
        (const VkSemaphore *)DE_NULL, // pWaitSemaphores
        (const VkPipelineStageFlags *)DE_NULL,
        cmdBufferCount, // commandBufferCount
        pCmdBuffers,
        0u,                           // signalSemaphoreCount
        (const VkSemaphore *)DE_NULL, // pSignalSemaphores
    };
    VK_CHECK(vk.queueSubmit(queue, 1u, &submitInfo, fence));
}

void waitForFences(const DeviceInterface &vk, VkDevice device, uint32_t fenceCount, const VkFence *pFences,
                   VkBool32 waitAll, uint64_t timeout)
{
    VK_CHECK(vk.waitForFences(device, fenceCount, pFences, waitAll, timeout));
}

VkImageAspectFlags getImageAspectFlags(VkFormat vkFormat)
{
    const tcu::TextureFormat format = mapVkFormat(vkFormat);

    DE_STATIC_ASSERT(tcu::TextureFormat::CHANNELORDER_LAST == 22);

    switch (format.order)
    {
    case tcu::TextureFormat::DS:
        return VK_IMAGE_ASPECT_STENCIL_BIT | VK_IMAGE_ASPECT_DEPTH_BIT;

    case tcu::TextureFormat::D:
        return VK_IMAGE_ASPECT_DEPTH_BIT;

    case tcu::TextureFormat::S:
        return VK_IMAGE_ASPECT_STENCIL_BIT;

    default:
        return VK_IMAGE_ASPECT_COLOR_BIT;
    }
}

VkAccessFlags getAllMemoryReadFlags(void)
{
    return VK_ACCESS_TRANSFER_READ_BIT | VK_ACCESS_UNIFORM_READ_BIT | VK_ACCESS_HOST_READ_BIT |
           VK_ACCESS_INDEX_READ_BIT | VK_ACCESS_SHADER_READ_BIT | VK_ACCESS_VERTEX_ATTRIBUTE_READ_BIT |
           VK_ACCESS_INDIRECT_COMMAND_READ_BIT | VK_ACCESS_COLOR_ATTACHMENT_READ_BIT |
           VK_ACCESS_INPUT_ATTACHMENT_READ_BIT | VK_ACCESS_DEPTH_STENCIL_ATTACHMENT_READ_BIT;
}

VkAccessFlags getAllMemoryWriteFlags(void)
{
    return VK_ACCESS_TRANSFER_WRITE_BIT | VK_ACCESS_HOST_WRITE_BIT | VK_ACCESS_SHADER_WRITE_BIT |
           VK_ACCESS_DEPTH_STENCIL_ATTACHMENT_WRITE_BIT | VK_ACCESS_COLOR_ATTACHMENT_WRITE_BIT;
}

VkAccessFlags getMemoryFlagsForLayout(const VkImageLayout layout)
{
    switch (layout)
    {
    case VK_IMAGE_LAYOUT_GENERAL:
        return getAllMemoryReadFlags() | getAllMemoryWriteFlags();
    case VK_IMAGE_LAYOUT_COLOR_ATTACHMENT_OPTIMAL:
        return VK_ACCESS_COLOR_ATTACHMENT_READ_BIT | VK_ACCESS_COLOR_ATTACHMENT_WRITE_BIT;
    case VK_IMAGE_LAYOUT_DEPTH_STENCIL_ATTACHMENT_OPTIMAL:
        return VK_ACCESS_DEPTH_STENCIL_ATTACHMENT_READ_BIT | VK_ACCESS_DEPTH_STENCIL_ATTACHMENT_WRITE_BIT;
    case VK_IMAGE_LAYOUT_DEPTH_STENCIL_READ_ONLY_OPTIMAL:
        return VK_ACCESS_DEPTH_STENCIL_ATTACHMENT_READ_BIT;
    case VK_IMAGE_LAYOUT_SHADER_READ_ONLY_OPTIMAL:
        return VK_ACCESS_SHADER_READ_BIT;
    case VK_IMAGE_LAYOUT_TRANSFER_SRC_OPTIMAL:
        return VK_ACCESS_TRANSFER_READ_BIT;
    case VK_IMAGE_LAYOUT_TRANSFER_DST_OPTIMAL:
        return VK_ACCESS_TRANSFER_WRITE_BIT;
    case VK_IMAGE_LAYOUT_DEPTH_READ_ONLY_STENCIL_ATTACHMENT_OPTIMAL:
        return VK_ACCESS_DEPTH_STENCIL_ATTACHMENT_READ_BIT | VK_ACCESS_DEPTH_STENCIL_ATTACHMENT_WRITE_BIT |
               VK_ACCESS_SHADER_READ_BIT;
    case VK_IMAGE_LAYOUT_DEPTH_ATTACHMENT_STENCIL_READ_ONLY_OPTIMAL:
        return VK_ACCESS_DEPTH_STENCIL_ATTACHMENT_READ_BIT | VK_ACCESS_DEPTH_STENCIL_ATTACHMENT_WRITE_BIT |
               VK_ACCESS_SHADER_READ_BIT;
    default:
        return (VkAccessFlags)0;
    }
}

VkPipelineStageFlags getAllPipelineStageFlags(void)
{
    /* All relevant flags for a pipeline containing VS+PS. */
    return VK_PIPELINE_STAGE_TRANSFER_BIT | VK_PIPELINE_STAGE_TOP_OF_PIPE_BIT | VK_PIPELINE_STAGE_DRAW_INDIRECT_BIT |
           VK_PIPELINE_STAGE_VERTEX_INPUT_BIT | VK_PIPELINE_STAGE_VERTEX_SHADER_BIT |
           VK_PIPELINE_STAGE_FRAGMENT_SHADER_BIT | VK_PIPELINE_STAGE_EARLY_FRAGMENT_TESTS_BIT |
           VK_PIPELINE_STAGE_LATE_FRAGMENT_TESTS_BIT | VK_PIPELINE_STAGE_COLOR_ATTACHMENT_OUTPUT_BIT |
           VK_PIPELINE_STAGE_COMPUTE_SHADER_BIT | VK_PIPELINE_STAGE_HOST_BIT;
}

class AttachmentReference
{
public:
    AttachmentReference(uint32_t attachment, VkImageLayout layout,
                        VkImageAspectFlags aspectMask = static_cast<VkImageAspectFlags>(0u))
        : m_attachment(attachment)
        , m_layout(layout)
        , m_aspectMask(aspectMask)
    {
    }

    uint32_t getAttachment(void) const
    {
        return m_attachment;
    }
    VkImageLayout getImageLayout(void) const
    {
        return m_layout;
    }
    VkImageAspectFlags getAspectMask(void) const
    {
        return m_aspectMask;
    }
    void setImageLayout(VkImageLayout layout)
    {
        m_layout = layout;
    }

private:
    uint32_t m_attachment;
    VkImageLayout m_layout;
    VkImageAspectFlags m_aspectMask;
};

class Subpass
{
public:
    Subpass(VkPipelineBindPoint pipelineBindPoint, VkSubpassDescriptionFlags flags,
            const vector<AttachmentReference> &inputAttachments, const vector<AttachmentReference> &colorAttachments,
            const vector<AttachmentReference> &resolveAttachments, AttachmentReference depthStencilAttachment,
            const vector<uint32_t> &preserveAttachments, bool omitBlendState = false)
        : m_pipelineBindPoint(pipelineBindPoint)
        , m_flags(flags)
        , m_inputAttachments(inputAttachments)
        , m_colorAttachments(colorAttachments)
        , m_resolveAttachments(resolveAttachments)
        , m_depthStencilAttachment(depthStencilAttachment)
        , m_preserveAttachments(preserveAttachments)
        , m_omitBlendState(omitBlendState)
    {
    }

    VkPipelineBindPoint getPipelineBindPoint(void) const
    {
        return m_pipelineBindPoint;
    }
    VkSubpassDescriptionFlags getFlags(void) const
    {
        return m_flags;
    }
    const vector<AttachmentReference> &getInputAttachments(void) const
    {
        return m_inputAttachments;
    }
    const vector<AttachmentReference> &getColorAttachments(void) const
    {
        return m_colorAttachments;
    }
    const vector<AttachmentReference> &getResolveAttachments(void) const
    {
        return m_resolveAttachments;
    }
    const AttachmentReference &getDepthStencilAttachment(void) const
    {
        return m_depthStencilAttachment;
    }
    const vector<uint32_t> &getPreserveAttachments(void) const
    {
        return m_preserveAttachments;
    }
    bool getOmitBlendState(void) const
    {
        return m_omitBlendState;
    }

private:
    VkPipelineBindPoint m_pipelineBindPoint;
    VkSubpassDescriptionFlags m_flags;

    vector<AttachmentReference> m_inputAttachments;
    vector<AttachmentReference> m_colorAttachments;
    vector<AttachmentReference> m_resolveAttachments;
    AttachmentReference m_depthStencilAttachment;

    vector<uint32_t> m_preserveAttachments;
    bool m_omitBlendState;
};

class SubpassDependency
{
public:
    SubpassDependency(uint32_t srcPass, uint32_t dstPass,

                      VkPipelineStageFlags srcStageMask, VkPipelineStageFlags dstStageMask,

                      VkAccessFlags srcAccessMask, VkAccessFlags dstAccessMask,

                      VkDependencyFlags flags)
        : m_srcPass(srcPass)
        , m_dstPass(dstPass)

        , m_srcStageMask(srcStageMask)
        , m_dstStageMask(dstStageMask)

        , m_srcAccessMask(srcAccessMask)
        , m_dstAccessMask(dstAccessMask)
        , m_flags(flags)
    {
    }

    uint32_t getSrcPass(void) const
    {
        return m_srcPass;
    }
    uint32_t getDstPass(void) const
    {
        return m_dstPass;
    }

    VkPipelineStageFlags getSrcStageMask(void) const
    {
        return m_srcStageMask;
    }
    VkPipelineStageFlags getDstStageMask(void) const
    {
        return m_dstStageMask;
    }

    VkAccessFlags getSrcAccessMask(void) const
    {
        return m_srcAccessMask;
    }
    VkAccessFlags getDstAccessMask(void) const
    {
        return m_dstAccessMask;
    }

    VkDependencyFlags getFlags(void) const
    {
        return m_flags;
    }

    void setSrcAccessMask(const VkAccessFlags &flags)
    {
        m_srcAccessMask = flags;
    }
    void setDstAccessMask(const VkAccessFlags &flags)
    {
        m_dstAccessMask = flags;
    }

private:
    uint32_t m_srcPass;
    uint32_t m_dstPass;

    VkPipelineStageFlags m_srcStageMask;
    VkPipelineStageFlags m_dstStageMask;

    VkAccessFlags m_srcAccessMask;
    VkAccessFlags m_dstAccessMask;
    VkDependencyFlags m_flags;
};

class Attachment
{
public:
    Attachment(VkFormat format, VkSampleCountFlagBits samples,

               VkAttachmentLoadOp loadOp, VkAttachmentStoreOp storeOp,

               VkAttachmentLoadOp stencilLoadOp, VkAttachmentStoreOp stencilStoreOp,

               VkImageLayout initialLayout, VkImageLayout finalLayout)
        : m_format(format)
        , m_samples(samples)

        , m_loadOp(loadOp)
        , m_storeOp(storeOp)

        , m_stencilLoadOp(stencilLoadOp)
        , m_stencilStoreOp(stencilStoreOp)

        , m_initialLayout(initialLayout)
        , m_finalLayout(finalLayout)
    {
    }

    VkFormat getFormat(void) const
    {
        return m_format;
    }
    VkSampleCountFlagBits getSamples(void) const
    {
        return m_samples;
    }

    VkAttachmentLoadOp getLoadOp(void) const
    {
        return m_loadOp;
    }
    VkAttachmentStoreOp getStoreOp(void) const
    {
        return m_storeOp;
    }

    VkAttachmentLoadOp getStencilLoadOp(void) const
    {
        return m_stencilLoadOp;
    }
    VkAttachmentStoreOp getStencilStoreOp(void) const
    {
        return m_stencilStoreOp;
    }

    VkImageLayout getInitialLayout(void) const
    {
        return m_initialLayout;
    }
    VkImageLayout getFinalLayout(void) const
    {
        return m_finalLayout;
    }

private:
    VkFormat m_format;
    VkSampleCountFlagBits m_samples;

    VkAttachmentLoadOp m_loadOp;
    VkAttachmentStoreOp m_storeOp;

    VkAttachmentLoadOp m_stencilLoadOp;
    VkAttachmentStoreOp m_stencilStoreOp;

    VkImageLayout m_initialLayout;
    VkImageLayout m_finalLayout;
};

class RenderPass
{
public:
    RenderPass(const vector<Attachment> &attachments, const vector<Subpass> &subpasses,
               const vector<SubpassDependency> &dependencies,
               const vector<VkInputAttachmentAspectReference> inputAspects = vector<VkInputAttachmentAspectReference>())
        : m_attachments(attachments)
        , m_subpasses(subpasses)
        , m_dependencies(dependencies)
        , m_inputAspects(inputAspects)
    {
    }

    const vector<Attachment> &getAttachments(void) const
    {
        return m_attachments;
    }
    const vector<Subpass> &getSubpasses(void) const
    {
        return m_subpasses;
    }
    const vector<SubpassDependency> &getDependencies(void) const
    {
        return m_dependencies;
    }
    const vector<VkInputAttachmentAspectReference> &getInputAspects(void) const
    {
        return m_inputAspects;
    }

private:
    const vector<Attachment> m_attachments;
    const vector<Subpass> m_subpasses;
    const vector<SubpassDependency> m_dependencies;
    const vector<VkInputAttachmentAspectReference> m_inputAspects;
};

struct TestConfig
{
    enum RenderTypes
    {
        RENDERTYPES_NONE  = 0,
        RENDERTYPES_CLEAR = (1 << 1),
        RENDERTYPES_DRAW  = (1 << 2)
    };

    enum CommandBufferTypes
    {
        COMMANDBUFFERTYPES_INLINE    = (1 << 0),
        COMMANDBUFFERTYPES_SECONDARY = (1 << 1)
    };

    enum ImageMemory
    {
        IMAGEMEMORY_STRICT = (1 << 0),
        IMAGEMEMORY_LAZY   = (1 << 1)
    };

    TestConfig(const RenderPass &renderPass_, RenderTypes renderTypes_, CommandBufferTypes commandBufferTypes_,
               ImageMemory imageMemory_, const UVec2 &targetSize_, const UVec2 &renderPos_, const UVec2 &renderSize_,
               bool useFormatCompCount_, uint32_t seed_, uint32_t drawStartNdx_, AllocationKind allocationKind_,
               SharedGroupParams groupParams_,
               vector<DeviceCoreFeature> requiredFeatures_ = vector<DeviceCoreFeature>())
        : renderPass(renderPass_)
        , renderTypes(renderTypes_)
        , commandBufferTypes(commandBufferTypes_)
        , imageMemory(imageMemory_)
        , targetSize(targetSize_)
        , renderPos(renderPos_)
        , renderSize(renderSize_)
        , useFormatCompCount(useFormatCompCount_)
        , seed(seed_)
        , drawStartNdx(drawStartNdx_)
        , allocationKind(allocationKind_)
        , groupParams(groupParams_)
        , requiredFeatures(requiredFeatures_)
    {
        DepthValuesArray shuffledDepthValues(&DEPTH_VALUES[0], &DEPTH_VALUES[DE_LENGTH_OF_ARRAY(DEPTH_VALUES)]);
        de::Random rng(seed + 1);

        rng.shuffle(shuffledDepthValues.begin(), shuffledDepthValues.end());

        depthValues.push_back(shuffledDepthValues[0]);
        depthValues.push_back(shuffledDepthValues[1]);
    }

    RenderPass renderPass;
    RenderTypes renderTypes;
    CommandBufferTypes commandBufferTypes;
    ImageMemory imageMemory;
    UVec2 targetSize;
    UVec2 renderPos;
    UVec2 renderSize;
    bool useFormatCompCount;
    uint32_t seed;
    uint32_t drawStartNdx;
    AllocationKind allocationKind;
    SharedGroupParams groupParams;
    vector<DeviceCoreFeature> requiredFeatures;
    DepthValuesArray depthValues;
};

TestConfig::RenderTypes operator|(TestConfig::RenderTypes a, TestConfig::RenderTypes b)
{
    return (TestConfig::RenderTypes)(((uint32_t)a) | ((uint32_t)b));
}

TestConfig::CommandBufferTypes operator|(TestConfig::CommandBufferTypes a, TestConfig::CommandBufferTypes b)
{
    return (TestConfig::CommandBufferTypes)(((uint32_t)a) | ((uint32_t)b));
}

TestConfig::ImageMemory operator|(TestConfig::ImageMemory a, TestConfig::ImageMemory b)
{
    return (TestConfig::ImageMemory)(((uint32_t)a) | ((uint32_t)b));
}

void checkSupport(Context &context, TestConfig config)
{
    for (size_t featureNdx = 0; featureNdx < config.requiredFeatures.size(); featureNdx++)
        context.requireDeviceCoreFeature(config.requiredFeatures[featureNdx]);
}

void logRenderPassInfo(TestLog &log, const RenderPass &renderPass)
{
    const bool useExternalInputAspect = !renderPass.getInputAspects().empty();
    const tcu::ScopedLogSection section(log, "RenderPass", "RenderPass");

    {
        const tcu::ScopedLogSection attachmentsSection(log, "Attachments", "Attachments");
        const vector<Attachment> &attachments = renderPass.getAttachments();

        for (size_t attachmentNdx = 0; attachmentNdx < attachments.size(); attachmentNdx++)
        {
            const tcu::ScopedLogSection attachmentSection(log, "Attachment" + de::toString(attachmentNdx),
                                                          "Attachment " + de::toString(attachmentNdx));
            const Attachment &attachment = attachments[attachmentNdx];

            log << TestLog::Message << "Format: " << attachment.getFormat() << TestLog::EndMessage;
            log << TestLog::Message << "Samples: " << attachment.getSamples() << TestLog::EndMessage;

            log << TestLog::Message << "LoadOp: " << attachment.getLoadOp() << TestLog::EndMessage;
            log << TestLog::Message << "StoreOp: " << attachment.getStoreOp() << TestLog::EndMessage;

            log << TestLog::Message << "StencilLoadOp: " << attachment.getStencilLoadOp() << TestLog::EndMessage;
            log << TestLog::Message << "StencilStoreOp: " << attachment.getStencilStoreOp() << TestLog::EndMessage;

            log << TestLog::Message << "InitialLayout: " << attachment.getInitialLayout() << TestLog::EndMessage;
            log << TestLog::Message << "FinalLayout: " << attachment.getFinalLayout() << TestLog::EndMessage;
        }
    }

    if (useExternalInputAspect)
    {
        const tcu::ScopedLogSection inputAspectSection(log, "InputAspects", "InputAspects");

        for (size_t aspectNdx = 0; aspectNdx < renderPass.getInputAspects().size(); aspectNdx++)
        {
            const VkInputAttachmentAspectReference &inputAspect(renderPass.getInputAspects()[aspectNdx]);

            log << TestLog::Message << "Subpass: " << inputAspect.subpass << TestLog::EndMessage;
            log << TestLog::Message << "InputAttachmentIndex: " << inputAspect.inputAttachmentIndex
                << TestLog::EndMessage;
            log << TestLog::Message << "AspectFlags: " << getImageAspectFlagsStr(inputAspect.aspectMask)
                << TestLog::EndMessage;
        }
    }

    {
        const tcu::ScopedLogSection subpassesSection(log, "Subpasses", "Subpasses");
        const vector<Subpass> &subpasses = renderPass.getSubpasses();

        for (size_t subpassNdx = 0; subpassNdx < subpasses.size(); subpassNdx++)
        {
            const tcu::ScopedLogSection subpassSection(log, "Subpass" + de::toString(subpassNdx),
                                                       "Subpass " + de::toString(subpassNdx));
            const Subpass &subpass = subpasses[subpassNdx];

            const vector<AttachmentReference> &inputAttachments   = subpass.getInputAttachments();
            const vector<AttachmentReference> &colorAttachments   = subpass.getColorAttachments();
            const vector<AttachmentReference> &resolveAttachments = subpass.getResolveAttachments();
            const vector<uint32_t> &preserveAttachments           = subpass.getPreserveAttachments();

            if (!inputAttachments.empty())
            {
                const tcu::ScopedLogSection inputAttachmentsSection(log, "Inputs", "Inputs");

                for (size_t inputNdx = 0; inputNdx < inputAttachments.size(); inputNdx++)
                {
                    const tcu::ScopedLogSection inputAttachmentSection(log, "Input" + de::toString(inputNdx),
                                                                       "Input " + de::toString(inputNdx));
                    const AttachmentReference &inputAttachment = inputAttachments[inputNdx];

                    log << TestLog::Message << "Attachment: " << inputAttachment.getAttachment() << TestLog::EndMessage;
                    log << TestLog::Message << "Layout: " << inputAttachment.getImageLayout() << TestLog::EndMessage;
                    if (!useExternalInputAspect)
                        log << TestLog::Message << "AspectMask: " << inputAttachment.getAspectMask()
                            << TestLog::EndMessage;
                }
            }

            if (subpass.getDepthStencilAttachment().getAttachment() != VK_ATTACHMENT_UNUSED)
            {
                const tcu::ScopedLogSection depthStencilAttachmentSection(log, "DepthStencil", "DepthStencil");
                const AttachmentReference &depthStencilAttachment = subpass.getDepthStencilAttachment();

                log << TestLog::Message << "Attachment: " << depthStencilAttachment.getAttachment()
                    << TestLog::EndMessage;
                log << TestLog::Message << "Layout: " << depthStencilAttachment.getImageLayout() << TestLog::EndMessage;
            }

            if (!colorAttachments.empty())
            {
                const tcu::ScopedLogSection colorAttachmentsSection(log, "Colors", "Colors");

                for (size_t colorNdx = 0; colorNdx < colorAttachments.size(); colorNdx++)
                {
                    const tcu::ScopedLogSection colorAttachmentSection(log, "Color" + de::toString(colorNdx),
                                                                       "Color " + de::toString(colorNdx));
                    const AttachmentReference &colorAttachment = colorAttachments[colorNdx];

                    log << TestLog::Message << "Attachment: " << colorAttachment.getAttachment() << TestLog::EndMessage;
                    log << TestLog::Message << "Layout: " << colorAttachment.getImageLayout() << TestLog::EndMessage;
                }
            }

            if (!resolveAttachments.empty())
            {
                const tcu::ScopedLogSection resolveAttachmentsSection(log, "Resolves", "Resolves");

                for (size_t resolveNdx = 0; resolveNdx < resolveAttachments.size(); resolveNdx++)
                {
                    const tcu::ScopedLogSection resolveAttachmentSection(log, "Resolve" + de::toString(resolveNdx),
                                                                         "Resolve " + de::toString(resolveNdx));
                    const AttachmentReference &resolveAttachment = resolveAttachments[resolveNdx];

                    log << TestLog::Message << "Attachment: " << resolveAttachment.getAttachment()
                        << TestLog::EndMessage;
                    log << TestLog::Message << "Layout: " << resolveAttachment.getImageLayout() << TestLog::EndMessage;
                }
            }

            if (!preserveAttachments.empty())
            {
                const tcu::ScopedLogSection preserveAttachmentsSection(log, "Preserves", "Preserves");

                for (size_t preserveNdx = 0; preserveNdx < preserveAttachments.size(); preserveNdx++)
                {
                    const tcu::ScopedLogSection preserveAttachmentSection(log, "Preserve" + de::toString(preserveNdx),
                                                                          "Preserve " + de::toString(preserveNdx));
                    const uint32_t preserveAttachment = preserveAttachments[preserveNdx];

                    log << TestLog::Message << "Attachment: " << preserveAttachment << TestLog::EndMessage;
                }
            }
        }
    }

    if (!renderPass.getDependencies().empty())
    {
        const tcu::ScopedLogSection dependenciesSection(log, "Dependencies", "Dependencies");

        for (size_t depNdx = 0; depNdx < renderPass.getDependencies().size(); depNdx++)
        {
            const tcu::ScopedLogSection dependencySection(log, "Dependency" + de::toString(depNdx),
                                                          "Dependency " + de::toString(depNdx));
            const SubpassDependency &dep = renderPass.getDependencies()[depNdx];

            log << TestLog::Message << "Source: " << dep.getSrcPass() << TestLog::EndMessage;
            log << TestLog::Message << "Destination: " << dep.getDstPass() << TestLog::EndMessage;

            log << TestLog::Message << "Source Stage Mask: " << dep.getSrcStageMask() << TestLog::EndMessage;
            log << TestLog::Message << "Destination Stage Mask: " << dep.getDstStageMask() << TestLog::EndMessage;

            log << TestLog::Message << "Input Mask: " << dep.getDstAccessMask() << TestLog::EndMessage;
            log << TestLog::Message << "Output Mask: " << dep.getSrcAccessMask() << TestLog::EndMessage;
            log << TestLog::Message << "Dependency Flags: " << getDependencyFlagsStr(dep.getFlags())
                << TestLog::EndMessage;
        }
    }
}

std::string clearColorToString(VkFormat vkFormat, VkClearColorValue value, bool useFormatCompCount)
{
    const tcu::TextureFormat format             = mapVkFormat(vkFormat);
    const tcu::TextureChannelClass channelClass = tcu::getTextureChannelClass(format.type);
    const tcu::BVec4 channelMask                = tcu::getTextureFormatChannelMask(format);
    const auto numUsedChannels                  = static_cast<uint32_t>(getShaderNumChannels(format.order));
    const uint32_t componentCount               = (useFormatCompCount ? numUsedChannels : 4u);

    std::ostringstream stream;

    stream << "(";

    switch (channelClass)
    {
    case tcu::TEXTURECHANNELCLASS_SIGNED_INTEGER:
        for (uint32_t i = 0; i < componentCount; i++)
        {
            if (i > 0)
                stream << ", ";

            if (channelMask[i])
                stream << value.int32[i];
            else
                stream << "Undef";
        }
        break;

    case tcu::TEXTURECHANNELCLASS_UNSIGNED_INTEGER:
        for (uint32_t i = 0; i < componentCount; i++)
        {
            if (i > 0)
                stream << ", ";

            if (channelMask[i])
                stream << value.uint32[i];
            else
                stream << "Undef";
        }
        break;

    case tcu::TEXTURECHANNELCLASS_SIGNED_FIXED_POINT:
    case tcu::TEXTURECHANNELCLASS_UNSIGNED_FIXED_POINT:
    case tcu::TEXTURECHANNELCLASS_FLOATING_POINT:
        for (uint32_t i = 0; i < componentCount; i++)
        {
            if (i > 0)
                stream << ", ";

            if (channelMask[i])
                stream << value.float32[i];
            else
                stream << "Undef";
        }
        break;

    default:
        DE_FATAL("Unknown channel class");
    }

    stream << ")";

    return stream.str();
}

std::string clearValueToString(VkFormat vkFormat, VkClearValue value, bool useFormatCompCount)
{
    const tcu::TextureFormat format = mapVkFormat(vkFormat);

    if (tcu::hasStencilComponent(format.order) || tcu::hasDepthComponent(format.order))
    {
        std::ostringstream stream;

        stream << "(";

        if (tcu::hasStencilComponent(format.order))
            stream << "stencil: " << value.depthStencil.stencil;

        if (tcu::hasStencilComponent(format.order) && tcu::hasDepthComponent(format.order))
            stream << ", ";

        if (tcu::hasDepthComponent(format.order))
            stream << "depth: " << value.depthStencil.depth;

        stream << ")";

        return stream.str();
    }
    else
        return clearColorToString(vkFormat, value.color, useFormatCompCount);
}

VkClearColorValue randomColorClearValue(const Attachment &attachment, de::Random &rng, bool useFormatCompCount)
{
    const float clearNan                        = tcu::Float32::nan().asFloat();
    const tcu::TextureFormat format             = mapVkFormat(attachment.getFormat());
    const tcu::TextureChannelClass channelClass = tcu::getTextureChannelClass(format.type);
    const tcu::BVec4 channelMask                = tcu::getTextureFormatChannelMask(format);
    const auto numUsedChannels                  = static_cast<uint32_t>(getShaderNumChannels(format.order));
    const uint32_t componentCount               = (useFormatCompCount ? numUsedChannels : 4u);
    VkClearColorValue clearColor;

    switch (channelClass)
    {
    case tcu::TEXTURECHANNELCLASS_SIGNED_INTEGER:
    {
        for (uint32_t ndx = 0; ndx < componentCount; ndx++)
        {
            if (!channelMask[ndx])
                clearColor.int32[ndx] = std::numeric_limits<int32_t>::min();
            else
                clearColor.uint32[ndx] = rng.getBool() ? 1u : 0u;
        }
        break;
    }

    case tcu::TEXTURECHANNELCLASS_UNSIGNED_INTEGER:
    {
        for (uint32_t ndx = 0; ndx < componentCount; ndx++)
        {
            if (!channelMask[ndx])
                clearColor.uint32[ndx] = std::numeric_limits<uint32_t>::max();
            else
                clearColor.uint32[ndx] = rng.getBool() ? 1u : 0u;
        }
        break;
    }

    case tcu::TEXTURECHANNELCLASS_SIGNED_FIXED_POINT:
    case tcu::TEXTURECHANNELCLASS_UNSIGNED_FIXED_POINT:
    case tcu::TEXTURECHANNELCLASS_FLOATING_POINT:
    {
        for (uint32_t ndx = 0; ndx < componentCount; ndx++)
        {
            if (!channelMask[ndx])
                clearColor.float32[ndx] = clearNan;
            else
                clearColor.float32[ndx] = rng.getBool() ? 1.0f : 0.0f;
        }
        break;
    }

    default:
        DE_FATAL("Unknown channel class");
    }

    return clearColor;
}

template <typename AttachmentDesc>
AttachmentDesc createAttachmentDescription(const Attachment &attachment)
{
    const AttachmentDesc
        attachmentDescription //  VkAttachmentDescription                                        ||  VkAttachmentDescription2KHR
        (
            //  ||  VkStructureType sType;
            DE_NULL,                 //   ||  const void* pNext;
            0u,                      //  VkAttachmentDescriptionFlags flags; ||  VkAttachmentDescriptionFlags flags;
            attachment.getFormat(),  //  VkFormat format; ||  VkFormat format;
            attachment.getSamples(), //  VkSampleCountFlagBits samples; ||  VkSampleCountFlagBits samples;
            attachment.getLoadOp(),  //  VkAttachmentLoadOp loadOp; ||  VkAttachmentLoadOp loadOp;
            attachment.getStoreOp(), //  VkAttachmentStoreOp storeOp; ||  VkAttachmentStoreOp storeOp;
            attachment.getStencilLoadOp(), //  VkAttachmentLoadOp stencilLoadOp; ||  VkAttachmentLoadOp stencilLoadOp;
            attachment
                .getStencilStoreOp(), //  VkAttachmentStoreOp stencilStoreOp; ||  VkAttachmentStoreOp stencilStoreOp;
            attachment.getInitialLayout(), //  VkImageLayout initialLayout; ||  VkImageLayout initialLayout;
            attachment.getFinalLayout()    //  VkImageLayout finalLayout; ||  VkImageLayout finalLayout;
        );

    return attachmentDescription;
}

template <typename AttachmentRef>
AttachmentRef createAttachmentReference(const AttachmentReference &referenceInfo)
{
    const AttachmentRef
        reference //  VkAttachmentReference                                        ||  VkAttachmentReference2KHR
        (
            //  ||  VkStructureType sType;
            DE_NULL,                        //   ||  const void* pNext;
            referenceInfo.getAttachment(),  //  uint32_t attachment; ||  uint32_t attachment;
            referenceInfo.getImageLayout(), //  VkImageLayout layout; ||  VkImageLayout layout;
            referenceInfo.getAspectMask()   // ||  VkImageAspectFlags aspectMask;
        );

    return reference;
}

template <typename SubpassDesc, typename AttachmentRef>
SubpassDesc createSubpassDescription(const Subpass &subpass, vector<AttachmentRef> *attachmentReferenceLists,
                                     vector<uint32_t> *preserveAttachmentReferences)
{
    vector<AttachmentRef> &inputAttachmentReferences        = attachmentReferenceLists[0];
    vector<AttachmentRef> &colorAttachmentReferences        = attachmentReferenceLists[1];
    vector<AttachmentRef> &resolveAttachmentReferences      = attachmentReferenceLists[2];
    vector<AttachmentRef> &depthStencilAttachmentReferences = attachmentReferenceLists[3];

    for (size_t attachmentNdx = 0; attachmentNdx < subpass.getColorAttachments().size(); attachmentNdx++)
        colorAttachmentReferences.push_back(
            createAttachmentReference<AttachmentRef>(subpass.getColorAttachments()[attachmentNdx]));

    for (size_t attachmentNdx = 0; attachmentNdx < subpass.getInputAttachments().size(); attachmentNdx++)
        inputAttachmentReferences.push_back(
            createAttachmentReference<AttachmentRef>(subpass.getInputAttachments()[attachmentNdx]));

    for (size_t attachmentNdx = 0; attachmentNdx < subpass.getResolveAttachments().size(); attachmentNdx++)
        resolveAttachmentReferences.push_back(
            createAttachmentReference<AttachmentRef>(subpass.getResolveAttachments()[attachmentNdx]));

    depthStencilAttachmentReferences.push_back(
        createAttachmentReference<AttachmentRef>(subpass.getDepthStencilAttachment()));

    for (size_t attachmentNdx = 0; attachmentNdx < subpass.getPreserveAttachments().size(); attachmentNdx++)
        preserveAttachmentReferences->push_back(subpass.getPreserveAttachments()[attachmentNdx]);

    DE_ASSERT(resolveAttachmentReferences.empty() ||
              colorAttachmentReferences.size() == resolveAttachmentReferences.size());

    {
        const SubpassDesc
            subpassDescription //  VkSubpassDescription                                        ||  VkSubpassDescription2KHR
            (
                //  ||  VkStructureType sType;
                DE_NULL,            //   ||  const void* pNext;
                subpass.getFlags(), //  VkSubpassDescriptionFlags flags; ||  VkSubpassDescriptionFlags flags;
                subpass
                    .getPipelineBindPoint(), //  VkPipelineBindPoint pipelineBindPoint; ||  VkPipelineBindPoint pipelineBindPoint;
                0u,                          //   ||  uint32_t viewMask;
                (uint32_t)inputAttachmentReferences
                    .size(), //  uint32_t inputAttachmentCount; ||  uint32_t inputAttachmentCount;
                inputAttachmentReferences.empty() ?
                    DE_NULL :
                    &inputAttachmentReferences
                        [0], //  const VkAttachmentReference* pInputAttachments; ||  const VkAttachmentReference2KHR* pInputAttachments;
                (uint32_t)colorAttachmentReferences
                    .size(), //  uint32_t colorAttachmentCount; ||  uint32_t colorAttachmentCount;
                colorAttachmentReferences.empty() ?
                    DE_NULL :
                    &colorAttachmentReferences
                        [0], //  const VkAttachmentReference* pColorAttachments; ||  const VkAttachmentReference2KHR* pColorAttachments;
                resolveAttachmentReferences.empty() ?
                    DE_NULL :
                    &resolveAttachmentReferences
                        [0], //  const VkAttachmentReference* pResolveAttachments; ||  const VkAttachmentReference2KHR* pResolveAttachments;
                &depthStencilAttachmentReferences
                    [0], //  const VkAttachmentReference* pDepthStencilAttachment; ||  const VkAttachmentReference2KHR* pDepthStencilAttachment;
                (uint32_t)preserveAttachmentReferences
                    ->size(), //  uint32_t preserveAttachmentCount; ||  uint32_t preserveAttachmentCount;
                preserveAttachmentReferences->empty() ?
                    DE_NULL :
                    &(*preserveAttachmentReferences)
                        [0] //  const uint32_t* pPreserveAttachments; ||  const uint32_t* pPreserveAttachments;
            );

        return subpassDescription;
    }
}

template <typename SubpassDep>
SubpassDep createSubpassDependency(const SubpassDependency &dependencyInfo)
{
    const SubpassDep
        dependency //  VkSubpassDependency                                            ||  VkSubpassDependency2KHR
        (
            //  || VkStructureType sType;
            DE_NULL,                     //   || const void* pNext;
            dependencyInfo.getSrcPass(), //  uint32_t srcSubpass; || uint32_t srcSubpass;
            dependencyInfo.getDstPass(), //  uint32_t dstSubpass; || uint32_t dstSubpass;
            dependencyInfo
                .getSrcStageMask(), //  VkPipelineStageFlags srcStageMask; || VkPipelineStageFlags srcStageMask;
            dependencyInfo
                .getDstStageMask(), //  VkPipelineStageFlags dstStageMask; || VkPipelineStageFlags dstStageMask;
            dependencyInfo.getSrcAccessMask(), //  VkAccessFlags srcAccessMask; || VkAccessFlags srcAccessMask;
            dependencyInfo.getDstAccessMask(), //  VkAccessFlags dstAccessMask; || VkAccessFlags dstAccessMask;
            dependencyInfo.getFlags(), //  VkDependencyFlags dependencyFlags; || VkDependencyFlags dependencyFlags;
            0u                         //    || int32_t viewOffset;
        );

    return dependency;
}

de::MovePtr<VkRenderPassInputAttachmentAspectCreateInfo> createRenderPassInputAttachmentAspectCreateInfo(
    const RenderPass &renderPassInfo)
{
    de::MovePtr<VkRenderPassInputAttachmentAspectCreateInfo> result(DE_NULL);

    if (!renderPassInfo.getInputAspects().empty())
    {
        const VkRenderPassInputAttachmentAspectCreateInfo inputAspectCreateInfo = {
            VK_STRUCTURE_TYPE_RENDER_PASS_INPUT_ATTACHMENT_ASPECT_CREATE_INFO,
            DE_NULL,

            (uint32_t)renderPassInfo.getInputAspects().size(),
            renderPassInfo.getInputAspects().data(),
        };

        result = de::MovePtr<VkRenderPassInputAttachmentAspectCreateInfo>(
            new VkRenderPassInputAttachmentAspectCreateInfo(inputAspectCreateInfo));
    }

    return result;
}

template <typename AttachmentDesc, typename AttachmentRef, typename SubpassDesc, typename SubpassDep,
          typename RenderPassCreateInfo>
Move<VkRenderPass> createRenderPass(const DeviceInterface &vk, VkDevice device, const RenderPass &renderPassInfo)
{
    const size_t perSubpassAttachmentReferenceLists = 4;
    vector<AttachmentDesc> attachments;
    vector<SubpassDesc> subpasses;
    vector<SubpassDep> dependencies;
    vector<vector<AttachmentRef>> attachmentReferenceLists(renderPassInfo.getSubpasses().size() *
                                                           perSubpassAttachmentReferenceLists);
    vector<vector<uint32_t>> preserveAttachments(renderPassInfo.getSubpasses().size());
    de::MovePtr<VkRenderPassInputAttachmentAspectCreateInfo> inputAspectCreateInfo(
        createRenderPassInputAttachmentAspectCreateInfo(renderPassInfo));

    for (size_t attachmentNdx = 0; attachmentNdx < renderPassInfo.getAttachments().size(); attachmentNdx++)
        attachments.push_back(
            createAttachmentDescription<AttachmentDesc>(renderPassInfo.getAttachments()[attachmentNdx]));

    for (size_t subpassNdx = 0; subpassNdx < renderPassInfo.getSubpasses().size(); subpassNdx++)
        subpasses.push_back(createSubpassDescription<SubpassDesc>(
            renderPassInfo.getSubpasses()[subpassNdx],
            &(attachmentReferenceLists[subpassNdx * perSubpassAttachmentReferenceLists]),
            &preserveAttachments[subpassNdx]));

    for (size_t depNdx = 0; depNdx < renderPassInfo.getDependencies().size(); depNdx++)
        dependencies.push_back(createSubpassDependency<SubpassDep>(renderPassInfo.getDependencies()[depNdx]));

    const RenderPassCreateInfo
        renderPassCreator //  VkRenderPassCreateInfo                                        ||  VkRenderPassCreateInfo2KHR
        (
            //  VkStructureType sType; ||  VkStructureType sType;
            inputAspectCreateInfo.get(),  //  const void* pNext; ||  const void* pNext;
            (VkRenderPassCreateFlags)0u,  //  VkRenderPassCreateFlags flags; ||  VkRenderPassCreateFlags flags;
            (uint32_t)attachments.size(), //  uint32_t attachmentCount; ||  uint32_t attachmentCount;
            (attachments.empty() ?
                 DE_NULL :
                 &attachments
                     [0]), //  const VkAttachmentDescription* pAttachments; ||  const VkAttachmentDescription2KHR* pAttachments;
            (uint32_t)subpasses.size(), //  uint32_t subpassCount; ||  uint32_t subpassCount;
            (subpasses.empty() ?
                 DE_NULL :
                 &subpasses
                     [0]), //  const VkSubpassDescription* pSubpasses; ||  const VkSubpassDescription2KHR* pSubpasses;
            (uint32_t)dependencies.size(), //  uint32_t dependencyCount; ||  uint32_t dependencyCount;
            (dependencies.empty() ?
                 DE_NULL :
                 &dependencies
                     [0]), //  const VkSubpassDependency* pDependencies; ||  const VkSubpassDependency2KHR* pDependencies;
            0u,            //   ||  uint32_t correlatedViewMaskCount;
            DE_NULL        //  ||  const uint32_t* pCorrelatedViewMasks;
        );

    return renderPassCreator.createRenderPass(vk, device);
}

Move<VkRenderPass> createRenderPass(const DeviceInterface &vk, VkDevice device, const RenderPass &renderPassInfo,
                                    const RenderingType renderPassType)
{
    switch (renderPassType)
    {
    case RENDERING_TYPE_RENDERPASS_LEGACY:
        return createRenderPass<AttachmentDescription1, AttachmentReference1, SubpassDescription1, SubpassDependency1,
                                RenderPassCreateInfo1>(vk, device, renderPassInfo);
    case RENDERING_TYPE_RENDERPASS2:
        return createRenderPass<AttachmentDescription2, AttachmentReference2, SubpassDescription2, SubpassDependency2,
                                RenderPassCreateInfo2>(vk, device, renderPassInfo);
    default:
        TCU_THROW(InternalError, "Impossible");
    }
}

Move<VkFramebuffer> createFramebuffer(const DeviceInterface &vk, VkDevice device, VkRenderPass renderPass,
                                      const UVec2 &size, const vector<VkImageView> &attachments)
{
    return createFramebuffer(vk, device, 0u, renderPass, (uint32_t)attachments.size(),
                             attachments.empty() ? DE_NULL : &attachments[0], size.x(), size.y(), 1u);
}

Move<VkImage> createAttachmentImage(const DeviceInterface &vk, VkDevice device, uint32_t queueIndex, const UVec2 &size,
                                    VkFormat format, VkSampleCountFlagBits samples, VkImageUsageFlags usageFlags,
                                    VkImageLayout layout)
{
    VkImageUsageFlags targetUsageFlags     = 0;
    const tcu::TextureFormat textureFormat = mapVkFormat(format);

    DE_ASSERT(!(tcu::hasDepthComponent(vk::mapVkFormat(format).order) ||
                tcu::hasStencilComponent(vk::mapVkFormat(format).order)) ||
              ((usageFlags & vk::VK_IMAGE_USAGE_COLOR_ATTACHMENT_BIT) == 0));

    DE_ASSERT((tcu::hasDepthComponent(vk::mapVkFormat(format).order) ||
               tcu::hasStencilComponent(vk::mapVkFormat(format).order)) ||
              ((usageFlags & vk::VK_IMAGE_USAGE_DEPTH_STENCIL_ATTACHMENT_BIT) == 0));

    if (tcu::hasDepthComponent(textureFormat.order) || tcu::hasStencilComponent(textureFormat.order))
        targetUsageFlags |= vk::VK_IMAGE_USAGE_DEPTH_STENCIL_ATTACHMENT_BIT;
    else
        targetUsageFlags |= vk::VK_IMAGE_USAGE_COLOR_ATTACHMENT_BIT;

    return createImage(vk, device, (VkImageCreateFlags)0, VK_IMAGE_TYPE_2D, format,
                       vk::makeExtent3D(size.x(), size.y(), 1u), 1u /* mipLevels */, 1u /* arraySize */, samples,
                       VK_IMAGE_TILING_OPTIMAL, usageFlags | targetUsageFlags, VK_SHARING_MODE_EXCLUSIVE, 1,
                       &queueIndex, layout);
}

de::MovePtr<Allocation> createImageMemory(const InstanceInterface &vki, const VkPhysicalDevice &vkd,
                                          const DeviceInterface &vk, VkDevice device, Allocator &allocator,
                                          VkImage image, bool lazy, AllocationKind allocationKind)
{
    const MemoryRequirement memoryRequirement = lazy ? MemoryRequirement::LazilyAllocated : MemoryRequirement::Any;
    de::MovePtr<Allocation> allocation =
        allocateImage(vki, vk, vkd, device, image, memoryRequirement, allocator, allocationKind);

    bindImageMemory(vk, device, image, allocation->getMemory(), allocation->getOffset());

    return allocation;
}

Move<VkImageView> createImageAttachmentView(const DeviceInterface &vk, VkDevice device, VkImage image, VkFormat format,
                                            VkImageAspectFlags aspect)
{
    const VkImageSubresourceRange range = {aspect, 0, 1, 0, 1};

    return createImageView(vk, device, 0u, image, VK_IMAGE_VIEW_TYPE_2D, format, makeComponentMappingRGBA(), range);
}

VkClearValue randomClearValue(const Attachment &attachment, de::Random &rng, bool useFormatCompCount,
                              const DepthValuesArray &depthValues)
{
    const float clearNan            = tcu::Float32::nan().asFloat();
    const tcu::TextureFormat format = mapVkFormat(attachment.getFormat());

    if (tcu::hasStencilComponent(format.order) || tcu::hasDepthComponent(format.order))
    {
        VkClearValue clearValue;

        clearValue.depthStencil.depth   = clearNan;
        clearValue.depthStencil.stencil = 0xCDu;

        if (tcu::hasStencilComponent(format.order))
            clearValue.depthStencil.stencil = rng.getBool() ? 0xFFu : 0x0u;

        if (tcu::hasDepthComponent(format.order))
            clearValue.depthStencil.depth = float(depthValues[rng.getBool() ? 1 : 0]) / 255.0f;

        return clearValue;
    }
    else
    {
        VkClearValue clearValue;

        clearValue.color = randomColorClearValue(attachment, rng, useFormatCompCount);

        return clearValue;
    }
}

class AttachmentResources
{
public:
    AttachmentResources(const InstanceInterface &vki, const VkPhysicalDevice &physDevice, const DeviceInterface &vk,
                        VkDevice device, Allocator &allocator, uint32_t queueIndex, const UVec2 &size,
                        const Attachment &attachmentInfo, VkImageUsageFlags usageFlags,
                        const AllocationKind allocationKind)
        : m_image(createAttachmentImage(vk, device, queueIndex, size, attachmentInfo.getFormat(),
                                        attachmentInfo.getSamples(), usageFlags, VK_IMAGE_LAYOUT_UNDEFINED))
        , m_imageMemory(createImageMemory(vki, physDevice, vk, device, allocator, *m_image,
                                          ((usageFlags & VK_IMAGE_USAGE_TRANSIENT_ATTACHMENT_BIT) != 0),
                                          allocationKind))
        , m_attachmentView(createImageAttachmentView(vk, device, *m_image, attachmentInfo.getFormat(),
                                                     getImageAspectFlags(attachmentInfo.getFormat())))
    {
        const tcu::TextureFormat format = mapVkFormat(attachmentInfo.getFormat());
        const bool isDepthFormat        = tcu::hasDepthComponent(format.order);
        const bool isStencilFormat      = tcu::hasStencilComponent(format.order);

        if (isDepthFormat && isStencilFormat)
        {
            m_depthInputAttachmentView =
                createImageAttachmentView(vk, device, *m_image, attachmentInfo.getFormat(), VK_IMAGE_ASPECT_DEPTH_BIT);
            m_stencilInputAttachmentView = createImageAttachmentView(vk, device, *m_image, attachmentInfo.getFormat(),
                                                                     VK_IMAGE_ASPECT_STENCIL_BIT);

            m_inputAttachmentViews = std::make_pair(*m_depthInputAttachmentView, *m_stencilInputAttachmentView);
        }
        else
            m_inputAttachmentViews = std::make_pair(*m_attachmentView, (vk::VkImageView)0u);

        if ((usageFlags & VK_IMAGE_USAGE_TRANSIENT_ATTACHMENT_BIT) == 0)
        {
            if (tcu::hasDepthComponent(format.order) && tcu::hasStencilComponent(format.order))
            {
                const tcu::TextureFormat depthFormat   = getDepthCopyFormat(attachmentInfo.getFormat());
                const tcu::TextureFormat stencilFormat = getStencilCopyFormat(attachmentInfo.getFormat());

                m_bufferSize          = size.x() * size.y() * depthFormat.getPixelSize();
                m_secondaryBufferSize = size.x() * size.y() * stencilFormat.getPixelSize();

                m_buffer       = createBuffer(vk, device, 0, m_bufferSize, VK_BUFFER_USAGE_TRANSFER_DST_BIT,
                                              VK_SHARING_MODE_EXCLUSIVE, 1, &queueIndex);
                m_bufferMemory = allocateBuffer(vki, vk, physDevice, device, *m_buffer, MemoryRequirement::HostVisible,
                                                allocator, allocationKind);

                bindBufferMemory(vk, device, *m_buffer, m_bufferMemory->getMemory(), m_bufferMemory->getOffset());

                m_secondaryBuffer = createBuffer(vk, device, 0, m_secondaryBufferSize, VK_BUFFER_USAGE_TRANSFER_DST_BIT,
                                                 VK_SHARING_MODE_EXCLUSIVE, 1, &queueIndex);
                m_secondaryBufferMemory = allocateBuffer(vki, vk, physDevice, device, *m_secondaryBuffer,
                                                         MemoryRequirement::HostVisible, allocator, allocationKind);

                bindBufferMemory(vk, device, *m_secondaryBuffer, m_secondaryBufferMemory->getMemory(),
                                 m_secondaryBufferMemory->getOffset());
            }
            else
            {
                m_bufferSize = size.x() * size.y() * format.getPixelSize();

                m_buffer       = createBuffer(vk, device, 0, m_bufferSize, VK_BUFFER_USAGE_TRANSFER_DST_BIT,
                                              VK_SHARING_MODE_EXCLUSIVE, 1, &queueIndex);
                m_bufferMemory = allocateBuffer(vki, vk, physDevice, device, *m_buffer, MemoryRequirement::HostVisible,
                                                allocator, allocationKind);

                bindBufferMemory(vk, device, *m_buffer, m_bufferMemory->getMemory(), m_bufferMemory->getOffset());
            }
        }
    }

    const pair<VkImageView, VkImageView> &getInputAttachmentViews(void) const
    {
        return m_inputAttachmentViews;
    }

    ~AttachmentResources(void)
    {
    }

    VkImageView getAttachmentView(void) const
    {
        return *m_attachmentView;
    }

    VkImage getImage(void) const
    {
        return *m_image;
    }

    VkBuffer getBuffer(void) const
    {
        DE_ASSERT(*m_buffer != DE_NULL);
        return *m_buffer;
    }

    VkDeviceSize getBufferSize(void) const
    {
        DE_ASSERT(*m_buffer != DE_NULL);
        return m_bufferSize;
    }

    const Allocation &getResultMemory(void) const
    {
        DE_ASSERT(m_bufferMemory);
        return *m_bufferMemory;
    }

    VkBuffer getSecondaryBuffer(void) const
    {
        DE_ASSERT(*m_secondaryBuffer != DE_NULL);
        return *m_secondaryBuffer;
    }

    VkDeviceSize getSecondaryBufferSize(void) const
    {
        DE_ASSERT(*m_secondaryBuffer != DE_NULL);
        return m_secondaryBufferSize;
    }

    const Allocation &getSecondaryResultMemory(void) const
    {
        DE_ASSERT(m_secondaryBufferMemory);
        return *m_secondaryBufferMemory;
    }

private:
    const Unique<VkImage> m_image;
    const UniquePtr<Allocation> m_imageMemory;
    const Unique<VkImageView> m_attachmentView;

    Move<VkImageView> m_depthInputAttachmentView;
    Move<VkImageView> m_stencilInputAttachmentView;
    pair<VkImageView, VkImageView> m_inputAttachmentViews;

    Move<VkBuffer> m_buffer;
    VkDeviceSize m_bufferSize;
    de::MovePtr<Allocation> m_bufferMemory;

    Move<VkBuffer> m_secondaryBuffer;
    VkDeviceSize m_secondaryBufferSize;
    de::MovePtr<Allocation> m_secondaryBufferMemory;
};

void uploadBufferData(const DeviceInterface &vk, VkDevice device, const Allocation &memory, size_t size,
                      const void *data, VkDeviceSize nonCoherentAtomSize)
{
    // Expand the range to flush to account for the nonCoherentAtomSize
    const VkDeviceSize roundedOffset = de::roundDown(memory.getOffset(), nonCoherentAtomSize);
    const VkDeviceSize roundedSize =
        de::roundUp(memory.getOffset() - roundedOffset + static_cast<VkDeviceSize>(size), nonCoherentAtomSize);

    const VkMappedMemoryRange range = {
        VK_STRUCTURE_TYPE_MAPPED_MEMORY_RANGE, // sType;
        DE_NULL,                               // pNext;
        memory.getMemory(),                    // mem;
        roundedOffset,                         // offset;
        roundedSize,                           // size;
    };
    void *const ptr = memory.getHostPtr();

    deMemcpy(ptr, data, size);
    VK_CHECK(vk.flushMappedMemoryRanges(device, 1, &range));
}

VkImageAspectFlagBits getPrimaryImageAspect(tcu::TextureFormat::ChannelOrder order)
{
    DE_STATIC_ASSERT(tcu::TextureFormat::CHANNELORDER_LAST == 22);

    switch (order)
    {
    case tcu::TextureFormat::D:
    case tcu::TextureFormat::DS:
        return VK_IMAGE_ASPECT_DEPTH_BIT;

    case tcu::TextureFormat::S:
        return VK_IMAGE_ASPECT_STENCIL_BIT;

    default:
        return VK_IMAGE_ASPECT_COLOR_BIT;
    }
}

uint32_t getAttachmentNdx(const vector<AttachmentReference> &colorAttachments, size_t ndx)
{
    return (colorAttachments[ndx].getAttachment() == VK_ATTACHMENT_UNUSED) ? (uint32_t)ndx :
                                                                             colorAttachments[ndx].getAttachment();
}

class RenderQuad
{
public:
    RenderQuad(const Vec2 &posA, const Vec2 &posB) : m_vertices(6)
    {
        m_vertices[0] = posA;
        m_vertices[1] = Vec2(posA[0], posB[1]);
        m_vertices[2] = posB;

        m_vertices[3] = posB;
        m_vertices[4] = Vec2(posB[0], posA[1]);
        m_vertices[5] = posA;
    }

    const Vec2 &getCornerA(void) const
    {
        return m_vertices[0];
    }

    const Vec2 &getCornerB(void) const
    {
        return m_vertices[2];
    }

    const void *getVertexPointer(void) const
    {
        return &m_vertices[0];
    }

    size_t getVertexDataSize(void) const
    {
        return sizeof(Vec2) * m_vertices.size();
    }

private:
    vector<Vec2> m_vertices;
};

class ColorClear
{
public:
    ColorClear(const UVec2 &offset, const UVec2 &size, const VkClearColorValue &color)
        : m_offset(offset)
        , m_size(size)
        , m_color(color)
    {
    }

    const UVec2 &getOffset(void) const
    {
        return m_offset;
    }
    const UVec2 &getSize(void) const
    {
        return m_size;
    }
    const VkClearColorValue &getColor(void) const
    {
        return m_color;
    }

private:
    UVec2 m_offset;
    UVec2 m_size;
    VkClearColorValue m_color;
};

class DepthStencilClear
{
public:
    DepthStencilClear(const UVec2 &offset, const UVec2 &size, float depth, uint32_t stencil)
        : m_offset(offset)
        , m_size(size)
        , m_depth(depth)
        , m_stencil(stencil)
    {
    }

    const UVec2 &getOffset(void) const
    {
        return m_offset;
    }
    const UVec2 &getSize(void) const
    {
        return m_size;
    }
    float getDepth(void) const
    {
        return m_depth;
    }
    uint32_t getStencil(void) const
    {
        return m_stencil;
    }

private:
    const UVec2 m_offset;
    const UVec2 m_size;

    const float m_depth;
    const uint32_t m_stencil;
};

class SubpassRenderInfo
{
public:
    SubpassRenderInfo(const RenderPass &renderPass, uint32_t subpassIndex, uint32_t drawStartNdx,

                      bool isSecondary_, bool omitBlendState_,

                      const UVec2 &viewportOffset, const UVec2 &viewportSize,

                      const Maybe<RenderQuad> &renderQuad, const vector<ColorClear> &colorClears,
                      const Maybe<DepthStencilClear> &depthStencilClear)
        : m_viewportOffset(viewportOffset)
        , m_viewportSize(viewportSize)
        , m_subpassIndex(subpassIndex)
        , m_drawStartNdx(drawStartNdx)
        , m_isSecondary(isSecondary_)
        , m_omitBlendState(omitBlendState_)
        , m_flags(renderPass.getSubpasses()[subpassIndex].getFlags())
        , m_renderQuad(renderQuad)
        , m_colorClears(colorClears)
        , m_depthStencilClear(depthStencilClear)
        , m_colorAttachments(renderPass.getSubpasses()[subpassIndex].getColorAttachments())
        , m_inputAttachments(renderPass.getSubpasses()[subpassIndex].getInputAttachments())
    {
        for (uint32_t attachmentNdx = 0; attachmentNdx < (uint32_t)m_colorAttachments.size(); attachmentNdx++)
            m_colorAttachmentInfo.push_back(
                renderPass.getAttachments()[getAttachmentNdx(m_colorAttachments, attachmentNdx)]);

        if (renderPass.getSubpasses()[subpassIndex].getDepthStencilAttachment().getAttachment() != VK_ATTACHMENT_UNUSED)
        {
            m_depthStencilAttachment = tcu::just(renderPass.getSubpasses()[subpassIndex].getDepthStencilAttachment());
            m_depthStencilAttachmentInfo =
                tcu::just(renderPass.getAttachments()
                              [renderPass.getSubpasses()[subpassIndex].getDepthStencilAttachment().getAttachment()]);
        }
    }

    const UVec2 &getViewportOffset(void) const
    {
        return m_viewportOffset;
    }
    const UVec2 &getViewportSize(void) const
    {
        return m_viewportSize;
    }

    uint32_t getSubpassIndex(void) const
    {
        return m_subpassIndex;
    }
    uint32_t getDrawStartNdx(void) const
    {
        return m_drawStartNdx;
    }
    bool isSecondary(void) const
    {
        return m_isSecondary;
    }
    bool getOmitBlendState(void) const
    {
        return m_omitBlendState;
    }

    const Maybe<RenderQuad> &getRenderQuad(void) const
    {
        return m_renderQuad;
    }
    const vector<ColorClear> &getColorClears(void) const
    {
        return m_colorClears;
    }
    const Maybe<DepthStencilClear> &getDepthStencilClear(void) const
    {
        return m_depthStencilClear;
    }

    uint32_t getInputAttachmentCount(void) const
    {
        return (uint32_t)m_inputAttachments.size();
    }
    uint32_t getInputAttachmentIndex(uint32_t attachmentNdx) const
    {
        return m_inputAttachments[attachmentNdx].getAttachment();
    }
    VkImageLayout getInputAttachmentLayout(uint32_t attachmentNdx) const
    {
        return m_inputAttachments[attachmentNdx].getImageLayout();
    }

    uint32_t getColorAttachmentCount(void) const
    {
        return (uint32_t)m_colorAttachments.size();
    }
    VkImageLayout getColorAttachmentLayout(uint32_t attachmentNdx) const
    {
        return m_colorAttachments[attachmentNdx].getImageLayout();
    }
    uint32_t getColorAttachmentIndex(uint32_t attachmentNdx) const
    {
        return m_colorAttachments[attachmentNdx].getAttachment();
    }
    const Attachment &getColorAttachment(uint32_t attachmentNdx) const
    {
        return m_colorAttachmentInfo[attachmentNdx];
    }
    Maybe<VkImageLayout> getDepthStencilAttachmentLayout(void) const
    {
        return m_depthStencilAttachment ? tcu::just(m_depthStencilAttachment->getImageLayout()) : tcu::Nothing;
    }
    Maybe<uint32_t> getDepthStencilAttachmentIndex(void) const
    {
        return m_depthStencilAttachment ? tcu::just(m_depthStencilAttachment->getAttachment()) : tcu::Nothing;
    }
    const Maybe<Attachment> &getDepthStencilAttachment(void) const
    {
        return m_depthStencilAttachmentInfo;
    }
    VkSubpassDescriptionFlags getSubpassFlags(void) const
    {
        return m_flags;
    }

private:
    UVec2 m_viewportOffset;
    UVec2 m_viewportSize;

    uint32_t m_subpassIndex;
    uint32_t m_drawStartNdx;
    bool m_isSecondary;
    bool m_omitBlendState;
    VkSubpassDescriptionFlags m_flags;

    Maybe<RenderQuad> m_renderQuad;
    vector<ColorClear> m_colorClears;
    Maybe<DepthStencilClear> m_depthStencilClear;

    vector<AttachmentReference> m_colorAttachments;
    vector<Attachment> m_colorAttachmentInfo;

    Maybe<AttachmentReference> m_depthStencilAttachment;
    Maybe<Attachment> m_depthStencilAttachmentInfo;

    vector<AttachmentReference> m_inputAttachments;
};

void findColorAttachments(const RenderPass &renderPassInfo, std::vector<uint32_t> &colorAttachmentIndices,
                          std::vector<VkFormat> &colorAttachmentFormats)
{
    // make sure that colorAttachmentIndices and colorAttachmentFormats are empty
    DE_ASSERT(colorAttachmentIndices.empty() && colorAttachmentFormats.empty());

    const auto &allAttachments = renderPassInfo.getAttachments();
    const auto &allSubapsses   = renderPassInfo.getSubpasses();

    // find all unique color attachments
    for (const auto &subpass : allSubapsses)
    {
        for (const auto &colorAttachment : subpass.getColorAttachments())
        {
            uint32_t index = colorAttachment.getAttachment();

            // skip unused attachments
            if (index == VK_ATTACHMENT_UNUSED)
                continue;

            // skip attachments that were already memorized
            if (std::find(colorAttachmentIndices.begin(), colorAttachmentIndices.end(), index) !=
                colorAttachmentIndices.end())
                continue;

            colorAttachmentIndices.push_back(index);
            colorAttachmentFormats.push_back(allAttachments[index].getFormat());
        }
    }
}

#ifndef CTS_USES_VULKANSC

void findDepthStencilAttachments(const vector<Attachment> &allAttachments, VkFormat &depthFormat,
                                 VkFormat &stencilFormat, uint32_t &gloabalDepthAttachmentIndex,
                                 uint32_t &gloabalStencilAttachmentIndex)
{
    for (uint32_t i = 0; i < allAttachments.size(); ++i)
    {
        const auto &attachment = allAttachments[i];
        VkFormat vkFormat      = attachment.getFormat();
        const auto format      = mapVkFormat(vkFormat);

        if (tcu::hasDepthComponent(format.order))
        {
            depthFormat                 = vkFormat;
            gloabalDepthAttachmentIndex = i;
        }
        if (tcu::hasStencilComponent(format.order))
        {
            stencilFormat                 = vkFormat;
            gloabalStencilAttachmentIndex = i;
        }
    }
}

void fillRenderingAttachmentLocationsInfo(const std::vector<AttachmentReference> &subpassColorAttachments,
                                          const std::vector<uint32_t> &colorAttachmentIndices,
                                          std::vector<uint32_t> &colorAttachmentLocations,
                                          VkRenderingAttachmentLocationInfoKHR &renderingAttachmentLocationInfo)
{
    // make sure that colorAttachmentLocations vector has proper size
    DE_ASSERT(colorAttachmentLocations.size() == colorAttachmentIndices.size());

    renderingAttachmentLocationInfo.colorAttachmentCount      = (uint32_t)colorAttachmentLocations.size();
    renderingAttachmentLocationInfo.pColorAttachmentLocations = colorAttachmentLocations.data();

    // fill color attachment locations for specified subpass
    for (uint32_t i = 0; i < (uint32_t)subpassColorAttachments.size(); ++i)
    {
        // translate index from list of all attachments to index in list of color attachments
        uint32_t index = subpassColorAttachments[i].getAttachment();
        for (uint32_t cai = 0; cai < (uint32_t)colorAttachmentIndices.size(); ++cai)
        {
            if (index != colorAttachmentIndices[cai])
                continue;
            colorAttachmentLocations[cai] = i;
            break;
        }
    }
}

void fillRenderingInputAttachmentIndexInfo(const std::vector<AttachmentReference> &subpassInputAttachments,
                                           const std::vector<uint32_t> &colorAttachmentIndices,
                                           uint32_t globalDdepthAttachmentIndex, uint32_t globalStencilAttachmentIndex,
                                           uint32_t &localDepthAttachmentIndex, uint32_t &localStencilAttachmentIndex,
                                           std::vector<uint32_t> &colorAttachmentInputIndices,
                                           VkRenderingInputAttachmentIndexInfoKHR &renderingInputAttachmentIndexInfo)
{
    localDepthAttachmentIndex   = VK_ATTACHMENT_UNUSED;
    localStencilAttachmentIndex = VK_ATTACHMENT_UNUSED;

    for (uint32_t i = 0; i < (uint32_t)subpassInputAttachments.size(); ++i)
    {
        uint32_t index = subpassInputAttachments[i].getAttachment();

        if (index == globalDdepthAttachmentIndex)
            localDepthAttachmentIndex = i;
        if (index == globalStencilAttachmentIndex)
            localStencilAttachmentIndex = i;

        // translate index from list of all attachments to index in list of color attachments
        for (uint32_t cai = 0; cai < (uint32_t)colorAttachmentIndices.size(); ++cai)
        {
            if (index != colorAttachmentIndices[cai])
                continue;
            colorAttachmentInputIndices[cai] = i;
            break;
        }
    }

    renderingInputAttachmentIndexInfo.colorAttachmentCount         = (uint32_t)colorAttachmentInputIndices.size();
    renderingInputAttachmentIndexInfo.pColorAttachmentInputIndices = colorAttachmentInputIndices.data();
    renderingInputAttachmentIndexInfo.pDepthInputAttachmentIndex =
        (globalDdepthAttachmentIndex == VK_ATTACHMENT_UNUSED) ? DE_NULL : &localDepthAttachmentIndex;
    renderingInputAttachmentIndexInfo.pStencilInputAttachmentIndex =
        (globalStencilAttachmentIndex == VK_ATTACHMENT_UNUSED) ? DE_NULL : &localStencilAttachmentIndex;
}

void prepareAttachmentRemapping(const Subpass &subpass, const std::vector<Attachment> &allAttachments,
                                const std::vector<uint32_t> &colorAttachmentIndices,
                                std::vector<uint32_t> &colorAttachmentLocations,
                                std::vector<uint32_t> &colorAttachmentInputIndices, uint32_t localDepthAttachmentIndex,
                                uint32_t localStencilAttachmentIndex,
                                VkRenderingAttachmentLocationInfoKHR &renderingAttachmentLocationInfo,
                                VkRenderingInputAttachmentIndexInfoKHR &renderingInputAttachmentIndexInfo)
{
    VkFormat depthFormat                  = VK_FORMAT_UNDEFINED;
    VkFormat stencilFormat                = VK_FORMAT_UNDEFINED;
    uint32_t globalDepthAttachmentIndex   = VK_ATTACHMENT_UNUSED;
    uint32_t globalStencilAttachmentIndex = VK_ATTACHMENT_UNUSED;

    findDepthStencilAttachments(allAttachments, depthFormat, stencilFormat, globalDepthAttachmentIndex,
                                globalStencilAttachmentIndex);

    fillRenderingAttachmentLocationsInfo(subpass.getColorAttachments(), colorAttachmentIndices,
                                         colorAttachmentLocations, renderingAttachmentLocationInfo);

    fillRenderingInputAttachmentIndexInfo(subpass.getInputAttachments(), colorAttachmentIndices,
                                          globalDepthAttachmentIndex, globalStencilAttachmentIndex,
                                          localDepthAttachmentIndex, localStencilAttachmentIndex,
                                          colorAttachmentInputIndices, renderingInputAttachmentIndexInfo);
}

#endif // CTS_USES_VULKANSC

void beginCommandBuffer(const DeviceInterface &vk, VkCommandBuffer cmdBuffer, VkRenderPass pInheritanceInfo_renderPass,
                        uint32_t pInheritanceInfo_subpass, VkFramebuffer pInheritanceInfo_framebuffer,
                        VkBool32 pInheritanceInfo_occlusionQueryEnable, VkQueryControlFlags pInheritanceInfo_queryFlags,
                        VkQueryPipelineStatisticFlags pInheritanceInfo_pipelineStatistics,
                        const RenderPass *pRenderPassInfo = 0, const SubpassRenderInfo *pSubpassInfo = 0,
                        bool dynamicRenderPass = false, bool secondaryCmdBufferCompletelyContainsRenderpass = false)
{
    VkCommandBufferUsageFlags usageFlags = (VkCommandBufferUsageFlags)0;
    VkCommandBufferInheritanceInfo pInheritanceInfo{
        VK_STRUCTURE_TYPE_COMMAND_BUFFER_INHERITANCE_INFO,
        DE_NULL,
        pInheritanceInfo_renderPass,
        pInheritanceInfo_subpass,
        pInheritanceInfo_framebuffer,
        pInheritanceInfo_occlusionQueryEnable,
        pInheritanceInfo_queryFlags,
        pInheritanceInfo_pipelineStatistics,
    };

#ifndef CTS_USES_VULKANSC

    VkCommandBufferInheritanceRenderingInfoKHR inheritanceRenderingInfo  = initVulkanStructure();
    VkRenderingAttachmentLocationInfoKHR renderingAttachmentLocationInfo = initVulkanStructure();
    VkRenderingInputAttachmentIndexInfoKHR renderingInputAttachmentIndexInfo =
        initVulkanStructure(&renderingAttachmentLocationInfo);
    std::vector<uint32_t> colorAttachmentIndices;
    std::vector<VkFormat> colorAttachmentFormats;
    std::vector<uint32_t> colorAttachmentLocations;
    std::vector<uint32_t> colorAttachmentInputIndices;
    uint32_t localDepthAttachmentIndex   = VK_ATTACHMENT_UNUSED;
    uint32_t localStencilAttachmentIndex = VK_ATTACHMENT_UNUSED;

    if (dynamicRenderPass && pSubpassInfo)
    {
        findColorAttachments(*pRenderPassInfo, colorAttachmentIndices, colorAttachmentFormats);

        const auto subpassIndex       = pSubpassInfo->getSubpassIndex();
        const auto &allAttachments    = pRenderPassInfo->getAttachments();
        const auto &subpass           = pRenderPassInfo->getSubpasses()[subpassIndex];
        uint32_t colorAttachmentCount = (uint32_t)colorAttachmentIndices.size();

        for (uint32_t i = 0; i < colorAttachmentCount; ++i)
        {
            colorAttachmentLocations.push_back(VK_ATTACHMENT_UNUSED);
            colorAttachmentInputIndices.push_back(VK_ATTACHMENT_UNUSED);
        }

        if (secondaryCmdBufferCompletelyContainsRenderpass)
            inheritanceRenderingInfo.flags = VK_RENDERING_CONTENTS_SECONDARY_COMMAND_BUFFERS_BIT;
        else
            usageFlags |= VK_COMMAND_BUFFER_USAGE_RENDER_PASS_CONTINUE_BIT;

        inheritanceRenderingInfo.colorAttachmentCount    = static_cast<uint32_t>(colorAttachmentFormats.size());
        inheritanceRenderingInfo.pColorAttachmentFormats = colorAttachmentFormats.data();
        if (pSubpassInfo->getDepthStencilAttachment())
        {
            const VkFormat dsFormat = pSubpassInfo->getDepthStencilAttachment()->getFormat();
            inheritanceRenderingInfo.depthAttachmentFormat =
                tcu::hasDepthComponent(mapVkFormat(dsFormat).order) ? dsFormat : VK_FORMAT_UNDEFINED;
            inheritanceRenderingInfo.stencilAttachmentFormat =
                tcu::hasStencilComponent(mapVkFormat(dsFormat).order) ? dsFormat : VK_FORMAT_UNDEFINED;
        }

        if (pSubpassInfo->getColorAttachmentCount())
            inheritanceRenderingInfo.rasterizationSamples = pSubpassInfo->getColorAttachment(0).getSamples();
        else if (pSubpassInfo->getDepthStencilAttachment())
            inheritanceRenderingInfo.rasterizationSamples = pSubpassInfo->getDepthStencilAttachment()->getSamples();
        else
            inheritanceRenderingInfo.rasterizationSamples = VK_SAMPLE_COUNT_1_BIT;

        pInheritanceInfo.pNext = &inheritanceRenderingInfo;

        if (subpassIndex > 0)
        {
            prepareAttachmentRemapping(subpass, allAttachments, colorAttachmentIndices, colorAttachmentLocations,
                                       colorAttachmentInputIndices, localDepthAttachmentIndex,
                                       localStencilAttachmentIndex, renderingAttachmentLocationInfo,
                                       renderingInputAttachmentIndexInfo);

            inheritanceRenderingInfo.pNext = &renderingInputAttachmentIndexInfo;
        }
    }
    else if (!secondaryCmdBufferCompletelyContainsRenderpass)
        usageFlags = VK_COMMAND_BUFFER_USAGE_RENDER_PASS_CONTINUE_BIT;
#else

    DE_UNREF(pRenderPassInfo);
    DE_UNREF(pSubpassInfo);
    DE_UNREF(dynamicRenderPass);
    DE_UNREF(secondaryCmdBufferCompletelyContainsRenderpass);

    usageFlags = VK_COMMAND_BUFFER_USAGE_RENDER_PASS_CONTINUE_BIT;

#endif // CTS_USES_VULKANSC

    const VkCommandBufferBeginInfo pBeginInfo{
        VK_STRUCTURE_TYPE_COMMAND_BUFFER_BEGIN_INFO,
        DE_NULL,
        usageFlags,
        &pInheritanceInfo,
    };
    VK_CHECK(vk.beginCommandBuffer(cmdBuffer, &pBeginInfo));
}

#ifndef CTS_USES_VULKANSC
void beginDynamicRendering(const DeviceInterface &vk, VkCommandBuffer commandBuffer, const RenderPass &renderPassInfo,
                           const vector<de::SharedPtr<AttachmentResources>> &attachmentResources,
                           const VkRect2D &renderArea, const vector<Maybe<VkClearValue>> &renderPassClearValues,
                           const VkRenderingFlagsKHR renderingFlags = 0u)
{
    const float clearNan             = tcu::Float32::nan().asFloat();
    const VkClearValue clearValueNan = makeClearValueColorF32(clearNan, clearNan, clearNan, clearNan);
    const auto &allSubpasses         = renderPassInfo.getSubpasses();

    // define helper lambda that will check if attachment is used as an input for one of subpasses
    auto isAttachmentUsedAsInput = [&allSubpasses](uint32_t attachment)
    {
        for (const auto &subpass : allSubpasses)
        {
            for (const auto &inputAttachment : subpass.getInputAttachments())
            {
                if (inputAttachment.getAttachment() == attachment)
                    return true;
            }
        }
        return false;
    };

    // find all color attachments and their resolve attachments
    struct ColorAttachmentData
    {
        uint32_t colorAttachmentIndex;
        VkImageLayout colorImageLayout;
        uint32_t resolveAttachmentIndex;
        VkImageLayout resolveImageLayout;

        // constructor needed for emplace_back
        ColorAttachmentData(uint32_t ci, VkImageLayout cl, uint32_t ri, VkImageLayout rl)
            : colorAttachmentIndex(ci)
            , colorImageLayout(cl)
            , resolveAttachmentIndex(ri)
            , resolveImageLayout(rl)
        {
        }
    };
    std::vector<ColorAttachmentData> colorAttachmentsData;
    for (const auto &subpass : allSubpasses)
    {
        const auto &colorAttachmentsInfo   = subpass.getColorAttachments();
        const auto &resolveAttachmentsInfo = subpass.getResolveAttachments();

        for (uint32_t i = 0; i < (uint32_t)colorAttachmentsInfo.size(); ++i)
        {
            const AttachmentReference *colorAttachment = &colorAttachmentsInfo[i];
            uint32_t colorAttachmentIndex              = colorAttachment->getAttachment();

            // check if this attachment is already in colorAttachmentsData,
            // we are interested only in first occurrence
            bool skipAttachement = false;
            for (const auto &cad : colorAttachmentsData)
            {
                skipAttachement = (colorAttachmentIndex == cad.colorAttachmentIndex);
                if (skipAttachement)
                    break;
            }
            if (skipAttachement)
                continue;

            VkImageLayout colorImageLayout = colorAttachment->getImageLayout();
            if (isAttachmentUsedAsInput(colorAttachmentIndex))
                colorImageLayout = VK_IMAGE_LAYOUT_RENDERING_LOCAL_READ_KHR;

            uint32_t resolveAttachmentIndex  = VK_ATTACHMENT_UNUSED;
            VkImageLayout resolveImageLayout = VK_IMAGE_LAYOUT_UNDEFINED;
            if (!resolveAttachmentsInfo.empty())
            {
                // assume that if there are resolve attachments then there will be
                // as much of them as there are color attachments and index will match
                DE_ASSERT(colorAttachmentsInfo.size() == resolveAttachmentsInfo.size());

                resolveAttachmentIndex = resolveAttachmentsInfo[i].getAttachment();
                resolveImageLayout     = resolveAttachmentsInfo[i].getImageLayout();
                if (isAttachmentUsedAsInput(resolveAttachmentIndex))
                    resolveImageLayout = VK_IMAGE_LAYOUT_RENDERING_LOCAL_READ_KHR;
            }

            colorAttachmentsData.emplace_back(colorAttachmentIndex, colorImageLayout, resolveAttachmentIndex,
                                              resolveImageLayout);
        }
    }

    // alocate space for all needed rendering attachments
    VkRenderingAttachmentInfoKHR depthAttachment{
        vk::VK_STRUCTURE_TYPE_RENDERING_ATTACHMENT_INFO_KHR, // VkStructureType sType;
        DE_NULL,                                             // const void* pNext;
        DE_NULL,                                             // VkImageView imageView;
        VK_IMAGE_LAYOUT_UNDEFINED,                           // VkImageLayout imageLayout;
        VK_RESOLVE_MODE_NONE,                                // VkResolveModeFlagBits resolveMode;
        DE_NULL,                                             // VkImageView resolveImageView;
        VK_IMAGE_LAYOUT_UNDEFINED,                           // VkImageLayout resolveImageLayout;
        VK_ATTACHMENT_LOAD_OP_LOAD,                          // VkAttachmentLoadOp loadOp;
        VK_ATTACHMENT_STORE_OP_STORE,                        // VkAttachmentStoreOp storeOp;
        clearValueNan                                        // VkClearValue clearValue;
    };
    VkRenderingAttachmentInfoKHR stencilAttachment = depthAttachment;
    std::vector<vk::VkRenderingAttachmentInfoKHR> colorAttachmentVect(colorAttachmentsData.size(), depthAttachment);

    // translate structures that were prepared to construct renderpass object to structures needed for dynamic rendering
    const auto &allAttachments = renderPassInfo.getAttachments();
    for (uint32_t i = 0; i < (uint32_t)colorAttachmentsData.size(); ++i)
    {
        auto &colorAttachment                 = colorAttachmentVect[i];
        const auto &colorAttachmentData       = colorAttachmentsData[i];
        const uint32_t colorAttachmentIndex   = colorAttachmentData.colorAttachmentIndex;
        const uint32_t resolveAttachmentIndex = colorAttachmentData.resolveAttachmentIndex;

        colorAttachment.imageView   = attachmentResources[colorAttachmentIndex]->getAttachmentView();
        colorAttachment.imageLayout = colorAttachmentData.colorImageLayout;
        colorAttachment.loadOp      = allAttachments[colorAttachmentIndex].getLoadOp();
        colorAttachment.storeOp     = allAttachments[colorAttachmentIndex].getStoreOp();

        if (renderPassClearValues[colorAttachmentIndex])
            colorAttachment.clearValue = *renderPassClearValues[colorAttachmentIndex];

        if (resolveAttachmentIndex != VK_ATTACHMENT_UNUSED)
        {
            colorAttachment.resolveMode        = VK_RESOLVE_MODE_AVERAGE_BIT;
            colorAttachment.resolveImageView   = attachmentResources[resolveAttachmentIndex]->getAttachmentView();
            colorAttachment.resolveImageLayout = colorAttachmentData.resolveImageLayout;
        }
    }

    uint32_t dsAttachmentIndex                       = VK_ATTACHMENT_UNUSED;
    VkImageLayout dsAttachmentLayout                 = VK_IMAGE_LAYOUT_UNDEFINED;
    VkRenderingAttachmentInfoKHR *pDepthAttachment   = DE_NULL;
    VkRenderingAttachmentInfoKHR *pStencilAttachment = DE_NULL;

    // find depth/stencil attachment and translate its data to dynamic rendering attachment
    for (const Subpass &subpass : allSubpasses)
    {
        const auto &depthStencilAttachmentReference = subpass.getDepthStencilAttachment();
        dsAttachmentIndex                           = depthStencilAttachmentReference.getAttachment();
        dsAttachmentLayout                          = depthStencilAttachmentReference.getImageLayout();
        if (dsAttachmentIndex != VK_ATTACHMENT_UNUSED)
            break;
    }

    if (dsAttachmentIndex != VK_ATTACHMENT_UNUSED)
    {
        const Attachment &dsAttachmentInfo = allAttachments[dsAttachmentIndex];
        const tcu::TextureFormat format    = mapVkFormat(dsAttachmentInfo.getFormat());

        if (tcu::hasDepthComponent(format.order))
        {
            depthAttachment.imageView   = attachmentResources[dsAttachmentIndex]->getAttachmentView();
            depthAttachment.imageLayout = dsAttachmentLayout;
            depthAttachment.loadOp      = dsAttachmentInfo.getLoadOp();
            depthAttachment.storeOp     = dsAttachmentInfo.getStoreOp();

            if (isAttachmentUsedAsInput(dsAttachmentIndex))
                depthAttachment.imageLayout = VK_IMAGE_LAYOUT_RENDERING_LOCAL_READ_KHR;
            if (renderPassClearValues[dsAttachmentIndex])
                depthAttachment.clearValue = *renderPassClearValues[dsAttachmentIndex];

            pDepthAttachment = &depthAttachment;
        }

        if (tcu::hasStencilComponent(format.order))
        {
            stencilAttachment.imageView   = attachmentResources[dsAttachmentIndex]->getAttachmentView();
            stencilAttachment.imageLayout = dsAttachmentLayout;
            stencilAttachment.loadOp      = dsAttachmentInfo.getStencilLoadOp();
            stencilAttachment.storeOp     = dsAttachmentInfo.getStencilStoreOp();

            if (isAttachmentUsedAsInput(dsAttachmentIndex))
                stencilAttachment.imageLayout = VK_IMAGE_LAYOUT_RENDERING_LOCAL_READ_KHR;
            if (renderPassClearValues[dsAttachmentIndex])
                stencilAttachment.clearValue = *renderPassClearValues[dsAttachmentIndex];

            pStencilAttachment = &stencilAttachment;
        }
    }

    VkRenderingInfoKHR renderingInfo{
        VK_STRUCTURE_TYPE_RENDERING_INFO_KHR,
        DE_NULL,
        renderingFlags,                                    // VkRenderingFlagsKHR flags;
        renderArea,                                        // VkRect2D renderArea;
        1u,                                                // uint32_t layerCount;
        0u,                                                // uint32_t viewMask;
        static_cast<uint32_t>(colorAttachmentVect.size()), // uint32_t colorAttachmentCount;
        de::dataOrNull(colorAttachmentVect),               // const VkRenderingAttachmentInfoKHR* pColorAttachments;
        pDepthAttachment,                                  // const VkRenderingAttachmentInfoKHR* pDepthAttachment;
        pStencilAttachment                                 // const VkRenderingAttachmentInfoKHR* pStencilAttachment;
    };

    vk.cmdBeginRendering(commandBuffer, &renderingInfo);
}

void endDynamicRendering(const DeviceInterface &vk, VkCommandBuffer commandBuffer)
{
    vk.cmdEndRendering(commandBuffer);
}

#endif // CTS_USES_VULKANSC

class SubpassRenderer
{
public:
    SubpassRenderer(Context &context, const DeviceInterface &vk, VkDevice device, Allocator &allocator,
                    const RenderPass &renderPassInfo,
                    const vector<de::SharedPtr<AttachmentResources>> &attachmentResources, const VkRect2D &renderArea,
                    const vector<Maybe<VkClearValue>> &renderPassClearValues, VkRenderPass renderPass,
                    VkFramebuffer framebuffer, VkCommandPool commandBufferPool, uint32_t queueFamilyIndex,
                    const vector<VkImage> &attachmentImages,
                    const vector<pair<VkImageView, VkImageView>> &attachmentViews, const SubpassRenderInfo &renderInfo,
                    const TestConfig &config)
        : m_renderInfo(renderInfo)
        , m_renderPassInfo(renderPassInfo)
        , m_pipeline(context.getInstanceInterface(), vk, context.getPhysicalDevice(), device,
                     context.getDeviceExtensions(), config.groupParams->pipelineConstructionType)
    {
        // unreference values not used by Vulkan SC, no need to put this under ifdef
        DE_UNREF(attachmentResources);
        DE_UNREF(renderArea);
        DE_UNREF(renderPassClearValues);

        const InstanceInterface &vki              = context.getInstanceInterface();
        const VkPhysicalDevice &physDevice        = context.getPhysicalDevice();
        const vector<Attachment> &attachmentInfos = m_renderPassInfo.getAttachments();
        const uint32_t subpassIndex               = renderInfo.getSubpassIndex();
        const bool dynamicRendering(config.groupParams->renderingType == RENDERING_TYPE_DYNAMIC_RENDERING);
        vector<VkDescriptorSetLayoutBinding> bindings;

        for (uint32_t colorAttachmentNdx = 0; colorAttachmentNdx < renderInfo.getColorAttachmentCount();
             colorAttachmentNdx++)
        {
            const uint32_t attachmentNdx =
                (renderInfo.getColorAttachmentIndex(colorAttachmentNdx) == VK_ATTACHMENT_UNUSED) ?
                    colorAttachmentNdx :
                    renderInfo.getColorAttachmentIndex(colorAttachmentNdx);

            m_colorAttachmentImages.push_back(attachmentImages[attachmentNdx]);
        }

        if (renderInfo.getDepthStencilAttachmentIndex())
            m_depthStencilAttachmentImage = attachmentImages[*renderInfo.getDepthStencilAttachmentIndex()];

        if (renderInfo.getRenderQuad())
        {
            const RenderQuad &renderQuad = *renderInfo.getRenderQuad();

            if (renderInfo.getInputAttachmentCount() > 0)
            {
                uint32_t bindingIndex = 0;

                for (uint32_t inputAttachmentNdx = 0; inputAttachmentNdx < renderInfo.getInputAttachmentCount();
                     inputAttachmentNdx++)
                {
                    const Attachment attachmentInfo =
                        attachmentInfos[renderInfo.getInputAttachmentIndex(inputAttachmentNdx)];
                    const VkImageLayout layout      = renderInfo.getInputAttachmentLayout(inputAttachmentNdx);
                    const tcu::TextureFormat format = mapVkFormat(attachmentInfo.getFormat());
                    const bool isDepthFormat        = tcu::hasDepthComponent(format.order);
                    const bool isStencilFormat      = tcu::hasStencilComponent(format.order);
                    const uint32_t bindingCount =
                        (isDepthFormat && layout != VK_IMAGE_LAYOUT_DEPTH_READ_ONLY_STENCIL_ATTACHMENT_OPTIMAL) &&
                                (isStencilFormat &&
                                 layout != VK_IMAGE_LAYOUT_DEPTH_ATTACHMENT_STENCIL_READ_ONLY_OPTIMAL) ?
                            2u :
                            1u;

                    for (uint32_t bindingNdx = 0; bindingNdx < bindingCount; bindingNdx++)
                    {
                        const VkDescriptorSetLayoutBinding binding = {bindingIndex,
                                                                      vk::VK_DESCRIPTOR_TYPE_INPUT_ATTACHMENT, 1u,
                                                                      vk::VK_SHADER_STAGE_FRAGMENT_BIT, DE_NULL};

                        bindings.push_back(binding);
                        bindingIndex++;
                    }
                }

                const VkDescriptorSetLayoutCreateInfo createInfo = {
                    vk::VK_STRUCTURE_TYPE_DESCRIPTOR_SET_LAYOUT_CREATE_INFO, DE_NULL,

                    0u, (uint32_t)bindings.size(), &bindings[0]};

                m_descriptorSetLayout = vk::createDescriptorSetLayout(vk, device, &createInfo);
            }

            const VkDescriptorSetLayout descriptorSetLayout = *m_descriptorSetLayout;

            m_vertexShaderModule =
                ShaderWrapper(vk, device, context.getBinaryCollection().get(de::toString(subpassIndex) + "-vert"), 0u);
            m_fragmentShaderModule =
                ShaderWrapper(vk, device, context.getBinaryCollection().get(de::toString(subpassIndex) + "-frag"), 0u);
            m_pipelineLayout = PipelineLayoutWrapper(config.groupParams->pipelineConstructionType, vk, device,
                                                     (m_descriptorSetLayout ? descriptorSetLayout : DE_NULL));
            createSubpassPipeline(renderPass);

            // Round up the vertex buffer size to honor nonCoherentAtomSize.
            const auto properties =
                vk::getPhysicalDeviceProperties(context.getInstanceInterface(), context.getPhysicalDevice());
            const auto vertexBufferSize = de::roundUp(static_cast<VkDeviceSize>(renderQuad.getVertexDataSize()),
                                                      properties.limits.nonCoherentAtomSize);

            m_vertexBuffer       = createBuffer(vk, device, 0u, vertexBufferSize, VK_BUFFER_USAGE_VERTEX_BUFFER_BIT,
                                                VK_SHARING_MODE_EXCLUSIVE, 1u, &queueFamilyIndex);
            m_vertexBufferMemory = allocateBuffer(vki, vk, physDevice, device, *m_vertexBuffer,
                                                  MemoryRequirement::HostVisible, allocator, config.allocationKind);

            bindBufferMemory(vk, device, *m_vertexBuffer, m_vertexBufferMemory->getMemory(),
                             m_vertexBufferMemory->getOffset());

            uploadBufferData(vk, device, *m_vertexBufferMemory, renderQuad.getVertexDataSize(),
                             renderQuad.getVertexPointer(), properties.limits.nonCoherentAtomSize);

            if (renderInfo.getInputAttachmentCount() > 0)
            {
                {
                    const VkDescriptorPoolSize poolSize = {
                        vk::VK_DESCRIPTOR_TYPE_INPUT_ATTACHMENT,
                        // \note Reserve 2 per input attachment since depthStencil attachments require 2.
                        renderInfo.getInputAttachmentCount() * 2u};
                    const VkDescriptorPoolCreateInfo createInfo = {
                        vk::VK_STRUCTURE_TYPE_DESCRIPTOR_POOL_CREATE_INFO, DE_NULL,
                        VK_DESCRIPTOR_POOL_CREATE_FREE_DESCRIPTOR_SET_BIT,

                        // \note Reserve 2 per input attachment since depthStencil attachments require 2.
                        renderInfo.getInputAttachmentCount() * 2u, 1u, &poolSize};

                    m_descriptorPool = vk::createDescriptorPool(vk, device, &createInfo);
                }
                {
                    const VkDescriptorSetAllocateInfo allocateInfo = {
                        vk::VK_STRUCTURE_TYPE_DESCRIPTOR_SET_ALLOCATE_INFO, DE_NULL,

                        *m_descriptorPool, 1u, &descriptorSetLayout};

                    m_descriptorSet = vk::allocateDescriptorSet(vk, device, &allocateInfo);
                }
                {
                    vector<VkWriteDescriptorSet> writes(bindings.size());
                    vector<VkDescriptorImageInfo> imageInfos(bindings.size());
                    uint32_t bindingIndex = 0;

                    for (uint32_t inputAttachmentNdx = 0; inputAttachmentNdx < renderInfo.getInputAttachmentCount();
                         inputAttachmentNdx++)
                    {
                        const Attachment attachmentInfo =
                            attachmentInfos[renderInfo.getInputAttachmentIndex(inputAttachmentNdx)];
                        const tcu::TextureFormat format     = mapVkFormat(attachmentInfo.getFormat());
                        const bool isDepthFormat            = tcu::hasDepthComponent(format.order);
                        const bool isStencilFormat          = tcu::hasStencilComponent(format.order);
                        VkImageLayout inputAttachmentLayout = renderInfo.getInputAttachmentLayout(inputAttachmentNdx);

                        if (isDepthFormat && isStencilFormat)
                        {
                            if (inputAttachmentLayout != VK_IMAGE_LAYOUT_DEPTH_ATTACHMENT_STENCIL_READ_ONLY_OPTIMAL)
                            {
                                imageInfos[bindingIndex] = {
                                    (VkSampler)0,
                                    attachmentViews[renderInfo.getInputAttachmentIndex(inputAttachmentNdx)].first,
                                    inputAttachmentLayout};
#ifndef CTS_USES_VULKANSC
                                if (dynamicRendering)
                                    imageInfos[bindingIndex].imageLayout = VK_IMAGE_LAYOUT_RENDERING_LOCAL_READ_KHR;
#endif
                                {
                                    const VkWriteDescriptorSet write = {VK_STRUCTURE_TYPE_WRITE_DESCRIPTOR_SET,
                                                                        DE_NULL,

                                                                        *m_descriptorSet,
                                                                        bindingIndex,
                                                                        0u,
                                                                        1u,
                                                                        VK_DESCRIPTOR_TYPE_INPUT_ATTACHMENT,
                                                                        &imageInfos[bindingIndex],
                                                                        DE_NULL,
                                                                        DE_NULL};
                                    writes[bindingIndex]             = write;

                                    bindingIndex++;
                                }
                            }

                            if (inputAttachmentLayout != VK_IMAGE_LAYOUT_DEPTH_READ_ONLY_STENCIL_ATTACHMENT_OPTIMAL)
                            {
                                imageInfos[bindingIndex] = {
                                    (VkSampler)0,
                                    attachmentViews[renderInfo.getInputAttachmentIndex(inputAttachmentNdx)].second,
                                    inputAttachmentLayout};
#ifndef CTS_USES_VULKANSC
                                if (dynamicRendering)
                                    imageInfos[bindingIndex].imageLayout = VK_IMAGE_LAYOUT_RENDERING_LOCAL_READ_KHR;
#endif
                                {
                                    const VkWriteDescriptorSet write = {VK_STRUCTURE_TYPE_WRITE_DESCRIPTOR_SET,
                                                                        DE_NULL,

                                                                        *m_descriptorSet,
                                                                        bindingIndex,
                                                                        0u,
                                                                        1u,
                                                                        VK_DESCRIPTOR_TYPE_INPUT_ATTACHMENT,
                                                                        &imageInfos[bindingIndex],
                                                                        DE_NULL,
                                                                        DE_NULL};
                                    writes[bindingIndex]             = write;

                                    bindingIndex++;
                                }
                            }
                        }
                        else
                        {
                            imageInfos[bindingIndex] = {
                                (VkSampler)0,
                                attachmentViews[renderInfo.getInputAttachmentIndex(inputAttachmentNdx)].first,
                                inputAttachmentLayout};
#ifndef CTS_USES_VULKANSC
                            if (dynamicRendering)
                                imageInfos[bindingIndex].imageLayout = VK_IMAGE_LAYOUT_RENDERING_LOCAL_READ_KHR;
#endif
                            {
                                const VkWriteDescriptorSet write = {VK_STRUCTURE_TYPE_WRITE_DESCRIPTOR_SET,
                                                                    DE_NULL,

                                                                    *m_descriptorSet,
                                                                    bindingIndex,
                                                                    0u,
                                                                    1u,
                                                                    VK_DESCRIPTOR_TYPE_INPUT_ATTACHMENT,
                                                                    &imageInfos[bindingIndex],
                                                                    DE_NULL,
                                                                    DE_NULL};
                                writes[bindingIndex]             = write;

                                bindingIndex++;
                            }
                        }
                    }

                    vk.updateDescriptorSets(device, (uint32_t)writes.size(), &writes[0], 0u, DE_NULL);
                }
            }
        }

        if (renderInfo.isSecondary())
        {
            bool secondaryCmdBufferCompletelyContainsDynamicRenderpass =
                (config.commandBufferTypes == TestConfig::COMMANDBUFFERTYPES_SECONDARY) &&
                config.groupParams->secondaryCmdBufferCompletelyContainsDynamicRenderpass;

            m_commandBuffer = allocateCommandBuffer(vk, device, commandBufferPool, VK_COMMAND_BUFFER_LEVEL_SECONDARY);

            beginCommandBuffer(vk, *m_commandBuffer, renderPass, subpassIndex, framebuffer, VK_FALSE,
                               (VkQueryControlFlags)0, (VkQueryPipelineStatisticFlags)0, &m_renderPassInfo, &renderInfo,
                               dynamicRendering, secondaryCmdBufferCompletelyContainsDynamicRenderpass);

            if (dynamicRendering && secondaryCmdBufferCompletelyContainsDynamicRenderpass)
            {
#ifndef CTS_USES_VULKANSC
                beginDynamicRendering(vk, *m_commandBuffer, m_renderPassInfo, attachmentResources, renderArea,
                                      renderPassClearValues);
                pushRenderCommands(vk, *m_commandBuffer, true, dynamicRendering);
                endDynamicRendering(vk, *m_commandBuffer);
#endif // CTS_USES_VULKANSC
            }
            else
                pushRenderCommands(vk, *m_commandBuffer, true, dynamicRendering);

            endCommandBuffer(vk, *m_commandBuffer);
        }
    }

    bool isSecondary(void) const
    {
        return !!m_commandBuffer;
    }

    VkCommandBuffer getCommandBuffer(void) const
    {
        DE_ASSERT(isSecondary());
        return *m_commandBuffer;
    }

    void pushRenderCommands(const DeviceInterface &vk, VkCommandBuffer commandBuffer, const bool secondaryCommandBuffer,
                            const bool dynamicRendering)
    {
        DE_UNREF(secondaryCommandBuffer);

        VkImageLayout inputAttachmenLayout = VK_IMAGE_LAYOUT_GENERAL;

        std::vector<uint32_t> colorAttachmentIndices;
        std::vector<VkFormat> colorAttachmentFormats;
        findColorAttachments(m_renderPassInfo, colorAttachmentIndices, colorAttachmentFormats);

#ifndef CTS_USES_VULKANSC
        if (dynamicRendering && (m_renderPassInfo.getSubpasses().size() > 1u))
        {
            inputAttachmenLayout = VK_IMAGE_LAYOUT_RENDERING_LOCAL_READ_KHR;
            if (!secondaryCommandBuffer)
            {
                const uint32_t subpassIndex              = m_renderInfo.getSubpassIndex();
                const std::vector<Subpass> &allSubapsses = m_renderPassInfo.getSubpasses();
                const auto &allAttachments               = m_renderPassInfo.getAttachments();
                const auto &subpass                      = allSubapsses[subpassIndex];
                uint32_t colorAttachmentCount            = (uint32_t)colorAttachmentIndices.size();
                std::vector<uint32_t> colorAttachmentLocations(colorAttachmentCount, VK_ATTACHMENT_UNUSED);
                std::vector<uint32_t> colorAttachmentInputIndices(colorAttachmentCount, VK_ATTACHMENT_UNUSED);
                uint32_t localDepthAttachmentIndex                                       = VK_ATTACHMENT_UNUSED;
                uint32_t localStencilAttachmentIndex                                     = VK_ATTACHMENT_UNUSED;
                VkRenderingAttachmentLocationInfoKHR renderingAttachmentLocationInfo     = initVulkanStructure();
                VkRenderingInputAttachmentIndexInfoKHR renderingInputAttachmentIndexInfo = initVulkanStructure();

                prepareAttachmentRemapping(subpass, allAttachments, colorAttachmentIndices, colorAttachmentLocations,
                                           colorAttachmentInputIndices, localDepthAttachmentIndex,
                                           localStencilAttachmentIndex, renderingAttachmentLocationInfo,
                                           renderingInputAttachmentIndexInfo);

                vk.cmdSetRenderingAttachmentLocationsKHR(commandBuffer, &renderingAttachmentLocationInfo);
                vk.cmdSetRenderingInputAttachmentIndicesKHR(commandBuffer, &renderingInputAttachmentIndexInfo);
            }
        }
#endif // CTS_USES_VULKANSC

        if (!m_renderInfo.getColorClears().empty())
        {
            const vector<ColorClear> &colorClears(m_renderInfo.getColorClears());

            for (uint32_t attachmentNdx = 0; attachmentNdx < m_renderInfo.getColorAttachmentCount(); attachmentNdx++)
            {
                uint32_t colorAttachment = attachmentNdx;

                // for dynamic rendering we need to translate color attachment index from list of all attachments
                // to index related to all color attachments specified in dynammic renderpass
                if (dynamicRendering)
                {
                    for (colorAttachment = 0; colorAttachment < colorAttachmentIndices.size(); colorAttachment++)
                    {
                        if (colorAttachmentIndices[colorAttachment] ==
                            m_renderInfo.getColorAttachmentIndex(attachmentNdx))
                            break;
                    }
                }

                const ColorClear &colorClear = colorClears[attachmentNdx];
                const VkClearAttachment attachment{
                    VK_IMAGE_ASPECT_COLOR_BIT,
                    colorAttachment,
                    makeClearValue(colorClear.getColor()),
                };
                const VkClearRect rect{
                    {{(int32_t)colorClear.getOffset().x(), (int32_t)colorClear.getOffset().y()},
                     {colorClear.getSize().x(), colorClear.getSize().y()}}, // rect
                    0u,                                                     // baseArrayLayer
                    1u,                                                     // layerCount
                };

                vk.cmdClearAttachments(commandBuffer, 1u, &attachment, 1u, &rect);
            }
        }

        if (m_renderInfo.getDepthStencilClear())
        {
            const DepthStencilClear &depthStencilClear = *m_renderInfo.getDepthStencilClear();
            const uint32_t attachmentNdx               = m_renderInfo.getColorAttachmentCount();
            tcu::TextureFormat format          = mapVkFormat(m_renderInfo.getDepthStencilAttachment()->getFormat());
            const VkImageLayout layout         = *m_renderInfo.getDepthStencilAttachmentLayout();
            const VkClearAttachment attachment = {
                (VkImageAspectFlags)((hasDepthComponent(format.order) &&
                                              layout != VK_IMAGE_LAYOUT_DEPTH_READ_ONLY_STENCIL_ATTACHMENT_OPTIMAL ?
                                          VK_IMAGE_ASPECT_DEPTH_BIT :
                                          0) |
                                     (hasStencilComponent(format.order) &&
                                              layout != VK_IMAGE_LAYOUT_DEPTH_ATTACHMENT_STENCIL_READ_ONLY_OPTIMAL ?
                                          VK_IMAGE_ASPECT_STENCIL_BIT :
                                          0)),
                attachmentNdx,
                makeClearValueDepthStencil(depthStencilClear.getDepth(), depthStencilClear.getStencil())};
            const VkClearRect rect = {
                {{(int32_t)depthStencilClear.getOffset().x(), (int32_t)depthStencilClear.getOffset().y()},
                 {depthStencilClear.getSize().x(), depthStencilClear.getSize().y()}}, // rect
                0u,                                                                   // baseArrayLayer
                1u,                                                                   // layerCount
            };

            if ((tcu::hasDepthComponent(format.order) &&
                 layout != VK_IMAGE_LAYOUT_DEPTH_READ_ONLY_STENCIL_ATTACHMENT_OPTIMAL) ||
                (tcu::hasStencilComponent(format.order) &&
                 layout != VK_IMAGE_LAYOUT_DEPTH_ATTACHMENT_STENCIL_READ_ONLY_OPTIMAL))
            {
                vk.cmdClearAttachments(commandBuffer, 1u, &attachment, 1u, &rect);
            }
        }

        vector<VkImageMemoryBarrier> selfDeps;
        VkPipelineStageFlags srcStages = 0;
        VkPipelineStageFlags dstStages = 0;

        for (uint32_t inputAttachmentNdx = 0; inputAttachmentNdx < m_renderInfo.getInputAttachmentCount();
             inputAttachmentNdx++)
        {
            for (uint32_t colorAttachmentNdx = 0; colorAttachmentNdx < m_renderInfo.getColorAttachmentCount();
                 colorAttachmentNdx++)
            {
                if (m_renderInfo.getInputAttachmentIndex(inputAttachmentNdx) ==
                    m_renderInfo.getColorAttachmentIndex(colorAttachmentNdx))
                {
                    const VkImageMemoryBarrier barrier{VK_STRUCTURE_TYPE_IMAGE_MEMORY_BARRIER, // sType
                                                       DE_NULL,                                // pNext

                                                       VK_ACCESS_COLOR_ATTACHMENT_WRITE_BIT, // srcAccessMask
                                                       VK_ACCESS_INPUT_ATTACHMENT_READ_BIT,  // dstAccessMask

                                                       inputAttachmenLayout, // oldLayout
                                                       inputAttachmenLayout, // newLayout

                                                       VK_QUEUE_FAMILY_IGNORED, // srcQueueFamilyIndex
                                                       VK_QUEUE_FAMILY_IGNORED, // destQueueFamilyIndex

                                                       m_colorAttachmentImages[colorAttachmentNdx], // image
                                                       {
                                                           // subresourceRange
                                                           VK_IMAGE_ASPECT_COLOR_BIT, // aspect
                                                           0,                         // baseMipLevel
                                                           1,                         // mipLevels
                                                           0,                         // baseArraySlice
                                                           1                          // arraySize
                                                       }};

                    srcStages |= VK_PIPELINE_STAGE_COLOR_ATTACHMENT_OUTPUT_BIT;
                    dstStages |= VK_PIPELINE_STAGE_FRAGMENT_SHADER_BIT;

                    selfDeps.push_back(barrier);
                }
            }

            if (m_renderInfo.getDepthStencilAttachmentIndex() &&
                (m_renderInfo.getInputAttachmentIndex(inputAttachmentNdx) ==
                 *m_renderInfo.getDepthStencilAttachmentIndex()))
            {
                const tcu::TextureFormat format    = mapVkFormat(m_renderInfo.getDepthStencilAttachment()->getFormat());
                const bool hasDepth                = hasDepthComponent(format.order);
                const bool hasStencil              = hasStencilComponent(format.order);
                const VkImageMemoryBarrier barrier = {
                    VK_STRUCTURE_TYPE_IMAGE_MEMORY_BARRIER, // sType;
                    DE_NULL,                                // pNext;

                    VK_ACCESS_DEPTH_STENCIL_ATTACHMENT_WRITE_BIT, // srcAccessMask
                    VK_ACCESS_INPUT_ATTACHMENT_READ_BIT,          // dstAccessMask

                    m_renderInfo.getInputAttachmentLayout(inputAttachmentNdx), // oldLayout
                    m_renderInfo.getInputAttachmentLayout(inputAttachmentNdx), // newLayout;

                    VK_QUEUE_FAMILY_IGNORED, // srcQueueFamilyIndex;
                    VK_QUEUE_FAMILY_IGNORED, // destQueueFamilyIndex;

                    m_depthStencilAttachmentImage, // image;
                    {
                        // subresourceRange;
                        (hasDepth ? (VkImageAspectFlags)VK_IMAGE_ASPECT_DEPTH_BIT : 0u) |
                            (hasStencil ? (VkImageAspectFlags)VK_IMAGE_ASPECT_STENCIL_BIT : 0u), // aspect;
                        0,                                                                       // baseMipLevel;
                        1,                                                                       // mipLevels;
                        0,                                                                       // baseArraySlice;
                        1                                                                        // arraySize;
                    }};

                srcStages |= VK_PIPELINE_STAGE_LATE_FRAGMENT_TESTS_BIT | VK_PIPELINE_STAGE_EARLY_FRAGMENT_TESTS_BIT;
                dstStages |= VK_PIPELINE_STAGE_FRAGMENT_SHADER_BIT;

                selfDeps.push_back(barrier);
            }
        }

        if (!selfDeps.empty())
        {
            DE_ASSERT(srcStages != 0);
            DE_ASSERT(dstStages != 0);
            vk.cmdPipelineBarrier(commandBuffer, srcStages, dstStages, VK_DEPENDENCY_BY_REGION_BIT, 0, DE_NULL, 0,
                                  DE_NULL, (uint32_t)selfDeps.size(), &selfDeps[0]);
        }

        if (m_renderInfo.getRenderQuad())
        {
            const VkDeviceSize offset   = 0;
            const VkBuffer vertexBuffer = *m_vertexBuffer;

            vk.cmdBindPipeline(commandBuffer, VK_PIPELINE_BIND_POINT_GRAPHICS, m_pipeline.getPipeline());

            if (m_descriptorSet)
            {
                const VkDescriptorSet descriptorSet = *m_descriptorSet;
                vk.cmdBindDescriptorSets(commandBuffer, vk::VK_PIPELINE_BIND_POINT_GRAPHICS, *m_pipelineLayout, 0u, 1u,
                                         &descriptorSet, 0u, NULL);
            }

            vk.cmdBindVertexBuffers(commandBuffer, 0u, 1u, &vertexBuffer, &offset);
            vk.cmdDraw(commandBuffer, 6u, 1u, 0u, 0u);
        }
    }

protected:
    void createSubpassPipeline(VkRenderPass renderPass)
    {
        // At this point we dont know how many blend states we will need
        // so we just create maximal number of potentialy needed states
        vector<VkPipelineColorBlendAttachmentState> attachmentBlendStates(
            m_renderPassInfo.getAttachments().size(),
            {
                VK_FALSE,                            // blendEnable
                VK_BLEND_FACTOR_SRC_ALPHA,           // srcBlendColor
                VK_BLEND_FACTOR_ONE_MINUS_SRC_ALPHA, // destBlendColor
                VK_BLEND_OP_ADD,                     // blendOpColor
                VK_BLEND_FACTOR_ONE,                 // srcBlendAlpha
                VK_BLEND_FACTOR_ONE,                 // destBlendAlpha
                VK_BLEND_OP_ADD,                     // blendOpAlpha
                VK_COLOR_COMPONENT_R_BIT | VK_COLOR_COMPONENT_G_BIT | VK_COLOR_COMPONENT_B_BIT |
                    VK_COLOR_COMPONENT_A_BIT // colorWriteMask
            });

        Maybe<VkSampleCountFlagBits> rasterSamples;
        for (uint32_t attachmentNdx = 0; attachmentNdx < m_renderInfo.getColorAttachmentCount(); attachmentNdx++)
        {
            const Attachment &attachment = m_renderInfo.getColorAttachment(attachmentNdx);

            DE_ASSERT(!rasterSamples || *rasterSamples == attachment.getSamples());

            rasterSamples = attachment.getSamples();

            if (attachmentNdx < m_renderInfo.getDrawStartNdx())
                attachmentBlendStates[attachmentNdx].colorWriteMask = (uint32_t)0;
        }

        if (m_renderInfo.getDepthStencilAttachment())
        {
            const Attachment &attachment = *m_renderInfo.getDepthStencilAttachment();

            DE_ASSERT(!rasterSamples || *rasterSamples == attachment.getSamples());
            rasterSamples = attachment.getSamples();
        }

        // If there are no attachment use single sample
        if (!rasterSamples)
            rasterSamples = VK_SAMPLE_COUNT_1_BIT;

        const VkVertexInputBindingDescription vertexBinding{
            0u,                          // binding
            (uint32_t)sizeof(tcu::Vec2), // strideInBytes
            VK_VERTEX_INPUT_RATE_VERTEX, // stepRate
        };

        const VkVertexInputAttributeDescription vertexAttrib{
            0u,                      // location
            0u,                      // binding
            VK_FORMAT_R32G32_SFLOAT, // format
            0u,                      // offsetInBytes
        };

        const VkPipelineVertexInputStateCreateInfo vertexInputState{
            VK_STRUCTURE_TYPE_PIPELINE_VERTEX_INPUT_STATE_CREATE_INFO, //    sType
            DE_NULL,                                                   //    pNext
            (VkPipelineVertexInputStateCreateFlags)0u,
            1u,             //    bindingCount
            &vertexBinding, //    pVertexBindingDescriptions
            1u,             //    attributeCount
            &vertexAttrib,  //    pVertexAttributeDescriptions
        };

        const VkPipelineInputAssemblyStateCreateInfo inputAssemblyState{
            VK_STRUCTURE_TYPE_PIPELINE_INPUT_ASSEMBLY_STATE_CREATE_INFO, // VkStructureType                            sType
            DE_NULL,                             // const void*                                pNext
            0u,                                  // VkPipelineInputAssemblyStateCreateFlags    flags
            VK_PRIMITIVE_TOPOLOGY_TRIANGLE_LIST, // VkPrimitiveTopology                        topology
            VK_FALSE                             // VkBool32                                    primitiveRestartEnable
        };

        const std::vector<VkViewport> viewports{
            {(float)m_renderInfo.getViewportOffset().x(), (float)m_renderInfo.getViewportOffset().y(),
             (float)m_renderInfo.getViewportSize().x(), (float)m_renderInfo.getViewportSize().y(), 0.0f, 1.0f}};

        const std::vector<VkRect2D> scissors{
            {{(int32_t)m_renderInfo.getViewportOffset().x(), (int32_t)m_renderInfo.getViewportOffset().y()},
             {m_renderInfo.getViewportSize().x(), m_renderInfo.getViewportSize().y()}}};

        const VkPipelineRasterizationStateCreateInfo rasterizationState{
            VK_STRUCTURE_TYPE_PIPELINE_RASTERIZATION_STATE_CREATE_INFO, // VkStructureType                            sType
            DE_NULL,                         // const void*                                pNext
            0u,                              // VkPipelineRasterizationStateCreateFlags    flags
            VK_FALSE,                        // VkBool32                                    depthClampEnable
            VK_FALSE,                        // VkBool32                                    rasterizerDiscardEnable
            VK_POLYGON_MODE_FILL,            // VkPolygonMode                            polygonMode
            VK_CULL_MODE_NONE,               // VkCullModeFlags                            cullMode
            VK_FRONT_FACE_COUNTER_CLOCKWISE, // VkFrontFace                                frontFace
            VK_FALSE,                        // VkBool32                                    depthBiasEnable
            0.0f,                            // float                                    depthBiasConstantFactor
            0.0f,                            // float                                    depthBiasClamp
            0.0f,                            // float                                    depthBiasSlopeFactor
            1.0f                             // float                                    lineWidth
        };

        const VkPipelineMultisampleStateCreateInfo multisampleState{
            VK_STRUCTURE_TYPE_PIPELINE_MULTISAMPLE_STATE_CREATE_INFO, // sType
            DE_NULL,                                                  // pNext
            (VkPipelineMultisampleStateCreateFlags)0u,
            *rasterSamples, // rasterSamples
            VK_FALSE,       // sampleShadingEnable
            0.0f,           // minSampleShading
            DE_NULL,        // pSampleMask
            VK_FALSE,       // alphaToCoverageEnable
            VK_FALSE,       // alphaToOneEnable
        };
        const uint32_t subpassIndex = m_renderInfo.getSubpassIndex();

        const VkBool32 writeDepth = m_renderInfo.getDepthStencilAttachmentLayout() &&
                                            *m_renderInfo.getDepthStencilAttachmentLayout() !=
                                                VK_IMAGE_LAYOUT_DEPTH_STENCIL_READ_ONLY_OPTIMAL &&
                                            *m_renderInfo.getDepthStencilAttachmentLayout() !=
                                                VK_IMAGE_LAYOUT_DEPTH_READ_ONLY_STENCIL_ATTACHMENT_OPTIMAL ?
                                        VK_TRUE :
                                        VK_FALSE;

        const VkBool32 writeStencil = m_renderInfo.getDepthStencilAttachmentLayout() &&
                                              *m_renderInfo.getDepthStencilAttachmentLayout() !=
                                                  VK_IMAGE_LAYOUT_DEPTH_STENCIL_READ_ONLY_OPTIMAL &&
                                              *m_renderInfo.getDepthStencilAttachmentLayout() !=
                                                  VK_IMAGE_LAYOUT_DEPTH_ATTACHMENT_STENCIL_READ_ONLY_OPTIMAL ?
                                          VK_TRUE :
                                          VK_FALSE;

        VkStencilOp stencilOp = writeStencil ? VK_STENCIL_OP_REPLACE : VK_STENCIL_OP_KEEP;

        const VkPipelineDepthStencilStateCreateInfo depthStencilState{
            VK_STRUCTURE_TYPE_PIPELINE_DEPTH_STENCIL_STATE_CREATE_INFO, // sType
            DE_NULL,                                                    // pNext
            (VkPipelineDepthStencilStateCreateFlags)0u,
            writeDepth,           // depthTestEnable
            writeDepth,           // depthWriteEnable
            VK_COMPARE_OP_ALWAYS, // depthCompareOp
            VK_FALSE,             // depthBoundsEnable
            writeStencil,         // stencilTestEnable
            {
                stencilOp,                               // stencilFailOp
                stencilOp,                               // stencilPassOp
                stencilOp,                               // stencilDepthFailOp
                VK_COMPARE_OP_ALWAYS,                    // stencilCompareOp
                ~0u,                                     // stencilCompareMask
                ~0u,                                     // stencilWriteMask
                ((subpassIndex % 2) == 0) ? ~0x0u : 0x0u // stencilReference
            },                                           // front
            {
                stencilOp,                               // stencilFailOp
                stencilOp,                               // stencilPassOp
                stencilOp,                               // stencilDepthFailOp
                VK_COMPARE_OP_ALWAYS,                    // stencilCompareOp
                ~0u,                                     // stencilCompareMask
                ~0u,                                     // stencilWriteMask
                ((subpassIndex % 2) == 0) ? ~0x0u : 0x0u // stencilReference
            },                                           // back

            0.0f, // minDepthBounds;
            1.0f  // maxDepthBounds;
        };

        VkPipelineColorBlendStateCreateInfo blendState{
            VK_STRUCTURE_TYPE_PIPELINE_COLOR_BLEND_STATE_CREATE_INFO, // sType
            DE_NULL,                                                  // pNext
            (VkPipelineColorBlendStateCreateFlags)0u,
            VK_FALSE,                                         // logicOpEnable
            VK_LOGIC_OP_COPY,                                 // logicOp
            (uint32_t)m_renderInfo.getColorAttachmentCount(), // attachmentCount
            de::dataOrNull(attachmentBlendStates),            // pAttachments
            {0.0f, 0.0f, 0.0f, 0.0f}                          // blendConst
        };

        PipelineRenderingCreateInfoWrapper renderingCreateInfoWrapper;
        RenderingAttachmentLocationInfoWrapper renderingAttachmentLocationInfoWrapper;
        RenderingInputAttachmentIndexInfoWrapper renderingInputAttachmentIndexInfoWrapper;

#ifndef CTS_USES_VULKANSC

        std::vector<uint32_t> colorAttachmentIndices;
        std::vector<VkFormat> colorAttachmentFormats;
        findColorAttachments(m_renderPassInfo, colorAttachmentIndices, colorAttachmentFormats);

        uint32_t colorAttachmentCount = (uint32_t)colorAttachmentFormats.size();
        std::vector<uint32_t> colorAttachmentLocations(colorAttachmentCount, VK_ATTACHMENT_UNUSED);
        std::vector<uint32_t> colorAttachmentInputIndices(colorAttachmentCount, VK_ATTACHMENT_UNUSED);

        VkFormat depthFormat                   = VK_FORMAT_UNDEFINED;
        VkFormat stencilFormat                 = VK_FORMAT_UNDEFINED;
        uint32_t gloabalDepthAttachmentIndex   = VK_ATTACHMENT_UNUSED;
        uint32_t gloabalStencilAttachmentIndex = VK_ATTACHMENT_UNUSED;
        uint32_t localDepthAttachmentIndex     = VK_ATTACHMENT_UNUSED;
        uint32_t localStencilAttachmentIndex   = VK_ATTACHMENT_UNUSED;

        VkPipelineRenderingCreateInfoKHR renderingCreateInfo                     = initVulkanStructure();
        VkRenderingAttachmentLocationInfoKHR renderingAttachmentLocationInfo     = initVulkanStructure();
        VkRenderingInputAttachmentIndexInfoKHR renderingInputAttachmentIndexInfo = initVulkanStructure();

        if (renderPass == DE_NULL)
        {
            findDepthStencilAttachments(m_renderPassInfo.getAttachments(), depthFormat, stencilFormat,
                                        gloabalDepthAttachmentIndex, gloabalStencilAttachmentIndex);

            renderingCreateInfo.colorAttachmentCount    = colorAttachmentCount;
            renderingCreateInfo.pColorAttachmentFormats = colorAttachmentFormats.data();
            renderingCreateInfo.depthAttachmentFormat   = depthFormat;
            renderingCreateInfo.stencilAttachmentFormat = stencilFormat;
            renderingCreateInfoWrapper.ptr              = &renderingCreateInfo;

            // pColorBlendState->attachmentCount must be equal to VkPipelineRenderingCreateInfo::colorAttachmentCount
            blendState.attachmentCount = colorAttachmentCount;

            // remap attachments for multi pass tests
            const std::vector<Subpass> &allSubapsses = m_renderPassInfo.getSubpasses();
            if (allSubapsses.size() > 1u)
            {
                const auto &subpass = allSubapsses[subpassIndex];
                fillRenderingAttachmentLocationsInfo(subpass.getColorAttachments(), colorAttachmentIndices,
                                                     colorAttachmentLocations, renderingAttachmentLocationInfo);

                fillRenderingInputAttachmentIndexInfo(subpass.getInputAttachments(), colorAttachmentIndices,
                                                      gloabalDepthAttachmentIndex, gloabalStencilAttachmentIndex,
                                                      localDepthAttachmentIndex, localStencilAttachmentIndex,
                                                      colorAttachmentInputIndices, renderingInputAttachmentIndexInfo);

                renderingAttachmentLocationInfoWrapper.ptr   = &renderingAttachmentLocationInfo;
                renderingInputAttachmentIndexInfoWrapper.ptr = &renderingInputAttachmentIndexInfo;
            }
        }
#endif // CTS_USES_VULKANSC

        m_pipeline.setupVertexInputState(&vertexInputState, &inputAssemblyState)
            .setupPreRasterizationShaderState(viewports, scissors, m_pipelineLayout, renderPass, subpassIndex,
                                              m_vertexShaderModule, &rasterizationState, ShaderWrapper(),
                                              ShaderWrapper(), ShaderWrapper(), DE_NULL, DE_NULL,
                                              renderingCreateInfoWrapper)
            .setupFragmentShaderState(m_pipelineLayout, renderPass, subpassIndex, m_fragmentShaderModule,
                                      &depthStencilState, &multisampleState, 0, 0, {},
                                      renderingInputAttachmentIndexInfoWrapper)
            .setupFragmentOutputState(renderPass, subpassIndex,
                                      (m_renderInfo.getOmitBlendState() ? DE_NULL : &blendState), &multisampleState, 0,
                                      0, renderingAttachmentLocationInfoWrapper)
            .setMonolithicPipelineLayout(m_pipelineLayout)
            .buildPipeline();
    }

private:
    const SubpassRenderInfo m_renderInfo;
    const RenderPass &m_renderPassInfo;
    Move<VkCommandBuffer> m_commandBuffer;
    GraphicsPipelineWrapper m_pipeline;
    Move<VkDescriptorSetLayout> m_descriptorSetLayout;
    PipelineLayoutWrapper m_pipelineLayout;

    ShaderWrapper m_vertexShaderModule;
    ShaderWrapper m_fragmentShaderModule;

    Move<VkDescriptorPool> m_descriptorPool;
    Move<VkDescriptorSet> m_descriptorSet;
    Move<VkBuffer> m_vertexBuffer;
    de::MovePtr<Allocation> m_vertexBufferMemory;
    vector<VkImage> m_colorAttachmentImages;
    VkImage m_depthStencilAttachmentImage;
};

void pushImageInitializationCommands(const DeviceInterface &vk, VkCommandBuffer commandBuffer,
                                     const vector<Attachment> &attachmentInfo,
                                     const vector<de::SharedPtr<AttachmentResources>> &attachmentResources,
                                     uint32_t queueIndex, const vector<Maybe<VkClearValue>> &clearValues)
{
    {
        vector<VkImageMemoryBarrier> initializeLayouts;

        for (size_t attachmentNdx = 0; attachmentNdx < attachmentInfo.size(); attachmentNdx++)
        {
            if (!clearValues[attachmentNdx])
                continue;

            const VkImageMemoryBarrier barrier = {
                VK_STRUCTURE_TYPE_IMAGE_MEMORY_BARRIER, // sType;
                DE_NULL,                                // pNext;

                (VkAccessFlags)0,                                       // srcAccessMask
                getAllMemoryReadFlags() | VK_ACCESS_TRANSFER_WRITE_BIT, // dstAccessMask

                VK_IMAGE_LAYOUT_UNDEFINED,            // oldLayout
                VK_IMAGE_LAYOUT_TRANSFER_DST_OPTIMAL, // newLayout;

                queueIndex, // srcQueueFamilyIndex;
                queueIndex, // destQueueFamilyIndex;

                attachmentResources[attachmentNdx]->getImage(), // image;
                {
                    // subresourceRange;
                    getImageAspectFlags(attachmentInfo[attachmentNdx].getFormat()), // aspect;
                    0,                                                              // baseMipLevel;
                    1,                                                              // mipLevels;
                    0,                                                              // baseArraySlice;
                    1                                                               // arraySize;
                }};

            initializeLayouts.push_back(barrier);
        }

        if (!initializeLayouts.empty())
            vk.cmdPipelineBarrier(commandBuffer, VK_PIPELINE_STAGE_TRANSFER_BIT,
                                  VK_PIPELINE_STAGE_ALL_COMMANDS_BIT | VK_PIPELINE_STAGE_HOST_BIT, (VkDependencyFlags)0,
                                  0, (const VkMemoryBarrier *)DE_NULL, 0, (const VkBufferMemoryBarrier *)DE_NULL,
                                  (uint32_t)initializeLayouts.size(), &initializeLayouts[0]);
    }

    for (size_t attachmentNdx = 0; attachmentNdx < attachmentInfo.size(); attachmentNdx++)
    {
        if (!clearValues[attachmentNdx])
            continue;

        const tcu::TextureFormat format = mapVkFormat(attachmentInfo[attachmentNdx].getFormat());

        if (hasStencilComponent(format.order) || hasDepthComponent(format.order))
        {
            const float clearNan =
                0.f; // The use of NaN here would require VK_EXT_depth_range_unrestricted; however, just use 0
                     // since This value is only used for channels that are not used (e.g., for the depth channel
                     // if the format is stencil-only) and the value of unused channels are never read and
                     // verified on the host.
            const float clearDepth =
                hasDepthComponent(format.order) ? clearValues[attachmentNdx]->depthStencil.depth : clearNan;
            const uint32_t clearStencil =
                hasStencilComponent(format.order) ? clearValues[attachmentNdx]->depthStencil.stencil : 0xDEu;
            const VkClearDepthStencilValue depthStencil = {clearDepth, clearStencil};
            const VkImageSubresourceRange range         = {
                (VkImageAspectFlags)((hasDepthComponent(format.order) ? VK_IMAGE_ASPECT_DEPTH_BIT : 0) |
                                     (hasStencilComponent(format.order) ? VK_IMAGE_ASPECT_STENCIL_BIT : 0)),
                0, 1, 0, 1};

            vk.cmdClearDepthStencilImage(commandBuffer, attachmentResources[attachmentNdx]->getImage(),
                                         VK_IMAGE_LAYOUT_TRANSFER_DST_OPTIMAL, &depthStencil, 1, &range);
        }
        else
        {
            const VkImageSubresourceRange range = {
                VK_IMAGE_ASPECT_COLOR_BIT, // aspectMask;
                0,                         // baseMipLevel;
                1,                         // mipLevels;
                0,                         // baseArrayLayer;
                1                          // layerCount;
            };
            const VkClearColorValue clearColor = clearValues[attachmentNdx]->color;

            vk.cmdClearColorImage(commandBuffer, attachmentResources[attachmentNdx]->getImage(),
                                  VK_IMAGE_LAYOUT_TRANSFER_DST_OPTIMAL, &clearColor, 1, &range);
        }
    }

    {
        vector<VkImageMemoryBarrier> renderPassLayouts;

        for (size_t attachmentNdx = 0; attachmentNdx < attachmentInfo.size(); attachmentNdx++)
        {
            const VkImageLayout oldLayout =
                clearValues[attachmentNdx] ? VK_IMAGE_LAYOUT_TRANSFER_DST_OPTIMAL : VK_IMAGE_LAYOUT_UNDEFINED;
            const VkImageMemoryBarrier barrier = {
                VK_STRUCTURE_TYPE_IMAGE_MEMORY_BARRIER, // sType;
                DE_NULL,                                // pNext;

                getMemoryFlagsForLayout(oldLayout), // srcAccessMask
                getAllMemoryReadFlags() |
                    getMemoryFlagsForLayout(attachmentInfo[attachmentNdx].getInitialLayout()), // dstAccessMask

                oldLayout,                                        // oldLayout
                attachmentInfo[attachmentNdx].getInitialLayout(), // newLayout;

                queueIndex, // srcQueueFamilyIndex;
                queueIndex, // destQueueFamilyIndex;

                attachmentResources[attachmentNdx]->getImage(), // image;
                {
                    // subresourceRange;
                    getImageAspectFlags(attachmentInfo[attachmentNdx].getFormat()), // aspect;
                    0,                                                              // baseMipLevel;
                    1,                                                              // mipLevels;
                    0,                                                              // baseArraySlice;
                    1                                                               // arraySize;
                }};

            renderPassLayouts.push_back(barrier);
        }

        if (!renderPassLayouts.empty())
            vk.cmdPipelineBarrier(commandBuffer, VK_PIPELINE_STAGE_TRANSFER_BIT,
                                  VK_PIPELINE_STAGE_ALL_COMMANDS_BIT | VK_PIPELINE_STAGE_HOST_BIT, (VkDependencyFlags)0,
                                  0, (const VkMemoryBarrier *)DE_NULL, 0, (const VkBufferMemoryBarrier *)DE_NULL,
                                  (uint32_t)renderPassLayouts.size(), &renderPassLayouts[0]);
    }
}

template <typename RenderpassSubpass>
void pushRenderPassCommands(const DeviceInterface &vk, VkCommandBuffer commandBuffer, VkRenderPass renderPass,
                            VkFramebuffer framebuffer, const vector<de::SharedPtr<SubpassRenderer>> &subpassRenderers,
                            const VkRect2D &renderArea, const vector<Maybe<VkClearValue>> &renderPassClearValues,
                            const TestConfig &config)
{
    const float clearNan = tcu::Float32::nan().asFloat();
    vector<VkClearValue> attachmentClearValues;
    const typename RenderpassSubpass::SubpassEndInfo subpassEndInfo(DE_NULL);

    for (size_t attachmentNdx = 0; attachmentNdx < renderPassClearValues.size(); attachmentNdx++)
    {
        if (renderPassClearValues[attachmentNdx])
            attachmentClearValues.push_back(*renderPassClearValues[attachmentNdx]);
        else
            attachmentClearValues.push_back(makeClearValueColorF32(clearNan, clearNan, clearNan, clearNan));
    }

    {
        for (size_t subpassNdx = 0; subpassNdx < subpassRenderers.size(); subpassNdx++)
        {
            const VkSubpassContents contents = subpassRenderers[subpassNdx]->isSecondary() ?
                                                   VK_SUBPASS_CONTENTS_SECONDARY_COMMAND_BUFFERS :
                                                   VK_SUBPASS_CONTENTS_INLINE;
            const typename RenderpassSubpass::SubpassBeginInfo subpassBeginInfo(DE_NULL, contents);
            const VkRenderPassBeginInfo renderPassBeginInfo =
                createRenderPassBeginInfo(renderPass, framebuffer, renderArea, (uint32_t)attachmentClearValues.size(),
                                          attachmentClearValues.empty() ? DE_NULL : &attachmentClearValues[0]);

            if (subpassNdx == 0)
                RenderpassSubpass::cmdBeginRenderPass(vk, commandBuffer, &renderPassBeginInfo, &subpassBeginInfo);
            else
                RenderpassSubpass::cmdNextSubpass(vk, commandBuffer, &subpassBeginInfo, &subpassEndInfo);

            if (config.renderTypes)
            {
                if (contents == VK_SUBPASS_CONTENTS_INLINE)
                {
                    subpassRenderers[subpassNdx]->pushRenderCommands(vk, commandBuffer, false, false);
                }
                else if (contents == VK_SUBPASS_CONTENTS_SECONDARY_COMMAND_BUFFERS)
                {
                    const VkCommandBuffer cmd = subpassRenderers[subpassNdx]->getCommandBuffer();
                    vk.cmdExecuteCommands(commandBuffer, 1, &cmd);
                }
                else
                    DE_FATAL("Invalid contents");
            }
        }

        RenderpassSubpass::cmdEndRenderPass(vk, commandBuffer, &subpassEndInfo);
    }
}

#ifndef CTS_USES_VULKANSC
void pushDynamicRenderingCommands(const DeviceInterface &vk, VkCommandBuffer commandBuffer,
                                  const RenderPass &renderPassInfo,
                                  const vector<de::SharedPtr<AttachmentResources>> &attachmentResources,
                                  const vector<de::SharedPtr<SubpassRenderer>> &subpassRenderers,
                                  const VkRect2D &renderArea, const vector<Maybe<VkClearValue>> &renderPassClearValues,
                                  uint32_t queueIndex, const TestConfig &config,
                                  bool secondaryCmdBufferCompletelyContainsDynamicRenderpass)
{
    // helper lambda that returns true when attachment is input attachment for specified subpass
    auto isAttachmentUsedAsSubpassInput = [](uint32_t attachmentIndex, const Subpass &subpass)
    {
        for (const AttachmentReference &inputAttachment : subpass.getInputAttachments())
        {
            if (attachmentIndex == inputAttachment.getAttachment())
                return true;
        }
        return false;
    };

    VkImageMemoryBarrier defaultBarrier = initVulkanStructure();
    defaultBarrier.srcQueueFamilyIndex  = queueIndex;
    defaultBarrier.dstQueueFamilyIndex  = queueIndex;
    defaultBarrier.subresourceRange     = makeImageSubresourceRange(VK_IMAGE_ASPECT_COLOR_BIT, 0, 1, 0, 1);

    const std::vector<Attachment> &allAttachments(renderPassInfo.getAttachments());
    const uint32_t allAttachmentsCount((uint32_t)allAttachments.size());
    vector<VkImageMemoryBarrier> imageBarriersBeforeRendering(allAttachmentsCount, defaultBarrier);
    vector<VkImageMemoryBarrier> imageBarriersAfterRendering(allAttachmentsCount, defaultBarrier);

    for (uint32_t attachmentIndex = 0; attachmentIndex < allAttachmentsCount; ++attachmentIndex)
    {
        const Attachment &attachment   = allAttachments[attachmentIndex];
        const VkFormat format          = attachment.getFormat();
        const auto textureFormat       = mapVkFormat(format);
        const bool isDepthAttachment   = hasDepthComponent(textureFormat.order);
        const bool isStencilAttachment = hasStencilComponent(textureFormat.order);

        VkImageAspectFlags aspectMask = VK_IMAGE_ASPECT_COLOR_BIT;
        VkImageLayout initialLayout   = attachment.getInitialLayout();
        VkImageLayout renderingLayout = VK_IMAGE_LAYOUT_UNDEFINED;
        VkImageLayout finalLayout     = attachment.getFinalLayout();

        if (isDepthAttachment || isStencilAttachment)
        {
            aspectMask =
                (isDepthAttachment * VK_IMAGE_ASPECT_DEPTH_BIT) | (isStencilAttachment * VK_IMAGE_ASPECT_STENCIL_BIT);

            // iterate over all subpasses
            for (const Subpass &subpass : renderPassInfo.getSubpasses())
            {
                if (renderingLayout == VK_IMAGE_LAYOUT_UNDEFINED)
                {
                    // find first subpass in which ds attachment is used
                    const AttachmentReference &dsAttachmentReference = subpass.getDepthStencilAttachment();
                    if (attachmentIndex == dsAttachmentReference.getAttachment())
                        renderingLayout = dsAttachmentReference.getImageLayout();
                }
                else if (isAttachmentUsedAsSubpassInput(attachmentIndex, subpass))
                {
                    renderingLayout = VK_IMAGE_LAYOUT_RENDERING_LOCAL_READ_KHR;
                    break;
                }
            }
        }
        else
        {
            // iterate over all subpasses
            for (const Subpass &subpass : renderPassInfo.getSubpasses())
            {
                if (renderingLayout == VK_IMAGE_LAYOUT_UNDEFINED)
                {
                    // find first subpass in which ds attachment is used
                    for (const AttachmentReference &attachmentReference : subpass.getColorAttachments())
                    {
                        if (attachmentIndex == attachmentReference.getAttachment())
                        {
                            renderingLayout = attachmentReference.getImageLayout();
                            break;
                        }
                    }
                }
                else if (isAttachmentUsedAsSubpassInput(attachmentIndex, subpass))
                {
                    renderingLayout = VK_IMAGE_LAYOUT_RENDERING_LOCAL_READ_KHR;
                    break;
                }
            }
        }

        // handle attachment that is not used by any subpass
        if (renderingLayout == VK_IMAGE_LAYOUT_UNDEFINED)
            renderingLayout = VK_IMAGE_LAYOUT_GENERAL;

        VkImageMemoryBarrier &beforeBarrier       = imageBarriersBeforeRendering[attachmentIndex];
        beforeBarrier.srcAccessMask               = getAllMemoryWriteFlags() | getMemoryFlagsForLayout(initialLayout);
        beforeBarrier.dstAccessMask               = getMemoryFlagsForLayout(renderingLayout);
        beforeBarrier.oldLayout                   = initialLayout;
        beforeBarrier.newLayout                   = renderingLayout;
        beforeBarrier.image                       = attachmentResources[attachmentIndex]->getImage();
        beforeBarrier.subresourceRange.aspectMask = aspectMask;

        VkImageMemoryBarrier &afterBarrier       = imageBarriersAfterRendering[attachmentIndex];
        afterBarrier.srcAccessMask               = getMemoryFlagsForLayout(renderingLayout);
        afterBarrier.dstAccessMask               = getAllMemoryReadFlags() | getMemoryFlagsForLayout(finalLayout);
        afterBarrier.oldLayout                   = renderingLayout;
        afterBarrier.newLayout                   = finalLayout;
        afterBarrier.image                       = beforeBarrier.image;
        afterBarrier.subresourceRange.aspectMask = aspectMask;
    }

    if (!imageBarriersBeforeRendering.empty())
        vk.cmdPipelineBarrier(commandBuffer, getAllPipelineStageFlags(), getAllPipelineStageFlags(),
                              (VkDependencyFlags)0, 0, (const VkMemoryBarrier *)DE_NULL, 0,
                              (const VkBufferMemoryBarrier *)DE_NULL, allAttachmentsCount,
                              imageBarriersBeforeRendering.data());

    bool executeRenderCommands = (config.renderTypes != TestConfig::RENDERTYPES_NONE);

    if (secondaryCmdBufferCompletelyContainsDynamicRenderpass)
    {
        // when secondary command buffer completely contains dynamic renderpass
        // then we need to execute it even when render type is none
        executeRenderCommands = true;
    }
    else
    {
        VkRenderingFlagsKHR renderingFlags = 0u;
        if (subpassRenderers[0]->isSecondary())
            renderingFlags = VK_RENDERING_CONTENTS_SECONDARY_COMMAND_BUFFERS_BIT_KHR;

        beginDynamicRendering(vk, commandBuffer, renderPassInfo, attachmentResources, renderArea, renderPassClearValues,
                              renderingFlags);
    }

    if (executeRenderCommands)
    {
        for (size_t subpassNdx = 0; subpassNdx < subpassRenderers.size(); subpassNdx++)
        {
            if (subpassNdx != 0)
            {
                const auto &subpass          = renderPassInfo.getSubpasses()[subpassNdx];
                const auto &inputAttachments = subpass.getInputAttachments();
                VkMemoryBarrier memoryBarrier =
                    makeMemoryBarrier(VK_ACCESS_COLOR_ATTACHMENT_WRITE_BIT, VK_ACCESS_INPUT_ATTACHMENT_READ_BIT);
                VkPipelineStageFlags srcStageMask = VK_PIPELINE_STAGE_COLOR_ATTACHMENT_OUTPUT_BIT;

                // check if one of inputs is depth/stencil format
                for (const auto &inputAttachment : inputAttachments)
                {
                    VkFormat format          = allAttachments[inputAttachment.getAttachment()].getFormat();
                    const auto textureFormat = mapVkFormat(format);
                    if (hasDepthComponent(textureFormat.order) || hasStencilComponent(textureFormat.order))
                    {
                        srcStageMask                = VK_PIPELINE_STAGE_LATE_FRAGMENT_TESTS_BIT;
                        memoryBarrier.srcAccessMask = VK_ACCESS_DEPTH_STENCIL_ATTACHMENT_WRITE_BIT;
                        break;
                    }
                }

                if (!inputAttachments.empty())
                {
                    vk.cmdPipelineBarrier(commandBuffer, srcStageMask, VK_PIPELINE_STAGE_FRAGMENT_SHADER_BIT,
                                          VK_DEPENDENCY_BY_REGION_BIT, 1u, &memoryBarrier, 0u, DE_NULL, 0u, DE_NULL);
                }
            }

            if (subpassRenderers[subpassNdx]->isSecondary())
            {
                if (subpassNdx > 0)
                {
                    std::vector<uint32_t> colorAttachmentIndices;
                    std::vector<VkFormat> colorAttachmentFormats;

                    findColorAttachments(renderPassInfo, colorAttachmentIndices, colorAttachmentFormats);

                    uint32_t colorAttachmentCount((uint32_t)colorAttachmentIndices.size());
                    std::vector<uint32_t> colorAttachmentLocations(colorAttachmentCount, VK_ATTACHMENT_UNUSED);
                    std::vector<uint32_t> colorAttachmentInputIndices(colorAttachmentCount, VK_ATTACHMENT_UNUSED);
                    uint32_t localDepthAttachmentIndex                                       = VK_ATTACHMENT_UNUSED;
                    uint32_t localStencilAttachmentIndex                                     = VK_ATTACHMENT_UNUSED;
                    VkRenderingAttachmentLocationInfoKHR renderingAttachmentLocationInfo     = initVulkanStructure();
                    VkRenderingInputAttachmentIndexInfoKHR renderingInputAttachmentIndexInfo = initVulkanStructure();

                    prepareAttachmentRemapping(renderPassInfo.getSubpasses()[subpassNdx], allAttachments,
                                               colorAttachmentIndices, colorAttachmentLocations,
                                               colorAttachmentInputIndices, localDepthAttachmentIndex,
                                               localStencilAttachmentIndex, renderingAttachmentLocationInfo,
                                               renderingInputAttachmentIndexInfo);

                    vk.cmdSetRenderingAttachmentLocationsKHR(commandBuffer, &renderingAttachmentLocationInfo);
                    vk.cmdSetRenderingInputAttachmentIndicesKHR(commandBuffer, &renderingInputAttachmentIndexInfo);
                }

                const VkCommandBuffer cmd = subpassRenderers[subpassNdx]->getCommandBuffer();
                vk.cmdExecuteCommands(commandBuffer, 1, &cmd);
            }
            else
                subpassRenderers[subpassNdx]->pushRenderCommands(vk, commandBuffer, false, true);
        }
    }

    if (!secondaryCmdBufferCompletelyContainsDynamicRenderpass)
        endDynamicRendering(vk, commandBuffer);

    if (!imageBarriersAfterRendering.empty())
        vk.cmdPipelineBarrier(commandBuffer, getAllPipelineStageFlags(), getAllPipelineStageFlags(),
                              (VkDependencyFlags)0, 0, (const VkMemoryBarrier *)DE_NULL, 0,
                              (const VkBufferMemoryBarrier *)DE_NULL, allAttachmentsCount,
                              imageBarriersAfterRendering.data());
}
#endif // CTS_USES_VULKANSC

void pushRenderPassCommands(const DeviceInterface &vk, VkCommandBuffer commandBuffer, VkRenderPass renderPass,
                            const RenderPass &renderPassInfo,
                            const vector<de::SharedPtr<AttachmentResources>> &attachmentResources,
                            VkFramebuffer framebuffer, const vector<de::SharedPtr<SubpassRenderer>> &subpassRenderers,
                            const VkRect2D &renderArea, const vector<Maybe<VkClearValue>> &renderPassClearValues,
                            uint32_t queueIndex, const TestConfig &config,
                            bool secondaryCmdBufferCompletelyContainsDynamicRenderpass)
{
    // unreference arguments not used by Vulkan SC, no need to put them under ifdef
    DE_UNREF(renderPassInfo);
    DE_UNREF(attachmentResources);
    DE_UNREF(queueIndex);
    DE_UNREF(secondaryCmdBufferCompletelyContainsDynamicRenderpass);

    switch (config.groupParams->renderingType)
    {
    case RENDERING_TYPE_RENDERPASS_LEGACY:
        return pushRenderPassCommands<RenderpassSubpass1>(vk, commandBuffer, renderPass, framebuffer, subpassRenderers,
                                                          renderArea, renderPassClearValues, config);
    case RENDERING_TYPE_RENDERPASS2:
        return pushRenderPassCommands<RenderpassSubpass2>(vk, commandBuffer, renderPass, framebuffer, subpassRenderers,
                                                          renderArea, renderPassClearValues, config);

#ifndef CTS_USES_VULKANSC
    case RENDERING_TYPE_DYNAMIC_RENDERING:
        return pushDynamicRenderingCommands(vk, commandBuffer, renderPassInfo, attachmentResources, subpassRenderers,
                                            renderArea, renderPassClearValues, queueIndex, config,
                                            secondaryCmdBufferCompletelyContainsDynamicRenderpass);
#endif // CTS_USES_VULKANSC

    default:
        TCU_THROW(InternalError, "Impossible");
    }
}

void pushReadImagesToBuffers(const DeviceInterface &vk, VkCommandBuffer commandBuffer, uint32_t queueIndex,

                             const vector<de::SharedPtr<AttachmentResources>> &attachmentResources,
                             const vector<Attachment> &attachmentInfo, const vector<bool> &isLazy,

                             const UVec2 &targetSize)
{
    {
        vector<VkImageMemoryBarrier> imageBarriers;

        for (size_t attachmentNdx = 0; attachmentNdx < attachmentInfo.size(); attachmentNdx++)
        {
            if (isLazy[attachmentNdx])
                continue;

            const VkImageLayout oldLayout      = attachmentInfo[attachmentNdx].getFinalLayout();
            const VkImageMemoryBarrier barrier = {
                VK_STRUCTURE_TYPE_IMAGE_MEMORY_BARRIER, // sType
                DE_NULL,                                // pNext

                getAllMemoryWriteFlags() | getMemoryFlagsForLayout(oldLayout), // srcAccessMask
                getAllMemoryReadFlags(),                                       // dstAccessMask

                oldLayout,                            // oldLayout
                VK_IMAGE_LAYOUT_TRANSFER_SRC_OPTIMAL, // newLayout

                queueIndex, // srcQueueFamilyIndex
                queueIndex, // destQueueFamilyIndex

                attachmentResources[attachmentNdx]->getImage(), // image
                {
                    // subresourceRange
                    getImageAspectFlags(attachmentInfo[attachmentNdx].getFormat()), // aspect;
                    0,                                                              // baseMipLevel
                    1,                                                              // mipLevels
                    0,                                                              // baseArraySlice
                    1                                                               // arraySize
                }};

            imageBarriers.push_back(barrier);
        }

        if (!imageBarriers.empty())
            vk.cmdPipelineBarrier(commandBuffer, getAllPipelineStageFlags(), getAllPipelineStageFlags(),
                                  (VkDependencyFlags)0, 0, (const VkMemoryBarrier *)DE_NULL, 0,
                                  (const VkBufferMemoryBarrier *)DE_NULL, (uint32_t)imageBarriers.size(),
                                  &imageBarriers[0]);
    }

    for (size_t attachmentNdx = 0; attachmentNdx < attachmentInfo.size(); attachmentNdx++)
    {
        if (isLazy[attachmentNdx])
            continue;

        const tcu::TextureFormat::ChannelOrder order = mapVkFormat(attachmentInfo[attachmentNdx].getFormat()).order;
        const VkBufferImageCopy rect                 = {
            0, // bufferOffset
            0, // bufferRowLength
            0, // bufferImageHeight
            {
                // imageSubresource
                (vk::VkImageAspectFlags)getPrimaryImageAspect(
                    mapVkFormat(attachmentInfo[attachmentNdx].getFormat()).order), // aspect
                0,                                                                 // mipLevel
                0,                                                                 // arraySlice
                1                                                                  // arraySize
            },
            {0, 0, 0},                           // imageOffset
            {targetSize.x(), targetSize.y(), 1u} // imageExtent
        };

        vk.cmdCopyImageToBuffer(commandBuffer, attachmentResources[attachmentNdx]->getImage(),
                                VK_IMAGE_LAYOUT_TRANSFER_SRC_OPTIMAL, attachmentResources[attachmentNdx]->getBuffer(),
                                1, &rect);

        if (tcu::TextureFormat::DS == order)
        {
            const VkBufferImageCopy stencilRect = {
                0, // bufferOffset
                0, // bufferRowLength
                0, // bufferImageHeight
                {
                    // imageSubresource
                    VK_IMAGE_ASPECT_STENCIL_BIT, // aspect
                    0,                           // mipLevel
                    0,                           // arraySlice
                    1                            // arraySize
                },
                {0, 0, 0},                           // imageOffset
                {targetSize.x(), targetSize.y(), 1u} // imageExtent
            };

            vk.cmdCopyImageToBuffer(commandBuffer, attachmentResources[attachmentNdx]->getImage(),
                                    VK_IMAGE_LAYOUT_TRANSFER_SRC_OPTIMAL,
                                    attachmentResources[attachmentNdx]->getSecondaryBuffer(), 1, &stencilRect);
        }
    }

    {
        vector<VkBufferMemoryBarrier> bufferBarriers;

        for (size_t attachmentNdx = 0; attachmentNdx < attachmentInfo.size(); attachmentNdx++)
        {
            if (isLazy[attachmentNdx])
                continue;

            const tcu::TextureFormat::ChannelOrder order = mapVkFormat(attachmentInfo[attachmentNdx].getFormat()).order;
            const VkBufferMemoryBarrier bufferBarrier    = {VK_STRUCTURE_TYPE_BUFFER_MEMORY_BARRIER,
                                                            DE_NULL,

                                                            getAllMemoryWriteFlags(),
                                                            getAllMemoryReadFlags(),

                                                            queueIndex,
                                                            queueIndex,

                                                            attachmentResources[attachmentNdx]->getBuffer(),
                                                            0,
                                                            attachmentResources[attachmentNdx]->getBufferSize()};

            bufferBarriers.push_back(bufferBarrier);

            if (tcu::TextureFormat::DS == order)
            {
                const VkBufferMemoryBarrier secondaryBufferBarrier = {
                    VK_STRUCTURE_TYPE_BUFFER_MEMORY_BARRIER,
                    DE_NULL,

                    getAllMemoryWriteFlags(),
                    getAllMemoryReadFlags(),

                    queueIndex,
                    queueIndex,

                    attachmentResources[attachmentNdx]->getSecondaryBuffer(),
                    0,
                    attachmentResources[attachmentNdx]->getSecondaryBufferSize()};

                bufferBarriers.push_back(secondaryBufferBarrier);
            }
        }

        if (!bufferBarriers.empty())
            vk.cmdPipelineBarrier(commandBuffer, getAllPipelineStageFlags(), getAllPipelineStageFlags(),
                                  (VkDependencyFlags)0, 0, (const VkMemoryBarrier *)DE_NULL,
                                  (uint32_t)bufferBarriers.size(), &bufferBarriers[0], 0,
                                  (const VkImageMemoryBarrier *)DE_NULL);
    }
}

class PixelValue
{
public:
    PixelValue(const Maybe<bool> &x = tcu::Nothing, const Maybe<bool> &y = tcu::Nothing,
               const Maybe<bool> &z = tcu::Nothing, const Maybe<bool> &w = tcu::Nothing);

    void setUndefined(size_t ndx);
    void setValue(size_t ndx, bool value);
    Maybe<bool> getValue(size_t ndx) const;

private:
    uint16_t m_status;
};

PixelValue::PixelValue(const Maybe<bool> &x, const Maybe<bool> &y, const Maybe<bool> &z, const Maybe<bool> &w)
    : m_status(0)
{
    const Maybe<bool> values[] = {x, y, z, w};

    for (size_t ndx = 0; ndx < DE_LENGTH_OF_ARRAY(values); ndx++)
    {
        if (values[ndx])
            setValue(ndx, *values[ndx]);
        else
            setUndefined(ndx);
    }

    DE_ASSERT(m_status <= 0xFFu);
}

void PixelValue::setUndefined(size_t ndx)
{
    DE_ASSERT(ndx < 4);
    DE_ASSERT(m_status <= 0xFFu);

    m_status &= (uint16_t) ~(0x1u << (uint16_t)(ndx * 2));
    DE_ASSERT(m_status <= 0xFFu);
}

void PixelValue::setValue(size_t ndx, bool value)
{
    DE_ASSERT(ndx < 4);
    DE_ASSERT(m_status <= 0xFFu);

    m_status = (uint16_t)(m_status | (uint16_t)(0x1u << (ndx * 2)));

    if (value)
        m_status = (uint16_t)(m_status | (uint16_t)(0x1u << (ndx * 2 + 1)));
    else
        m_status &= (uint16_t) ~(0x1u << (uint16_t)(ndx * 2 + 1));

    DE_ASSERT(m_status <= 0xFFu);
}

Maybe<bool> PixelValue::getValue(size_t ndx) const
{
    DE_ASSERT(ndx < 4);
    DE_ASSERT(m_status <= 0xFFu);

    if ((m_status & (0x1u << (uint16_t)(ndx * 2))) != 0)
    {
        return just((m_status & (0x1u << (uint32_t)(ndx * 2 + 1))) != 0);
    }
    else
        return tcu::Nothing;
}

void clearReferenceValues(vector<PixelValue> &values, const UVec2 &targetSize, const UVec2 &offset, const UVec2 &size,
                          const BVec4 &mask, const PixelValue &value)
{
    DE_ASSERT(targetSize.x() * targetSize.y() == (uint32_t)values.size());
    DE_ASSERT(offset.x() + size.x() <= targetSize.x());
    DE_ASSERT(offset.y() + size.y() <= targetSize.y());

    for (uint32_t y = offset.y(); y < offset.y() + size.y(); y++)
        for (uint32_t x = offset.x(); x < offset.x() + size.x(); x++)
        {
            for (int compNdx = 0; compNdx < 4; compNdx++)
            {
                if (mask[compNdx])
                {
                    if (value.getValue(compNdx))
                        values[x + y * targetSize.x()].setValue(compNdx, *value.getValue(compNdx));
                    else
                        values[x + y * targetSize.x()].setUndefined(compNdx);
                }
            }
        }
}

void markUndefined(vector<PixelValue> &values, const BVec4 &mask, const UVec2 &targetSize, const UVec2 &offset,
                   const UVec2 &size)
{
    DE_ASSERT(targetSize.x() * targetSize.y() == (uint32_t)values.size());

    for (uint32_t y = offset.y(); y < offset.y() + size.y(); y++)
        for (uint32_t x = offset.x(); x < offset.x() + size.x(); x++)
        {
            for (int compNdx = 0; compNdx < 4; compNdx++)
            {
                if (mask[compNdx])
                    values[x + y * targetSize.x()].setUndefined(compNdx);
            }
        }
}

PixelValue clearValueToPixelValue(const VkClearValue &value, const tcu::TextureFormat &format,
                                  const DepthValuesArray &depthValues)
{
    const bool isDepthAttachment          = hasDepthComponent(format.order);
    const bool isStencilAttachment        = hasStencilComponent(format.order);
    const bool isDepthOrStencilAttachment = isDepthAttachment || isStencilAttachment;
    PixelValue pixelValue;

    if (isDepthOrStencilAttachment)
    {
        if (isDepthAttachment)
        {
            if (value.depthStencil.depth == float(depthValues[1]) / 255.0f)
                pixelValue.setValue(0, true);
            else if (value.depthStencil.depth == float(depthValues[0]) / 255.0f)
                pixelValue.setValue(0, false);
            else
                DE_FATAL("Unknown depth value");
        }

        if (isStencilAttachment)
        {
            if (value.depthStencil.stencil == 0xFFu)
                pixelValue.setValue(1, true);
            else if (value.depthStencil.stencil == 0x0u)
                pixelValue.setValue(1, false);
            else
                DE_FATAL("Unknown stencil value");
        }
    }
    else
    {
        const tcu::TextureChannelClass channelClass = tcu::getTextureChannelClass(format.type);
        const tcu::BVec4 channelMask                = tcu::getTextureFormatChannelMask(format);

        switch (channelClass)
        {
        case tcu::TEXTURECHANNELCLASS_SIGNED_INTEGER:
            for (int i = 0; i < 4; i++)
            {
                if (channelMask[i])
                {
                    if (value.color.int32[i] == 1)
                        pixelValue.setValue(i, true);
                    else if (value.color.int32[i] == 0)
                        pixelValue.setValue(i, false);
                    else
                        DE_FATAL("Unknown clear color value");
                }
            }
            break;

        case tcu::TEXTURECHANNELCLASS_UNSIGNED_INTEGER:
            for (int i = 0; i < 4; i++)
            {
                if (channelMask[i])
                {
                    if (value.color.uint32[i] == 1u)
                        pixelValue.setValue(i, true);
                    else if (value.color.uint32[i] == 0u)
                        pixelValue.setValue(i, false);
                    else
                        DE_FATAL("Unknown clear color value");
                }
            }
            break;

        case tcu::TEXTURECHANNELCLASS_SIGNED_FIXED_POINT:
        case tcu::TEXTURECHANNELCLASS_UNSIGNED_FIXED_POINT:
        case tcu::TEXTURECHANNELCLASS_FLOATING_POINT:
            for (int i = 0; i < 4; i++)
            {
                if (channelMask[i])
                {
                    if (value.color.float32[i] == 1.0f)
                        pixelValue.setValue(i, true);
                    else if (value.color.float32[i] == 0.0f)
                        pixelValue.setValue(i, false);
                    else
                        DE_FATAL("Unknown clear color value");
                }
            }
            break;

        default:
            DE_FATAL("Unknown channel class");
        }
    }

    return pixelValue;
}

void renderReferenceValues(vector<vector<PixelValue>> &referenceAttachments, const RenderPass &renderPassInfo,
                           const UVec2 &targetSize, const vector<Maybe<VkClearValue>> &imageClearValues,
                           const vector<Maybe<VkClearValue>> &renderPassClearValues,
                           const vector<SubpassRenderInfo> &subpassRenderInfo, const UVec2 &renderPos,
                           const UVec2 &renderSize, const uint32_t drawStartNdx, const DepthValuesArray &depthValues)
{
    const vector<Subpass> &subpasses = renderPassInfo.getSubpasses();
    vector<bool> attachmentUsed(renderPassInfo.getAttachments().size(), false);

    referenceAttachments.resize(renderPassInfo.getAttachments().size());

    for (size_t attachmentNdx = 0; attachmentNdx < renderPassInfo.getAttachments().size(); attachmentNdx++)
    {
        const Attachment attachment     = renderPassInfo.getAttachments()[attachmentNdx];
        const tcu::TextureFormat format = mapVkFormat(attachment.getFormat());
        vector<PixelValue> &reference   = referenceAttachments[attachmentNdx];

        reference.resize(targetSize.x() * targetSize.y());

        if (imageClearValues[attachmentNdx])
            clearReferenceValues(reference, targetSize, UVec2(0, 0), targetSize, BVec4(true),
                                 clearValueToPixelValue(*imageClearValues[attachmentNdx], format, depthValues));
    }

    for (size_t subpassNdx = 0; subpassNdx < subpasses.size(); subpassNdx++)
    {
        const Subpass &subpass                              = subpasses[subpassNdx];
        const SubpassRenderInfo &renderInfo                 = subpassRenderInfo[subpassNdx];
        const vector<AttachmentReference> &colorAttachments = subpass.getColorAttachments();

        // Apply load op if attachment was used for the first time
        for (size_t attachmentNdx = 0; attachmentNdx < colorAttachments.size(); attachmentNdx++)
        {
            const uint32_t attachmentIndex = getAttachmentNdx(colorAttachments, attachmentNdx);

            if (!attachmentUsed[attachmentIndex] &&
                colorAttachments[attachmentNdx].getAttachment() != VK_ATTACHMENT_UNUSED)
            {
                const Attachment &attachment    = renderPassInfo.getAttachments()[attachmentIndex];
                vector<PixelValue> &reference   = referenceAttachments[attachmentIndex];
                const tcu::TextureFormat format = mapVkFormat(attachment.getFormat());

                DE_ASSERT(!tcu::hasDepthComponent(format.order));
                DE_ASSERT(!tcu::hasStencilComponent(format.order));

                if (attachment.getLoadOp() == VK_ATTACHMENT_LOAD_OP_CLEAR)
                    clearReferenceValues(
                        reference, targetSize, renderPos, renderSize, BVec4(true),
                        clearValueToPixelValue(*renderPassClearValues[attachmentIndex], format, depthValues));
                else if (attachment.getLoadOp() == VK_ATTACHMENT_LOAD_OP_DONT_CARE)
                    markUndefined(reference, BVec4(true), targetSize, renderPos, renderSize);

                attachmentUsed[attachmentIndex] = true;
            }
        }

        // Apply load op to depth/stencil attachment if it was used for the first time
        if (subpass.getDepthStencilAttachment().getAttachment() != VK_ATTACHMENT_UNUSED)
        {
            const uint32_t attachmentIndex = subpass.getDepthStencilAttachment().getAttachment();

            // Apply load op if attachment was used for the first time
            if (!attachmentUsed[attachmentIndex])
            {
                const Attachment &attachment    = renderPassInfo.getAttachments()[attachmentIndex];
                vector<PixelValue> &reference   = referenceAttachments[attachmentIndex];
                const tcu::TextureFormat format = mapVkFormat(attachment.getFormat());

                if (tcu::hasDepthComponent(format.order))
                {
                    if (attachment.getLoadOp() == VK_ATTACHMENT_LOAD_OP_CLEAR)
                        clearReferenceValues(
                            reference, targetSize, renderPos, renderSize, BVec4(true, false, false, false),
                            clearValueToPixelValue(*renderPassClearValues[attachmentIndex], format, depthValues));
                    else if (attachment.getLoadOp() == VK_ATTACHMENT_LOAD_OP_DONT_CARE)
                        markUndefined(reference, BVec4(true, false, false, false), targetSize, renderPos, renderSize);
                }

                if (tcu::hasStencilComponent(format.order))
                {
                    if (attachment.getStencilLoadOp() == VK_ATTACHMENT_LOAD_OP_CLEAR)
                        clearReferenceValues(
                            reference, targetSize, renderPos, renderSize, BVec4(false, true, false, false),
                            clearValueToPixelValue(*renderPassClearValues[attachmentIndex], format, depthValues));
                    else if (attachment.getStencilLoadOp() == VK_ATTACHMENT_LOAD_OP_DONT_CARE)
                        markUndefined(reference, BVec4(false, true, false, false), targetSize, renderPos, renderSize);
                }

                attachmentUsed[attachmentIndex] = true;
            }
        }

        for (size_t colorClearNdx = 0; colorClearNdx < renderInfo.getColorClears().size(); colorClearNdx++)
        {
            const ColorClear &colorClear    = renderInfo.getColorClears()[colorClearNdx];
            const UVec2 offset              = colorClear.getOffset();
            const UVec2 size                = colorClear.getSize();
            const uint32_t attachmentIndex  = subpass.getColorAttachments()[colorClearNdx].getAttachment();
            const Attachment &attachment    = renderPassInfo.getAttachments()[attachmentIndex];
            const tcu::TextureFormat format = mapVkFormat(attachment.getFormat());
            vector<PixelValue> &reference   = referenceAttachments[attachmentIndex];
            VkClearValue value;

            value.color = colorClear.getColor();

            clearReferenceValues(reference, targetSize, offset, size, BVec4(true),
                                 clearValueToPixelValue(value, format, depthValues));
        }

        if (renderInfo.getDepthStencilClear())
        {
            const DepthStencilClear &dsClear = *renderInfo.getDepthStencilClear();
            const UVec2 offset               = dsClear.getOffset();
            const UVec2 size                 = dsClear.getSize();
            const uint32_t attachmentIndex   = subpass.getDepthStencilAttachment().getAttachment();
            const VkImageLayout layout       = subpass.getDepthStencilAttachment().getImageLayout();
            const Attachment &attachment     = renderPassInfo.getAttachments()[attachmentIndex];
            const tcu::TextureFormat format  = mapVkFormat(attachment.getFormat());
            const bool hasStencil            = tcu::hasStencilComponent(format.order) &&
                                    layout != VK_IMAGE_LAYOUT_DEPTH_ATTACHMENT_STENCIL_READ_ONLY_OPTIMAL;
            const bool hasDepth = tcu::hasDepthComponent(format.order) &&
                                  layout != VK_IMAGE_LAYOUT_DEPTH_READ_ONLY_STENCIL_ATTACHMENT_OPTIMAL;
            vector<PixelValue> &reference = referenceAttachments[attachmentIndex];
            VkClearValue value;

            value.depthStencil.depth   = dsClear.getDepth();
            value.depthStencil.stencil = dsClear.getStencil();

            clearReferenceValues(reference, targetSize, offset, size, BVec4(hasDepth, hasStencil, false, false),
                                 clearValueToPixelValue(value, format, depthValues));
        }

        if (renderInfo.getRenderQuad())
        {
            const RenderQuad &renderQuad = *renderInfo.getRenderQuad();
            const Vec2 posA              = renderQuad.getCornerA();
            const Vec2 posB              = renderQuad.getCornerB();
            const Vec2 origin =
                Vec2((float)renderInfo.getViewportOffset().x(), (float)renderInfo.getViewportOffset().y()) +
                Vec2((float)renderInfo.getViewportSize().x(), (float)renderInfo.getViewportSize().y()) / Vec2(2.0f);
            const Vec2 p =
                Vec2((float)renderInfo.getViewportSize().x(), (float)renderInfo.getViewportSize().y()) / Vec2(2.0f);
            const IVec2 posAI(deRoundFloatToInt32(origin.x() + (p.x() * posA.x())),
                              deRoundFloatToInt32(origin.y() + (p.y() * posA.y())));
            const IVec2 posBI(deRoundFloatToInt32(origin.x() + (p.x() * posB.x())),
                              deRoundFloatToInt32(origin.y() + (p.y() * posB.y())));

            DE_ASSERT(posAI.x() < posBI.x());
            DE_ASSERT(posAI.y() < posBI.y());

            if (subpass.getInputAttachments().empty())
            {
                for (size_t attachmentRefNdx = drawStartNdx; attachmentRefNdx < subpass.getColorAttachments().size();
                     attachmentRefNdx++)
                {
                    const uint32_t attachmentIndex = subpass.getColorAttachments()[attachmentRefNdx].getAttachment();

                    if (attachmentIndex == VK_ATTACHMENT_UNUSED)
                        continue;

                    const Attachment &attachment    = renderPassInfo.getAttachments()[attachmentIndex];
                    const tcu::TextureFormat format = mapVkFormat(attachment.getFormat());
                    const tcu::BVec4 channelMask    = tcu::getTextureFormatChannelMask(format);
                    vector<PixelValue> &reference   = referenceAttachments[attachmentIndex];

                    for (int y = posAI.y(); y < (int)posBI.y(); y++)
                        for (int x = posAI.x(); x < (int)posBI.x(); x++)
                        {
                            for (int compNdx = 0; compNdx < 4; compNdx++)
                            {
                                const size_t index = subpassNdx + attachmentIndex + compNdx;
                                const BoolOp op    = boolOpFromIndex(index);
                                const bool boolX   = x % 2 == (int)(index % 2);
                                const bool boolY   = y % 2 == (int)((index / 2) % 2);

                                if (channelMask[compNdx])
                                    reference[x + y * targetSize.x()].setValue(compNdx,
                                                                               performBoolOp(op, boolX, boolY));
                            }
                        }
                }

                if (subpass.getDepthStencilAttachment().getAttachment() != VK_ATTACHMENT_UNUSED)
                {
                    const uint32_t attachmentIndex  = subpass.getDepthStencilAttachment().getAttachment();
                    const VkImageLayout layout      = subpass.getDepthStencilAttachment().getImageLayout();
                    const Attachment &attachment    = renderPassInfo.getAttachments()[attachmentIndex];
                    const tcu::TextureFormat format = mapVkFormat(attachment.getFormat());
                    vector<PixelValue> &reference   = referenceAttachments[attachmentIndex];

                    for (int y = posAI.y(); y < (int)posBI.y(); y++)
                        for (int x = posAI.x(); x < (int)posBI.x(); x++)
                        {
                            if (tcu::hasDepthComponent(format.order) &&
                                layout != VK_IMAGE_LAYOUT_DEPTH_STENCIL_READ_ONLY_OPTIMAL &&
                                layout != VK_IMAGE_LAYOUT_DEPTH_READ_ONLY_STENCIL_ATTACHMENT_OPTIMAL)
                            {
                                const size_t index = subpassNdx + 1;
                                const BoolOp op    = boolOpFromIndex(index);
                                const bool boolX   = x % 2 == (int)(index % 2);
                                const bool boolY   = y % 2 == (int)((index / 2) % 2);

                                reference[x + y * targetSize.x()].setValue(0, performBoolOp(op, boolX, boolY));
                            }

                            if (tcu::hasStencilComponent(format.order) &&
                                layout != VK_IMAGE_LAYOUT_DEPTH_STENCIL_READ_ONLY_OPTIMAL &&
                                layout != VK_IMAGE_LAYOUT_DEPTH_ATTACHMENT_STENCIL_READ_ONLY_OPTIMAL)
                            {
                                const size_t index = subpassNdx;
                                reference[x + y * targetSize.x()].setValue(1, (index % 2) == 0);
                            }
                        }
                }
            }
            else
            {
                size_t outputComponentCount = 0;
                vector<Maybe<bool>> inputs;

                DE_ASSERT(posAI.x() < posBI.x());
                DE_ASSERT(posAI.y() < posBI.y());

                for (size_t attachmentRefNdx = 0; attachmentRefNdx < subpass.getColorAttachments().size();
                     attachmentRefNdx++)
                {
                    const uint32_t attachmentIndex  = subpass.getColorAttachments()[attachmentRefNdx].getAttachment();
                    const Attachment &attachment    = renderPassInfo.getAttachments()[attachmentIndex];
                    const tcu::TextureFormat format = mapVkFormat(attachment.getFormat());
                    const int componentCount        = getShaderNumChannels(format.order);

                    outputComponentCount += (size_t)componentCount;
                }

                if (subpass.getDepthStencilAttachment().getAttachment() != VK_ATTACHMENT_UNUSED &&
                    subpass.getDepthStencilAttachment().getImageLayout() !=
                        VK_IMAGE_LAYOUT_DEPTH_STENCIL_READ_ONLY_OPTIMAL &&
                    subpass.getDepthStencilAttachment().getImageLayout() !=
                        VK_IMAGE_LAYOUT_DEPTH_READ_ONLY_STENCIL_ATTACHMENT_OPTIMAL)
                {
                    const Attachment &attachment(
                        renderPassInfo.getAttachments()[subpass.getDepthStencilAttachment().getAttachment()]);
                    const tcu::TextureFormat format(mapVkFormat(attachment.getFormat()));

                    if (tcu::hasDepthComponent(format.order))
                        outputComponentCount++;
                }

                if (outputComponentCount > 0)
                {
                    for (int y = posAI.y(); y < (int)posBI.y(); y++)
                        for (int x = posAI.x(); x < (int)posBI.x(); x++)
                        {
                            for (size_t inputAttachmentNdx = 0;
                                 inputAttachmentNdx < subpass.getInputAttachments().size(); inputAttachmentNdx++)
                            {
                                const uint32_t attachmentIndex =
                                    subpass.getInputAttachments()[inputAttachmentNdx].getAttachment();
                                const VkImageLayout layout =
                                    subpass.getInputAttachments()[inputAttachmentNdx].getImageLayout();
                                const Attachment &attachment    = renderPassInfo.getAttachments()[attachmentIndex];
                                const tcu::TextureFormat format = mapVkFormat(attachment.getFormat());
                                const int componentCount        = getShaderNumChannels(format.order);

                                for (int compNdx = 0; compNdx < componentCount; compNdx++)
                                {
                                    if ((compNdx != 0 ||
                                         layout != VK_IMAGE_LAYOUT_DEPTH_ATTACHMENT_STENCIL_READ_ONLY_OPTIMAL) &&
                                        (compNdx != 1 ||
                                         layout != VK_IMAGE_LAYOUT_DEPTH_READ_ONLY_STENCIL_ATTACHMENT_OPTIMAL))
                                    {
                                        inputs.push_back(
                                            referenceAttachments[attachmentIndex][x + y * targetSize.x()].getValue(
                                                compNdx));
                                    }
                                }
                            }

                            const size_t inputsPerOutput = inputs.size() >= outputComponentCount ?
                                                               ((inputs.size() / outputComponentCount) +
                                                                ((inputs.size() % outputComponentCount) != 0 ? 1 : 0)) :
                                                               1;

                            size_t outputValueNdx = 0;

                            for (size_t attachmentRefNdx = 0; attachmentRefNdx < subpass.getColorAttachments().size();
                                 attachmentRefNdx++)
                            {
                                const uint32_t attachmentIndex =
                                    subpass.getColorAttachments()[attachmentRefNdx].getAttachment();
                                const Attachment &attachment    = renderPassInfo.getAttachments()[attachmentIndex];
                                const tcu::TextureFormat format = mapVkFormat(attachment.getFormat());
                                vector<PixelValue> &reference   = referenceAttachments[attachmentIndex];
                                const int componentCount        = getShaderNumChannels(format.order);

                                for (int compNdx = 0; compNdx < componentCount; compNdx++)
                                {
                                    const size_t index = subpassNdx + attachmentIndex + outputValueNdx;
                                    const BoolOp op    = boolOpFromIndex(index);
                                    const bool boolX   = x % 2 == (int)(index % 2);
                                    const bool boolY   = y % 2 == (int)((index / 2) % 2);
                                    Maybe<bool> output = tcu::just(performBoolOp(op, boolX, boolY));

                                    for (size_t i = 0; i < inputsPerOutput; i++)
                                    {
                                        if (!output)
                                            break;
                                        else if (!inputs[((outputValueNdx + compNdx) * inputsPerOutput + i) %
                                                         inputs.size()])
                                            output = tcu::Nothing;
                                        else
                                            output = (*output) ==
                                                     (*inputs[((outputValueNdx + compNdx) * inputsPerOutput + i) %
                                                              inputs.size()]);
                                    }

                                    if (output)
                                        reference[x + y * targetSize.x()].setValue(compNdx, *output);
                                    else
                                        reference[x + y * targetSize.x()].setUndefined(compNdx);
                                }

                                outputValueNdx += componentCount;
                            }

                            if (subpass.getDepthStencilAttachment().getAttachment() != VK_ATTACHMENT_UNUSED &&
                                subpass.getDepthStencilAttachment().getImageLayout() !=
                                    VK_IMAGE_LAYOUT_DEPTH_STENCIL_READ_ONLY_OPTIMAL &&
                                subpass.getDepthStencilAttachment().getImageLayout() !=
                                    VK_IMAGE_LAYOUT_DEPTH_READ_ONLY_STENCIL_ATTACHMENT_OPTIMAL)
                            {
                                const uint32_t attachmentIndex = subpass.getDepthStencilAttachment().getAttachment();
                                vector<PixelValue> &reference  = referenceAttachments[attachmentIndex];
                                const size_t index             = subpassNdx + attachmentIndex;
                                const BoolOp op                = boolOpFromIndex(index);
                                const bool boolX               = x % 2 == (int)(index % 2);
                                const bool boolY               = y % 2 == (int)((index / 2) % 2);
                                Maybe<bool> output             = tcu::just(performBoolOp(op, boolX, boolY));

                                for (size_t i = 0; i < inputsPerOutput; i++)
                                {
                                    if (!output)
                                        break;
                                    else if (inputs[(outputValueNdx * inputsPerOutput + i) % inputs.size()])
                                        output = (*output) ==
                                                 (*inputs[(outputValueNdx * inputsPerOutput + i) % inputs.size()]);
                                    else
                                        output = tcu::Nothing;
                                }

                                if (output)
                                    reference[x + y * targetSize.x()].setValue(0, *output);
                                else
                                    reference[x + y * targetSize.x()].setUndefined(0);
                            }

                            inputs.clear();
                        }
                }

                if (subpass.getDepthStencilAttachment().getAttachment() != VK_ATTACHMENT_UNUSED &&
                    subpass.getDepthStencilAttachment().getImageLayout() !=
                        VK_IMAGE_LAYOUT_DEPTH_STENCIL_READ_ONLY_OPTIMAL &&
                    subpass.getDepthStencilAttachment().getImageLayout() !=
                        VK_IMAGE_LAYOUT_DEPTH_ATTACHMENT_STENCIL_READ_ONLY_OPTIMAL)
                {
                    const uint32_t attachmentIndex  = subpass.getDepthStencilAttachment().getAttachment();
                    const Attachment &attachment    = renderPassInfo.getAttachments()[attachmentIndex];
                    const tcu::TextureFormat format = mapVkFormat(attachment.getFormat());
                    vector<PixelValue> &reference   = referenceAttachments[attachmentIndex];

                    if (tcu::hasStencilComponent(format.order))
                    {
                        for (int y = posAI.y(); y < (int)posBI.y(); y++)
                            for (int x = posAI.x(); x < (int)posBI.x(); x++)
                            {
                                const size_t index = subpassNdx;
                                reference[x + y * targetSize.x()].setValue(1, (index % 2) == 0);
                            }
                    }
                }
            }
        }
    }

    // Mark all attachments that were used but not stored as undefined
    for (size_t attachmentIndex = 0; attachmentIndex < renderPassInfo.getAttachments().size(); attachmentIndex++)
    {
        const Attachment attachment           = renderPassInfo.getAttachments()[attachmentIndex];
        const tcu::TextureFormat format       = mapVkFormat(attachment.getFormat());
        vector<PixelValue> &reference         = referenceAttachments[attachmentIndex];
        const bool isStencilAttachment        = hasStencilComponent(format.order);
        const bool isDepthOrStencilAttachment = hasDepthComponent(format.order) || isStencilAttachment;

        if (attachmentUsed[attachmentIndex] &&
            renderPassInfo.getAttachments()[attachmentIndex].getStoreOp() == VK_ATTACHMENT_STORE_OP_DONT_CARE)
        {
            if (isDepthOrStencilAttachment)
                markUndefined(reference, BVec4(true, false, false, false), targetSize, renderPos, renderSize);
            else
                markUndefined(reference, BVec4(true), targetSize, renderPos, renderSize);
        }

        if (attachmentUsed[attachmentIndex] && isStencilAttachment &&
            renderPassInfo.getAttachments()[attachmentIndex].getStencilStoreOp() == VK_ATTACHMENT_STORE_OP_DONT_CARE)
            markUndefined(reference, BVec4(false, true, false, false), targetSize, renderPos, renderSize);
    }
}

void renderReferenceImagesFromValues(vector<tcu::TextureLevel> &referenceImages,
                                     const vector<vector<PixelValue>> &referenceValues, const UVec2 &targetSize,
                                     const RenderPass &renderPassInfo, const DepthValuesArray &depthValues)
{
    referenceImages.resize(referenceValues.size());

    for (size_t attachmentNdx = 0; attachmentNdx < renderPassInfo.getAttachments().size(); attachmentNdx++)
    {
        const Attachment attachment         = renderPassInfo.getAttachments()[attachmentNdx];
        const tcu::TextureFormat format     = mapVkFormat(attachment.getFormat());
        const vector<PixelValue> &reference = referenceValues[attachmentNdx];
        const bool hasDepth                 = tcu::hasDepthComponent(format.order);
        const bool hasStencil               = tcu::hasStencilComponent(format.order);
        const bool hasDepthOrStencil        = hasDepth || hasStencil;
        tcu::TextureLevel &referenceImage   = referenceImages[attachmentNdx];

        referenceImage.setStorage(format, targetSize.x(), targetSize.y());

        if (hasDepthOrStencil)
        {
            if (hasDepth)
            {
                const PixelBufferAccess depthAccess(
                    tcu::getEffectiveDepthStencilAccess(referenceImage.getAccess(), tcu::Sampler::MODE_DEPTH));

                for (uint32_t y = 0; y < targetSize.y(); y++)
                    for (uint32_t x = 0; x < targetSize.x(); x++)
                    {
                        if (reference[x + y * targetSize.x()].getValue(0))
                        {
                            if (*reference[x + y * targetSize.x()].getValue(0))
                                depthAccess.setPixDepth(float(depthValues[1]) / 255.0f, x, y);
                            else
                                depthAccess.setPixDepth(float(depthValues[0]) / 255.0f, x, y);
                        }
                        else // Fill with 3x3 grid
                            depthAccess.setPixDepth(((x / 3) % 2) == ((y / 3) % 2) ? 0.33f : 0.66f, x, y);
                    }
            }

            if (hasStencil)
            {
                const PixelBufferAccess stencilAccess(
                    tcu::getEffectiveDepthStencilAccess(referenceImage.getAccess(), tcu::Sampler::MODE_STENCIL));

                for (uint32_t y = 0; y < targetSize.y(); y++)
                    for (uint32_t x = 0; x < targetSize.x(); x++)
                    {
                        if (reference[x + y * targetSize.x()].getValue(1))
                        {
                            if (*reference[x + y * targetSize.x()].getValue(1))
                                stencilAccess.setPixStencil(0xFFu, x, y);
                            else
                                stencilAccess.setPixStencil(0x0u, x, y);
                        }
                        else // Fill with 3x3 grid
                            stencilAccess.setPixStencil(((x / 3) % 2) == ((y / 3) % 2) ? 85 : 170, x, y);
                    }
            }
        }
        else
        {
            for (uint32_t y = 0; y < targetSize.y(); y++)
                for (uint32_t x = 0; x < targetSize.x(); x++)
                {
                    tcu::Vec4 color;

                    for (int compNdx = 0; compNdx < 4; compNdx++)
                    {
                        if (reference[x + y * targetSize.x()].getValue(compNdx))
                        {
                            if (*reference[x + y * targetSize.x()].getValue(compNdx))
                                color[compNdx] = 1.0f;
                            else
                                color[compNdx] = 0.0f;
                        }
                        else // Fill with 3x3 grid
                            color[compNdx] = ((compNdx + (x / 3)) % 2) == ((y / 3) % 2) ? 0.33f : 0.66f;
                    }

                    referenceImage.getAccess().setPixel(color, x, y);
                }
        }
    }
}

bool verifyColorAttachment(const vector<PixelValue> &reference, const ConstPixelBufferAccess &result,
                           const PixelBufferAccess &errorImage, const bool useFormatCompCount)
{
    const Vec4 red(1.0f, 0.0f, 0.0f, 1.0f);
    const Vec4 green(0.0f, 1.0f, 0.0f, 1.0f);
    bool ok = true;

    DE_ASSERT(result.getWidth() * result.getHeight() == (int)reference.size());
    DE_ASSERT(result.getWidth() == errorImage.getWidth());
    DE_ASSERT(result.getHeight() == errorImage.getHeight());

    for (int y = 0; y < result.getHeight(); y++)
        for (int x = 0; x < result.getWidth(); x++)
        {
            const Vec4 resultColor           = result.getPixel(x, y);
            const PixelValue &referenceValue = reference[x + y * result.getWidth()];
            bool pixelOk                     = true;
            const uint32_t componentCount =
                useFormatCompCount ? static_cast<uint32_t>(getShaderNumChannels(result.getFormat().order)) : 4;

            for (uint32_t compNdx = 0; compNdx < componentCount; compNdx++)
            {
                const Maybe<bool> maybeValue = referenceValue.getValue(compNdx);

                if (maybeValue)
                {
                    const bool value = *maybeValue;

                    if ((value && (resultColor[compNdx] != 1.0f)) || (!value && resultColor[compNdx] != 0.0f))
                        pixelOk = false;
                }
            }

            if (!pixelOk)
            {
                errorImage.setPixel(red, x, y);
                ok = false;
            }
            else
                errorImage.setPixel(green, x, y);
        }

    return ok;
}

// Setting the alpha value to 1.0f by default helps visualization when the alpha channel is not used.
const tcu::Vec4 kDefaultColorForLog{0.0f, 0.0f, 0.0f, 1.0f};
const float kTrueComponent      = 1.0f;
const float kFalseComponent     = 0.5f;
const float kUnsetComponentLow  = 0.0f;
const float kUnsetComponentHigh = 0.25f;

std::unique_ptr<tcu::TextureLevel> renderColorImageForLog(const ConstPixelBufferAccess &image, int numChannels)
{
    // Same channel order, but using UNORM_INT8 for the color format.
    const auto order = image.getFormat().order;
    const tcu::TextureFormat loggableFormat{order, tcu::TextureFormat::UNORM_INT8};
    const int width  = image.getWidth();
    const int height = image.getHeight();
    std::unique_ptr<tcu::TextureLevel> result{new tcu::TextureLevel{loggableFormat, width, height}};
    auto access        = result->getAccess();
    tcu::Vec4 outColor = kDefaultColorForLog;

    for (int x = 0; x < width; ++x)
        for (int y = 0; y < height; ++y)
        {
            const auto value = image.getPixel(x, y);
            for (int c = 0; c < numChannels; ++c)
            {
                if (value[c] == 1.0f)
                    outColor[c] = kTrueComponent;
                else
                    outColor[c] = kFalseComponent;
            }
            access.setPixel(outColor, x, y);
        }

    return result;
}

std::unique_ptr<tcu::TextureLevel> renderColorImageForLog(const vector<PixelValue> &reference, const UVec2 &targetSize,
                                                          int numChannels)
{
    const tcu::TextureFormat loggableFormat{tcu::TextureFormat::RGBA, tcu::TextureFormat::UNORM_INT8};
    const int width  = static_cast<int>(targetSize.x());
    const int height = static_cast<int>(targetSize.y());
    std::unique_ptr<tcu::TextureLevel> result{new tcu::TextureLevel{loggableFormat, width, height}};
    auto access        = result->getAccess();
    tcu::Vec4 outColor = kDefaultColorForLog;

    for (int x = 0; x < width; ++x)
        for (int y = 0; y < height; ++y)
        {
            const int index = x + y * width;
            for (int c = 0; c < numChannels; ++c)
            {
                const auto maybeValue = reference[index].getValue(c);
                if (maybeValue)
                    outColor[c] = ((*maybeValue) ? kTrueComponent : kFalseComponent);
                else
                    outColor[c] = ((((x / 3) % 2) == ((y / 3) % 2)) ? kUnsetComponentLow : kUnsetComponentHigh);
            }
            access.setPixel(outColor, x, y);
        }

    return result;
}

bool verifyDepthAttachment(const vector<PixelValue> &reference, const ConstPixelBufferAccess &result,
                           const PixelBufferAccess &errorImage, const DepthValuesArray &depthValues, float epsilon)
{
    const Vec4 red(1.0f, 0.0f, 0.0f, 1.0f);
    const Vec4 green(0.0f, 1.0f, 0.0f, 1.0f);
    bool ok = true;

    DE_ASSERT(result.getWidth() * result.getHeight() == (int)reference.size());
    DE_ASSERT(result.getWidth() == errorImage.getWidth());
    DE_ASSERT(result.getHeight() == errorImage.getHeight());

    for (int y = 0; y < result.getHeight(); y++)
        for (int x = 0; x < result.getWidth(); x++)
        {
            bool pixelOk = true;

            const float resultDepth          = result.getPixDepth(x, y);
            const PixelValue &referenceValue = reference[x + y * result.getWidth()];
            const Maybe<bool> maybeValue     = referenceValue.getValue(0);

            if (maybeValue)
            {
                const bool value = *maybeValue;

                if ((value && !depthsEqual(resultDepth, float(depthValues[1]) / 255.0f, epsilon)) ||
                    (!value && !depthsEqual(resultDepth, float(depthValues[0]) / 255.0f, epsilon)))
                    pixelOk = false;
            }

            if (!pixelOk)
            {
                errorImage.setPixel(red, x, y);
                ok = false;
            }
            else
                errorImage.setPixel(green, x, y);
        }

    return ok;
}

bool verifyStencilAttachment(const vector<PixelValue> &reference, const ConstPixelBufferAccess &result,
                             const PixelBufferAccess &errorImage)
{
    const Vec4 red(1.0f, 0.0f, 0.0f, 1.0f);
    const Vec4 green(0.0f, 1.0f, 0.0f, 1.0f);
    bool ok = true;

    DE_ASSERT(result.getWidth() * result.getHeight() == (int)reference.size());
    DE_ASSERT(result.getWidth() == errorImage.getWidth());
    DE_ASSERT(result.getHeight() == errorImage.getHeight());

    for (int y = 0; y < result.getHeight(); y++)
        for (int x = 0; x < result.getWidth(); x++)
        {
            bool pixelOk = true;

            const uint32_t resultStencil     = result.getPixStencil(x, y);
            const PixelValue &referenceValue = reference[x + y * result.getWidth()];
            const Maybe<bool> maybeValue     = referenceValue.getValue(1);

            if (maybeValue)
            {
                const bool value = *maybeValue;

                if ((value && (resultStencil != 0xFFu)) || (!value && resultStencil != 0x0u))
                    pixelOk = false;
            }

            if (!pixelOk)
            {
                errorImage.setPixel(red, x, y);
                ok = false;
            }
            else
                errorImage.setPixel(green, x, y);
        }

    return ok;
}

bool logAndVerifyImages(TestLog &log, const DeviceInterface &vk, VkDevice device,
                        const vector<de::SharedPtr<AttachmentResources>> &attachmentResources,
                        const vector<bool> &attachmentIsLazy, const RenderPass &renderPassInfo,
                        const vector<Maybe<VkClearValue>> &renderPassClearValues,
                        const vector<Maybe<VkClearValue>> &imageClearValues,
                        const vector<SubpassRenderInfo> &subpassRenderInfo, const UVec2 &targetSize,
                        const TestConfig &config)
{
    vector<vector<PixelValue>> referenceValues;
    vector<tcu::TextureLevel> referenceAttachments;
    bool isOk = true;

    log << TestLog::Message << "Reference images fill undefined pixels with 3x3 grid pattern." << TestLog::EndMessage;

    renderReferenceValues(referenceValues, renderPassInfo, targetSize, imageClearValues, renderPassClearValues,
                          subpassRenderInfo, config.renderPos, config.renderSize, config.drawStartNdx,
                          config.depthValues);
    renderReferenceImagesFromValues(referenceAttachments, referenceValues, targetSize, renderPassInfo,
                                    config.depthValues);

    for (size_t attachmentNdx = 0; attachmentNdx < renderPassInfo.getAttachments().size(); attachmentNdx++)
    {
        if (!attachmentIsLazy[attachmentNdx])
        {
            bool attachmentOK               = true;
            const Attachment attachment     = renderPassInfo.getAttachments()[attachmentNdx];
            const tcu::TextureFormat format = mapVkFormat(attachment.getFormat());

            if (tcu::hasDepthComponent(format.order) && tcu::hasStencilComponent(format.order))
            {
                const tcu::TextureFormat depthFormat = getDepthCopyFormat(attachment.getFormat());
                void *const depthPtr = attachmentResources[attachmentNdx]->getResultMemory().getHostPtr();

                const tcu::TextureFormat stencilFormat = getStencilCopyFormat(attachment.getFormat());
                void *const stencilPtr = attachmentResources[attachmentNdx]->getSecondaryResultMemory().getHostPtr();

                invalidateAlloc(vk, device, attachmentResources[attachmentNdx]->getResultMemory());
                invalidateAlloc(vk, device, attachmentResources[attachmentNdx]->getSecondaryResultMemory());

                {
                    bool depthOK   = true;
                    bool stencilOK = true;
                    const ConstPixelBufferAccess depthAccess(depthFormat, targetSize.x(), targetSize.y(), 1, depthPtr);
                    const ConstPixelBufferAccess stencilAccess(stencilFormat, targetSize.x(), targetSize.y(), 1,
                                                               stencilPtr);
                    tcu::TextureLevel depthErrorImage(
                        tcu::TextureFormat(tcu::TextureFormat::RGBA, tcu::TextureFormat::UNORM_INT8), targetSize.x(),
                        targetSize.y());
                    tcu::TextureLevel stencilErrorImage(
                        tcu::TextureFormat(tcu::TextureFormat::RGBA, tcu::TextureFormat::UNORM_INT8), targetSize.x(),
                        targetSize.y());

                    if (renderPassInfo.getAttachments()[attachmentNdx].getStoreOp() == VK_ATTACHMENT_STORE_OP_STORE &&
                        !verifyDepthAttachment(referenceValues[attachmentNdx], depthAccess, depthErrorImage.getAccess(),
                                               config.depthValues, requiredDepthEpsilon(attachment.getFormat())))
                    {
                        depthOK = false;
                    }

                    if (renderPassInfo.getAttachments()[attachmentNdx].getStencilStoreOp() ==
                            VK_ATTACHMENT_STORE_OP_STORE &&
                        !verifyStencilAttachment(referenceValues[attachmentNdx], stencilAccess,
                                                 stencilErrorImage.getAccess()))
                    {
                        stencilOK = false;
                    }

                    if (!depthOK || !stencilOK)
                    {
                        const auto attachmentNdxStr = de::toString(attachmentNdx);

                        // Output images.
                        log << TestLog::ImageSet("OutputAttachments" + attachmentNdxStr,
                                                 "Output depth and stencil attachments " + attachmentNdxStr);
                        log << TestLog::Image("Attachment" + attachmentNdxStr + "Depth",
                                              "Attachment " + attachmentNdxStr + " Depth", depthAccess);
                        log << TestLog::Image("Attachment" + attachmentNdxStr + "Stencil",
                                              "Attachment " + attachmentNdxStr + " Stencil", stencilAccess);
                        log << TestLog::EndImageSet;

                        // Reference images. These will be logged as image sets due to having depth and stencil aspects.
                        log << TestLog::Image("AttachmentReferences" + attachmentNdxStr,
                                              "Reference images " + attachmentNdxStr,
                                              referenceAttachments[attachmentNdx].getAccess());

                        // Error masks.
                        log << TestLog::ImageSet("ErrorMasks" + attachmentNdxStr, "Error masks " + attachmentNdxStr);
                        if (!depthOK)
                            log << TestLog::Image("DepthAttachmentError" + attachmentNdxStr,
                                                  "Depth Attachment Error " + attachmentNdxStr,
                                                  depthErrorImage.getAccess());
                        if (!stencilOK)
                            log << TestLog::Image("StencilAttachmentError" + attachmentNdxStr,
                                                  "Stencil Attachment Error " + attachmentNdxStr,
                                                  stencilErrorImage.getAccess());
                        log << TestLog::EndImageSet;

                        attachmentOK = false;
                    }
                }
            }
            else
            {
                void *const ptr = attachmentResources[attachmentNdx]->getResultMemory().getHostPtr();

                invalidateAlloc(vk, device, attachmentResources[attachmentNdx]->getResultMemory());

                bool depthOK   = true;
                bool stencilOK = true;
                bool colorOK   = true;
                const ConstPixelBufferAccess access(format, targetSize.x(), targetSize.y(), 1, ptr);
                tcu::TextureLevel errorImage(
                    tcu::TextureFormat(tcu::TextureFormat::RGBA, tcu::TextureFormat::UNORM_INT8), targetSize.x(),
                    targetSize.y());

                if (tcu::hasDepthComponent(format.order))
                {
                    if ((renderPassInfo.getAttachments()[attachmentNdx].getStoreOp() == VK_ATTACHMENT_STORE_OP_STORE ||
                         renderPassInfo.getAttachments()[attachmentNdx].getStencilStoreOp() ==
                             VK_ATTACHMENT_STORE_OP_STORE) &&
                        !verifyDepthAttachment(referenceValues[attachmentNdx], access, errorImage.getAccess(),
                                               config.depthValues, requiredDepthEpsilon(attachment.getFormat())))
                    {
                        depthOK = false;
                    }
                }
                else if (tcu::hasStencilComponent(format.order))
                {
                    if ((renderPassInfo.getAttachments()[attachmentNdx].getStoreOp() == VK_ATTACHMENT_STORE_OP_STORE ||
                         renderPassInfo.getAttachments()[attachmentNdx].getStencilStoreOp() ==
                             VK_ATTACHMENT_STORE_OP_STORE) &&
                        !verifyStencilAttachment(referenceValues[attachmentNdx], access, errorImage.getAccess()))
                    {
                        stencilOK = false;
                    }
                }
                else
                {
                    if ((renderPassInfo.getAttachments()[attachmentNdx].getStoreOp() == VK_ATTACHMENT_STORE_OP_STORE ||
                         renderPassInfo.getAttachments()[attachmentNdx].getStencilStoreOp() ==
                             VK_ATTACHMENT_STORE_OP_STORE) &&
                        !verifyColorAttachment(referenceValues[attachmentNdx], access, errorImage.getAccess(),
                                               config.useFormatCompCount))
                    {
                        colorOK = false;
                    }
                }

                if (!depthOK || !stencilOK || !colorOK)
                {
                    log << TestLog::ImageSet("TestImages", "Output attachment, reference image and error mask");
                    if (!depthOK || !stencilOK)
                    {
                        // Log without conversions.
                        log << TestLog::Image("Attachment" + de::toString(attachmentNdx),
                                              "Attachment " + de::toString(attachmentNdx), access);
                        log << TestLog::Image("AttachmentReference" + de::toString(attachmentNdx),
                                              "Attachment reference " + de::toString(attachmentNdx),
                                              referenceAttachments[attachmentNdx].getAccess());
                    }
                    else
                    {
                        // Convert color images to better reflect test status and output in any format.
                        const auto numChannels      = getShaderNumChannels(access.getFormat().order);
                        const auto attachmentForLog = renderColorImageForLog(access, numChannels);
                        const auto referenceForLog =
                            renderColorImageForLog(referenceValues[attachmentNdx], targetSize, numChannels);

                        log << TestLog::Message
                            << "Check the attachment formats and test data to verify which components affect the test "
                               "result."
                            << TestLog::EndMessage;
                        log << TestLog::Message
                            << "In the reference image, unset pixel components are marked with a 3x3 grid storing "
                               "values 0.0 and 0.25, pixel components set to false are stored as 0.5 and pixel "
                               "components set to true are stored as 1.0."
                            << TestLog::EndMessage;
                        log << TestLog::Message
                            << "Output attachment pixel components are always set to 0.5 or 1.0 but may not be taken "
                               "into account if not set in the reference image."
                            << TestLog::EndMessage;

                        log << TestLog::Image("Attachment" + de::toString(attachmentNdx),
                                              "Attachment " + de::toString(attachmentNdx),
                                              attachmentForLog->getAccess());
                        log << TestLog::Image("AttachmentReference" + de::toString(attachmentNdx),
                                              "Attachment reference " + de::toString(attachmentNdx),
                                              referenceForLog->getAccess());
                    }
                    log << TestLog::Image("AttachmentError" + de::toString(attachmentNdx),
                                          "Attachment Error " + de::toString(attachmentNdx), errorImage.getAccess());
                    log << TestLog::EndImageSet;

                    attachmentOK = false;
                }
            }

            if (!attachmentOK)
                isOk = false;
        }
    }

    return isOk;
}

std::string getInputAttachmentType(VkFormat vkFormat)
{
    const tcu::TextureFormat format             = mapVkFormat(vkFormat);
    const tcu::TextureChannelClass channelClass = tcu::getTextureChannelClass(format.type);

    switch (channelClass)
    {
    case tcu::TEXTURECHANNELCLASS_SIGNED_INTEGER:
        return "isubpassInput";

    case tcu::TEXTURECHANNELCLASS_UNSIGNED_INTEGER:
        return "usubpassInput";

    case tcu::TEXTURECHANNELCLASS_SIGNED_FIXED_POINT:
    case tcu::TEXTURECHANNELCLASS_UNSIGNED_FIXED_POINT:
    case tcu::TEXTURECHANNELCLASS_FLOATING_POINT:
        return "subpassInput";

    default:
        DE_FATAL("Unknown channel class");
        return "";
    }
}

std::string getAttachmentType(VkFormat vkFormat, bool useFormatCompCount)
{
    const tcu::TextureFormat format             = mapVkFormat(vkFormat);
    const tcu::TextureChannelClass channelClass = tcu::getTextureChannelClass(format.type);
    const size_t componentCount                 = (size_t)getShaderNumChannels(format.order);

    switch (channelClass)
    {
    case tcu::TEXTURECHANNELCLASS_SIGNED_INTEGER:
        if (useFormatCompCount)
            return (componentCount == 1 ? "int" : "ivec" + de::toString(componentCount));
        else
            return "ivec4";

    case tcu::TEXTURECHANNELCLASS_UNSIGNED_INTEGER:
        if (useFormatCompCount)
            return (componentCount == 1 ? "uint" : "uvec" + de::toString(componentCount));
        else
            return "uvec4";

    case tcu::TEXTURECHANNELCLASS_SIGNED_FIXED_POINT:
    case tcu::TEXTURECHANNELCLASS_UNSIGNED_FIXED_POINT:
    case tcu::TEXTURECHANNELCLASS_FLOATING_POINT:
        if (useFormatCompCount)
            return (componentCount == 1 ? "float" : "vec" + de::toString(componentCount));
        else
            return "vec4";

    default:
        DE_FATAL("Unknown channel class");
        return "";
    }
}

void createTestShaders(SourceCollections &dst, TestConfig config)
{
    if (config.renderTypes & TestConfig::RENDERTYPES_DRAW)
    {
        const vector<Subpass> &subpasses = config.renderPass.getSubpasses();

        for (size_t subpassNdx = 0; subpassNdx < subpasses.size(); subpassNdx++)
        {
            const Subpass &subpass          = subpasses[subpassNdx];
            uint32_t inputAttachmentBinding = 0;
            std::ostringstream vertexShader;
            std::ostringstream fragmentShader;

            vertexShader << "#version 310 es\n"
                         << "layout(location = 0) in highp vec2 a_position;\n"
                         << "void main (void) {\n"
                         << "\tgl_Position = vec4(a_position, 1.0, 1.0);\n"
                         << "}\n";

            fragmentShader << "#version 310 es\n"
                           << "precision highp float;\n";

            bool hasAnyDepthFormats = false;

            for (size_t attachmentNdx = config.drawStartNdx; attachmentNdx < subpass.getInputAttachments().size();
                 attachmentNdx++)
            {
                const uint32_t attachmentIndex  = subpass.getInputAttachments()[attachmentNdx].getAttachment();
                const VkImageLayout layout      = subpass.getInputAttachments()[attachmentNdx].getImageLayout();
                const Attachment attachment     = config.renderPass.getAttachments()[attachmentIndex];
                const tcu::TextureFormat format = mapVkFormat(attachment.getFormat());
                const bool isDepthFormat        = tcu::hasDepthComponent(format.order);
                const bool isStencilFormat      = tcu::hasStencilComponent(format.order);

                if (isDepthFormat || isStencilFormat)
                {
                    if (isDepthFormat && layout != VK_IMAGE_LAYOUT_DEPTH_ATTACHMENT_STENCIL_READ_ONLY_OPTIMAL)
                    {
                        hasAnyDepthFormats = true;
                        fragmentShader << "layout(input_attachment_index = " << attachmentNdx
                                       << ", set=0, binding=" << inputAttachmentBinding
                                       << ") uniform highp subpassInput i_depth" << attachmentNdx << ";\n";
                        inputAttachmentBinding++;
                    }

                    if (isStencilFormat && layout != VK_IMAGE_LAYOUT_DEPTH_READ_ONLY_STENCIL_ATTACHMENT_OPTIMAL)
                    {
                        fragmentShader << "layout(input_attachment_index = " << attachmentNdx
                                       << ", set=0, binding=" << inputAttachmentBinding
                                       << ") uniform highp usubpassInput i_stencil" << attachmentNdx << ";\n";
                        inputAttachmentBinding++;
                    }
                }
                else
                {
                    const std::string attachmentType = getInputAttachmentType(attachment.getFormat());

                    fragmentShader << "layout(input_attachment_index = " << attachmentNdx
                                   << ", set=0, binding=" << inputAttachmentBinding << ") uniform highp "
                                   << attachmentType << " i_color" << attachmentNdx << ";\n";
                    inputAttachmentBinding++;
                }
            }

            for (size_t attachmentNdx = config.drawStartNdx; attachmentNdx < subpass.getColorAttachments().size();
                 attachmentNdx++)
            {
                const std::string attachmentType = getAttachmentType(
                    config.renderPass.getAttachments()[getAttachmentNdx(subpass.getColorAttachments(), attachmentNdx)]
                        .getFormat(),
                    config.useFormatCompCount);
                fragmentShader << "layout(location = " << attachmentNdx << ") out highp " << attachmentType
                               << " o_color" << attachmentNdx << ";\n";
            }

            if (hasAnyDepthFormats)
                fragmentShader << "\nbool depthsEqual(float a, float b, float epsilon) {\n"
                               << "\treturn abs(a - b) <= epsilon;\n}\n\n";

            fragmentShader << "void main (void) {\n";

            if (subpass.getInputAttachments().empty())
            {
                for (size_t attachmentNdx = config.drawStartNdx; attachmentNdx < subpass.getColorAttachments().size();
                     attachmentNdx++)
                {
                    const uint32_t attachmentIndex = subpass.getColorAttachments()[attachmentNdx].getAttachment();

                    if (attachmentIndex == VK_ATTACHMENT_UNUSED)
                        continue;

                    const Attachment attachment     = config.renderPass.getAttachments()[attachmentIndex];
                    const tcu::TextureFormat format = mapVkFormat(attachment.getFormat());
                    const size_t componentCount =
                        config.useFormatCompCount ? (size_t)getShaderNumChannels(format.order) : 4;
                    const std::string attachmentType =
                        getAttachmentType(attachment.getFormat(), config.useFormatCompCount);

                    fragmentShader << "\to_color" << attachmentNdx << " = " << attachmentType << "("
                                   << attachmentType + "(";

                    for (size_t compNdx = 0; compNdx < componentCount; compNdx++)
                    {
                        const size_t index = subpassNdx + attachmentIndex + compNdx;
                        const BoolOp op    = boolOpFromIndex(index);

                        if (compNdx > 0)
                            fragmentShader << ",\n\t\t";

                        fragmentShader << "((int(gl_FragCoord.x) % 2 == " << (index % 2) << ") " << boolOpToString(op)
                                       << " ("
                                       << "int(gl_FragCoord.y) % 2 == " << ((index / 2) % 2) << ") ? 1.0 : 0.0)";
                    }

                    fragmentShader << "));\n";
                }

                if (subpass.getDepthStencilAttachment().getAttachment() != VK_ATTACHMENT_UNUSED &&
                    subpass.getDepthStencilAttachment().getImageLayout() !=
                        VK_IMAGE_LAYOUT_DEPTH_STENCIL_READ_ONLY_OPTIMAL &&
                    subpass.getDepthStencilAttachment().getImageLayout() !=
                        VK_IMAGE_LAYOUT_DEPTH_READ_ONLY_STENCIL_ATTACHMENT_OPTIMAL)
                {
                    const size_t index = subpassNdx + 1;
                    const BoolOp op    = boolOpFromIndex(index);

                    fragmentShader << "\tgl_FragDepth = ((int(gl_FragCoord.x) % 2 == " << (index % 2) << ") "
                                   << boolOpToString(op) << " ("
                                   << "int(gl_FragCoord.y) % 2 == " << ((index / 2) % 2) << ") ? "
                                   << uint32_t(config.depthValues[1])
                                   << ".0f/255.0f : " << uint32_t(config.depthValues[0]) << ".0f/255.0f);\n";
                }
            }
            else
            {
                size_t inputComponentCount  = 0;
                size_t outputComponentCount = 0;

                for (size_t attachmentNdx = config.drawStartNdx; attachmentNdx < subpass.getInputAttachments().size();
                     attachmentNdx++)
                {
                    const uint32_t attachmentIndex  = subpass.getInputAttachments()[attachmentNdx].getAttachment();
                    const VkImageLayout layout      = subpass.getInputAttachments()[attachmentNdx].getImageLayout();
                    const Attachment attachment     = config.renderPass.getAttachments()[attachmentIndex];
                    const tcu::TextureFormat format = mapVkFormat(attachment.getFormat());
                    const size_t componentCount     = (size_t)getShaderNumChannels(format.order);

                    if (layout == VK_IMAGE_LAYOUT_DEPTH_READ_ONLY_STENCIL_ATTACHMENT_OPTIMAL)
                        inputComponentCount += 1;
                    else if (layout == VK_IMAGE_LAYOUT_DEPTH_ATTACHMENT_STENCIL_READ_ONLY_OPTIMAL)
                        inputComponentCount += 1;
                    else
                        inputComponentCount += componentCount;
                }

                for (size_t attachmentNdx = config.drawStartNdx; attachmentNdx < subpass.getColorAttachments().size();
                     attachmentNdx++)
                {
                    const uint32_t attachmentIndex  = subpass.getColorAttachments()[attachmentNdx].getAttachment();
                    const Attachment attachment     = config.renderPass.getAttachments()[attachmentIndex];
                    const tcu::TextureFormat format = mapVkFormat(attachment.getFormat());
                    const size_t componentCount     = (size_t)getShaderNumChannels(format.order);

                    outputComponentCount += componentCount;
                }

                if (subpass.getDepthStencilAttachment().getAttachment() != VK_ATTACHMENT_UNUSED &&
                    subpass.getDepthStencilAttachment().getImageLayout() !=
                        VK_IMAGE_LAYOUT_DEPTH_STENCIL_READ_ONLY_OPTIMAL &&
                    subpass.getDepthStencilAttachment().getImageLayout() !=
                        VK_IMAGE_LAYOUT_DEPTH_READ_ONLY_STENCIL_ATTACHMENT_OPTIMAL)
                {
                    outputComponentCount++;
                }

                if (outputComponentCount > 0)
                {
                    const size_t inputsPerOutput = inputComponentCount >= outputComponentCount ?
                                                       ((inputComponentCount / outputComponentCount) +
                                                        ((inputComponentCount % outputComponentCount) != 0 ? 1 : 0)) :
                                                       1;

                    fragmentShader << "\tbool inputs[" << inputComponentCount << "];\n";

                    if (outputComponentCount > 0)
                        fragmentShader << "\tbool outputs[" << outputComponentCount << "];\n";

                    size_t inputValueNdx = 0;

                    for (size_t attachmentNdx = config.drawStartNdx;
                         attachmentNdx < subpass.getInputAttachments().size(); attachmentNdx++)
                    {
                        const char *const components[]  = {"x", "y", "z", "w"};
                        const uint32_t attachmentIndex  = subpass.getInputAttachments()[attachmentNdx].getAttachment();
                        const VkImageLayout layout      = subpass.getInputAttachments()[attachmentNdx].getImageLayout();
                        const Attachment attachment     = config.renderPass.getAttachments()[attachmentIndex];
                        const tcu::TextureFormat format = mapVkFormat(attachment.getFormat());
                        const size_t componentCount     = (size_t)getShaderNumChannels(format.order);
                        const bool isDepthFormat        = tcu::hasDepthComponent(format.order);
                        const bool isStencilFormat      = tcu::hasStencilComponent(format.order);

                        if (isDepthFormat || isStencilFormat)
                        {
                            if (isDepthFormat && layout != VK_IMAGE_LAYOUT_DEPTH_ATTACHMENT_STENCIL_READ_ONLY_OPTIMAL)
                            {
                                fragmentShader << "\tinputs[" << inputValueNdx << "] = depthsEqual("
                                               << uint32_t(config.depthValues[1])
                                               << ".0f/255.0f, float(subpassLoad(i_depth" << attachmentNdx << ").x), "
                                               << std::fixed << std::setprecision(12)
                                               << requiredDepthEpsilon(attachment.getFormat()) << ");\n";
                                inputValueNdx++;
                            }

                            if (isStencilFormat && layout != VK_IMAGE_LAYOUT_DEPTH_READ_ONLY_STENCIL_ATTACHMENT_OPTIMAL)
                            {
                                fragmentShader << "\tinputs[" << inputValueNdx << "] = 255u == subpassLoad(i_stencil"
                                               << attachmentNdx << ").x;\n";
                                inputValueNdx++;
                            }
                        }
                        else
                        {
                            for (size_t compNdx = 0; compNdx < componentCount; compNdx++)
                            {
                                fragmentShader << "\tinputs[" << inputValueNdx << "] = 1.0 == float(subpassLoad(i_color"
                                               << attachmentNdx << ")." << components[compNdx] << ");\n";
                                inputValueNdx++;
                            }
                        }
                    }

                    size_t outputValueNdx = 0;

                    for (size_t attachmentNdx = config.drawStartNdx;
                         attachmentNdx < subpass.getColorAttachments().size(); attachmentNdx++)
                    {
                        const uint32_t attachmentIndex   = subpass.getColorAttachments()[attachmentNdx].getAttachment();
                        const Attachment attachment      = config.renderPass.getAttachments()[attachmentIndex];
                        const std::string attachmentType = getAttachmentType(
                            config.renderPass.getAttachments()[attachmentIndex].getFormat(), config.useFormatCompCount);
                        const tcu::TextureFormat format = mapVkFormat(attachment.getFormat());
                        const size_t componentCount     = (size_t)getShaderNumChannels(format.order);

                        for (size_t compNdx = 0; compNdx < componentCount; compNdx++)
                        {
                            const size_t index = subpassNdx + attachmentIndex + outputValueNdx;
                            const BoolOp op    = boolOpFromIndex(index);

                            fragmentShader << "\toutputs[" << outputValueNdx + compNdx << "] = "
                                           << "(int(gl_FragCoord.x) % 2 == " << (index % 2) << ") "
                                           << boolOpToString(op) << " ("
                                           << "int(gl_FragCoord.y) % 2 == " << ((index / 2) % 2) << ");\n";

                            for (size_t i = 0; i < inputsPerOutput; i++)
                                fragmentShader
                                    << "\toutputs[" << outputValueNdx + compNdx << "] = outputs["
                                    << outputValueNdx + compNdx << "] == inputs["
                                    << ((outputValueNdx + compNdx) * inputsPerOutput + i) % inputComponentCount
                                    << "];\n";
                        }

                        fragmentShader << "\to_color" << attachmentNdx << " = " << attachmentType << "(";

                        for (size_t compNdx = 0; compNdx < (config.useFormatCompCount ? componentCount : 4); compNdx++)
                        {
                            if (compNdx > 0)
                                fragmentShader << ", ";

                            if (compNdx < componentCount)
                                fragmentShader << "outputs[" << outputValueNdx + compNdx << "]";
                            else
                                fragmentShader << "0";
                        }

                        outputValueNdx += componentCount;

                        fragmentShader << ");\n";
                    }

                    if (subpass.getDepthStencilAttachment().getAttachment() != VK_ATTACHMENT_UNUSED &&
                        subpass.getDepthStencilAttachment().getImageLayout() !=
                            VK_IMAGE_LAYOUT_DEPTH_STENCIL_READ_ONLY_OPTIMAL &&
                        subpass.getDepthStencilAttachment().getImageLayout() !=
                            VK_IMAGE_LAYOUT_DEPTH_READ_ONLY_STENCIL_ATTACHMENT_OPTIMAL)
                    {
                        const uint32_t attachmentIndex = subpass.getDepthStencilAttachment().getAttachment();
                        const size_t index             = subpassNdx + attachmentIndex;
                        const BoolOp op                = boolOpFromIndex(index);

                        fragmentShader << "\toutputs[" << outputValueNdx << "] = "
                                       << "(int(gl_FragCoord.x) % 2 == " << (index % 2) << ") " << boolOpToString(op)
                                       << " ("
                                       << "int(gl_FragCoord.y) % 2 == " << ((index / 2) % 2) << ");\n";

                        for (size_t i = 0; i < inputsPerOutput; i++)
                            fragmentShader << "\toutputs[" << outputValueNdx << "] = outputs[" << outputValueNdx
                                           << "] == inputs["
                                           << (outputValueNdx * inputsPerOutput + i) % inputComponentCount << "];\n";

                        fragmentShader << "\tgl_FragDepth = outputs[" << outputValueNdx << "] ? "
                                       << uint32_t(config.depthValues[1])
                                       << ".0f/255.0f : " << uint32_t(config.depthValues[0]) << ".0f/255.0f;\n";
                    }
                }
            }

            fragmentShader << "}\n";

            dst.glslSources.add(de::toString(subpassNdx) + "-vert") << glu::VertexSource(vertexShader.str());
            dst.glslSources.add(de::toString(subpassNdx) + "-frag") << glu::FragmentSource(fragmentShader.str());
        }
    }
}

void initializeAttachmentIsLazy(vector<bool> &attachmentIsLazy, const vector<Attachment> &attachments,
                                TestConfig::ImageMemory imageMemory)
{
    bool lastAttachmentWasLazy = false;

    for (size_t attachmentNdx = 0; attachmentNdx < attachments.size(); attachmentNdx++)
    {
        if (attachments[attachmentNdx].getLoadOp() != VK_ATTACHMENT_LOAD_OP_LOAD &&
            attachments[attachmentNdx].getStoreOp() != VK_ATTACHMENT_STORE_OP_STORE &&
            attachments[attachmentNdx].getStencilLoadOp() != VK_ATTACHMENT_LOAD_OP_LOAD &&
            attachments[attachmentNdx].getStencilStoreOp() != VK_ATTACHMENT_STORE_OP_STORE)
        {
            if (imageMemory == TestConfig::IMAGEMEMORY_LAZY ||
                (imageMemory & TestConfig::IMAGEMEMORY_LAZY && !lastAttachmentWasLazy))
            {
                attachmentIsLazy.push_back(true);

                lastAttachmentWasLazy = true;
            }
            else if (imageMemory & TestConfig::IMAGEMEMORY_STRICT)
            {
                attachmentIsLazy.push_back(false);
                lastAttachmentWasLazy = false;
            }
            else
                DE_FATAL("Unknown imageMemory");
        }
        else
            attachmentIsLazy.push_back(false);
    }
}

enum AttachmentRefType
{
    ATTACHMENTREFTYPE_COLOR,
    ATTACHMENTREFTYPE_DEPTH_STENCIL,
    ATTACHMENTREFTYPE_INPUT,
    ATTACHMENTREFTYPE_RESOLVE,
};

VkImageUsageFlags getImageUsageFromLayout(VkImageLayout layout)
{
    switch (layout)
    {
    case VK_IMAGE_LAYOUT_GENERAL:
    case VK_IMAGE_LAYOUT_PREINITIALIZED:
        return 0;

    case VK_IMAGE_LAYOUT_COLOR_ATTACHMENT_OPTIMAL:
        return VK_IMAGE_USAGE_COLOR_ATTACHMENT_BIT;

    case VK_IMAGE_LAYOUT_DEPTH_STENCIL_ATTACHMENT_OPTIMAL:
    case VK_IMAGE_LAYOUT_DEPTH_STENCIL_READ_ONLY_OPTIMAL:
        return VK_IMAGE_USAGE_DEPTH_STENCIL_ATTACHMENT_BIT;

    case VK_IMAGE_LAYOUT_SHADER_READ_ONLY_OPTIMAL:
        return VK_IMAGE_USAGE_INPUT_ATTACHMENT_BIT;

    case VK_IMAGE_LAYOUT_TRANSFER_SRC_OPTIMAL:
        return VK_IMAGE_USAGE_TRANSFER_SRC_BIT;

    case VK_IMAGE_LAYOUT_TRANSFER_DST_OPTIMAL:
        return VK_IMAGE_USAGE_TRANSFER_DST_BIT;

    default:
        DE_FATAL("Unexpected image layout");
        return 0;
    }
}

void getImageUsageFromAttachmentReferences(vector<VkImageUsageFlags> &attachmentImageUsage, AttachmentRefType refType,
                                           size_t count, const AttachmentReference *references)
{
    for (size_t referenceNdx = 0; referenceNdx < count; ++referenceNdx)
    {
        const uint32_t attachment = references[referenceNdx].getAttachment();

        if (attachment != VK_ATTACHMENT_UNUSED)
        {
            VkImageUsageFlags usage;

            switch (refType)
            {
            case ATTACHMENTREFTYPE_COLOR:
            case ATTACHMENTREFTYPE_RESOLVE:
                usage = VK_IMAGE_USAGE_COLOR_ATTACHMENT_BIT;
                break;

            case ATTACHMENTREFTYPE_DEPTH_STENCIL:
                usage = VK_IMAGE_USAGE_DEPTH_STENCIL_ATTACHMENT_BIT;
                break;

            case ATTACHMENTREFTYPE_INPUT:
                usage = VK_IMAGE_USAGE_INPUT_ATTACHMENT_BIT;
                break;

            default:
                DE_FATAL("Unexpected attachment reference type");
                usage = 0;
                break;
            }

            attachmentImageUsage[attachment] |= usage;
        }
    }
}

void getImageUsageFromAttachmentReferences(vector<VkImageUsageFlags> &attachmentImageUsage, AttachmentRefType refType,
                                           const vector<AttachmentReference> &references)
{
    if (!references.empty())
    {
        getImageUsageFromAttachmentReferences(attachmentImageUsage, refType, references.size(), &references[0]);
    }
}

void initializeAttachmentImageUsage(Context &context, vector<VkImageUsageFlags> &attachmentImageUsage,
                                    const RenderPass &renderPassInfo, const vector<bool> &attachmentIsLazy,
                                    const vector<Maybe<VkClearValue>> &clearValues)
{
    attachmentImageUsage.resize(renderPassInfo.getAttachments().size(), VkImageUsageFlags(0));

    for (size_t subpassNdx = 0; subpassNdx < renderPassInfo.getSubpasses().size(); ++subpassNdx)
    {
        const Subpass &subpass = renderPassInfo.getSubpasses()[subpassNdx];

        getImageUsageFromAttachmentReferences(attachmentImageUsage, ATTACHMENTREFTYPE_COLOR,
                                              subpass.getColorAttachments());
        getImageUsageFromAttachmentReferences(attachmentImageUsage, ATTACHMENTREFTYPE_DEPTH_STENCIL, 1,
                                              &subpass.getDepthStencilAttachment());
        getImageUsageFromAttachmentReferences(attachmentImageUsage, ATTACHMENTREFTYPE_INPUT,
                                              subpass.getInputAttachments());
        getImageUsageFromAttachmentReferences(attachmentImageUsage, ATTACHMENTREFTYPE_RESOLVE,
                                              subpass.getResolveAttachments());
    }

    for (size_t attachmentNdx = 0; attachmentNdx < renderPassInfo.getAttachments().size(); attachmentNdx++)
    {
        const Attachment &attachment              = renderPassInfo.getAttachments()[attachmentNdx];
        const VkFormatProperties formatProperties = getPhysicalDeviceFormatProperties(
            context.getInstanceInterface(), context.getPhysicalDevice(), attachment.getFormat());
        const VkFormatFeatureFlags supportedFeatures = formatProperties.optimalTilingFeatures;

        if ((supportedFeatures & VK_FORMAT_FEATURE_SAMPLED_IMAGE_BIT) != 0)
            attachmentImageUsage[attachmentNdx] |= VK_IMAGE_USAGE_SAMPLED_BIT;

        if ((supportedFeatures & VK_FORMAT_FEATURE_STORAGE_IMAGE_BIT) != 0)
            attachmentImageUsage[attachmentNdx] |= VK_IMAGE_USAGE_STORAGE_BIT;

        attachmentImageUsage[attachmentNdx] |= getImageUsageFromLayout(attachment.getInitialLayout());
        attachmentImageUsage[attachmentNdx] |= getImageUsageFromLayout(attachment.getFinalLayout());

        if (!attachmentIsLazy[attachmentNdx])
        {
            if (clearValues[attachmentNdx])
                attachmentImageUsage[attachmentNdx] |= VK_IMAGE_USAGE_TRANSFER_DST_BIT;

            attachmentImageUsage[attachmentNdx] |= VK_IMAGE_USAGE_TRANSFER_SRC_BIT;
        }
        else
        {
            const VkImageUsageFlags allowedTransientBits = static_cast<VkImageUsageFlags>(
                VK_IMAGE_USAGE_COLOR_ATTACHMENT_BIT | VK_IMAGE_USAGE_DEPTH_STENCIL_ATTACHMENT_BIT |
                VK_IMAGE_USAGE_INPUT_ATTACHMENT_BIT);

            attachmentImageUsage[attachmentNdx] &= allowedTransientBits;
            attachmentImageUsage[attachmentNdx] |= VK_IMAGE_USAGE_TRANSIENT_ATTACHMENT_BIT;
        }
    }
}

void initializeSubpassIsSecondary(vector<bool> &subpassIsSecondary, const vector<Subpass> &subpasses,
                                  TestConfig::CommandBufferTypes commandBuffer)
{
    bool lastSubpassWasSecondary = false;

    for (size_t subpassNdx = 0; subpassNdx < subpasses.size(); subpassNdx++)
    {
        if (commandBuffer == TestConfig::COMMANDBUFFERTYPES_SECONDARY ||
            (commandBuffer & TestConfig::COMMANDBUFFERTYPES_SECONDARY && !lastSubpassWasSecondary))
        {
            subpassIsSecondary.push_back(true);
            lastSubpassWasSecondary = true;
        }
        else if (commandBuffer & TestConfig::COMMANDBUFFERTYPES_INLINE)
        {
            subpassIsSecondary.push_back(false);
            lastSubpassWasSecondary = false;
        }
        else
            DE_FATAL("Unknown commandBuffer");
    }
}

void initializeImageClearValues(de::Random &rng, vector<Maybe<VkClearValue>> &clearValues,
                                const vector<Attachment> &attachments, const vector<bool> &isLazy,
                                bool useFormatCompCount, const DepthValuesArray &depthValues)
{
    for (size_t attachmentNdx = 0; attachmentNdx < attachments.size(); attachmentNdx++)
    {
        if (!isLazy[attachmentNdx])
            clearValues.push_back(
                just(randomClearValue(attachments[attachmentNdx], rng, useFormatCompCount, depthValues)));
        else
            clearValues.push_back(tcu::Nothing);
    }
}

void initializeRenderPassClearValues(de::Random &rng, vector<Maybe<VkClearValue>> &clearValues,
                                     const vector<Attachment> &attachments, bool useFormatCompCount,
                                     const DepthValuesArray &depthValues)
{
    for (size_t attachmentNdx = 0; attachmentNdx < attachments.size(); attachmentNdx++)
    {
        if (attachments[attachmentNdx].getLoadOp() == VK_ATTACHMENT_LOAD_OP_CLEAR ||
            attachments[attachmentNdx].getStencilLoadOp() == VK_ATTACHMENT_LOAD_OP_CLEAR)
        {
            clearValues.push_back(
                just(randomClearValue(attachments[attachmentNdx], rng, useFormatCompCount, depthValues)));
        }
        else
            clearValues.push_back(tcu::Nothing);
    }
}

void logSubpassRenderInfo(TestLog &log, const SubpassRenderInfo &info, TestConfig config)
{
    log << TestLog::Message << "Viewport, offset: " << info.getViewportOffset() << ", size: " << info.getViewportSize()
        << TestLog::EndMessage;

    if (info.isSecondary())
        log << TestLog::Message << "Subpass uses secondary command buffers" << TestLog::EndMessage;
    else
        log << TestLog::Message << "Subpass uses inlined commands" << TestLog::EndMessage;

    for (uint32_t attachmentNdx = 0; attachmentNdx < info.getColorClears().size(); attachmentNdx++)
    {
        const ColorClear &colorClear = info.getColorClears()[attachmentNdx];

        log << TestLog::Message << "Clearing color attachment " << attachmentNdx
            << ". Offset: " << colorClear.getOffset() << ", Size: " << colorClear.getSize() << ", Color: "
            << clearColorToString(info.getColorAttachment(attachmentNdx).getFormat(), colorClear.getColor(),
                                  config.useFormatCompCount)
            << TestLog::EndMessage;
    }

    if (info.getDepthStencilClear())
    {
        const DepthStencilClear &depthStencilClear = *info.getDepthStencilClear();

        log << TestLog::Message << "Clearing depth stencil attachment"
            << ". Offset: " << depthStencilClear.getOffset() << ", Size: " << depthStencilClear.getSize()
            << ", Depth: " << depthStencilClear.getDepth() << ", Stencil: " << depthStencilClear.getStencil()
            << TestLog::EndMessage;
    }

    if (info.getRenderQuad())
    {
        const RenderQuad &renderQuad = *info.getRenderQuad();

        log << TestLog::Message << "Rendering grid quad to " << renderQuad.getCornerA() << " -> "
            << renderQuad.getCornerB() << TestLog::EndMessage;
    }
}

void logTestCaseInfo(TestLog &log, const TestConfig &config, const vector<bool> &attachmentIsLazy,
                     const vector<Maybe<VkClearValue>> &imageClearValues,
                     const vector<Maybe<VkClearValue>> &renderPassClearValues,
                     const vector<SubpassRenderInfo> &subpassRenderInfo)
{
    const RenderPass &renderPass = config.renderPass;

    logRenderPassInfo(log, renderPass);

    DE_ASSERT(attachmentIsLazy.size() == renderPass.getAttachments().size());
    DE_ASSERT(imageClearValues.size() == renderPass.getAttachments().size());
    DE_ASSERT(renderPassClearValues.size() == renderPass.getAttachments().size());

    log << TestLog::Message << "TargetSize: " << config.targetSize << TestLog::EndMessage;
    log << TestLog::Message << "Render area, Offset: " << config.renderPos << ", Size: " << config.renderSize
        << TestLog::EndMessage;

    for (size_t attachmentNdx = 0; attachmentNdx < attachmentIsLazy.size(); attachmentNdx++)
    {
        const tcu::ScopedLogSection section(log, "Attachment" + de::toString(attachmentNdx),
                                            "Attachment " + de::toString(attachmentNdx));

        if (attachmentIsLazy[attachmentNdx])
            log << TestLog::Message << "Is lazy." << TestLog::EndMessage;

        if (imageClearValues[attachmentNdx])
            log << TestLog::Message << "Image is cleared to "
                << clearValueToString(renderPass.getAttachments()[attachmentNdx].getFormat(),
                                      *imageClearValues[attachmentNdx], config.useFormatCompCount)
                << " before rendering." << TestLog::EndMessage;

        if (renderPass.getAttachments()[attachmentNdx].getLoadOp() == VK_ATTACHMENT_LOAD_OP_CLEAR &&
            renderPassClearValues[attachmentNdx])
            log << TestLog::Message << "Attachment is cleared to "
                << clearValueToString(renderPass.getAttachments()[attachmentNdx].getFormat(),
                                      *renderPassClearValues[attachmentNdx], config.useFormatCompCount)
                << " in the beginning of the render pass." << TestLog::EndMessage;
    }

    for (size_t subpassNdx = 0; subpassNdx < renderPass.getSubpasses().size(); subpassNdx++)
    {
        const tcu::ScopedLogSection section(log, "Subpass" + de::toString(subpassNdx),
                                            "Subpass " + de::toString(subpassNdx));

        logSubpassRenderInfo(log, subpassRenderInfo[subpassNdx], config);
    }
}

float roundToViewport(float x, uint32_t offset, uint32_t size)
{
    const float origin = (float)(offset) + ((float(size) / 2.0f));
    const float p      = (float)(size) / 2.0f;
    const int32_t xi   = deRoundFloatToInt32(origin + (p * x));

    return (((float)xi) - origin) / p;
}

void initializeSubpassRenderInfo(vector<SubpassRenderInfo> &renderInfos, de::Random &rng, const RenderPass &renderPass,
                                 const TestConfig &config)
{
    const TestConfig::CommandBufferTypes commandBuffer = config.commandBufferTypes;
    const vector<Subpass> &subpasses                   = renderPass.getSubpasses();
    bool lastSubpassWasSecondary                       = false;

    // mixing using secondary command buffers and recording draw calls inline
    // is legal with renderpasses (as the render pass contents was set per subpass),
    // but for dynamic rendering the contents flag is set on the whole dynamic render
    const bool isMultiPassDynamicRendering =
        (config.groupParams->renderingType == RENDERING_TYPE_DYNAMIC_RENDERING) && (subpasses.size() > 1u);
    const bool alternateSecondaryCmdBuff =
        (commandBuffer & TestConfig::COMMANDBUFFERTYPES_SECONDARY) && !isMultiPassDynamicRendering;

    for (uint32_t subpassNdx = 0; subpassNdx < (uint32_t)subpasses.size(); subpassNdx++)
    {
        const Subpass &subpass        = subpasses[subpassNdx];
        const bool subpassIsSecondary = commandBuffer == TestConfig::COMMANDBUFFERTYPES_SECONDARY ||
                                                (alternateSecondaryCmdBuff && !lastSubpassWasSecondary) ?
                                            true :
                                            false;
        const bool omitBlendState     = subpass.getOmitBlendState();
        const UVec2 viewportSize((config.renderSize * UVec2(2)) / UVec2(3));
        const UVec2 viewportOffset(config.renderPos.x() + (subpassNdx % 2) * (config.renderSize.x() / 3),
                                   config.renderPos.y() + ((subpassNdx / 2) % 2) * (config.renderSize.y() / 3));

        vector<ColorClear> colorClears;
        Maybe<DepthStencilClear> depthStencilClear;
        Maybe<RenderQuad> renderQuad;

        lastSubpassWasSecondary = subpassIsSecondary;

        if (config.renderTypes & TestConfig::RENDERTYPES_CLEAR)
        {
            const vector<AttachmentReference> &colorAttachments = subpass.getColorAttachments();

            for (size_t attachmentRefNdx = 0; attachmentRefNdx < colorAttachments.size(); attachmentRefNdx++)
            {
                const AttachmentReference &attachmentRef = colorAttachments[attachmentRefNdx];
                const Attachment &attachment             = renderPass.getAttachments()[attachmentRef.getAttachment()];
                const UVec2 size((viewportSize * UVec2(2)) / UVec2(3));
                const UVec2 offset(viewportOffset.x() + ((uint32_t)attachmentRefNdx % 2u) * (viewportSize.x() / 3u),
                                   viewportOffset.y() +
                                       (((uint32_t)attachmentRefNdx / 2u) % 2u) * (viewportSize.y() / 3u));
                const VkClearColorValue color = randomColorClearValue(attachment, rng, config.useFormatCompCount);

                colorClears.push_back(ColorClear(offset, size, color));
            }

            if (subpass.getDepthStencilAttachment().getAttachment() != VK_ATTACHMENT_UNUSED)
            {
                const Attachment &attachment =
                    renderPass.getAttachments()[subpass.getDepthStencilAttachment().getAttachment()];
                const UVec2 size((viewportSize * UVec2(2)) / UVec2(3));
                const UVec2 offset(
                    viewportOffset.x() + ((uint32_t)colorAttachments.size() % 2u) * (viewportSize.x() / 3u),
                    viewportOffset.y() + (((uint32_t)colorAttachments.size() / 2u) % 2u) * (viewportSize.y() / 3u));
                const VkClearValue value =
                    randomClearValue(attachment, rng, config.useFormatCompCount, config.depthValues);

                depthStencilClear =
                    tcu::just(DepthStencilClear(offset, size, value.depthStencil.depth, value.depthStencil.stencil));
            }
        }

        if (config.renderTypes & TestConfig::RENDERTYPES_DRAW)
        {
            const float w = (subpassNdx % 2) == 0 ? 1.0f : 1.25f;
            const float h = (subpassNdx % 2) == 0 ? 1.25f : 1.0f;

            const float x0 =
                roundToViewport((subpassNdx % 2) == 0 ? 1.0f - w : -1.0f, viewportOffset.x(), viewportSize.x());
            const float x1 =
                roundToViewport((subpassNdx % 2) == 0 ? 1.0f : -1.0f + w, viewportOffset.x(), viewportSize.x());

            const float y0 =
                roundToViewport(((subpassNdx / 2) % 2) == 0 ? 1.0f - h : -1.0f, viewportOffset.y(), viewportSize.y());
            const float y1 =
                roundToViewport(((subpassNdx / 2) % 2) == 0 ? 1.0f : -1.0f + h, viewportOffset.y(), viewportSize.y());

            renderQuad = tcu::just(RenderQuad(tcu::Vec2(x0, y0), tcu::Vec2(x1, y1)));
        }

        renderInfos.push_back(SubpassRenderInfo(renderPass, subpassNdx, config.drawStartNdx, subpassIsSecondary,
                                                omitBlendState, viewportOffset, viewportSize, renderQuad, colorClears,
                                                depthStencilClear));
    }
}

void checkTextureFormatSupport(TestLog &log, const InstanceInterface &vk, VkPhysicalDevice device,
                               const vector<Attachment> &attachments)
{
    bool supported = true;

    for (size_t attachmentNdx = 0; attachmentNdx < attachments.size(); attachmentNdx++)
    {
        const Attachment &attachment          = attachments[attachmentNdx];
        const tcu::TextureFormat format       = mapVkFormat(attachment.getFormat());
        const bool isDepthOrStencilAttachment = hasDepthComponent(format.order) || hasStencilComponent(format.order);
        const VkFormatFeatureFlags flags = isDepthOrStencilAttachment ? VK_FORMAT_FEATURE_DEPTH_STENCIL_ATTACHMENT_BIT :
                                                                        VK_FORMAT_FEATURE_COLOR_ATTACHMENT_BIT;
        VkFormatProperties properties;

        vk.getPhysicalDeviceFormatProperties(device, attachment.getFormat(), &properties);

        if ((properties.optimalTilingFeatures & flags) != flags)
        {
            supported = false;
            log << TestLog::Message << "Format: " << attachment.getFormat() << " not supported as "
                << (isDepthOrStencilAttachment ? "depth stencil attachment" : "color attachment")
                << TestLog::EndMessage;
        }
    }

    if (!supported)
        TCU_THROW(NotSupportedError, "Format not supported");
}

tcu::TestStatus renderPassTest(Context &context, TestConfig config)
{
    const UVec2 targetSize             = config.targetSize;
    const UVec2 renderPos              = config.renderPos;
    const UVec2 renderSize             = config.renderSize;
    const RenderPass &renderPassInfo   = config.renderPass;
    const InstanceInterface &vki       = context.getInstanceInterface();
    const VkPhysicalDevice &physDevice = context.getPhysicalDevice();
    const auto &properties             = getPhysicalDeviceProperties(vki, physDevice);

    TestLog &log = context.getTestContext().getLog();
    de::Random rng(config.seed);

    vector<bool> attachmentIsLazy;
    vector<VkImageUsageFlags> attachmentImageUsage;
    vector<Maybe<VkClearValue>> imageClearValues;
    vector<Maybe<VkClearValue>> renderPassClearValues;

    vector<bool> subpassIsSecondary;
    vector<SubpassRenderInfo> subpassRenderInfo;

#ifndef CTS_USES_VULKANSC
    for (const auto &att : renderPassInfo.getAttachments())
    {
        if (att.getFormat() == VK_FORMAT_A8_UNORM_KHR)
        {
            context.requireDeviceFunctionality("VK_KHR_maintenance5");
            break;
        }
    }
#endif // CTS_USES_VULKANSC

    if (config.groupParams->renderingType == RENDERING_TYPE_RENDERPASS2)
        context.requireDeviceFunctionality("VK_KHR_create_renderpass2");

    if (config.groupParams->renderingType == RENDERING_TYPE_DYNAMIC_RENDERING)
    {
        context.requireDeviceFunctionality("VK_KHR_dynamic_rendering");

        // check if thare are multiple subpasses
        if (renderPassInfo.getSubpasses().size() > 1u)
        {
            context.requireDeviceFunctionality("VK_KHR_dynamic_rendering_local_read");

            std::vector<uint32_t> colorAttachmentIndices;
            std::vector<VkFormat> colorAttachmentFormats;
            findColorAttachments(renderPassInfo, colorAttachmentIndices, colorAttachmentFormats);
            if (colorAttachmentIndices.size() > (size_t)properties.limits.maxColorAttachments)
                TCU_THROW(NotSupportedError, "Required number of color attachments not supported.");
        }
    }

    if (config.allocationKind == ALLOCATION_KIND_DEDICATED)
    {
        if (!context.isDeviceFunctionalitySupported("VK_KHR_dedicated_allocation"))
            TCU_THROW(NotSupportedError, "VK_KHR_dedicated_allocation is not supported");
    }

    if (!renderPassInfo.getInputAspects().empty())
    {
        if (!context.isDeviceFunctionalitySupported("VK_KHR_maintenance2"))
            TCU_THROW(NotSupportedError, "Extension VK_KHR_maintenance2 not supported.");
    }

    checkPipelineConstructionRequirements(vki, physDevice, config.groupParams->pipelineConstructionType);

    {
        bool requireDepthStencilLayout = false;

        for (size_t attachmentNdx = 0; attachmentNdx < renderPassInfo.getAttachments().size(); attachmentNdx++)
        {
            if (renderPassInfo.getAttachments()[attachmentNdx].getInitialLayout() ==
                    VK_IMAGE_LAYOUT_DEPTH_ATTACHMENT_STENCIL_READ_ONLY_OPTIMAL ||
                renderPassInfo.getAttachments()[attachmentNdx].getInitialLayout() ==
                    VK_IMAGE_LAYOUT_DEPTH_READ_ONLY_STENCIL_ATTACHMENT_OPTIMAL ||
                renderPassInfo.getAttachments()[attachmentNdx].getFinalLayout() ==
                    VK_IMAGE_LAYOUT_DEPTH_ATTACHMENT_STENCIL_READ_ONLY_OPTIMAL ||
                renderPassInfo.getAttachments()[attachmentNdx].getFinalLayout() ==
                    VK_IMAGE_LAYOUT_DEPTH_READ_ONLY_STENCIL_ATTACHMENT_OPTIMAL)
            {
                requireDepthStencilLayout = true;
                break;
            }
        }

        for (size_t subpassNdx = 0; subpassNdx < renderPassInfo.getSubpasses().size() && !requireDepthStencilLayout;
             subpassNdx++)
        {
            const Subpass &subpass(renderPassInfo.getSubpasses()[subpassNdx]);

            for (size_t attachmentNdx = 0; attachmentNdx < subpass.getColorAttachments().size(); attachmentNdx++)
            {
                if (subpass.getColorAttachments()[attachmentNdx].getImageLayout() ==
                        VK_IMAGE_LAYOUT_DEPTH_ATTACHMENT_STENCIL_READ_ONLY_OPTIMAL ||
                    subpass.getColorAttachments()[attachmentNdx].getImageLayout() ==
                        VK_IMAGE_LAYOUT_DEPTH_READ_ONLY_STENCIL_ATTACHMENT_OPTIMAL)
                {
                    requireDepthStencilLayout = true;
                    break;
                }
            }

            for (size_t attachmentNdx = 0;
                 !requireDepthStencilLayout && attachmentNdx < subpass.getInputAttachments().size(); attachmentNdx++)
            {
                if (subpass.getInputAttachments()[attachmentNdx].getImageLayout() ==
                        VK_IMAGE_LAYOUT_DEPTH_ATTACHMENT_STENCIL_READ_ONLY_OPTIMAL ||
                    subpass.getInputAttachments()[attachmentNdx].getImageLayout() ==
                        VK_IMAGE_LAYOUT_DEPTH_READ_ONLY_STENCIL_ATTACHMENT_OPTIMAL)
                {
                    requireDepthStencilLayout = true;
                    break;
                }
            }

            for (size_t attachmentNdx = 0;
                 !requireDepthStencilLayout && attachmentNdx < subpass.getResolveAttachments().size(); attachmentNdx++)
            {
                if (subpass.getResolveAttachments()[attachmentNdx].getImageLayout() ==
                        VK_IMAGE_LAYOUT_DEPTH_ATTACHMENT_STENCIL_READ_ONLY_OPTIMAL ||
                    subpass.getResolveAttachments()[attachmentNdx].getImageLayout() ==
                        VK_IMAGE_LAYOUT_DEPTH_READ_ONLY_STENCIL_ATTACHMENT_OPTIMAL)
                {
                    requireDepthStencilLayout = true;
                    break;
                }
            }

            if (subpass.getDepthStencilAttachment().getImageLayout() ==
                    VK_IMAGE_LAYOUT_DEPTH_ATTACHMENT_STENCIL_READ_ONLY_OPTIMAL ||
                subpass.getDepthStencilAttachment().getImageLayout() ==
                    VK_IMAGE_LAYOUT_DEPTH_READ_ONLY_STENCIL_ATTACHMENT_OPTIMAL)
            {
                requireDepthStencilLayout = true;
                break;
            }
        }

        if (requireDepthStencilLayout && !context.isDeviceFunctionalitySupported("VK_KHR_maintenance2"))
            TCU_THROW(NotSupportedError, "VK_KHR_maintenance2 is not supported");
    }

    initializeAttachmentIsLazy(attachmentIsLazy, renderPassInfo.getAttachments(), config.imageMemory);
    initializeImageClearValues(rng, imageClearValues, renderPassInfo.getAttachments(), attachmentIsLazy,
                               config.useFormatCompCount, config.depthValues);
    initializeAttachmentImageUsage(context, attachmentImageUsage, renderPassInfo, attachmentIsLazy, imageClearValues);
    initializeRenderPassClearValues(rng, renderPassClearValues, renderPassInfo.getAttachments(),
                                    config.useFormatCompCount, config.depthValues);

    initializeSubpassIsSecondary(subpassIsSecondary, renderPassInfo.getSubpasses(), config.commandBufferTypes);
    initializeSubpassRenderInfo(subpassRenderInfo, rng, renderPassInfo, config);

    logTestCaseInfo(log, config, attachmentIsLazy, imageClearValues, renderPassClearValues, subpassRenderInfo);

    checkTextureFormatSupport(log, vki, physDevice, config.renderPass.getAttachments());

    {
        log << TestLog::Message << "Max color attachments: " << properties.limits.maxColorAttachments
            << TestLog::EndMessage;

        for (size_t subpassNdx = 0; subpassNdx < renderPassInfo.getSubpasses().size(); subpassNdx++)
        {
            if (renderPassInfo.getSubpasses()[subpassNdx].getColorAttachments().size() >
                (size_t)properties.limits.maxColorAttachments)
                TCU_THROW(NotSupportedError, "Subpass uses more than maxColorAttachments.");
        }
    }

    {
        const VkDevice device     = context.getDevice();
        const DeviceInterface &vk = context.getDeviceInterface();
        const VkQueue queue       = context.getUniversalQueue();
        const uint32_t queueIndex = context.getUniversalQueueFamilyIndex();
        Allocator &allocator      = context.getDefaultAllocator();

        const Unique<VkCommandPool> commandBufferPool(createCommandPool(vk, device, 0, queueIndex));
        const Unique<VkCommandBuffer> initializeImagesCommandBuffer(
            allocateCommandBuffer(vk, device, *commandBufferPool, VK_COMMAND_BUFFER_LEVEL_PRIMARY));
        const Unique<VkCommandBuffer> renderCommandBuffer(
            allocateCommandBuffer(vk, device, *commandBufferPool, VK_COMMAND_BUFFER_LEVEL_PRIMARY));
        const Unique<VkCommandBuffer> readImagesToBuffersCommandBuffer(
            allocateCommandBuffer(vk, device, *commandBufferPool, VK_COMMAND_BUFFER_LEVEL_PRIMARY));

        vector<de::SharedPtr<AttachmentResources>> attachmentResources;
        vector<de::SharedPtr<SubpassRenderer>> subpassRenderers;
        vector<VkImage> attachmentImages;
        vector<VkImageView> attachmentViews;
        vector<pair<VkImageView, VkImageView>> inputAttachmentViews;

        Move<VkRenderPass> renderPass;
        if (config.groupParams->renderingType != RENDERING_TYPE_DYNAMIC_RENDERING)
            renderPass = createRenderPass(vk, device, renderPassInfo, config.groupParams->renderingType);

        for (size_t attachmentNdx = 0; attachmentNdx < renderPassInfo.getAttachments().size(); attachmentNdx++)
        {
            const Attachment &attachmentInfo = renderPassInfo.getAttachments()[attachmentNdx];

            attachmentResources.push_back(de::SharedPtr<AttachmentResources>(
                new AttachmentResources(vki, physDevice, vk, device, allocator, queueIndex, targetSize, attachmentInfo,
                                        attachmentImageUsage[attachmentNdx], config.allocationKind)));
            attachmentViews.push_back(attachmentResources[attachmentNdx]->getAttachmentView());
            attachmentImages.push_back(attachmentResources[attachmentNdx]->getImage());

            inputAttachmentViews.push_back(attachmentResources[attachmentNdx]->getInputAttachmentViews());
        }

        beginCommandBuffer(vk, *initializeImagesCommandBuffer, DE_NULL, 0, DE_NULL, VK_FALSE, (VkQueryControlFlags)0,
                           (VkQueryPipelineStatisticFlags)0);
        pushImageInitializationCommands(vk, *initializeImagesCommandBuffer, renderPassInfo.getAttachments(),
                                        attachmentResources, queueIndex, imageClearValues);
        endCommandBuffer(vk, *initializeImagesCommandBuffer);

        {
            Move<VkFramebuffer> framebuffer;
            if (config.groupParams->renderingType != RENDERING_TYPE_DYNAMIC_RENDERING)
                framebuffer = createFramebuffer(vk, device, *renderPass, targetSize, attachmentViews);

            const VkRect2D renderArea{{(int32_t)renderPos.x(), (int32_t)renderPos.y()},
                                      {renderSize.x(), renderSize.y()}};
            const bool secondaryCmdBufferCompletelyContainsDynamicRenderpass =
                (config.commandBufferTypes == TestConfig::COMMANDBUFFERTYPES_SECONDARY) &&
                config.groupParams->secondaryCmdBufferCompletelyContainsDynamicRenderpass;

            for (size_t subpassNdx = 0; subpassNdx < renderPassInfo.getSubpasses().size(); subpassNdx++)
            {
                subpassRenderers.push_back(de::SharedPtr<SubpassRenderer>(new SubpassRenderer(
                    context, vk, device, allocator, renderPassInfo, attachmentResources, renderArea,
                    renderPassClearValues, *renderPass, *framebuffer, *commandBufferPool, queueIndex, attachmentImages,
                    inputAttachmentViews, subpassRenderInfo[subpassNdx], config)));
            }

            beginCommandBuffer(vk, *renderCommandBuffer, DE_NULL, 0, DE_NULL, VK_FALSE, (VkQueryControlFlags)0,
                               (VkQueryPipelineStatisticFlags)0);
            pushRenderPassCommands(vk, *renderCommandBuffer, *renderPass, renderPassInfo, attachmentResources,
                                   *framebuffer, subpassRenderers, renderArea, renderPassClearValues, queueIndex,
                                   config, secondaryCmdBufferCompletelyContainsDynamicRenderpass);
            endCommandBuffer(vk, *renderCommandBuffer);

            beginCommandBuffer(vk, *readImagesToBuffersCommandBuffer, DE_NULL, 0, DE_NULL, VK_FALSE,
                               (VkQueryControlFlags)0, (VkQueryPipelineStatisticFlags)0);
            pushReadImagesToBuffers(vk, *readImagesToBuffersCommandBuffer, queueIndex, attachmentResources,
                                    renderPassInfo.getAttachments(), attachmentIsLazy, targetSize);
            endCommandBuffer(vk, *readImagesToBuffersCommandBuffer);
            {
                const VkCommandBuffer commandBuffers[] = {*initializeImagesCommandBuffer, *renderCommandBuffer,
                                                          *readImagesToBuffersCommandBuffer};
                const Unique<VkFence> fence(createFence(vk, device, 0u));

                queueSubmit(vk, queue, DE_LENGTH_OF_ARRAY(commandBuffers), commandBuffers, *fence);
                waitForFences(vk, device, 1, &fence.get(), VK_TRUE, ~0ull);
            }
        }
#ifdef CTS_USES_VULKANSC
        if (!context.getTestContext().getCommandLine().isSubProcess())
            return tcu::TestStatus::pass("Pass");
#endif
        if (logAndVerifyImages(log, vk, device, attachmentResources, attachmentIsLazy, renderPassInfo,
                               renderPassClearValues, imageClearValues, subpassRenderInfo, targetSize, config))
            return tcu::TestStatus::pass("Pass");
        else
            return tcu::TestStatus::fail("Result verification failed");
    }
}

class RenderPassNoDrawLoadStoreTestCase : public vkt::TestCase
{
public:
    RenderPassNoDrawLoadStoreTestCase(tcu::TestContext &context, const std::string &name,
                                      const SharedGroupParams groupParams);
    TestInstance *createInstance(Context &context) const override;
    void checkSupport(Context &context) const override;

private:
    const SharedGroupParams m_groupParams;
};

class RenderPassNoDrawLoadStoreTestInstance : public vkt::TestInstance
{
public:
    RenderPassNoDrawLoadStoreTestInstance(Context &context, const SharedGroupParams groupParams);

    template <typename AttachmentDesc, typename AttachmentRef, typename SubpassDesc, typename SubpassDep,
              typename RenderPassCreateInfo>
    Move<VkRenderPass> createRenderPass(const DeviceInterface &vk, VkDevice vkDevice, RenderingType type);
    virtual tcu::TestStatus iterate(void);

private:
    const SharedGroupParams m_groupParams;
};

RenderPassNoDrawLoadStoreTestCase::RenderPassNoDrawLoadStoreTestCase(tcu::TestContext &context, const std::string &name,
                                                                     const SharedGroupParams groupParams)
    : vkt::TestCase(context, name)
    , m_groupParams(groupParams)
{
}

RenderPassNoDrawLoadStoreTestInstance::RenderPassNoDrawLoadStoreTestInstance(Context &context,
                                                                             const SharedGroupParams groupParams)
    : vkt::TestInstance(context)
    , m_groupParams(groupParams)
{
}

TestInstance *RenderPassNoDrawLoadStoreTestCase::createInstance(Context &context) const
{
    return new RenderPassNoDrawLoadStoreTestInstance(context, m_groupParams);
}

void RenderPassNoDrawLoadStoreTestCase::checkSupport(Context &context) const
{
    if (m_groupParams->renderingType == RENDERING_TYPE_RENDERPASS2)
        context.requireDeviceFunctionality("VK_KHR_create_renderpass2");

    if (m_groupParams->renderingType == RENDERING_TYPE_DYNAMIC_RENDERING)
        context.requireDeviceFunctionality("VK_KHR_dynamic_rendering");
}

template <typename AttachmentDesc, typename AttachmentRef, typename SubpassDesc, typename SubpassDep,
          typename RenderPassCreateInfo>
Move<VkRenderPass> RenderPassNoDrawLoadStoreTestInstance::createRenderPass(const DeviceInterface &vk, VkDevice vkDevice,
                                                                           RenderingType type)
{
    const VkImageAspectFlags aspectMask = type == RENDERING_TYPE_RENDERPASS_LEGACY ? 0 : VK_IMAGE_ASPECT_COLOR_BIT;

    const AttachmentDesc attachmentDescription =
        // Result attachment
        AttachmentDesc(nullptr,                                 // const void*                        pNext
                       (VkAttachmentDescriptionFlags)0,         // VkAttachmentDescriptionFlags        flags
                       VK_FORMAT_R8G8B8A8_UNORM,                // VkFormat                            format
                       VK_SAMPLE_COUNT_1_BIT,                   // VkSampleCountFlagBits            samples
                       VK_ATTACHMENT_LOAD_OP_CLEAR,             // VkAttachmentLoadOp                loadOp
                       VK_ATTACHMENT_STORE_OP_STORE,            // VkAttachmentStoreOp                storeOp
                       VK_ATTACHMENT_LOAD_OP_DONT_CARE,         // VkAttachmentLoadOp                stencilLoadOp
                       VK_ATTACHMENT_STORE_OP_DONT_CARE,        // VkAttachmentStoreOp                stencilStoreOp
                       VK_IMAGE_LAYOUT_UNDEFINED,               // VkImageLayout                    initialLayout
                       VK_IMAGE_LAYOUT_COLOR_ATTACHMENT_OPTIMAL // VkImageLayout                    finalLayout
        );

    const AttachmentRef resultAttachmentRefSubpass0(
        nullptr,                                  // const void*            pNext
        0u,                                       // uint32_t                attachment
        VK_IMAGE_LAYOUT_COLOR_ATTACHMENT_OPTIMAL, // VkImageLayout        layout
        aspectMask                                // VkImageAspectFlags    aspectMask
    );

    const SubpassDesc subpassDescription =
        SubpassDesc(nullptr,
                    (VkSubpassDescriptionFlags)0,    // VkSubpassDescriptionFlags        flags
                    VK_PIPELINE_BIND_POINT_GRAPHICS, // VkPipelineBindPoint                pipelineBindPoint
                    0u,                              // uint32_t                            viewMask
                    0u,                              // uint32_t                            inputAttachmentCount
                    nullptr,                         // const VkAttachmentReference*        pInputAttachments
                    1u,                              // uint32_t                            colorAttachmentCount
                    &resultAttachmentRefSubpass0,    // const VkAttachmentReference*        pColorAttachments
                    nullptr,                         // const VkAttachmentReference*        pResolveAttachments
                    nullptr,                         // const VkAttachmentReference*        pDepthStencilAttachment
                    0u,                              // uint32_t                            preserveAttachmentCount
                    nullptr                          // const uint32_t*                    pPreserveAttachments
        );

    const RenderPassCreateInfo renderPassInfo(nullptr,                    // const void*                        pNext
                                              (VkRenderPassCreateFlags)0, // VkRenderPassCreateFlags            flags
                                              1u, // uint32_t                            attachmentCount
                                              &attachmentDescription, // const VkAttachmentDescription*    pAttachments
                                              1u,                  // uint32_t                            subpassCount
                                              &subpassDescription, // const VkSubpassDescription*        pSubpasses
                                              0u,      // uint32_t                            dependencyCount
                                              nullptr, // const VkSubpassDependency*        pDependencies
                                              0u,      // uint32_t                            correlatedViewMaskCount
                                              nullptr  // const uint32_t*                    pCorrelatedViewMasks
    );
    return renderPassInfo.createRenderPass(vk, vkDevice);
}

tcu::TestStatus RenderPassNoDrawLoadStoreTestInstance::iterate()
{
    const auto &vkd   = m_context.getDeviceInterface();
    const auto device = m_context.getDevice();
    auto &alloc       = m_context.getDefaultAllocator();

    auto imageFormat = VK_FORMAT_R8G8B8A8_UNORM;
    auto imageExtent = makeExtent3D(1, 1, 1u);

    const tcu::IVec3 imageDim(static_cast<int>(imageExtent.width), static_cast<int>(imageExtent.height),
                              static_cast<int>(imageExtent.depth));
    const tcu::IVec2 imageSize(imageDim.x(), imageDim.y());

    const std::vector<VkViewport> viewports{makeViewport(imageExtent)};
    const std::vector<VkRect2D> scissors{makeRect2D(imageExtent)};

    de::MovePtr<ImageWithMemory> colorAttachment;

    const auto qIndex = m_context.getUniversalQueueFamilyIndex();

    const auto subresourceRange = makeImageSubresourceRange(VK_IMAGE_ASPECT_COLOR_BIT, 0u, 1u, 0u, 1u);
    const auto imageUsage =
        static_cast<VkImageUsageFlags>(VK_IMAGE_USAGE_COLOR_ATTACHMENT_BIT | VK_IMAGE_USAGE_TRANSFER_SRC_BIT);
    const VkImageCreateInfo imageCreateInfo = {
        VK_STRUCTURE_TYPE_IMAGE_CREATE_INFO, // VkStructureType sType;
        nullptr,                             // const void* pNext;
        0u,                                  // VkImageCreateFlags flags;
        VK_IMAGE_TYPE_2D,                    // VkImageType imageType;
        imageFormat,                         // VkFormat format;
        imageExtent,                         // VkExtent3D extent;
        1u,                                  // uint32_t mipLevels;
        1u,                                  // uint32_t arrayLayers;
        VK_SAMPLE_COUNT_1_BIT,               // VkSampleCountFlagBits samples;
        VK_IMAGE_TILING_OPTIMAL,             // VkImageTiling tiling;
        imageUsage,                          // VkImageUsageFlags usage;
        VK_SHARING_MODE_EXCLUSIVE,           // VkSharingMode sharingMode;
        0u,                                  // uint32_t queueFamilyIndexCount;
        nullptr,                             // const uint32_t* pQueueFamilyIndices;
        VK_IMAGE_LAYOUT_UNDEFINED,           // VkImageLayout initialLayout;
    };

    colorAttachment =
        de::MovePtr<ImageWithMemory>(new ImageWithMemory(vkd, device, alloc, imageCreateInfo, MemoryRequirement::Any));
    auto colorAttachmentView =
        makeImageView(vkd, device, colorAttachment->get(), VK_IMAGE_VIEW_TYPE_2D, imageFormat, subresourceRange);

    const auto tcuFormat     = mapVkFormat(imageFormat);
    const auto outBufferSize = static_cast<VkDeviceSize>(static_cast<uint32_t>(tcu::getPixelSize(tcuFormat)) *
                                                         imageExtent.width * imageExtent.height);

    BufferWithMemory outBuffer(vkd, device, alloc,
                               makeBufferCreateInfo(outBufferSize, VK_BUFFER_USAGE_TRANSFER_DST_BIT),
                               MemoryRequirement::HostVisible);
    auto &outBufferAlloc = outBuffer.getAllocation();
    void *outBufferData  = outBufferAlloc.getHostPtr();

    Move<VkRenderPass> renderPass;
    if (m_groupParams->renderingType == RENDERING_TYPE_RENDERPASS_LEGACY)
    {
        renderPass =
            createRenderPass<AttachmentDescription1, AttachmentReference1, SubpassDescription1, SubpassDependency1,
                             RenderPassCreateInfo1>(vkd, device, RENDERING_TYPE_RENDERPASS_LEGACY);
    }
    else if (m_groupParams->renderingType == RENDERING_TYPE_RENDERPASS2)
    {
        renderPass =
            createRenderPass<AttachmentDescription2, AttachmentReference2, SubpassDescription2, SubpassDependency2,
                             RenderPassCreateInfo2>(vkd, device, RENDERING_TYPE_RENDERPASS2);
    }

    // Framebuffer.
    Move<VkFramebuffer> framebuffer;
    if (m_groupParams->renderingType != RENDERING_TYPE_DYNAMIC_RENDERING)
        framebuffer = makeFramebuffer(vkd, device, renderPass.get(), colorAttachmentView.get(), imageExtent.width,
                                      imageExtent.height);

    const auto clearValueColor = makeClearValueColor(tcu::Vec4(1.0f, 0.0f, 1.0f, 1.0f));

    auto graphicsPipelineLayout = makePipelineLayout(vkd, device);
    auto commandPool            = createCommandPool(vkd, device, VK_COMMAND_POOL_CREATE_TRANSIENT_BIT, qIndex);
    auto commandBuffer = allocateCommandBuffer(vkd, device, commandPool.get(), VK_COMMAND_BUFFER_LEVEL_PRIMARY);

    beginCommandBuffer(vkd, commandBuffer.get());

#ifndef CTS_USES_VULKANSC
    if (m_groupParams->renderingType == RENDERING_TYPE_DYNAMIC_RENDERING)
    {
        VkRenderingAttachmentInfo colorAttachmentInfo{
            VK_STRUCTURE_TYPE_RENDERING_ATTACHMENT_INFO, // VkStructureType sType;
            DE_NULL,                                     // const void* pNext;
            colorAttachmentView.get(),                   // VkImageView imageView;
            VK_IMAGE_LAYOUT_COLOR_ATTACHMENT_OPTIMAL,    // VkImageLayout imageLayout;
            VK_RESOLVE_MODE_NONE,                        // VkResolveModeFlagBits resolveMode;
            DE_NULL,                                     // VkImageView resolveImageView;
            VK_IMAGE_LAYOUT_UNDEFINED,                   // VkImageLayout resolveImageLayout;
            VK_ATTACHMENT_LOAD_OP_CLEAR,                 // VkAttachmentLoadOp loadOp;
            VK_ATTACHMENT_STORE_OP_STORE,                // VkAttachmentStoreOp storeOp;
            clearValueColor                              // VkClearValue clearValue;
        };
        VkRenderingInfo renderingInfo{
            VK_STRUCTURE_TYPE_RENDERING_INFO,
            DE_NULL,
            0u,                   // VkRenderingFlagsKHR flags;
            scissors[0],          // VkRect2D renderArea;
            1u,                   // uint32_t layerCount;
            0u,                   // uint32_t viewMask;
            1u,                   // uint32_t colorAttachmentCount;
            &colorAttachmentInfo, // const VkRenderingAttachmentInfoKHR* pColorAttachments;
            DE_NULL,              // const VkRenderingAttachmentInfoKHR* pDepthAttachment;
            DE_NULL               // const VkRenderingAttachmentInfoKHR* pStencilAttachment;
        };

        VkImageMemoryBarrier imageBarrier =
            makeImageMemoryBarrier(0, VK_ACCESS_SHADER_WRITE_BIT, VK_IMAGE_LAYOUT_UNDEFINED,
                                   VK_IMAGE_LAYOUT_COLOR_ATTACHMENT_OPTIMAL, **colorAttachment, subresourceRange);
        vkd.cmdPipelineBarrier(*commandBuffer, VK_PIPELINE_STAGE_FRAGMENT_SHADER_BIT,
                               VK_PIPELINE_STAGE_FRAGMENT_SHADER_BIT, VK_DEPENDENCY_BY_REGION_BIT, 0u, DE_NULL, 0u,
                               DE_NULL, 1u, &imageBarrier);

        vkd.cmdBeginRendering(*commandBuffer, &renderingInfo);
        vkd.cmdEndRendering(*commandBuffer);
    }
    else
#endif // CTS_USES_VULKANSC
    {
        const VkRenderPassBeginInfo renderPassBeginInfo{
            VK_STRUCTURE_TYPE_RENDER_PASS_BEGIN_INFO, // VkStructureType sType;
            nullptr,                                  // const void* pNext;
            *renderPass,                              // VkRenderPass renderPass;
            *framebuffer,                             // VkFramebuffer framebuffer;
            scissors.at(0),                           // VkRect2D renderArea;
            1,                                        // uint32_t clearValueCount;
            &clearValueColor,                         // const VkClearValue* pClearValues;
        };
        vkd.cmdBeginRenderPass(*commandBuffer, &renderPassBeginInfo, VK_SUBPASS_CONTENTS_INLINE);
        vkd.cmdEndRenderPass(*commandBuffer);
    }

    auto barrier = makeImageMemoryBarrier(
        VK_ACCESS_COLOR_ATTACHMENT_WRITE_BIT, VK_ACCESS_TRANSFER_READ_BIT, VK_IMAGE_LAYOUT_COLOR_ATTACHMENT_OPTIMAL,
        VK_IMAGE_LAYOUT_COLOR_ATTACHMENT_OPTIMAL, colorAttachment->get(), subresourceRange);
    cmdPipelineImageMemoryBarrier(vkd, *commandBuffer, VK_PIPELINE_STAGE_COLOR_ATTACHMENT_OUTPUT_BIT,
                                  VK_PIPELINE_STAGE_TRANSFER_BIT, &barrier);
    copyImageToBuffer(vkd, commandBuffer.get(), colorAttachment.get()->get(), outBuffer.get(), imageSize);
    endCommandBuffer(vkd, commandBuffer.get());
    submitCommandsAndWait(vkd, device, m_context.getUniversalQueue(), commandBuffer.get());
    invalidateAlloc(vkd, device, outBufferAlloc);

    tcu::ConstPixelBufferAccess outPixels(tcuFormat, imageDim, outBufferData);
    auto pixel    = outPixels.getPixel(0, 0);
    auto expected = tcu::Vec4(1.0f, 0.0f, 1.0f, 1.0f);

    if (pixel != expected)
    {
        std::stringstream output("Pixel isn't equal to clear color: ");
        output << pixel << " instead of " << expected;
        return tcu::TestStatus::fail(output.str());
    }

    return tcu::TestStatus::pass("Pass");
}

static const VkFormat s_coreColorFormats[] = {VK_FORMAT_R5G6B5_UNORM_PACK16,
                                              VK_FORMAT_R8_UNORM,
                                              VK_FORMAT_R8_SNORM,
                                              VK_FORMAT_R8_UINT,
                                              VK_FORMAT_R8_SINT,
                                              VK_FORMAT_R8G8_UNORM,
                                              VK_FORMAT_R8G8_SNORM,
                                              VK_FORMAT_R8G8_UINT,
                                              VK_FORMAT_R8G8_SINT,
                                              VK_FORMAT_R8G8B8A8_UNORM,
                                              VK_FORMAT_R8G8B8A8_SNORM,
                                              VK_FORMAT_R8G8B8A8_UINT,
                                              VK_FORMAT_R8G8B8A8_SINT,
                                              VK_FORMAT_R8G8B8A8_SRGB,
                                              VK_FORMAT_A8B8G8R8_UNORM_PACK32,
                                              VK_FORMAT_A8B8G8R8_SNORM_PACK32,
                                              VK_FORMAT_A8B8G8R8_UINT_PACK32,
                                              VK_FORMAT_A8B8G8R8_SINT_PACK32,
                                              VK_FORMAT_A8B8G8R8_SRGB_PACK32,
                                              VK_FORMAT_B8G8R8A8_UNORM,
                                              VK_FORMAT_B8G8R8A8_SRGB,
                                              VK_FORMAT_A2R10G10B10_UNORM_PACK32,
                                              VK_FORMAT_A2B10G10R10_UNORM_PACK32,
                                              VK_FORMAT_A2B10G10R10_UINT_PACK32,
                                              VK_FORMAT_R16_UNORM,
                                              VK_FORMAT_R16_SNORM,
                                              VK_FORMAT_R16_UINT,
                                              VK_FORMAT_R16_SINT,
                                              VK_FORMAT_R16_SFLOAT,
                                              VK_FORMAT_R16G16_UNORM,
                                              VK_FORMAT_R16G16_SNORM,
                                              VK_FORMAT_R16G16_UINT,
                                              VK_FORMAT_R16G16_SINT,
                                              VK_FORMAT_R16G16_SFLOAT,
                                              VK_FORMAT_R16G16B16A16_UNORM,
                                              VK_FORMAT_R16G16B16A16_SNORM,
                                              VK_FORMAT_R16G16B16A16_UINT,
                                              VK_FORMAT_R16G16B16A16_SINT,
                                              VK_FORMAT_R16G16B16A16_SFLOAT,
                                              VK_FORMAT_R32_UINT,
                                              VK_FORMAT_R32_SINT,
                                              VK_FORMAT_R32_SFLOAT,
                                              VK_FORMAT_R32G32_UINT,
                                              VK_FORMAT_R32G32_SINT,
                                              VK_FORMAT_R32G32_SFLOAT,
                                              VK_FORMAT_R32G32B32A32_UINT,
                                              VK_FORMAT_R32G32B32A32_SINT,
                                              VK_FORMAT_R32G32B32A32_SFLOAT};

static const VkFormat s_coreDepthStencilFormats[] = {VK_FORMAT_D16_UNORM,

                                                     VK_FORMAT_X8_D24_UNORM_PACK32, VK_FORMAT_D32_SFLOAT,

                                                     VK_FORMAT_D24_UNORM_S8_UINT, VK_FORMAT_D32_SFLOAT_S8_UINT};

void addAttachmentTests(tcu::TestCaseGroup *group, const TestConfigExternal testConfigExternal)
{
    const uint32_t attachmentCounts[]  = {1, 3, 4, 8};
    const VkAttachmentLoadOp loadOps[] = {VK_ATTACHMENT_LOAD_OP_LOAD, VK_ATTACHMENT_LOAD_OP_CLEAR,
                                          VK_ATTACHMENT_LOAD_OP_DONT_CARE};

    const VkAttachmentStoreOp storeOps[] = {VK_ATTACHMENT_STORE_OP_STORE, VK_ATTACHMENT_STORE_OP_DONT_CARE};

    const VkImageLayout initialAndFinalColorLayouts[] = {
        VK_IMAGE_LAYOUT_GENERAL, VK_IMAGE_LAYOUT_COLOR_ATTACHMENT_OPTIMAL, VK_IMAGE_LAYOUT_SHADER_READ_ONLY_OPTIMAL,
        VK_IMAGE_LAYOUT_TRANSFER_SRC_OPTIMAL, VK_IMAGE_LAYOUT_TRANSFER_DST_OPTIMAL};

    const VkImageLayout initialAndFinalColorLayoutsLazy[] = {
        VK_IMAGE_LAYOUT_GENERAL, VK_IMAGE_LAYOUT_COLOR_ATTACHMENT_OPTIMAL, VK_IMAGE_LAYOUT_SHADER_READ_ONLY_OPTIMAL};

    const VkImageLayout initialAndFinalDepthStencilLayouts[] = {VK_IMAGE_LAYOUT_GENERAL,
                                                                VK_IMAGE_LAYOUT_DEPTH_STENCIL_ATTACHMENT_OPTIMAL,
                                                                VK_IMAGE_LAYOUT_DEPTH_STENCIL_READ_ONLY_OPTIMAL,
                                                                VK_IMAGE_LAYOUT_SHADER_READ_ONLY_OPTIMAL,
                                                                VK_IMAGE_LAYOUT_TRANSFER_SRC_OPTIMAL,
                                                                VK_IMAGE_LAYOUT_TRANSFER_DST_OPTIMAL};

    const VkImageLayout initialAndFinalDepthStencilLayoutsLazy[] = {
        VK_IMAGE_LAYOUT_GENERAL, VK_IMAGE_LAYOUT_DEPTH_STENCIL_ATTACHMENT_OPTIMAL,
        VK_IMAGE_LAYOUT_DEPTH_STENCIL_READ_ONLY_OPTIMAL, VK_IMAGE_LAYOUT_SHADER_READ_ONLY_OPTIMAL};

    const VkImageLayout subpassLayouts[] = {VK_IMAGE_LAYOUT_GENERAL, VK_IMAGE_LAYOUT_COLOR_ATTACHMENT_OPTIMAL};

    const VkImageLayout depthStencilLayouts[] = {VK_IMAGE_LAYOUT_GENERAL,
                                                 VK_IMAGE_LAYOUT_DEPTH_STENCIL_ATTACHMENT_OPTIMAL};

    const TestConfig::RenderTypes renderCommands[] = {
        TestConfig::RENDERTYPES_NONE,
        TestConfig::RENDERTYPES_CLEAR,
        TestConfig::RENDERTYPES_DRAW,
        TestConfig::RENDERTYPES_CLEAR | TestConfig::RENDERTYPES_DRAW,
    };

    const TestConfig::CommandBufferTypes commandBuffers[] = {
        TestConfig::COMMANDBUFFERTYPES_INLINE, TestConfig::COMMANDBUFFERTYPES_SECONDARY,
        TestConfig::COMMANDBUFFERTYPES_INLINE | TestConfig::COMMANDBUFFERTYPES_SECONDARY};

    const TestConfig::ImageMemory imageMemories[] = {TestConfig::IMAGEMEMORY_STRICT, TestConfig::IMAGEMEMORY_LAZY,
                                                     TestConfig::IMAGEMEMORY_STRICT | TestConfig::IMAGEMEMORY_LAZY};

    const UVec2 targetSizes[] = {UVec2(64, 64), UVec2(63, 65)};

    const UVec2 renderPositions[] = {UVec2(0, 0), UVec2(3, 17)};

    const UVec2 renderSizes[] = {UVec2(32, 32), UVec2(60, 47)};

    tcu::TestContext &testCtx(group->getTestContext());
    bool useDynamicRendering(testConfigExternal.groupParams->renderingType == RENDERING_TYPE_DYNAMIC_RENDERING);
    de::Random rng(1433774382u);

    for (size_t attachmentCountNdx = 0; attachmentCountNdx < DE_LENGTH_OF_ARRAY(attachmentCounts); attachmentCountNdx++)
    {
        const uint32_t attachmentCount = attachmentCounts[attachmentCountNdx];
        const uint32_t testCaseCount   = (attachmentCount == 1 ? 100 : 200);
        de::MovePtr<tcu::TestCaseGroup> attachmentCountGroup(
            new tcu::TestCaseGroup(testCtx, de::toString(attachmentCount).c_str()));

        for (size_t testCaseNdx = 0; testCaseNdx < testCaseCount; testCaseNdx++)
        {
            const bool useDepthStencil = rng.getBool();
            const TestConfig::ImageMemory imageMemory =
                rng.choose<TestConfig::ImageMemory>(DE_ARRAY_BEGIN(imageMemories), DE_ARRAY_END(imageMemories));
            VkImageLayout depthStencilLayout = VK_IMAGE_LAYOUT_GENERAL;
            vector<Attachment> attachments;
            vector<AttachmentReference> colorAttachmentReferences;

            // we want to make sure that dynamic rendering test cases have corresponding renderpass
            // cases as this will allow drivers to easily compare GPU batches; since configurations
            // for those tests are generated we need to generate configurations for all cases
            // even when we know earlier that for dynamic rendering we will skip it
            bool executeForDynamicRendering = true;

            for (size_t attachmentNdx = 0; attachmentNdx < attachmentCount; attachmentNdx++)
            {
                const VkSampleCountFlagBits sampleCount = VK_SAMPLE_COUNT_1_BIT;
                const VkFormat format =
                    rng.choose<VkFormat>(DE_ARRAY_BEGIN(s_coreColorFormats), DE_ARRAY_END(s_coreColorFormats));
                const VkAttachmentLoadOp loadOp =
                    rng.choose<VkAttachmentLoadOp>(DE_ARRAY_BEGIN(loadOps), DE_ARRAY_END(loadOps));
                const VkAttachmentStoreOp storeOp =
                    rng.choose<VkAttachmentStoreOp>(DE_ARRAY_BEGIN(storeOps), DE_ARRAY_END(storeOps));

                const VkImageLayout initialLayout =
                    (imageMemory == TestConfig::IMAGEMEMORY_STRICT) ?
                        rng.choose<VkImageLayout>(DE_ARRAY_BEGIN(initialAndFinalColorLayouts),
                                                  DE_ARRAY_END(initialAndFinalColorLayouts)) :
                        rng.choose<VkImageLayout>(DE_ARRAY_BEGIN(initialAndFinalColorLayoutsLazy),
                                                  DE_ARRAY_END(initialAndFinalColorLayoutsLazy));
                VkImageLayout finalizeLayout =
                    (imageMemory == TestConfig::IMAGEMEMORY_STRICT) ?
                        rng.choose<VkImageLayout>(DE_ARRAY_BEGIN(initialAndFinalColorLayouts),
                                                  DE_ARRAY_END(initialAndFinalColorLayouts)) :
                        rng.choose<VkImageLayout>(DE_ARRAY_BEGIN(initialAndFinalColorLayoutsLazy),
                                                  DE_ARRAY_END(initialAndFinalColorLayoutsLazy));
                const VkImageLayout subpassLayout =
                    rng.choose<VkImageLayout>(DE_ARRAY_BEGIN(subpassLayouts), DE_ARRAY_END(subpassLayouts));

                const VkAttachmentLoadOp stencilLoadOp =
                    rng.choose<VkAttachmentLoadOp>(DE_ARRAY_BEGIN(loadOps), DE_ARRAY_END(loadOps));
                const VkAttachmentStoreOp stencilStoreOp =
                    rng.choose<VkAttachmentStoreOp>(DE_ARRAY_BEGIN(storeOps), DE_ARRAY_END(storeOps));

                if (useDynamicRendering)
                {
                    // with renderpass we can have automatic layout transitions; to do the same with dynamic rendering cases
                    // we would need to add addtional barries but since those tests won't add coverage we are skipping them
                    if ((initialLayout == VK_IMAGE_LAYOUT_GENERAL) ||
                        (initialLayout == VK_IMAGE_LAYOUT_COLOR_ATTACHMENT_OPTIMAL))
                        finalizeLayout = initialLayout;
                    else
                        executeForDynamicRendering = false;
                }

                attachments.push_back(Attachment(format, sampleCount, loadOp, storeOp, stencilLoadOp, stencilStoreOp,
                                                 initialLayout, finalizeLayout));
                colorAttachmentReferences.push_back(AttachmentReference((uint32_t)attachmentNdx, subpassLayout));
            }

            if (useDepthStencil)
            {
                const VkSampleCountFlagBits sampleCount = VK_SAMPLE_COUNT_1_BIT;
                const VkFormat format = rng.choose<VkFormat>(DE_ARRAY_BEGIN(s_coreDepthStencilFormats),
                                                             DE_ARRAY_END(s_coreDepthStencilFormats));
                const VkAttachmentLoadOp loadOp =
                    rng.choose<VkAttachmentLoadOp>(DE_ARRAY_BEGIN(loadOps), DE_ARRAY_END(loadOps));
                const VkAttachmentStoreOp storeOp =
                    rng.choose<VkAttachmentStoreOp>(DE_ARRAY_BEGIN(storeOps), DE_ARRAY_END(storeOps));

                const VkImageLayout initialLayout =
                    (imageMemory == TestConfig::IMAGEMEMORY_STRICT) ?
                        rng.choose<VkImageLayout>(DE_ARRAY_BEGIN(initialAndFinalDepthStencilLayouts),
                                                  DE_ARRAY_END(initialAndFinalDepthStencilLayouts)) :
                        rng.choose<VkImageLayout>(DE_ARRAY_BEGIN(initialAndFinalDepthStencilLayoutsLazy),
                                                  DE_ARRAY_END(initialAndFinalDepthStencilLayoutsLazy));
                VkImageLayout finalizeLayout =
                    (imageMemory == TestConfig::IMAGEMEMORY_STRICT) ?
                        rng.choose<VkImageLayout>(DE_ARRAY_BEGIN(initialAndFinalDepthStencilLayouts),
                                                  DE_ARRAY_END(initialAndFinalDepthStencilLayouts)) :
                        rng.choose<VkImageLayout>(DE_ARRAY_BEGIN(initialAndFinalDepthStencilLayoutsLazy),
                                                  DE_ARRAY_END(initialAndFinalDepthStencilLayoutsLazy));

                const VkAttachmentLoadOp stencilLoadOp =
                    rng.choose<VkAttachmentLoadOp>(DE_ARRAY_BEGIN(loadOps), DE_ARRAY_END(loadOps));
                const VkAttachmentStoreOp stencilStoreOp =
                    rng.choose<VkAttachmentStoreOp>(DE_ARRAY_BEGIN(storeOps), DE_ARRAY_END(storeOps));

                if (useDynamicRendering)
                {
                    if ((initialLayout == VK_IMAGE_LAYOUT_GENERAL) ||
                        (initialLayout == VK_IMAGE_LAYOUT_DEPTH_STENCIL_ATTACHMENT_OPTIMAL) ||
                        (initialLayout == VK_IMAGE_LAYOUT_DEPTH_STENCIL_READ_ONLY_OPTIMAL))
                        finalizeLayout = initialLayout;
                    else
                        executeForDynamicRendering = false;
                }

                depthStencilLayout =
                    rng.choose<VkImageLayout>(DE_ARRAY_BEGIN(depthStencilLayouts), DE_ARRAY_END(depthStencilLayouts));
                attachments.push_back(Attachment(format, sampleCount, loadOp, storeOp, stencilLoadOp, stencilStoreOp,
                                                 initialLayout, finalizeLayout));
            }

            {
                const TestConfig::RenderTypes render =
                    rng.choose<TestConfig::RenderTypes>(DE_ARRAY_BEGIN(renderCommands), DE_ARRAY_END(renderCommands));
                const TestConfig::CommandBufferTypes commandBuffer = rng.choose<TestConfig::CommandBufferTypes>(
                    DE_ARRAY_BEGIN(commandBuffers), DE_ARRAY_END(commandBuffers));
                const vector<Subpass> subpasses(
                    1, Subpass(VK_PIPELINE_BIND_POINT_GRAPHICS, 0u, vector<AttachmentReference>(),
                               colorAttachmentReferences, vector<AttachmentReference>(),
                               AttachmentReference(
                                   (useDepthStencil ? (uint32_t)(attachments.size() - 1) : VK_ATTACHMENT_UNUSED),
                                   depthStencilLayout),
                               vector<uint32_t>()));
                const vector<SubpassDependency> deps;
                const string testCaseName = de::toString(attachmentCountNdx * testCaseCount + testCaseNdx);
                const RenderPass renderPass(attachments, subpasses, deps);
                const UVec2 targetSize = rng.choose<UVec2>(DE_ARRAY_BEGIN(targetSizes), DE_ARRAY_END(targetSizes));
                const UVec2 renderPos =
                    rng.choose<UVec2>(DE_ARRAY_BEGIN(renderPositions), DE_ARRAY_END(renderPositions));
                const UVec2 renderSize = rng.choose<UVec2>(DE_ARRAY_BEGIN(renderSizes), DE_ARRAY_END(renderSizes));

                if (useDynamicRendering)
                {
                    // skip dynamic rendering cases (that don't add coverage) this can be done not earlier than after grabbing all
                    // random numbers as we need to make sure that those tests that will be created for dynamic rendering have
                    // corresponding renderpass tests with the same name
                    if (!executeForDynamicRendering)
                        continue;

                    // dont repeat non secondary buffer cases when testing secondaryCmdBufferCompletelyContainsDynamicRenderpass flag
                    if (testConfigExternal.groupParams->secondaryCmdBufferCompletelyContainsDynamicRenderpass &&
                        (commandBuffer != TestConfig::COMMANDBUFFERTYPES_SECONDARY))
                    {
                        continue;
                    }
                }

                const TestConfig testConfig(renderPass, render, commandBuffer, imageMemory, targetSize, renderPos,
                                            renderSize, false, 1293809, 0, testConfigExternal.allocationKind,
                                            testConfigExternal.groupParams);

                addFunctionCaseWithPrograms<TestConfig>(attachmentCountGroup.get(), testCaseName.c_str(),
                                                        createTestShaders, renderPassTest, testConfig);
            }
        }

        group->addChild(attachmentCountGroup.release());
    }
}

void addAttachmentWriteMaskTests(tcu::TestCaseGroup *group, const TestConfigExternal testConfigExternal)
{
    const uint32_t attachmentCounts[] = {1, 2, 3, 4, 8};

    const VkFormat attachmentFormats[] = {VK_FORMAT_R8G8B8A8_UINT, VK_FORMAT_R8G8B8A8_UNORM,
                                          VK_FORMAT_R5G6B5_UNORM_PACK16, VK_FORMAT_R8G8_UNORM};

    tcu::TestContext &testCtx = group->getTestContext();

    for (uint32_t attachmentCountNdx = 0; attachmentCountNdx < DE_LENGTH_OF_ARRAY(attachmentCounts);
         attachmentCountNdx++)
    {
        const uint32_t attachmentCount = attachmentCounts[attachmentCountNdx];
        const string groupName         = "attachment_count_" + de::toString(attachmentCount);

        de::MovePtr<tcu::TestCaseGroup> attachmentCountGroup(new tcu::TestCaseGroup(testCtx, groupName.c_str()));

        for (uint32_t drawStartNdx = 0; drawStartNdx < (attachmentCount); drawStartNdx++)
        {
            uint32_t formatNdx = 0;
            vector<Attachment> attachments;
            vector<AttachmentReference> colorAttachmentReferences;

            for (uint32_t attachmentNdx = 0; attachmentNdx < attachmentCount; attachmentNdx++)
            {
                const VkFormat format                    = attachmentFormats[formatNdx];
                const VkSampleCountFlagBits sampleCount  = VK_SAMPLE_COUNT_1_BIT;
                const VkAttachmentLoadOp loadOp          = VK_ATTACHMENT_LOAD_OP_CLEAR;
                const VkAttachmentStoreOp storeOp        = VK_ATTACHMENT_STORE_OP_STORE;
                const VkAttachmentLoadOp stencilLoadOp   = VK_ATTACHMENT_LOAD_OP_CLEAR;
                const VkAttachmentStoreOp stencilStoreOp = VK_ATTACHMENT_STORE_OP_STORE;
                const VkImageLayout initialLayout        = VK_IMAGE_LAYOUT_COLOR_ATTACHMENT_OPTIMAL;
                const VkImageLayout finalizeLayout =
                    (testConfigExternal.groupParams->renderingType == RENDERING_TYPE_DYNAMIC_RENDERING) ?
                        initialLayout :
                        VK_IMAGE_LAYOUT_TRANSFER_SRC_OPTIMAL;
                const VkImageLayout subpassLayout = VK_IMAGE_LAYOUT_GENERAL;

                attachments.push_back(Attachment(format, sampleCount, loadOp, storeOp, stencilLoadOp, stencilStoreOp,
                                                 initialLayout, finalizeLayout));
                colorAttachmentReferences.push_back(AttachmentReference((uint32_t)attachmentNdx, subpassLayout));

                if (++formatNdx == DE_LENGTH_OF_ARRAY(attachmentFormats))
                    formatNdx = 0;
            }

            {
                const VkImageLayout depthStencilLayout = VK_IMAGE_LAYOUT_GENERAL;
                const vector<Subpass> subpass(
                    1, Subpass(VK_PIPELINE_BIND_POINT_GRAPHICS, 0u, vector<AttachmentReference>(),
                               colorAttachmentReferences, vector<AttachmentReference>(),
                               AttachmentReference(VK_ATTACHMENT_UNUSED, depthStencilLayout), vector<uint32_t>()));
                const vector<SubpassDependency> deps;

                const string testCaseName = "start_index_" + de::toString(drawStartNdx);
                const RenderPass renderPass(attachments, subpass, deps);

                const TestConfig::RenderTypes render               = TestConfig::RENDERTYPES_DRAW;
                const TestConfig::CommandBufferTypes commandBuffer = TestConfig::COMMANDBUFFERTYPES_INLINE;
                const TestConfig::ImageMemory imageMemory          = TestConfig::IMAGEMEMORY_LAZY;
                const UVec2 targetSize                             = UVec2(64, 64);
                const UVec2 renderPos                              = UVec2(0, 0);
                const UVec2 renderSize                             = UVec2(64, 64);
                const bool useFormatCompCount                      = true;
                const vector<DeviceCoreFeature> requiredFeatures   = {DEVICE_CORE_FEATURE_INDEPENDENT_BLEND};
                const TestConfig testConfig(renderPass, render, commandBuffer, imageMemory, targetSize, renderPos,
                                            renderSize, useFormatCompCount, 1293809, drawStartNdx,
                                            testConfigExternal.allocationKind, testConfigExternal.groupParams,
                                            requiredFeatures);

                addFunctionCaseWithPrograms<TestConfig>(attachmentCountGroup.get(), testCaseName.c_str(), checkSupport,
                                                        createTestShaders, renderPassTest, testConfig);
            }
        }

        group->addChild(attachmentCountGroup.release());
    }
}

template <typename T>
T chooseRandom(de::Random &rng, const set<T> &values)
{
    size_t ndx                           = ((size_t)rng.getUint32()) % values.size();
    typename set<T>::const_iterator iter = values.begin();

    for (; ndx > 0; ndx--)
        iter++;

    return *iter;
}

void addAttachmentAllocationTests(tcu::TestCaseGroup *group, const TestConfigExternal testConfigExternal)
{
    const uint32_t attachmentCounts[]  = {4, 8};
    const VkAttachmentLoadOp loadOps[] = {VK_ATTACHMENT_LOAD_OP_LOAD, VK_ATTACHMENT_LOAD_OP_CLEAR,
                                          VK_ATTACHMENT_LOAD_OP_DONT_CARE};

    const VkAttachmentStoreOp storeOps[] = {VK_ATTACHMENT_STORE_OP_STORE, VK_ATTACHMENT_STORE_OP_DONT_CARE};

    const VkImageLayout initialAndFinalColorLayouts[] = {
        VK_IMAGE_LAYOUT_GENERAL, VK_IMAGE_LAYOUT_COLOR_ATTACHMENT_OPTIMAL, VK_IMAGE_LAYOUT_SHADER_READ_ONLY_OPTIMAL,
        VK_IMAGE_LAYOUT_TRANSFER_SRC_OPTIMAL, VK_IMAGE_LAYOUT_TRANSFER_DST_OPTIMAL};

    const VkImageLayout initialAndFinalColorLayoutsLazy[] = {
        VK_IMAGE_LAYOUT_GENERAL, VK_IMAGE_LAYOUT_COLOR_ATTACHMENT_OPTIMAL, VK_IMAGE_LAYOUT_SHADER_READ_ONLY_OPTIMAL};

    const VkImageLayout initialAndFinalDepthStencilLayouts[] = {VK_IMAGE_LAYOUT_GENERAL,
                                                                VK_IMAGE_LAYOUT_DEPTH_STENCIL_ATTACHMENT_OPTIMAL,
                                                                VK_IMAGE_LAYOUT_DEPTH_STENCIL_READ_ONLY_OPTIMAL,
                                                                VK_IMAGE_LAYOUT_SHADER_READ_ONLY_OPTIMAL,
                                                                VK_IMAGE_LAYOUT_TRANSFER_SRC_OPTIMAL,
                                                                VK_IMAGE_LAYOUT_TRANSFER_DST_OPTIMAL};

    const VkImageLayout subpassLayoutsColor[] = {VK_IMAGE_LAYOUT_GENERAL, VK_IMAGE_LAYOUT_COLOR_ATTACHMENT_OPTIMAL};

    const VkImageLayout subpassLayoutsDepthStencil[] = {VK_IMAGE_LAYOUT_GENERAL,
                                                        VK_IMAGE_LAYOUT_DEPTH_STENCIL_ATTACHMENT_OPTIMAL};

    const VkImageLayout subpassLayoutsInput[] = {VK_IMAGE_LAYOUT_GENERAL, VK_IMAGE_LAYOUT_SHADER_READ_ONLY_OPTIMAL};

    enum AllocationType
    {
        // Each pass uses one more attachmen than previous one
        ALLOCATIONTYPE_GROW,
        // Each pass uses one less attachment than previous one
        ALLOCATIONTYPE_SHRINK,
        // Each pass drops one attachment and picks up new one
        ALLOCATIONTYPE_ROLL,
        // Start by growing and end by shrinking
        ALLOCATIONTYPE_GROW_SHRINK,
        // Each subpass has single input and single output attachment
        ALLOCATIONTYPE_IO_CHAIN,
        // Each subpass has multiple inputs and multiple outputs attachment
        ALLOCATIONTYPE_IO_GENERIC
    };

    const AllocationType allocationTypes[] = {ALLOCATIONTYPE_GROW,     ALLOCATIONTYPE_SHRINK,
                                              ALLOCATIONTYPE_ROLL,     ALLOCATIONTYPE_GROW_SHRINK,
                                              ALLOCATIONTYPE_IO_CHAIN, ALLOCATIONTYPE_IO_GENERIC};

    const char *const allocationTypeStr[] = {
        "grow", "shrink", "roll", "grow_shrink", "input_output_chain", "input_output",
    };

    const TestConfig::RenderTypes renderCommands[] = {
        TestConfig::RENDERTYPES_NONE,
        TestConfig::RENDERTYPES_CLEAR,
        TestConfig::RENDERTYPES_DRAW,
        TestConfig::RENDERTYPES_CLEAR | TestConfig::RENDERTYPES_DRAW,
    };

    const TestConfig::CommandBufferTypes commandBuffers[] = {
        TestConfig::COMMANDBUFFERTYPES_INLINE, TestConfig::COMMANDBUFFERTYPES_SECONDARY,
        TestConfig::COMMANDBUFFERTYPES_INLINE | TestConfig::COMMANDBUFFERTYPES_SECONDARY};

    const TestConfig::ImageMemory imageMemories[] = {TestConfig::IMAGEMEMORY_STRICT, TestConfig::IMAGEMEMORY_LAZY,
                                                     TestConfig::IMAGEMEMORY_STRICT | TestConfig::IMAGEMEMORY_LAZY};

    const UVec2 targetSizes[] = {UVec2(64, 64), UVec2(63, 65)};

    const UVec2 renderPositions[] = {UVec2(0, 0), UVec2(3, 17)};

    const UVec2 renderSizes[] = {UVec2(32, 32), UVec2(60, 47)};

    tcu::TestContext &testCtx = group->getTestContext();
    de::Random rng(3700649827u);

    for (size_t allocationTypeNdx = 0; allocationTypeNdx < DE_LENGTH_OF_ARRAY(allocationTypes); allocationTypeNdx++)
    {
        const AllocationType allocationType = allocationTypes[allocationTypeNdx];
        const size_t testCaseCount          = 100;
        de::MovePtr<tcu::TestCaseGroup> allocationTypeGroup(
            new tcu::TestCaseGroup(testCtx, allocationTypeStr[allocationTypeNdx]));

        for (size_t testCaseNdx = 0; testCaseNdx < testCaseCount; testCaseNdx++)
        {
            const TestConfig::ImageMemory imageMemory =
                rng.choose<TestConfig::ImageMemory>(DE_ARRAY_BEGIN(imageMemories), DE_ARRAY_END(imageMemories));
            if (allocationType == ALLOCATIONTYPE_IO_GENERIC)
            {
                const uint32_t attachmentCount = 4u + rng.getUint32() % 31u;
                const uint32_t subpassCount    = 4u + rng.getUint32() % 31u;
                vector<Attachment> attachments;

                set<uint32_t> definedAttachments;

                vector<Subpass> subpasses;
                set<uint32_t> colorAttachments;
                set<uint32_t> depthStencilAttachments;

                for (uint32_t attachmentIndex = 0; attachmentIndex < attachmentCount; attachmentIndex++)
                {
                    const bool isDepthStencilAttachment     = rng.getFloat() < 0.01f;
                    const VkSampleCountFlagBits sampleCount = VK_SAMPLE_COUNT_1_BIT;
                    const VkAttachmentLoadOp loadOp =
                        rng.choose<VkAttachmentLoadOp>(DE_ARRAY_BEGIN(loadOps), DE_ARRAY_END(loadOps));
                    const VkAttachmentStoreOp storeOp =
                        rng.choose<VkAttachmentStoreOp>(DE_ARRAY_BEGIN(storeOps), DE_ARRAY_END(storeOps));

                    const VkImageLayout initialLayout =
                        isDepthStencilAttachment ?
                            rng.choose<VkImageLayout>(DE_ARRAY_BEGIN(initialAndFinalDepthStencilLayouts),
                                                      DE_ARRAY_END(initialAndFinalDepthStencilLayouts)) :
                        (imageMemory == TestConfig::IMAGEMEMORY_STRICT) ?
                            rng.choose<VkImageLayout>(DE_ARRAY_BEGIN(initialAndFinalColorLayouts),
                                                      DE_ARRAY_END(initialAndFinalColorLayouts)) :
                            rng.choose<VkImageLayout>(DE_ARRAY_BEGIN(initialAndFinalColorLayoutsLazy),
                                                      DE_ARRAY_END(initialAndFinalColorLayoutsLazy));
                    const VkImageLayout finalizeLayout =
                        isDepthStencilAttachment ?
                            rng.choose<VkImageLayout>(DE_ARRAY_BEGIN(initialAndFinalDepthStencilLayouts),
                                                      DE_ARRAY_END(initialAndFinalDepthStencilLayouts)) :
                        (imageMemory == TestConfig::IMAGEMEMORY_STRICT) ?
                            rng.choose<VkImageLayout>(DE_ARRAY_BEGIN(initialAndFinalColorLayouts),
                                                      DE_ARRAY_END(initialAndFinalColorLayouts)) :
                            rng.choose<VkImageLayout>(DE_ARRAY_BEGIN(initialAndFinalColorLayoutsLazy),
                                                      DE_ARRAY_END(initialAndFinalColorLayoutsLazy));

                    const VkAttachmentLoadOp stencilLoadOp =
                        rng.choose<VkAttachmentLoadOp>(DE_ARRAY_BEGIN(loadOps), DE_ARRAY_END(loadOps));
                    const VkAttachmentStoreOp stencilStoreOp =
                        rng.choose<VkAttachmentStoreOp>(DE_ARRAY_BEGIN(storeOps), DE_ARRAY_END(storeOps));

                    if (isDepthStencilAttachment)
                    {
                        const VkFormat format = rng.choose<VkFormat>(DE_ARRAY_BEGIN(s_coreDepthStencilFormats),
                                                                     DE_ARRAY_END(s_coreDepthStencilFormats));

                        if (loadOp == VK_ATTACHMENT_LOAD_OP_LOAD || loadOp == VK_ATTACHMENT_LOAD_OP_CLEAR ||
                            stencilLoadOp == VK_ATTACHMENT_LOAD_OP_LOAD || stencilLoadOp == VK_ATTACHMENT_LOAD_OP_CLEAR)
                            definedAttachments.insert(attachmentIndex);

                        depthStencilAttachments.insert(attachmentIndex);

                        attachments.push_back(Attachment(format, sampleCount, loadOp, storeOp, stencilLoadOp,
                                                         stencilStoreOp, initialLayout, finalizeLayout));
                    }
                    else
                    {
                        const VkFormat format =
                            rng.choose<VkFormat>(DE_ARRAY_BEGIN(s_coreColorFormats), DE_ARRAY_END(s_coreColorFormats));

                        if (loadOp == VK_ATTACHMENT_LOAD_OP_LOAD || loadOp == VK_ATTACHMENT_LOAD_OP_CLEAR)
                            definedAttachments.insert(attachmentIndex);

                        colorAttachments.insert(attachmentIndex);

                        attachments.push_back(Attachment(format, sampleCount, loadOp, storeOp, stencilLoadOp,
                                                         stencilStoreOp, initialLayout, finalizeLayout));
                    }
                }
                vector<Maybe<uint32_t>> lastUseOfAttachment(attachments.size(), tcu::Nothing);
                vector<SubpassDependency> deps;

                for (uint32_t subpassIndex = 0; subpassIndex < subpassCount; subpassIndex++)
                {
                    const uint32_t colorAttachmentCount =
                        depthStencilAttachments.empty() ?
                            1 + rng.getUint32() % de::min(4u, (uint32_t)colorAttachments.size()) :
                            rng.getUint32() % (de::min(4u, (uint32_t)colorAttachments.size()) + 1u);
                    const uint32_t inputAttachmentCount =
                        rng.getUint32() % (uint32_t)(de::min<size_t>(4, definedAttachments.size()) + 1);
                    const bool useDepthStencilAttachment =
                        !depthStencilAttachments.empty() && (colorAttachmentCount == 0 || rng.getBool());
                    std::vector<uint32_t> subpassColorAttachments(colorAttachmentCount);
                    std::vector<uint32_t> subpassInputAttachments(inputAttachmentCount);
                    Maybe<uint32_t> depthStencilAttachment(
                        useDepthStencilAttachment ? just(chooseRandom(rng, depthStencilAttachments)) : tcu::Nothing);
                    std::vector<uint32_t> subpassPreserveAttachments;

                    rng.choose(colorAttachments.begin(), colorAttachments.end(), subpassColorAttachments.begin(),
                               colorAttachmentCount);
                    rng.choose(definedAttachments.begin(), definedAttachments.end(), subpassInputAttachments.begin(),
                               inputAttachmentCount);

                    for (size_t colorAttachmentNdx = 0; colorAttachmentNdx < subpassColorAttachments.size();
                         colorAttachmentNdx++)
                        definedAttachments.insert(subpassColorAttachments[colorAttachmentNdx]);

                    if (depthStencilAttachment)
                        definedAttachments.insert(*depthStencilAttachment);

                    {
                        std::vector<AttachmentReference> inputAttachmentReferences;
                        std::vector<AttachmentReference> colorAttachmentReferences;
                        AttachmentReference depthStencilAttachmentReference(VK_ATTACHMENT_UNUSED,
                                                                            VK_IMAGE_LAYOUT_GENERAL);

                        for (size_t colorAttachmentNdx = 0; colorAttachmentNdx < subpassColorAttachments.size();
                             colorAttachmentNdx++)
                        {
                            const uint32_t colorAttachmentIndex = subpassColorAttachments[colorAttachmentNdx];

                            if (lastUseOfAttachment[colorAttachmentIndex])
                            {
                                bool foundDuplicate = false;

                                const uint32_t srcPass = *lastUseOfAttachment[colorAttachmentIndex];
                                const uint32_t dstPass = subpassIndex;
                                const VkDependencyFlags dependencyFlags =
                                    rng.getBool() ? (VkDependencyFlags)VK_DEPENDENCY_BY_REGION_BIT : 0u;

                                const SubpassDependency newDependency(
                                    srcPass, dstPass,
                                    VK_PIPELINE_STAGE_FRAGMENT_SHADER_BIT |
                                        VK_PIPELINE_STAGE_COLOR_ATTACHMENT_OUTPUT_BIT |
                                        VK_PIPELINE_STAGE_EARLY_FRAGMENT_TESTS_BIT |
                                        VK_PIPELINE_STAGE_LATE_FRAGMENT_TESTS_BIT,

                                    VK_PIPELINE_STAGE_FRAGMENT_SHADER_BIT |
                                        VK_PIPELINE_STAGE_COLOR_ATTACHMENT_OUTPUT_BIT |
                                        VK_PIPELINE_STAGE_EARLY_FRAGMENT_TESTS_BIT |
                                        VK_PIPELINE_STAGE_LATE_FRAGMENT_TESTS_BIT,

                                    VK_ACCESS_COLOR_ATTACHMENT_WRITE_BIT, VK_ACCESS_COLOR_ATTACHMENT_READ_BIT,

                                    dependencyFlags);

                                for (SubpassDependency &dependency : deps)
                                {
                                    if (dependency.getSrcPass() == srcPass && dependency.getDstPass() == dstPass)
                                    {
                                        const VkAccessFlags newDstFlags =
                                            dependency.getDstAccessMask() | VK_ACCESS_COLOR_ATTACHMENT_READ_BIT;
                                        dependency.setDstAccessMask(newDstFlags);
                                        foundDuplicate = true;
                                        break;
                                    }
                                }

                                if (!foundDuplicate)
                                {
                                    deps.push_back(newDependency);
                                }
                            }

                            lastUseOfAttachment[colorAttachmentIndex] = just(subpassIndex);

                            colorAttachmentReferences.push_back(AttachmentReference(
                                (uint32_t)subpassColorAttachments[colorAttachmentNdx], VK_IMAGE_LAYOUT_GENERAL));
                        }

                        for (size_t inputAttachmentNdx = 0; inputAttachmentNdx < subpassInputAttachments.size();
                             inputAttachmentNdx++)
                        {
                            const uint32_t inputAttachmentIndex = subpassInputAttachments[inputAttachmentNdx];

                            if (lastUseOfAttachment[inputAttachmentIndex])
                            {
                                bool foundDuplicate = false;

                                const uint32_t srcPass = *lastUseOfAttachment[inputAttachmentIndex];
                                const uint32_t dstPass = subpassIndex;
                                const VkDependencyFlags dependencyFlags =
                                    ((srcPass == subpassIndex) || rng.getBool()) ?
                                        (VkDependencyFlags)VK_DEPENDENCY_BY_REGION_BIT :
                                        0u;

                                const SubpassDependency newDependency(
                                    srcPass, dstPass,
                                    VK_PIPELINE_STAGE_FRAGMENT_SHADER_BIT |
                                        VK_PIPELINE_STAGE_COLOR_ATTACHMENT_OUTPUT_BIT |
                                        VK_PIPELINE_STAGE_EARLY_FRAGMENT_TESTS_BIT |
                                        VK_PIPELINE_STAGE_LATE_FRAGMENT_TESTS_BIT,

                                    VK_PIPELINE_STAGE_FRAGMENT_SHADER_BIT |
                                        VK_PIPELINE_STAGE_COLOR_ATTACHMENT_OUTPUT_BIT |
                                        VK_PIPELINE_STAGE_EARLY_FRAGMENT_TESTS_BIT |
                                        VK_PIPELINE_STAGE_LATE_FRAGMENT_TESTS_BIT,

                                    VK_ACCESS_COLOR_ATTACHMENT_WRITE_BIT | VK_ACCESS_DEPTH_STENCIL_ATTACHMENT_WRITE_BIT,
                                    VK_ACCESS_INPUT_ATTACHMENT_READ_BIT,

                                    dependencyFlags);
                                for (SubpassDependency &dependency : deps)
                                {
                                    if (dependency.getSrcPass() == srcPass && dependency.getDstPass() == dstPass)
                                    {
                                        const VkAccessFlags newSrcFlags = dependency.getSrcAccessMask() |
                                                                          VK_ACCESS_DEPTH_STENCIL_ATTACHMENT_WRITE_BIT;
                                        const VkAccessFlags newDstFlags =
                                            dependency.getDstAccessMask() | VK_ACCESS_INPUT_ATTACHMENT_READ_BIT;
                                        dependency.setDstAccessMask(newSrcFlags);
                                        dependency.setDstAccessMask(newDstFlags);
                                        foundDuplicate = true;
                                        break;
                                    }
                                }

                                if (!foundDuplicate)
                                {
                                    deps.push_back(newDependency);
                                }

                                lastUseOfAttachment[inputAttachmentIndex] = just(subpassIndex);

                                VkImageAspectFlags aspect = 0u;
                                if (testConfigExternal.groupParams->renderingType == RENDERING_TYPE_RENDERPASS2)
                                {
                                    bool col = colorAttachments.find(inputAttachmentIndex) != colorAttachments.end();
                                    aspect   = col ? VK_IMAGE_ASPECT_COLOR_BIT : VK_IMAGE_ASPECT_DEPTH_BIT;
                                }
                                inputAttachmentReferences.push_back(
                                    AttachmentReference((uint32_t)subpassInputAttachments[inputAttachmentNdx],
                                                        VK_IMAGE_LAYOUT_GENERAL, aspect));
                            }
                        }

                        if (depthStencilAttachment)
                        {
                            if (lastUseOfAttachment[*depthStencilAttachment])
                            {
                                bool foundDuplicate = false;

                                const uint32_t srcPass = *lastUseOfAttachment[*depthStencilAttachment];
                                const uint32_t dstPass = subpassIndex;
                                const VkDependencyFlags dependencyFlags =
                                    ((srcPass == subpassIndex) || rng.getBool()) ?
                                        (VkDependencyFlags)VK_DEPENDENCY_BY_REGION_BIT :
                                        0u;

                                const SubpassDependency newDependency(
                                    srcPass, dstPass,
                                    VK_PIPELINE_STAGE_FRAGMENT_SHADER_BIT |
                                        VK_PIPELINE_STAGE_COLOR_ATTACHMENT_OUTPUT_BIT |
                                        VK_PIPELINE_STAGE_EARLY_FRAGMENT_TESTS_BIT |
                                        VK_PIPELINE_STAGE_LATE_FRAGMENT_TESTS_BIT,

                                    VK_PIPELINE_STAGE_FRAGMENT_SHADER_BIT |
                                        VK_PIPELINE_STAGE_COLOR_ATTACHMENT_OUTPUT_BIT |
                                        VK_PIPELINE_STAGE_EARLY_FRAGMENT_TESTS_BIT |
                                        VK_PIPELINE_STAGE_LATE_FRAGMENT_TESTS_BIT,

                                    VK_ACCESS_DEPTH_STENCIL_ATTACHMENT_WRITE_BIT,
                                    VK_ACCESS_DEPTH_STENCIL_ATTACHMENT_READ_BIT | VK_ACCESS_INPUT_ATTACHMENT_READ_BIT,

                                    dependencyFlags);
                                for (SubpassDependency &dependency : deps)
                                {
                                    if (dependency.getSrcPass() == srcPass && dependency.getDstPass() == dstPass)
                                    {
                                        const VkAccessFlags newSrcFlags = dependency.getSrcAccessMask() |
                                                                          VK_ACCESS_DEPTH_STENCIL_ATTACHMENT_WRITE_BIT;
                                        const VkAccessFlags newDstFlags = dependency.getDstAccessMask() |
                                                                          VK_ACCESS_DEPTH_STENCIL_ATTACHMENT_READ_BIT |
                                                                          VK_ACCESS_INPUT_ATTACHMENT_READ_BIT;
                                        dependency.setDstAccessMask(newSrcFlags);
                                        dependency.setDstAccessMask(newDstFlags);
                                        foundDuplicate = true;
                                        break;
                                    }
                                }

                                if (!foundDuplicate)
                                {
                                    deps.push_back(newDependency);
                                }
                            }

                            lastUseOfAttachment[*depthStencilAttachment] = just(subpassIndex);

                            depthStencilAttachmentReference =
                                AttachmentReference(*depthStencilAttachment, VK_IMAGE_LAYOUT_GENERAL);
                        }
                        else
                            depthStencilAttachmentReference =
                                AttachmentReference(VK_ATTACHMENT_UNUSED, VK_IMAGE_LAYOUT_GENERAL);

                        vector<uint32_t> preserveAttachments;
                        for (uint32_t attachmentIndex = 0; attachmentIndex < (uint32_t)attachments.size();
                             attachmentIndex++)
                        {
                            if (lastUseOfAttachment[attachmentIndex] &&
                                (*lastUseOfAttachment[attachmentIndex]) != subpassIndex)
                                preserveAttachments.push_back(attachmentIndex);
                        }

                        // Use random image layout when possible
                        for (size_t colorRefIdx = 0; colorRefIdx < colorAttachmentReferences.size(); ++colorRefIdx)
                        {
                            bool usedAsInput = false;
                            for (size_t inputRefIdx = 0; inputRefIdx < inputAttachmentReferences.size(); ++inputRefIdx)
                                if (colorAttachmentReferences[colorRefIdx].getAttachment() ==
                                    inputAttachmentReferences[inputRefIdx].getAttachment())
                                    usedAsInput = true;

                            if (!usedAsInput)
                                colorAttachmentReferences[colorRefIdx].setImageLayout(rng.choose<VkImageLayout>(
                                    DE_ARRAY_BEGIN(subpassLayoutsColor), DE_ARRAY_END(subpassLayoutsColor)));
                        }
                        for (size_t inputRefIdx = 0; inputRefIdx < inputAttachmentReferences.size(); ++inputRefIdx)
                        {
                            bool usedAsDepthStencil = inputAttachmentReferences[inputRefIdx].getAttachment() ==
                                                      depthStencilAttachmentReference.getAttachment();
                            bool usedAsColor = false;
                            for (size_t colorRefIdx = 0; colorRefIdx < colorAttachmentReferences.size(); ++colorRefIdx)
                                if (inputAttachmentReferences[inputRefIdx].getAttachment() ==
                                    colorAttachmentReferences[colorRefIdx].getAttachment())
                                    usedAsColor = true;

                            if (!usedAsColor && !usedAsDepthStencil)
                                inputAttachmentReferences[inputRefIdx].setImageLayout(rng.choose<VkImageLayout>(
                                    DE_ARRAY_BEGIN(subpassLayoutsInput), DE_ARRAY_END(subpassLayoutsInput)));
                        }
                        {
                            bool usedAsInput = false;
                            for (size_t inputRefIdx = 0; inputRefIdx < inputAttachmentReferences.size(); ++inputRefIdx)
                                if (depthStencilAttachmentReference.getAttachment() ==
                                    inputAttachmentReferences[inputRefIdx].getAttachment())
                                    usedAsInput = true;

                            if (!usedAsInput)
                                depthStencilAttachmentReference.setImageLayout(
                                    rng.choose<VkImageLayout>(DE_ARRAY_BEGIN(subpassLayoutsDepthStencil),
                                                              DE_ARRAY_END(subpassLayoutsDepthStencil)));
                        }

                        subpasses.push_back(Subpass(VK_PIPELINE_BIND_POINT_GRAPHICS, 0u, inputAttachmentReferences,
                                                    colorAttachmentReferences, vector<AttachmentReference>(),
                                                    depthStencilAttachmentReference, preserveAttachments));
                    }
                }
                {
                    const TestConfig::RenderTypes render = rng.choose<TestConfig::RenderTypes>(
                        DE_ARRAY_BEGIN(renderCommands), DE_ARRAY_END(renderCommands));
                    const TestConfig::CommandBufferTypes commandBuffer = rng.choose<TestConfig::CommandBufferTypes>(
                        DE_ARRAY_BEGIN(commandBuffers), DE_ARRAY_END(commandBuffers));

                    const string testCaseName = de::toString(testCaseNdx);
                    const UVec2 targetSize = rng.choose<UVec2>(DE_ARRAY_BEGIN(targetSizes), DE_ARRAY_END(targetSizes));
                    const UVec2 renderPos =
                        rng.choose<UVec2>(DE_ARRAY_BEGIN(renderPositions), DE_ARRAY_END(renderPositions));
                    const UVec2 renderSize = rng.choose<UVec2>(DE_ARRAY_BEGIN(renderSizes), DE_ARRAY_END(renderSizes));

                    const RenderPass renderPass(attachments, subpasses, deps);
                    const TestConfig testConfig(renderPass, render, commandBuffer, imageMemory, targetSize, renderPos,
                                                renderSize, false, 80329, 0, testConfigExternal.allocationKind,
                                                testConfigExternal.groupParams);

                    addFunctionCaseWithPrograms<TestConfig>(allocationTypeGroup.get(), testCaseName.c_str(),
                                                            createTestShaders, renderPassTest, testConfig);
                }
            }
            else
            {
                const uint32_t attachmentCount =
                    rng.choose<uint32_t>(DE_ARRAY_BEGIN(attachmentCounts), DE_ARRAY_END(attachmentCounts));
                vector<Attachment> attachments;
                vector<Subpass> subpasses;

                for (size_t attachmentNdx = 0; attachmentNdx < attachmentCount; attachmentNdx++)
                {
                    const VkSampleCountFlagBits sampleCount = VK_SAMPLE_COUNT_1_BIT;
                    const VkFormat format =
                        rng.choose<VkFormat>(DE_ARRAY_BEGIN(s_coreColorFormats), DE_ARRAY_END(s_coreColorFormats));

                    const VkAttachmentLoadOp loadOp =
                        rng.choose<VkAttachmentLoadOp>(DE_ARRAY_BEGIN(loadOps), DE_ARRAY_END(loadOps));
                    const VkAttachmentStoreOp storeOp =
                        rng.choose<VkAttachmentStoreOp>(DE_ARRAY_BEGIN(storeOps), DE_ARRAY_END(storeOps));

                    const VkImageLayout initialLayout =
                        (imageMemory == TestConfig::IMAGEMEMORY_STRICT) ?
                            rng.choose<VkImageLayout>(DE_ARRAY_BEGIN(initialAndFinalColorLayouts),
                                                      DE_ARRAY_END(initialAndFinalColorLayouts)) :
                            rng.choose<VkImageLayout>(DE_ARRAY_BEGIN(initialAndFinalColorLayoutsLazy),
                                                      DE_ARRAY_END(initialAndFinalColorLayoutsLazy));

                    const VkImageLayout finalizeLayout =
                        (imageMemory == TestConfig::IMAGEMEMORY_STRICT) ?
                            rng.choose<VkImageLayout>(DE_ARRAY_BEGIN(initialAndFinalColorLayouts),
                                                      DE_ARRAY_END(initialAndFinalColorLayouts)) :
                            rng.choose<VkImageLayout>(DE_ARRAY_BEGIN(initialAndFinalColorLayoutsLazy),
                                                      DE_ARRAY_END(initialAndFinalColorLayoutsLazy));

                    const VkAttachmentLoadOp stencilLoadOp =
                        rng.choose<VkAttachmentLoadOp>(DE_ARRAY_BEGIN(loadOps), DE_ARRAY_END(loadOps));
                    const VkAttachmentStoreOp stencilStoreOp =
                        rng.choose<VkAttachmentStoreOp>(DE_ARRAY_BEGIN(storeOps), DE_ARRAY_END(storeOps));

                    attachments.push_back(Attachment(format, sampleCount, loadOp, storeOp, stencilLoadOp,
                                                     stencilStoreOp, initialLayout, finalizeLayout));
                }

                if (allocationType == ALLOCATIONTYPE_GROW)
                {
                    for (size_t subpassNdx = 0; subpassNdx < attachmentCount; subpassNdx++)
                    {
                        vector<AttachmentReference> colorAttachmentReferences;

                        for (size_t attachmentNdx = 0; attachmentNdx < subpassNdx + 1; attachmentNdx++)
                        {
                            const VkImageLayout subpassLayout = rng.choose<VkImageLayout>(
                                DE_ARRAY_BEGIN(subpassLayoutsColor), DE_ARRAY_END(subpassLayoutsColor));

                            colorAttachmentReferences.push_back(
                                AttachmentReference((uint32_t)attachmentNdx, subpassLayout));
                        }

                        subpasses.push_back(Subpass(VK_PIPELINE_BIND_POINT_GRAPHICS, 0u, vector<AttachmentReference>(),
                                                    colorAttachmentReferences, vector<AttachmentReference>(),
                                                    AttachmentReference(VK_ATTACHMENT_UNUSED, VK_IMAGE_LAYOUT_GENERAL),
                                                    vector<uint32_t>()));
                    }
                }
                else if (allocationType == ALLOCATIONTYPE_SHRINK)
                {
                    for (size_t subpassNdx = 0; subpassNdx < attachmentCount; subpassNdx++)
                    {
                        vector<AttachmentReference> colorAttachmentReferences;

                        for (size_t attachmentNdx = 0; attachmentNdx < (attachmentCount - subpassNdx); attachmentNdx++)
                        {
                            const VkImageLayout subpassLayout = rng.choose<VkImageLayout>(
                                DE_ARRAY_BEGIN(subpassLayoutsColor), DE_ARRAY_END(subpassLayoutsColor));

                            colorAttachmentReferences.push_back(
                                AttachmentReference((uint32_t)attachmentNdx, subpassLayout));
                        }

                        subpasses.push_back(Subpass(VK_PIPELINE_BIND_POINT_GRAPHICS, 0u, vector<AttachmentReference>(),
                                                    colorAttachmentReferences, vector<AttachmentReference>(),
                                                    AttachmentReference(VK_ATTACHMENT_UNUSED, VK_IMAGE_LAYOUT_GENERAL),
                                                    vector<uint32_t>()));
                    }
                }
                else if (allocationType == ALLOCATIONTYPE_ROLL)
                {
                    for (size_t subpassNdx = 0; subpassNdx < attachmentCount / 2; subpassNdx++)
                    {
                        vector<AttachmentReference> colorAttachmentReferences;

                        for (size_t attachmentNdx = 0; attachmentNdx < attachmentCount / 2; attachmentNdx++)
                        {
                            const VkImageLayout subpassLayout = rng.choose<VkImageLayout>(
                                DE_ARRAY_BEGIN(subpassLayoutsColor), DE_ARRAY_END(subpassLayoutsColor));

                            colorAttachmentReferences.push_back(
                                AttachmentReference((uint32_t)(subpassNdx + attachmentNdx), subpassLayout));
                        }

                        subpasses.push_back(Subpass(VK_PIPELINE_BIND_POINT_GRAPHICS, 0u, vector<AttachmentReference>(),
                                                    colorAttachmentReferences, vector<AttachmentReference>(),
                                                    AttachmentReference(VK_ATTACHMENT_UNUSED, VK_IMAGE_LAYOUT_GENERAL),
                                                    vector<uint32_t>()));
                    }
                }
                else if (allocationType == ALLOCATIONTYPE_GROW_SHRINK)
                {
                    for (size_t subpassNdx = 0; subpassNdx < attachmentCount; subpassNdx++)
                    {
                        vector<AttachmentReference> colorAttachmentReferences;

                        for (size_t attachmentNdx = 0; attachmentNdx < subpassNdx + 1; attachmentNdx++)
                        {
                            const VkImageLayout subpassLayout = rng.choose<VkImageLayout>(
                                DE_ARRAY_BEGIN(subpassLayoutsColor), DE_ARRAY_END(subpassLayoutsColor));

                            colorAttachmentReferences.push_back(
                                AttachmentReference((uint32_t)attachmentNdx, subpassLayout));
                        }

                        subpasses.push_back(Subpass(VK_PIPELINE_BIND_POINT_GRAPHICS, 0u, vector<AttachmentReference>(),
                                                    colorAttachmentReferences, vector<AttachmentReference>(),
                                                    AttachmentReference(VK_ATTACHMENT_UNUSED, VK_IMAGE_LAYOUT_GENERAL),
                                                    vector<uint32_t>()));
                    }
                    for (size_t subpassNdx = 0; subpassNdx < attachmentCount; subpassNdx++)
                    {
                        vector<AttachmentReference> colorAttachmentReferences;

                        for (size_t attachmentNdx = 0; attachmentNdx < (attachmentCount - subpassNdx); attachmentNdx++)
                        {
                            const VkImageLayout subpassLayout = rng.choose<VkImageLayout>(
                                DE_ARRAY_BEGIN(subpassLayoutsColor), DE_ARRAY_END(subpassLayoutsColor));

                            colorAttachmentReferences.push_back(
                                AttachmentReference((uint32_t)attachmentNdx, subpassLayout));
                        }

                        subpasses.push_back(Subpass(VK_PIPELINE_BIND_POINT_GRAPHICS, 0u, vector<AttachmentReference>(),
                                                    colorAttachmentReferences, vector<AttachmentReference>(),
                                                    AttachmentReference(VK_ATTACHMENT_UNUSED, VK_IMAGE_LAYOUT_GENERAL),
                                                    vector<uint32_t>()));
                    }
                }
                else if (allocationType == ALLOCATIONTYPE_IO_CHAIN)
                {
                    subpasses.push_back(Subpass(
                        VK_PIPELINE_BIND_POINT_GRAPHICS, 0u, vector<AttachmentReference>(),
                        vector<AttachmentReference>(
                            1, AttachmentReference(0, rng.choose<VkImageLayout>(DE_ARRAY_BEGIN(subpassLayoutsColor),
                                                                                DE_ARRAY_END(subpassLayoutsColor)))),
                        vector<AttachmentReference>(),
                        AttachmentReference(VK_ATTACHMENT_UNUSED, VK_IMAGE_LAYOUT_GENERAL), vector<uint32_t>()));

                    for (size_t subpassNdx = 1; subpassNdx < attachmentCount; subpassNdx++)
                    {
                        const VkImageAspectFlags inputAttachmentAspectMask =
                            (testConfigExternal.groupParams->renderingType == RENDERING_TYPE_RENDERPASS2) ?
                                VK_IMAGE_ASPECT_COLOR_BIT :
                                static_cast<VkImageAspectFlagBits>(0);
                        subpasses.push_back(Subpass(
                            VK_PIPELINE_BIND_POINT_GRAPHICS, 0u,
                            vector<AttachmentReference>(1, AttachmentReference((uint32_t)(subpassNdx - 1),
                                                                               VK_IMAGE_LAYOUT_SHADER_READ_ONLY_OPTIMAL,
                                                                               inputAttachmentAspectMask)),
                            vector<AttachmentReference>(
                                1, AttachmentReference((uint32_t)(subpassNdx),
                                                       rng.choose<VkImageLayout>(DE_ARRAY_BEGIN(subpassLayoutsColor),
                                                                                 DE_ARRAY_END(subpassLayoutsColor)))),
                            vector<AttachmentReference>(),
                            AttachmentReference(VK_ATTACHMENT_UNUSED, VK_IMAGE_LAYOUT_GENERAL), vector<uint32_t>()));
                    }
                }
                else
                    DE_FATAL("Unknown allocation type");

                {
                    const TestConfig::RenderTypes render = rng.choose<TestConfig::RenderTypes>(
                        DE_ARRAY_BEGIN(renderCommands), DE_ARRAY_END(renderCommands));
                    const TestConfig::CommandBufferTypes commandBuffer = rng.choose<TestConfig::CommandBufferTypes>(
                        DE_ARRAY_BEGIN(commandBuffers), DE_ARRAY_END(commandBuffers));

                    const string testCaseName = de::toString(testCaseNdx);
                    const UVec2 targetSize = rng.choose<UVec2>(DE_ARRAY_BEGIN(targetSizes), DE_ARRAY_END(targetSizes));
                    const UVec2 renderPos =
                        rng.choose<UVec2>(DE_ARRAY_BEGIN(renderPositions), DE_ARRAY_END(renderPositions));
                    const UVec2 renderSize = rng.choose<UVec2>(DE_ARRAY_BEGIN(renderSizes), DE_ARRAY_END(renderSizes));

                    vector<SubpassDependency> deps;

                    for (size_t subpassNdx = 0; subpassNdx < subpasses.size() - 1; subpassNdx++)
                    {
                        const bool byRegion = rng.getBool();
                        deps.push_back(SubpassDependency(
                            (uint32_t)subpassNdx, (uint32_t)subpassNdx + 1,
                            VK_PIPELINE_STAGE_FRAGMENT_SHADER_BIT | VK_PIPELINE_STAGE_COLOR_ATTACHMENT_OUTPUT_BIT |
                                VK_PIPELINE_STAGE_EARLY_FRAGMENT_TESTS_BIT | VK_PIPELINE_STAGE_LATE_FRAGMENT_TESTS_BIT,

                            VK_PIPELINE_STAGE_FRAGMENT_SHADER_BIT | VK_PIPELINE_STAGE_COLOR_ATTACHMENT_OUTPUT_BIT |
                                VK_PIPELINE_STAGE_EARLY_FRAGMENT_TESTS_BIT | VK_PIPELINE_STAGE_LATE_FRAGMENT_TESTS_BIT,

                            VK_ACCESS_COLOR_ATTACHMENT_WRITE_BIT,
                            (VK_ACCESS_COLOR_ATTACHMENT_READ_BIT | VK_ACCESS_INPUT_ATTACHMENT_READ_BIT),

                            byRegion ? (VkDependencyFlags)VK_DEPENDENCY_BY_REGION_BIT : 0u));
                    }

                    const RenderPass renderPass(attachments, subpasses, deps);
                    const TestConfig testConfig(renderPass, render, commandBuffer, imageMemory, targetSize, renderPos,
                                                renderSize, false, 80329, 0, testConfigExternal.allocationKind,
                                                testConfigExternal.groupParams);

                    addFunctionCaseWithPrograms<TestConfig>(allocationTypeGroup.get(), testCaseName.c_str(),
                                                            createTestShaders, renderPassTest, testConfig);
                }
            }
        }
        group->addChild(allocationTypeGroup.release());
    }
}

void addSimpleTests(tcu::TestCaseGroup *group, const TestConfigExternal testConfigExternal)
{
    const UVec2 targetSize(64, 64);
    const UVec2 renderPos(0, 0);
    const UVec2 renderSize(64, 64);

    // color
    {
        const RenderPass renderPass(
            vector<Attachment>(1,
                               Attachment(VK_FORMAT_R8G8B8A8_UNORM, VK_SAMPLE_COUNT_1_BIT, VK_ATTACHMENT_LOAD_OP_CLEAR,
                                          VK_ATTACHMENT_STORE_OP_STORE, VK_ATTACHMENT_LOAD_OP_DONT_CARE,
                                          VK_ATTACHMENT_STORE_OP_DONT_CARE, VK_IMAGE_LAYOUT_COLOR_ATTACHMENT_OPTIMAL,
                                          VK_IMAGE_LAYOUT_COLOR_ATTACHMENT_OPTIMAL)),
            vector<Subpass>(
                1, Subpass(
                       VK_PIPELINE_BIND_POINT_GRAPHICS, 0u, vector<AttachmentReference>(),
                       vector<AttachmentReference>(1, AttachmentReference(0, VK_IMAGE_LAYOUT_COLOR_ATTACHMENT_OPTIMAL)),
                       vector<AttachmentReference>(),
                       AttachmentReference(VK_ATTACHMENT_UNUSED, VK_IMAGE_LAYOUT_GENERAL), vector<uint32_t>())),
            vector<SubpassDependency>());
        const TestConfig testConfig(renderPass, TestConfig::RENDERTYPES_DRAW, TestConfig::COMMANDBUFFERTYPES_INLINE,
                                    TestConfig::IMAGEMEMORY_STRICT, targetSize, renderPos, renderSize, false, 90239, 0,
                                    testConfigExternal.allocationKind, testConfigExternal.groupParams);

        addFunctionCaseWithPrograms<TestConfig>(group, "color", createTestShaders, renderPassTest, testConfig);
    }

    // depth
    {
        const RenderPass renderPass(
            vector<Attachment>(1, Attachment(VK_FORMAT_X8_D24_UNORM_PACK32, VK_SAMPLE_COUNT_1_BIT,
                                             VK_ATTACHMENT_LOAD_OP_CLEAR, VK_ATTACHMENT_STORE_OP_STORE,
                                             VK_ATTACHMENT_LOAD_OP_DONT_CARE, VK_ATTACHMENT_STORE_OP_DONT_CARE,
                                             VK_IMAGE_LAYOUT_DEPTH_STENCIL_ATTACHMENT_OPTIMAL,
                                             VK_IMAGE_LAYOUT_DEPTH_STENCIL_ATTACHMENT_OPTIMAL)),
            vector<Subpass>(1, Subpass(VK_PIPELINE_BIND_POINT_GRAPHICS, 0u, vector<AttachmentReference>(),
                                       vector<AttachmentReference>(), vector<AttachmentReference>(),
                                       AttachmentReference(0, VK_IMAGE_LAYOUT_DEPTH_STENCIL_ATTACHMENT_OPTIMAL),
                                       vector<uint32_t>())),
            vector<SubpassDependency>());
        const TestConfig testConfig(renderPass, TestConfig::RENDERTYPES_DRAW, TestConfig::COMMANDBUFFERTYPES_INLINE,
                                    TestConfig::IMAGEMEMORY_STRICT, targetSize, renderPos, renderSize, false, 90239, 0,
                                    testConfigExternal.allocationKind, testConfigExternal.groupParams);

        addFunctionCaseWithPrograms<TestConfig>(group, "depth", createTestShaders, renderPassTest, testConfig);
    }

    // stencil
    {
        const RenderPass renderPass(
            vector<Attachment>(1, Attachment(VK_FORMAT_S8_UINT, VK_SAMPLE_COUNT_1_BIT, VK_ATTACHMENT_LOAD_OP_DONT_CARE,
                                             VK_ATTACHMENT_STORE_OP_DONT_CARE, VK_ATTACHMENT_LOAD_OP_CLEAR,
                                             VK_ATTACHMENT_STORE_OP_STORE,
                                             VK_IMAGE_LAYOUT_DEPTH_STENCIL_ATTACHMENT_OPTIMAL,
                                             VK_IMAGE_LAYOUT_DEPTH_STENCIL_ATTACHMENT_OPTIMAL)),
            vector<Subpass>(1, Subpass(VK_PIPELINE_BIND_POINT_GRAPHICS, 0u, vector<AttachmentReference>(),
                                       vector<AttachmentReference>(), vector<AttachmentReference>(),
                                       AttachmentReference(0, VK_IMAGE_LAYOUT_DEPTH_STENCIL_ATTACHMENT_OPTIMAL),
                                       vector<uint32_t>())),
            vector<SubpassDependency>());
        const TestConfig testConfig(renderPass, TestConfig::RENDERTYPES_DRAW, TestConfig::COMMANDBUFFERTYPES_INLINE,
                                    TestConfig::IMAGEMEMORY_STRICT, targetSize, renderPos, renderSize, false, 90239, 0,
                                    testConfigExternal.allocationKind, testConfigExternal.groupParams);

        addFunctionCaseWithPrograms<TestConfig>(group, "stencil", createTestShaders, renderPassTest, testConfig);
    }

    // depth_stencil
    {
        const RenderPass renderPass(
            vector<Attachment>(1, Attachment(VK_FORMAT_D24_UNORM_S8_UINT, VK_SAMPLE_COUNT_1_BIT,
                                             VK_ATTACHMENT_LOAD_OP_CLEAR, VK_ATTACHMENT_STORE_OP_STORE,
                                             VK_ATTACHMENT_LOAD_OP_CLEAR, VK_ATTACHMENT_STORE_OP_STORE,
                                             VK_IMAGE_LAYOUT_DEPTH_STENCIL_ATTACHMENT_OPTIMAL,
                                             VK_IMAGE_LAYOUT_DEPTH_STENCIL_ATTACHMENT_OPTIMAL)),
            vector<Subpass>(1, Subpass(VK_PIPELINE_BIND_POINT_GRAPHICS, 0u, vector<AttachmentReference>(),
                                       vector<AttachmentReference>(), vector<AttachmentReference>(),
                                       AttachmentReference(0, VK_IMAGE_LAYOUT_DEPTH_STENCIL_ATTACHMENT_OPTIMAL),
                                       vector<uint32_t>())),
            vector<SubpassDependency>());
        const TestConfig testConfig(renderPass, TestConfig::RENDERTYPES_DRAW, TestConfig::COMMANDBUFFERTYPES_INLINE,
                                    TestConfig::IMAGEMEMORY_STRICT, targetSize, renderPos, renderSize, false, 90239, 0,
                                    testConfigExternal.allocationKind, testConfigExternal.groupParams);

        addFunctionCaseWithPrograms<TestConfig>(group, "depth_stencil", createTestShaders, renderPassTest, testConfig);
    }

    // color_depth
    {
        const Attachment attachments[] = {
            Attachment(VK_FORMAT_R8G8B8A8_UNORM, VK_SAMPLE_COUNT_1_BIT, VK_ATTACHMENT_LOAD_OP_CLEAR,
                       VK_ATTACHMENT_STORE_OP_STORE, VK_ATTACHMENT_LOAD_OP_DONT_CARE, VK_ATTACHMENT_STORE_OP_DONT_CARE,
                       VK_IMAGE_LAYOUT_COLOR_ATTACHMENT_OPTIMAL, VK_IMAGE_LAYOUT_COLOR_ATTACHMENT_OPTIMAL),
            Attachment(VK_FORMAT_X8_D24_UNORM_PACK32, VK_SAMPLE_COUNT_1_BIT, VK_ATTACHMENT_LOAD_OP_CLEAR,
                       VK_ATTACHMENT_STORE_OP_STORE, VK_ATTACHMENT_LOAD_OP_DONT_CARE, VK_ATTACHMENT_STORE_OP_DONT_CARE,
                       VK_IMAGE_LAYOUT_DEPTH_STENCIL_ATTACHMENT_OPTIMAL,
                       VK_IMAGE_LAYOUT_DEPTH_STENCIL_ATTACHMENT_OPTIMAL),
        };

        const RenderPass renderPass(
            vector<Attachment>(DE_ARRAY_BEGIN(attachments), DE_ARRAY_END(attachments)),
            vector<Subpass>(
                1, Subpass(
                       VK_PIPELINE_BIND_POINT_GRAPHICS, 0u, vector<AttachmentReference>(),
                       vector<AttachmentReference>(1, AttachmentReference(0, VK_IMAGE_LAYOUT_COLOR_ATTACHMENT_OPTIMAL)),
                       vector<AttachmentReference>(),
                       AttachmentReference(1, VK_IMAGE_LAYOUT_DEPTH_STENCIL_ATTACHMENT_OPTIMAL), vector<uint32_t>())),
            vector<SubpassDependency>());
        const TestConfig testConfig(renderPass, TestConfig::RENDERTYPES_DRAW, TestConfig::COMMANDBUFFERTYPES_INLINE,
                                    TestConfig::IMAGEMEMORY_STRICT, targetSize, renderPos, renderSize, false, 90239, 0,
                                    testConfigExternal.allocationKind, testConfigExternal.groupParams);

        addFunctionCaseWithPrograms<TestConfig>(group, "color_depth", createTestShaders, renderPassTest, testConfig);
    }

    // color_stencil
    {
        const Attachment attachments[] = {
            Attachment(VK_FORMAT_R8G8B8A8_UNORM, VK_SAMPLE_COUNT_1_BIT, VK_ATTACHMENT_LOAD_OP_CLEAR,
                       VK_ATTACHMENT_STORE_OP_STORE, VK_ATTACHMENT_LOAD_OP_DONT_CARE, VK_ATTACHMENT_STORE_OP_DONT_CARE,
                       VK_IMAGE_LAYOUT_COLOR_ATTACHMENT_OPTIMAL, VK_IMAGE_LAYOUT_COLOR_ATTACHMENT_OPTIMAL),
            Attachment(VK_FORMAT_S8_UINT, VK_SAMPLE_COUNT_1_BIT, VK_ATTACHMENT_LOAD_OP_DONT_CARE,
                       VK_ATTACHMENT_STORE_OP_DONT_CARE, VK_ATTACHMENT_LOAD_OP_CLEAR, VK_ATTACHMENT_STORE_OP_STORE,
                       VK_IMAGE_LAYOUT_DEPTH_STENCIL_ATTACHMENT_OPTIMAL,
                       VK_IMAGE_LAYOUT_DEPTH_STENCIL_ATTACHMENT_OPTIMAL),
        };

        const RenderPass renderPass(
            vector<Attachment>(DE_ARRAY_BEGIN(attachments), DE_ARRAY_END(attachments)),
            vector<Subpass>(
                1, Subpass(
                       VK_PIPELINE_BIND_POINT_GRAPHICS, 0u, vector<AttachmentReference>(),
                       vector<AttachmentReference>(1, AttachmentReference(0, VK_IMAGE_LAYOUT_COLOR_ATTACHMENT_OPTIMAL)),
                       vector<AttachmentReference>(),
                       AttachmentReference(1, VK_IMAGE_LAYOUT_DEPTH_STENCIL_ATTACHMENT_OPTIMAL), vector<uint32_t>())),
            vector<SubpassDependency>());
        const TestConfig testConfig(renderPass, TestConfig::RENDERTYPES_DRAW, TestConfig::COMMANDBUFFERTYPES_INLINE,
                                    TestConfig::IMAGEMEMORY_STRICT, targetSize, renderPos, renderSize, false, 90239, 0,
                                    testConfigExternal.allocationKind, testConfigExternal.groupParams);

        addFunctionCaseWithPrograms<TestConfig>(group, "color_stencil", createTestShaders, renderPassTest, testConfig);
    }

    // color_depth_stencil
    {
        const Attachment attachments[] = {
            Attachment(VK_FORMAT_R8G8B8A8_UNORM, VK_SAMPLE_COUNT_1_BIT, VK_ATTACHMENT_LOAD_OP_CLEAR,
                       VK_ATTACHMENT_STORE_OP_STORE, VK_ATTACHMENT_LOAD_OP_DONT_CARE, VK_ATTACHMENT_STORE_OP_DONT_CARE,
                       VK_IMAGE_LAYOUT_COLOR_ATTACHMENT_OPTIMAL, VK_IMAGE_LAYOUT_COLOR_ATTACHMENT_OPTIMAL),
            Attachment(VK_FORMAT_D24_UNORM_S8_UINT, VK_SAMPLE_COUNT_1_BIT, VK_ATTACHMENT_LOAD_OP_CLEAR,
                       VK_ATTACHMENT_STORE_OP_STORE, VK_ATTACHMENT_LOAD_OP_CLEAR, VK_ATTACHMENT_STORE_OP_STORE,
                       VK_IMAGE_LAYOUT_DEPTH_STENCIL_ATTACHMENT_OPTIMAL,
                       VK_IMAGE_LAYOUT_DEPTH_STENCIL_ATTACHMENT_OPTIMAL),
        };

        const RenderPass renderPass(
            vector<Attachment>(DE_ARRAY_BEGIN(attachments), DE_ARRAY_END(attachments)),
            vector<Subpass>(
                1, Subpass(
                       VK_PIPELINE_BIND_POINT_GRAPHICS, 0u, vector<AttachmentReference>(),
                       vector<AttachmentReference>(1, AttachmentReference(0, VK_IMAGE_LAYOUT_COLOR_ATTACHMENT_OPTIMAL)),
                       vector<AttachmentReference>(),
                       AttachmentReference(1, VK_IMAGE_LAYOUT_DEPTH_STENCIL_ATTACHMENT_OPTIMAL), vector<uint32_t>())),
            vector<SubpassDependency>());
        const TestConfig testConfig(renderPass, TestConfig::RENDERTYPES_DRAW, TestConfig::COMMANDBUFFERTYPES_INLINE,
                                    TestConfig::IMAGEMEMORY_STRICT, targetSize, renderPos, renderSize, false, 90239, 0,
                                    testConfigExternal.allocationKind, testConfigExternal.groupParams);

        // Color, depth and stencil attachment case.
        addFunctionCaseWithPrograms<TestConfig>(group, "color_depth_stencil", createTestShaders, renderPassTest,
                                                testConfig);
    }

    // no attachments
    {
        const RenderPass renderPass(
            vector<Attachment>(),
            vector<Subpass>(1, Subpass(VK_PIPELINE_BIND_POINT_GRAPHICS, 0u, vector<AttachmentReference>(),
                                       vector<AttachmentReference>(), vector<AttachmentReference>(),
                                       AttachmentReference(VK_ATTACHMENT_UNUSED, VK_IMAGE_LAYOUT_GENERAL),
                                       vector<uint32_t>())),
            vector<SubpassDependency>());
        const TestConfig testConfig(renderPass, TestConfig::RENDERTYPES_DRAW, TestConfig::COMMANDBUFFERTYPES_INLINE,
                                    TestConfig::IMAGEMEMORY_STRICT, targetSize, renderPos, renderSize, false, 90239, 0,
                                    testConfigExternal.allocationKind, testConfigExternal.groupParams);

        // No attachments case.
        addFunctionCaseWithPrograms<TestConfig>(group, "no_attachments", createTestShaders, renderPassTest, testConfig);
    }

    // color_unused_omit_blend_state
    if (testConfigExternal.groupParams->renderingType != RENDERING_TYPE_DYNAMIC_RENDERING)
    {
        vector<Subpass> subpasses;

        // First subpass: use color attachment, create pipeline with color blend state
        subpasses.push_back(
            Subpass(VK_PIPELINE_BIND_POINT_GRAPHICS, 0u, vector<AttachmentReference>(),
                    vector<AttachmentReference>(1, AttachmentReference(0, VK_IMAGE_LAYOUT_COLOR_ATTACHMENT_OPTIMAL)),
                    vector<AttachmentReference>(), AttachmentReference(VK_ATTACHMENT_UNUSED, VK_IMAGE_LAYOUT_GENERAL),
                    vector<uint32_t>(), false));

        // Second subpass: don't use color attachment, create pipeline without color blend state
        subpasses.push_back(
            Subpass(VK_PIPELINE_BIND_POINT_GRAPHICS, 0u, vector<AttachmentReference>(),
                    vector<AttachmentReference>(
                        1, AttachmentReference(VK_ATTACHMENT_UNUSED, VK_IMAGE_LAYOUT_COLOR_ATTACHMENT_OPTIMAL)),
                    vector<AttachmentReference>(), AttachmentReference(VK_ATTACHMENT_UNUSED, VK_IMAGE_LAYOUT_GENERAL),
                    vector<uint32_t>(), true));

        const RenderPass renderPass(
            vector<Attachment>(1,
                               Attachment(VK_FORMAT_R8G8B8A8_UNORM, VK_SAMPLE_COUNT_1_BIT, VK_ATTACHMENT_LOAD_OP_CLEAR,
                                          VK_ATTACHMENT_STORE_OP_STORE, VK_ATTACHMENT_LOAD_OP_DONT_CARE,
                                          VK_ATTACHMENT_STORE_OP_DONT_CARE, VK_IMAGE_LAYOUT_COLOR_ATTACHMENT_OPTIMAL,
                                          VK_IMAGE_LAYOUT_COLOR_ATTACHMENT_OPTIMAL)),
            subpasses, vector<SubpassDependency>());

        const TestConfig testConfig(renderPass, TestConfig::RENDERTYPES_DRAW, TestConfig::COMMANDBUFFERTYPES_INLINE,
                                    TestConfig::IMAGEMEMORY_STRICT, targetSize, renderPos, renderSize, false, 90239, 0,
                                    testConfigExternal.allocationKind, testConfigExternal.groupParams);
        // Two unused color attachment case without blend state
        addFunctionCaseWithPrograms<TestConfig>(group, "color_unused_omit_blend_state", createTestShaders,
                                                renderPassTest, testConfig);
    }
}

std::string formatToName(VkFormat format)
{
    const std::string formatStr = de::toString(format);
    const std::string prefix    = "VK_FORMAT_";

    DE_ASSERT(formatStr.substr(0, prefix.length()) == prefix);

    return de::toLower(formatStr.substr(prefix.length()));
}

void addFormatTests(tcu::TestCaseGroup *group, const TestConfigExternal testConfigExternal)
{
    tcu::TestContext &testCtx = group->getTestContext();

    const UVec2 targetSize(64, 64);
    const UVec2 renderPos(0, 0);
    const UVec2 renderSize(64, 64);

    const struct
    {
        const char *const str;
        const VkAttachmentStoreOp op;
    } storeOps[] = {{"store", VK_ATTACHMENT_STORE_OP_STORE}, {"dont_care", VK_ATTACHMENT_STORE_OP_DONT_CARE}};

    const struct
    {
        const char *const str;
        const VkAttachmentLoadOp op;
    } loadOps[] = {{"clear", VK_ATTACHMENT_LOAD_OP_CLEAR},
                   {"load", VK_ATTACHMENT_LOAD_OP_LOAD},
                   {"dont_care", VK_ATTACHMENT_LOAD_OP_DONT_CARE}};

    const struct
    {
        const char *const str;
        const TestConfig::RenderTypes types;
    } renderTypes[] = {{"clear", TestConfig::RENDERTYPES_CLEAR},
                       {"draw", TestConfig::RENDERTYPES_DRAW},
                       {"clear_draw", TestConfig::RENDERTYPES_CLEAR | TestConfig::RENDERTYPES_DRAW}};

    std::vector<VkFormat> colorFormatsToTest(s_coreColorFormats,
                                             s_coreColorFormats + de::arrayLength(s_coreColorFormats));
#ifndef CTS_USES_VULKANSC
    colorFormatsToTest.push_back(VK_FORMAT_A8_UNORM_KHR);
#endif // CTS_USES_VULKANSC

    // Color formats
    for (const auto &format : colorFormatsToTest)
    {
        de::MovePtr<tcu::TestCaseGroup> formatGroup(new tcu::TestCaseGroup(testCtx, formatToName(format).c_str()));

        for (size_t loadOpNdx = 0; loadOpNdx < DE_LENGTH_OF_ARRAY(loadOps); loadOpNdx++)
        {
            const VkAttachmentLoadOp loadOp = loadOps[loadOpNdx].op;
            de::MovePtr<tcu::TestCaseGroup> loadOpGroup(new tcu::TestCaseGroup(testCtx, loadOps[loadOpNdx].str));

            for (size_t renderTypeNdx = 0; renderTypeNdx < DE_LENGTH_OF_ARRAY(renderTypes); renderTypeNdx++)
            {
                const RenderPass renderPass(
                    vector<Attachment>(1,
                                       Attachment(format, VK_SAMPLE_COUNT_1_BIT, loadOp, VK_ATTACHMENT_STORE_OP_STORE,
                                                  VK_ATTACHMENT_LOAD_OP_DONT_CARE, VK_ATTACHMENT_STORE_OP_DONT_CARE,
                                                  VK_IMAGE_LAYOUT_COLOR_ATTACHMENT_OPTIMAL,
                                                  VK_IMAGE_LAYOUT_COLOR_ATTACHMENT_OPTIMAL)),
                    vector<Subpass>(1, Subpass(VK_PIPELINE_BIND_POINT_GRAPHICS, 0u, vector<AttachmentReference>(),
                                               vector<AttachmentReference>(
                                                   1, AttachmentReference(0, VK_IMAGE_LAYOUT_COLOR_ATTACHMENT_OPTIMAL)),
                                               vector<AttachmentReference>(),
                                               AttachmentReference(VK_ATTACHMENT_UNUSED, VK_IMAGE_LAYOUT_GENERAL),
                                               vector<uint32_t>())),
                    vector<SubpassDependency>());
                const TestConfig testConfig(renderPass, renderTypes[renderTypeNdx].types,
                                            TestConfig::COMMANDBUFFERTYPES_INLINE, TestConfig::IMAGEMEMORY_STRICT,
                                            targetSize, renderPos, renderSize, false, 90239, 0,
                                            testConfigExternal.allocationKind, testConfigExternal.groupParams);

                addFunctionCaseWithPrograms<TestConfig>(loadOpGroup.get(), renderTypes[renderTypeNdx].str,
                                                        createTestShaders, renderPassTest, testConfig);
            }

            formatGroup->addChild(loadOpGroup.release());
        }

        {
            // Test attachment format as input
            de::MovePtr<tcu::TestCaseGroup> inputGroup(new tcu::TestCaseGroup(testCtx, "input"));

            for (size_t loadOpNdx = 0; loadOpNdx < DE_LENGTH_OF_ARRAY(loadOps); loadOpNdx++)
            {
                const VkAttachmentLoadOp loadOp = loadOps[loadOpNdx].op;
                de::MovePtr<tcu::TestCaseGroup> loadOpGroup(new tcu::TestCaseGroup(testCtx, loadOps[loadOpNdx].str));

                for (size_t storeOpNdx = 0; storeOpNdx < DE_LENGTH_OF_ARRAY(storeOps); storeOpNdx++)
                {
                    const VkImageAspectFlags inputAttachmentAspectMask =
                        (testConfigExternal.groupParams->renderingType == RENDERING_TYPE_RENDERPASS2) ?
                            static_cast<VkImageAspectFlags>(VK_IMAGE_ASPECT_COLOR_BIT) :
                            static_cast<VkImageAspectFlags>(0);
                    const VkAttachmentStoreOp storeOp = storeOps[storeOpNdx].op;
                    de::MovePtr<tcu::TestCaseGroup> storeOpGroup(
                        new tcu::TestCaseGroup(testCtx, storeOps[storeOpNdx].str));

                    for (size_t useInputAspectNdx = 0; useInputAspectNdx < 2; useInputAspectNdx++)
                    {
                        const bool useInputAspect = useInputAspectNdx != 0;

                        if (testConfigExternal.groupParams->renderingType != RENDERING_TYPE_RENDERPASS_LEGACY &&
                            useInputAspect)
                            continue;

                        for (size_t renderTypeNdx = 0; renderTypeNdx < DE_LENGTH_OF_ARRAY(renderTypes); renderTypeNdx++)
                        {
                            {
                                vector<Attachment> attachments;
                                vector<Subpass> subpasses;
                                vector<SubpassDependency> deps;
                                vector<VkInputAttachmentAspectReference> inputAspects;

                                attachments.push_back(Attachment(
                                    format, VK_SAMPLE_COUNT_1_BIT, loadOp, storeOp, VK_ATTACHMENT_LOAD_OP_DONT_CARE,
                                    VK_ATTACHMENT_STORE_OP_DONT_CARE, VK_IMAGE_LAYOUT_COLOR_ATTACHMENT_OPTIMAL,
                                    VK_IMAGE_LAYOUT_COLOR_ATTACHMENT_OPTIMAL));

                                attachments.push_back(
                                    Attachment(vk::VK_FORMAT_R8G8B8A8_UNORM, VK_SAMPLE_COUNT_1_BIT,
                                               VK_ATTACHMENT_LOAD_OP_DONT_CARE, VK_ATTACHMENT_STORE_OP_STORE,
                                               VK_ATTACHMENT_LOAD_OP_DONT_CARE, VK_ATTACHMENT_STORE_OP_DONT_CARE,
                                               VK_IMAGE_LAYOUT_COLOR_ATTACHMENT_OPTIMAL,
                                               VK_IMAGE_LAYOUT_COLOR_ATTACHMENT_OPTIMAL));

                                subpasses.push_back(
                                    Subpass(VK_PIPELINE_BIND_POINT_GRAPHICS, 0u, vector<AttachmentReference>(),
                                            vector<AttachmentReference>(
                                                1, AttachmentReference(0, VK_IMAGE_LAYOUT_COLOR_ATTACHMENT_OPTIMAL)),
                                            vector<AttachmentReference>(),
                                            AttachmentReference(VK_ATTACHMENT_UNUSED, VK_IMAGE_LAYOUT_GENERAL),
                                            vector<uint32_t>()));
                                subpasses.push_back(
                                    Subpass(VK_PIPELINE_BIND_POINT_GRAPHICS, 0u,
                                            vector<AttachmentReference>(
                                                1, AttachmentReference(0, VK_IMAGE_LAYOUT_SHADER_READ_ONLY_OPTIMAL,
                                                                       inputAttachmentAspectMask)),
                                            vector<AttachmentReference>(
                                                1, AttachmentReference(1, VK_IMAGE_LAYOUT_COLOR_ATTACHMENT_OPTIMAL)),
                                            vector<AttachmentReference>(),
                                            AttachmentReference(VK_ATTACHMENT_UNUSED, VK_IMAGE_LAYOUT_GENERAL),
                                            vector<uint32_t>()));

                                deps.push_back(SubpassDependency(0, 1,

                                                                 vk::VK_PIPELINE_STAGE_COLOR_ATTACHMENT_OUTPUT_BIT,
                                                                 vk::VK_PIPELINE_STAGE_FRAGMENT_SHADER_BIT,

                                                                 vk::VK_ACCESS_COLOR_ATTACHMENT_WRITE_BIT,
                                                                 vk::VK_ACCESS_INPUT_ATTACHMENT_READ_BIT,
                                                                 vk::VK_DEPENDENCY_BY_REGION_BIT));

                                if (useInputAspect)
                                {
                                    const VkInputAttachmentAspectReference inputAspect = {1u, 0u,
                                                                                          VK_IMAGE_ASPECT_COLOR_BIT};

                                    inputAspects.push_back(inputAspect);
                                }

                                {
                                    const RenderPass renderPass(attachments, subpasses, deps, inputAspects);
                                    const TestConfig testConfig(
                                        renderPass, renderTypes[renderTypeNdx].types,
                                        TestConfig::COMMANDBUFFERTYPES_INLINE, TestConfig::IMAGEMEMORY_STRICT,
                                        targetSize, renderPos, renderSize, false, 89246, 0,
                                        testConfigExternal.allocationKind, testConfigExternal.groupParams);
                                    const string testName(renderTypes[renderTypeNdx].str +
                                                          string(useInputAspect ? "_use_input_aspect" : ""));

                                    addFunctionCaseWithPrograms<TestConfig>(
                                        storeOpGroup.get(), testName, createTestShaders, renderPassTest, testConfig);
                                }
                            }
                            {
                                vector<Attachment> attachments;
                                vector<Subpass> subpasses;
                                vector<SubpassDependency> deps;
                                vector<VkInputAttachmentAspectReference> inputAspects;

                                attachments.push_back(Attachment(
                                    format, VK_SAMPLE_COUNT_1_BIT, loadOp, storeOp, VK_ATTACHMENT_LOAD_OP_DONT_CARE,
                                    VK_ATTACHMENT_STORE_OP_DONT_CARE, VK_IMAGE_LAYOUT_COLOR_ATTACHMENT_OPTIMAL,
                                    VK_IMAGE_LAYOUT_COLOR_ATTACHMENT_OPTIMAL));

                                subpasses.push_back(
                                    Subpass(VK_PIPELINE_BIND_POINT_GRAPHICS, 0u, vector<AttachmentReference>(),
                                            vector<AttachmentReference>(
                                                1, AttachmentReference(0, VK_IMAGE_LAYOUT_COLOR_ATTACHMENT_OPTIMAL)),
                                            vector<AttachmentReference>(),
                                            AttachmentReference(VK_ATTACHMENT_UNUSED, VK_IMAGE_LAYOUT_GENERAL),
                                            vector<uint32_t>()));
                                subpasses.push_back(Subpass(
                                    VK_PIPELINE_BIND_POINT_GRAPHICS, 0u,
                                    vector<AttachmentReference>(
                                        1, AttachmentReference(0, VK_IMAGE_LAYOUT_GENERAL, inputAttachmentAspectMask)),
                                    vector<AttachmentReference>(1, AttachmentReference(0, VK_IMAGE_LAYOUT_GENERAL)),
                                    vector<AttachmentReference>(),
                                    AttachmentReference(VK_ATTACHMENT_UNUSED, VK_IMAGE_LAYOUT_GENERAL),
                                    vector<uint32_t>()));

                                deps.push_back(SubpassDependency(
                                    0, 1, vk::VK_PIPELINE_STAGE_COLOR_ATTACHMENT_OUTPUT_BIT,
                                    vk::VK_PIPELINE_STAGE_FRAGMENT_SHADER_BIT,

                                    vk::VK_ACCESS_COLOR_ATTACHMENT_WRITE_BIT, vk::VK_ACCESS_INPUT_ATTACHMENT_READ_BIT,
                                    vk::VK_DEPENDENCY_BY_REGION_BIT));

                                deps.push_back(SubpassDependency(
                                    1, 1, vk::VK_PIPELINE_STAGE_COLOR_ATTACHMENT_OUTPUT_BIT,
                                    vk::VK_PIPELINE_STAGE_FRAGMENT_SHADER_BIT,

                                    vk::VK_ACCESS_COLOR_ATTACHMENT_WRITE_BIT, vk::VK_ACCESS_INPUT_ATTACHMENT_READ_BIT,
                                    vk::VK_DEPENDENCY_BY_REGION_BIT));

                                if (useInputAspect)
                                {
                                    const VkInputAttachmentAspectReference inputAspect = {1u, 0u,
                                                                                          VK_IMAGE_ASPECT_COLOR_BIT};

                                    inputAspects.push_back(inputAspect);
                                }

                                {
                                    const RenderPass renderPass(attachments, subpasses, deps, inputAspects);
                                    const TestConfig testConfig(
                                        renderPass, renderTypes[renderTypeNdx].types,
                                        TestConfig::COMMANDBUFFERTYPES_INLINE, TestConfig::IMAGEMEMORY_STRICT,
                                        targetSize, renderPos, renderSize, false, 89246, 0,
                                        testConfigExternal.allocationKind, testConfigExternal.groupParams);
                                    const string testName(string("self_dep_") + renderTypes[renderTypeNdx].str +
                                                          (useInputAspect ? "_use_input_aspect" : ""));

                                    addFunctionCaseWithPrograms<TestConfig>(
                                        storeOpGroup.get(), testName, createTestShaders, renderPassTest, testConfig);
                                }
                            }
                        }
                    }

                    loadOpGroup->addChild(storeOpGroup.release());
                }

                inputGroup->addChild(loadOpGroup.release());
            }

            formatGroup->addChild(inputGroup.release());
        }

        group->addChild(formatGroup.release());
    }

    // Depth stencil formats
    for (size_t formatNdx = 0; formatNdx < DE_LENGTH_OF_ARRAY(s_coreDepthStencilFormats); formatNdx++)
    {
        const VkFormat vkFormat         = s_coreDepthStencilFormats[formatNdx];
        const tcu::TextureFormat format = mapVkFormat(vkFormat);
        const bool isStencilAttachment  = hasStencilComponent(format.order);
        const bool isDepthAttachment    = hasDepthComponent(format.order);
        const VkImageAspectFlags formatAspectFlags =
            (isDepthAttachment ? (VkImageAspectFlags)VK_IMAGE_ASPECT_DEPTH_BIT : 0u) |
            (isStencilAttachment ? (VkImageAspectFlags)VK_IMAGE_ASPECT_STENCIL_BIT : 0u);
        de::MovePtr<tcu::TestCaseGroup> formatGroup(new tcu::TestCaseGroup(testCtx, formatToName(vkFormat).c_str()));

        for (size_t loadOpNdx = 0; loadOpNdx < DE_LENGTH_OF_ARRAY(loadOps); loadOpNdx++)
        {
            const VkAttachmentLoadOp loadOp = loadOps[loadOpNdx].op;
            de::MovePtr<tcu::TestCaseGroup> loadOpGroup(new tcu::TestCaseGroup(testCtx, loadOps[loadOpNdx].str));

            for (size_t renderTypeNdx = 0; renderTypeNdx < DE_LENGTH_OF_ARRAY(renderTypes); renderTypeNdx++)
            {
                {
                    const RenderPass renderPass(
                        vector<Attachment>(1, Attachment(vkFormat, VK_SAMPLE_COUNT_1_BIT,
                                                         isDepthAttachment ? loadOp : VK_ATTACHMENT_LOAD_OP_DONT_CARE,
                                                         isDepthAttachment ? VK_ATTACHMENT_STORE_OP_STORE :
                                                                             VK_ATTACHMENT_STORE_OP_DONT_CARE,
                                                         isStencilAttachment ? loadOp : VK_ATTACHMENT_LOAD_OP_DONT_CARE,
                                                         isStencilAttachment ? VK_ATTACHMENT_STORE_OP_STORE :
                                                                               VK_ATTACHMENT_STORE_OP_DONT_CARE,
                                                         VK_IMAGE_LAYOUT_DEPTH_STENCIL_ATTACHMENT_OPTIMAL,
                                                         VK_IMAGE_LAYOUT_DEPTH_STENCIL_ATTACHMENT_OPTIMAL)),
                        vector<Subpass>(
                            1, Subpass(VK_PIPELINE_BIND_POINT_GRAPHICS, 0u, vector<AttachmentReference>(),
                                       vector<AttachmentReference>(), vector<AttachmentReference>(),
                                       AttachmentReference(0, VK_IMAGE_LAYOUT_DEPTH_STENCIL_ATTACHMENT_OPTIMAL),
                                       vector<uint32_t>())),
                        vector<SubpassDependency>());
                    const TestConfig testConfig(renderPass, renderTypes[renderTypeNdx].types,
                                                TestConfig::COMMANDBUFFERTYPES_INLINE, TestConfig::IMAGEMEMORY_STRICT,
                                                targetSize, renderPos, renderSize, false, 90239, 0,
                                                testConfigExternal.allocationKind, testConfigExternal.groupParams);

                    addFunctionCaseWithPrograms<TestConfig>(loadOpGroup.get(), renderTypes[renderTypeNdx].str,
                                                            createTestShaders, renderPassTest, testConfig);
                }

                if (isStencilAttachment && isDepthAttachment && loadOp != VK_ATTACHMENT_LOAD_OP_CLEAR)
                {
                    {
                        const RenderPass renderPass(
                            vector<Attachment>(
                                1, Attachment(vkFormat, VK_SAMPLE_COUNT_1_BIT,
                                              isDepthAttachment ? loadOp : VK_ATTACHMENT_LOAD_OP_DONT_CARE,
                                              isDepthAttachment ? VK_ATTACHMENT_STORE_OP_STORE :
                                                                  VK_ATTACHMENT_STORE_OP_DONT_CARE,
                                              isStencilAttachment ? loadOp : VK_ATTACHMENT_LOAD_OP_DONT_CARE,
                                              isStencilAttachment ? VK_ATTACHMENT_STORE_OP_STORE :
                                                                    VK_ATTACHMENT_STORE_OP_DONT_CARE,
                                              VK_IMAGE_LAYOUT_DEPTH_STENCIL_ATTACHMENT_OPTIMAL,
                                              VK_IMAGE_LAYOUT_DEPTH_STENCIL_ATTACHMENT_OPTIMAL)),
                            vector<Subpass>(1,
                                            Subpass(VK_PIPELINE_BIND_POINT_GRAPHICS, 0u, vector<AttachmentReference>(),
                                                    vector<AttachmentReference>(), vector<AttachmentReference>(),
                                                    AttachmentReference(
                                                        0, VK_IMAGE_LAYOUT_DEPTH_READ_ONLY_STENCIL_ATTACHMENT_OPTIMAL),
                                                    vector<uint32_t>())),
                            vector<SubpassDependency>());
                        const TestConfig testConfig(
                            renderPass, renderTypes[renderTypeNdx].types, TestConfig::COMMANDBUFFERTYPES_INLINE,
                            TestConfig::IMAGEMEMORY_STRICT, targetSize, renderPos, renderSize, false, 90239, 0,
                            testConfigExternal.allocationKind, testConfigExternal.groupParams);
                        const string testName(string(renderTypes[renderTypeNdx].str) + "_depth_read_only");

                        addFunctionCaseWithPrograms<TestConfig>(loadOpGroup.get(), testName, createTestShaders,
                                                                renderPassTest, testConfig);
                    }

                    {
                        const RenderPass renderPass(
                            vector<Attachment>(
                                1, Attachment(vkFormat, VK_SAMPLE_COUNT_1_BIT,
                                              isDepthAttachment ? loadOp : VK_ATTACHMENT_LOAD_OP_DONT_CARE,
                                              isDepthAttachment ? VK_ATTACHMENT_STORE_OP_STORE :
                                                                  VK_ATTACHMENT_STORE_OP_DONT_CARE,
                                              isStencilAttachment ? loadOp : VK_ATTACHMENT_LOAD_OP_DONT_CARE,
                                              isStencilAttachment ? VK_ATTACHMENT_STORE_OP_STORE :
                                                                    VK_ATTACHMENT_STORE_OP_DONT_CARE,
                                              VK_IMAGE_LAYOUT_DEPTH_STENCIL_ATTACHMENT_OPTIMAL,
                                              VK_IMAGE_LAYOUT_DEPTH_STENCIL_ATTACHMENT_OPTIMAL)),
                            vector<Subpass>(1,
                                            Subpass(VK_PIPELINE_BIND_POINT_GRAPHICS, 0u, vector<AttachmentReference>(),
                                                    vector<AttachmentReference>(), vector<AttachmentReference>(),
                                                    AttachmentReference(
                                                        0, VK_IMAGE_LAYOUT_DEPTH_ATTACHMENT_STENCIL_READ_ONLY_OPTIMAL),
                                                    vector<uint32_t>())),
                            vector<SubpassDependency>());
                        const TestConfig testConfig(
                            renderPass, renderTypes[renderTypeNdx].types, TestConfig::COMMANDBUFFERTYPES_INLINE,
                            TestConfig::IMAGEMEMORY_STRICT, targetSize, renderPos, renderSize, false, 90239, 0,
                            testConfigExternal.allocationKind, testConfigExternal.groupParams);
                        const string testName(string(renderTypes[renderTypeNdx].str) + "_stencil_read_only");

                        addFunctionCaseWithPrograms<TestConfig>(loadOpGroup.get(), testName, createTestShaders,
                                                                renderPassTest, testConfig);
                    }
                }
            }

            formatGroup->addChild(loadOpGroup.release());
        }

        {
            de::MovePtr<tcu::TestCaseGroup> inputGroup(new tcu::TestCaseGroup(testCtx, "input"));

            for (size_t loadOpNdx = 0; loadOpNdx < DE_LENGTH_OF_ARRAY(loadOps); loadOpNdx++)
            {
                const VkAttachmentLoadOp loadOp = loadOps[loadOpNdx].op;
                de::MovePtr<tcu::TestCaseGroup> loadOpGroup(new tcu::TestCaseGroup(testCtx, loadOps[loadOpNdx].str));

                for (size_t storeOpNdx = 0; storeOpNdx < DE_LENGTH_OF_ARRAY(storeOps); storeOpNdx++)
                {
                    const VkImageAspectFlags inputAttachmentAspectMask =
                        (testConfigExternal.groupParams->renderingType == RENDERING_TYPE_RENDERPASS2) ?
                            formatAspectFlags :
                            static_cast<VkImageAspectFlags>(0);
                    const VkAttachmentStoreOp storeOp = storeOps[storeOpNdx].op;
                    de::MovePtr<tcu::TestCaseGroup> storeOpGroup(
                        new tcu::TestCaseGroup(testCtx, storeOps[storeOpNdx].str));

                    for (size_t useInputAspectNdx = 0; useInputAspectNdx < 2; useInputAspectNdx++)
                    {
                        const bool useInputAspect = useInputAspectNdx != 0;

                        if (testConfigExternal.groupParams->renderingType != RENDERING_TYPE_RENDERPASS_LEGACY &&
                            useInputAspect)
                            continue;

                        for (size_t renderTypeNdx = 0; renderTypeNdx < DE_LENGTH_OF_ARRAY(renderTypes); renderTypeNdx++)
                        {
                            {
                                vector<Attachment> attachments;
                                vector<Subpass> subpasses;
                                vector<SubpassDependency> deps;
                                vector<VkInputAttachmentAspectReference> inputAspects;

                                attachments.push_back(Attachment(vkFormat, VK_SAMPLE_COUNT_1_BIT, loadOp, storeOp,
                                                                 loadOp, storeOp,
                                                                 VK_IMAGE_LAYOUT_DEPTH_STENCIL_ATTACHMENT_OPTIMAL,
                                                                 VK_IMAGE_LAYOUT_DEPTH_STENCIL_ATTACHMENT_OPTIMAL));

                                attachments.push_back(
                                    Attachment(vk::VK_FORMAT_R8G8B8A8_UNORM, VK_SAMPLE_COUNT_1_BIT,
                                               VK_ATTACHMENT_LOAD_OP_DONT_CARE, VK_ATTACHMENT_STORE_OP_STORE,
                                               VK_ATTACHMENT_LOAD_OP_DONT_CARE, VK_ATTACHMENT_STORE_OP_DONT_CARE,
                                               VK_IMAGE_LAYOUT_COLOR_ATTACHMENT_OPTIMAL,
                                               VK_IMAGE_LAYOUT_COLOR_ATTACHMENT_OPTIMAL));

                                subpasses.push_back(
                                    Subpass(VK_PIPELINE_BIND_POINT_GRAPHICS, 0u, vector<AttachmentReference>(),
                                            vector<AttachmentReference>(), vector<AttachmentReference>(),
                                            AttachmentReference(0, VK_IMAGE_LAYOUT_DEPTH_STENCIL_ATTACHMENT_OPTIMAL),
                                            vector<uint32_t>()));
                                subpasses.push_back(
                                    Subpass(VK_PIPELINE_BIND_POINT_GRAPHICS, 0u,
                                            vector<AttachmentReference>(
                                                1, AttachmentReference(0, VK_IMAGE_LAYOUT_SHADER_READ_ONLY_OPTIMAL,
                                                                       inputAttachmentAspectMask)),
                                            vector<AttachmentReference>(
                                                1, AttachmentReference(1, VK_IMAGE_LAYOUT_COLOR_ATTACHMENT_OPTIMAL)),
                                            vector<AttachmentReference>(),
                                            AttachmentReference(VK_ATTACHMENT_UNUSED, VK_IMAGE_LAYOUT_GENERAL),
                                            vector<uint32_t>()));

                                deps.push_back(SubpassDependency(0, 1,
                                                                 vk::VK_PIPELINE_STAGE_EARLY_FRAGMENT_TESTS_BIT |
                                                                     vk::VK_PIPELINE_STAGE_LATE_FRAGMENT_TESTS_BIT,
                                                                 vk::VK_PIPELINE_STAGE_FRAGMENT_SHADER_BIT,

                                                                 vk::VK_ACCESS_DEPTH_STENCIL_ATTACHMENT_WRITE_BIT,
                                                                 vk::VK_ACCESS_INPUT_ATTACHMENT_READ_BIT, 0u));

                                if (useInputAspect)
                                {
                                    const VkInputAttachmentAspectReference inputAspect = {
                                        1u, 0u,
                                        (isDepthAttachment ? (VkImageAspectFlags)VK_IMAGE_ASPECT_DEPTH_BIT : 0u) |
                                            (isStencilAttachment ? (VkImageAspectFlags)VK_IMAGE_ASPECT_STENCIL_BIT :
                                                                   0u)};

                                    inputAspects.push_back(inputAspect);
                                }

                                {
                                    const RenderPass renderPass(attachments, subpasses, deps, inputAspects);
                                    const TestConfig testConfig(
                                        renderPass, renderTypes[renderTypeNdx].types,
                                        TestConfig::COMMANDBUFFERTYPES_INLINE, TestConfig::IMAGEMEMORY_STRICT,
                                        targetSize, renderPos, renderSize, false, 89246, 0,
                                        testConfigExternal.allocationKind, testConfigExternal.groupParams);
                                    const string testName(renderTypes[renderTypeNdx].str +
                                                          string(useInputAspect ? "_use_input_aspect" : ""));

                                    addFunctionCaseWithPrograms<TestConfig>(
                                        storeOpGroup.get(), testName, createTestShaders, renderPassTest, testConfig);
                                }
                            }
                            {
                                vector<Attachment> attachments;
                                vector<Subpass> subpasses;
                                vector<SubpassDependency> deps;
                                vector<VkInputAttachmentAspectReference> inputAspects;

                                attachments.push_back(Attachment(
                                    vkFormat, VK_SAMPLE_COUNT_1_BIT, loadOp, storeOp, VK_ATTACHMENT_LOAD_OP_DONT_CARE,
                                    VK_ATTACHMENT_STORE_OP_DONT_CARE, VK_IMAGE_LAYOUT_DEPTH_STENCIL_ATTACHMENT_OPTIMAL,
                                    VK_IMAGE_LAYOUT_DEPTH_STENCIL_ATTACHMENT_OPTIMAL));

                                subpasses.push_back(
                                    Subpass(VK_PIPELINE_BIND_POINT_GRAPHICS, 0u, vector<AttachmentReference>(),
                                            vector<AttachmentReference>(), vector<AttachmentReference>(),
                                            AttachmentReference(0, VK_IMAGE_LAYOUT_DEPTH_STENCIL_ATTACHMENT_OPTIMAL),
                                            vector<uint32_t>()));
                                subpasses.push_back(Subpass(
                                    VK_PIPELINE_BIND_POINT_GRAPHICS, 0u,
                                    vector<AttachmentReference>(
                                        1, AttachmentReference(0, VK_IMAGE_LAYOUT_GENERAL, inputAttachmentAspectMask)),
                                    vector<AttachmentReference>(), vector<AttachmentReference>(),
                                    AttachmentReference(0, VK_IMAGE_LAYOUT_GENERAL), vector<uint32_t>()));

                                deps.push_back(SubpassDependency(0, 1,
                                                                 vk::VK_PIPELINE_STAGE_EARLY_FRAGMENT_TESTS_BIT |
                                                                     vk::VK_PIPELINE_STAGE_LATE_FRAGMENT_TESTS_BIT,
                                                                 vk::VK_PIPELINE_STAGE_FRAGMENT_SHADER_BIT,

                                                                 vk::VK_ACCESS_DEPTH_STENCIL_ATTACHMENT_WRITE_BIT,
                                                                 vk::VK_ACCESS_INPUT_ATTACHMENT_READ_BIT,
                                                                 vk::VK_DEPENDENCY_BY_REGION_BIT));

                                deps.push_back(SubpassDependency(1, 1,
                                                                 vk::VK_PIPELINE_STAGE_EARLY_FRAGMENT_TESTS_BIT |
                                                                     vk::VK_PIPELINE_STAGE_LATE_FRAGMENT_TESTS_BIT,
                                                                 vk::VK_PIPELINE_STAGE_FRAGMENT_SHADER_BIT,
                                                                 vk::VK_ACCESS_DEPTH_STENCIL_ATTACHMENT_WRITE_BIT,
                                                                 vk::VK_ACCESS_INPUT_ATTACHMENT_READ_BIT,
                                                                 vk::VK_DEPENDENCY_BY_REGION_BIT));

                                if (useInputAspect)
                                {
                                    const VkInputAttachmentAspectReference inputAspect = {
                                        1u, 0u,

                                        (isDepthAttachment ? (VkImageAspectFlags)VK_IMAGE_ASPECT_DEPTH_BIT : 0u) |
                                            (isStencilAttachment ? (VkImageAspectFlags)VK_IMAGE_ASPECT_STENCIL_BIT :
                                                                   0u)};

                                    inputAspects.push_back(inputAspect);
                                }

                                {
                                    const RenderPass renderPass(attachments, subpasses, deps, inputAspects);
                                    const TestConfig testConfig(
                                        renderPass, renderTypes[renderTypeNdx].types,
                                        TestConfig::COMMANDBUFFERTYPES_INLINE, TestConfig::IMAGEMEMORY_STRICT,
                                        targetSize, renderPos, renderSize, false, 89246, 0,
                                        testConfigExternal.allocationKind, testConfigExternal.groupParams);
                                    const string testName(string("self_dep_") + renderTypes[renderTypeNdx].str +
                                                          (useInputAspect ? "_use_input_aspect" : ""));

                                    addFunctionCaseWithPrograms<TestConfig>(
                                        storeOpGroup.get(), testName, createTestShaders, renderPassTest, testConfig);
                                }
                            }

                            if (isStencilAttachment && isDepthAttachment)
                            {
                                // Depth read only
                                {
                                    vector<Attachment> attachments;
                                    vector<Subpass> subpasses;
                                    vector<SubpassDependency> deps;
                                    vector<VkInputAttachmentAspectReference> inputAspects;

                                    attachments.push_back(Attachment(vkFormat, VK_SAMPLE_COUNT_1_BIT, loadOp, storeOp,
                                                                     loadOp, storeOp,
                                                                     VK_IMAGE_LAYOUT_DEPTH_STENCIL_ATTACHMENT_OPTIMAL,
                                                                     VK_IMAGE_LAYOUT_DEPTH_STENCIL_ATTACHMENT_OPTIMAL));

                                    attachments.push_back(
                                        Attachment(vk::VK_FORMAT_R8G8B8A8_UNORM, VK_SAMPLE_COUNT_1_BIT,
                                                   VK_ATTACHMENT_LOAD_OP_DONT_CARE, VK_ATTACHMENT_STORE_OP_STORE,
                                                   VK_ATTACHMENT_LOAD_OP_DONT_CARE, VK_ATTACHMENT_STORE_OP_DONT_CARE,
                                                   VK_IMAGE_LAYOUT_COLOR_ATTACHMENT_OPTIMAL,
                                                   VK_IMAGE_LAYOUT_COLOR_ATTACHMENT_OPTIMAL));

                                    subpasses.push_back(Subpass(
                                        VK_PIPELINE_BIND_POINT_GRAPHICS, 0u, vector<AttachmentReference>(),
                                        vector<AttachmentReference>(), vector<AttachmentReference>(),
                                        AttachmentReference(0, VK_IMAGE_LAYOUT_DEPTH_STENCIL_ATTACHMENT_OPTIMAL),
                                        vector<uint32_t>()));
                                    subpasses.push_back(Subpass(
                                        VK_PIPELINE_BIND_POINT_GRAPHICS, 0u,
                                        vector<AttachmentReference>(
                                            1, AttachmentReference(
                                                   0, VK_IMAGE_LAYOUT_DEPTH_READ_ONLY_STENCIL_ATTACHMENT_OPTIMAL,
                                                   inputAttachmentAspectMask)),
                                        vector<AttachmentReference>(
                                            1, AttachmentReference(1, VK_IMAGE_LAYOUT_COLOR_ATTACHMENT_OPTIMAL)),
                                        vector<AttachmentReference>(),
                                        AttachmentReference(VK_ATTACHMENT_UNUSED, VK_IMAGE_LAYOUT_GENERAL),
                                        vector<uint32_t>()));

                                    deps.push_back(SubpassDependency(0, 1,
                                                                     vk::VK_PIPELINE_STAGE_EARLY_FRAGMENT_TESTS_BIT |
                                                                         vk::VK_PIPELINE_STAGE_LATE_FRAGMENT_TESTS_BIT,
                                                                     vk::VK_PIPELINE_STAGE_FRAGMENT_SHADER_BIT,

                                                                     vk::VK_ACCESS_DEPTH_STENCIL_ATTACHMENT_WRITE_BIT,
                                                                     vk::VK_ACCESS_INPUT_ATTACHMENT_READ_BIT, 0u));

                                    if (useInputAspect)
                                    {
                                        const VkInputAttachmentAspectReference inputAspect = {
                                            1u, 0u,

                                            (isDepthAttachment ? (VkImageAspectFlags)VK_IMAGE_ASPECT_DEPTH_BIT : 0u) |
                                                (isStencilAttachment ? (VkImageAspectFlags)VK_IMAGE_ASPECT_STENCIL_BIT :
                                                                       0u)};

                                        inputAspects.push_back(inputAspect);
                                    }

                                    {
                                        const RenderPass renderPass(attachments, subpasses, deps, inputAspects);
                                        const TestConfig testConfig(
                                            renderPass, renderTypes[renderTypeNdx].types,
                                            TestConfig::COMMANDBUFFERTYPES_INLINE, TestConfig::IMAGEMEMORY_STRICT,
                                            targetSize, renderPos, renderSize, false, 89246, 0,
                                            testConfigExternal.allocationKind, testConfigExternal.groupParams);
                                        const string testName(renderTypes[renderTypeNdx].str +
                                                              string(useInputAspect ? "_use_input_aspect" : "") +
                                                              "_depth_read_only");

                                        addFunctionCaseWithPrograms<TestConfig>(storeOpGroup.get(), testName,
                                                                                createTestShaders, renderPassTest,
                                                                                testConfig);
                                    }
                                }
                                {
                                    vector<Attachment> attachments;
                                    vector<Subpass> subpasses;
                                    vector<SubpassDependency> deps;
                                    vector<VkInputAttachmentAspectReference> inputAspects;

                                    attachments.push_back(Attachment(vkFormat, VK_SAMPLE_COUNT_1_BIT, loadOp, storeOp,
                                                                     loadOp, storeOp,
                                                                     VK_IMAGE_LAYOUT_DEPTH_STENCIL_ATTACHMENT_OPTIMAL,
                                                                     VK_IMAGE_LAYOUT_DEPTH_STENCIL_ATTACHMENT_OPTIMAL));

                                    subpasses.push_back(Subpass(
                                        VK_PIPELINE_BIND_POINT_GRAPHICS, 0u, vector<AttachmentReference>(),
                                        vector<AttachmentReference>(), vector<AttachmentReference>(),
                                        AttachmentReference(0, VK_IMAGE_LAYOUT_DEPTH_STENCIL_ATTACHMENT_OPTIMAL),
                                        vector<uint32_t>()));
                                    subpasses.push_back(Subpass(
                                        VK_PIPELINE_BIND_POINT_GRAPHICS, 0u,
                                        vector<AttachmentReference>(
                                            1, AttachmentReference(
                                                   0, VK_IMAGE_LAYOUT_DEPTH_READ_ONLY_STENCIL_ATTACHMENT_OPTIMAL,
                                                   inputAttachmentAspectMask)),
                                        vector<AttachmentReference>(), vector<AttachmentReference>(),
                                        AttachmentReference(0,
                                                            VK_IMAGE_LAYOUT_DEPTH_READ_ONLY_STENCIL_ATTACHMENT_OPTIMAL),
                                        vector<uint32_t>()));

                                    deps.push_back(SubpassDependency(0, 1,
                                                                     vk::VK_PIPELINE_STAGE_EARLY_FRAGMENT_TESTS_BIT |
                                                                         vk::VK_PIPELINE_STAGE_LATE_FRAGMENT_TESTS_BIT,
                                                                     vk::VK_PIPELINE_STAGE_FRAGMENT_SHADER_BIT,

                                                                     vk::VK_ACCESS_DEPTH_STENCIL_ATTACHMENT_WRITE_BIT,
                                                                     vk::VK_ACCESS_INPUT_ATTACHMENT_READ_BIT,
                                                                     vk::VK_DEPENDENCY_BY_REGION_BIT));

                                    deps.push_back(SubpassDependency(1, 1,
                                                                     vk::VK_PIPELINE_STAGE_EARLY_FRAGMENT_TESTS_BIT |
                                                                         vk::VK_PIPELINE_STAGE_LATE_FRAGMENT_TESTS_BIT,
                                                                     vk::VK_PIPELINE_STAGE_FRAGMENT_SHADER_BIT,

                                                                     vk::VK_ACCESS_DEPTH_STENCIL_ATTACHMENT_WRITE_BIT,
                                                                     vk::VK_ACCESS_INPUT_ATTACHMENT_READ_BIT,
                                                                     vk::VK_DEPENDENCY_BY_REGION_BIT));

                                    if (useInputAspect)
                                    {
                                        const VkInputAttachmentAspectReference inputAspect = {
                                            1u, 0u,

                                            (isDepthAttachment ? (VkImageAspectFlags)VK_IMAGE_ASPECT_DEPTH_BIT : 0u) |
                                                (isStencilAttachment ? (VkImageAspectFlags)VK_IMAGE_ASPECT_STENCIL_BIT :
                                                                       0u)};

                                        inputAspects.push_back(inputAspect);
                                    }

                                    {
                                        const RenderPass renderPass(attachments, subpasses, deps, inputAspects);
                                        const TestConfig testConfig(
                                            renderPass, renderTypes[renderTypeNdx].types,
                                            TestConfig::COMMANDBUFFERTYPES_INLINE, TestConfig::IMAGEMEMORY_STRICT,
                                            targetSize, renderPos, renderSize, false, 89246, 0,
                                            testConfigExternal.allocationKind, testConfigExternal.groupParams);
                                        const string testName(string("self_dep_") + renderTypes[renderTypeNdx].str +
                                                              (useInputAspect ? "_use_input_aspect" : "") +
                                                              "_depth_read_only");

                                        addFunctionCaseWithPrograms<TestConfig>(storeOpGroup.get(), testName,
                                                                                createTestShaders, renderPassTest,
                                                                                testConfig);
                                    }
                                }
                                // Stencil read only
                                {
                                    vector<Attachment> attachments;
                                    vector<Subpass> subpasses;
                                    vector<SubpassDependency> deps;
                                    vector<VkInputAttachmentAspectReference> inputAspects;

                                    attachments.push_back(Attachment(vkFormat, VK_SAMPLE_COUNT_1_BIT, loadOp, storeOp,
                                                                     loadOp, storeOp,
                                                                     VK_IMAGE_LAYOUT_DEPTH_STENCIL_ATTACHMENT_OPTIMAL,
                                                                     VK_IMAGE_LAYOUT_DEPTH_STENCIL_ATTACHMENT_OPTIMAL));

                                    attachments.push_back(
                                        Attachment(vk::VK_FORMAT_R8G8B8A8_UNORM, VK_SAMPLE_COUNT_1_BIT,
                                                   VK_ATTACHMENT_LOAD_OP_DONT_CARE, VK_ATTACHMENT_STORE_OP_STORE,
                                                   VK_ATTACHMENT_LOAD_OP_DONT_CARE, VK_ATTACHMENT_STORE_OP_DONT_CARE,
                                                   VK_IMAGE_LAYOUT_COLOR_ATTACHMENT_OPTIMAL,
                                                   VK_IMAGE_LAYOUT_COLOR_ATTACHMENT_OPTIMAL));

                                    subpasses.push_back(Subpass(
                                        VK_PIPELINE_BIND_POINT_GRAPHICS, 0u, vector<AttachmentReference>(),
                                        vector<AttachmentReference>(), vector<AttachmentReference>(),
                                        AttachmentReference(0, VK_IMAGE_LAYOUT_DEPTH_STENCIL_ATTACHMENT_OPTIMAL),
                                        vector<uint32_t>()));
                                    subpasses.push_back(Subpass(
                                        VK_PIPELINE_BIND_POINT_GRAPHICS, 0u,
                                        vector<AttachmentReference>(
                                            1, AttachmentReference(
                                                   0, VK_IMAGE_LAYOUT_DEPTH_ATTACHMENT_STENCIL_READ_ONLY_OPTIMAL,
                                                   inputAttachmentAspectMask)),
                                        vector<AttachmentReference>(
                                            1, AttachmentReference(1, VK_IMAGE_LAYOUT_COLOR_ATTACHMENT_OPTIMAL)),
                                        vector<AttachmentReference>(),
                                        AttachmentReference(VK_ATTACHMENT_UNUSED, VK_IMAGE_LAYOUT_GENERAL),
                                        vector<uint32_t>()));

                                    deps.push_back(
                                        SubpassDependency(0, 1,
                                                          vk::VK_PIPELINE_STAGE_EARLY_FRAGMENT_TESTS_BIT |
                                                              vk::VK_PIPELINE_STAGE_LATE_FRAGMENT_TESTS_BIT |
                                                              vk::VK_PIPELINE_STAGE_COLOR_ATTACHMENT_OUTPUT_BIT,
                                                          vk::VK_PIPELINE_STAGE_FRAGMENT_SHADER_BIT,

                                                          vk::VK_ACCESS_COLOR_ATTACHMENT_WRITE_BIT |
                                                              VK_ACCESS_DEPTH_STENCIL_ATTACHMENT_WRITE_BIT,
                                                          vk::VK_ACCESS_INPUT_ATTACHMENT_READ_BIT, 0u));

                                    if (useInputAspect)
                                    {
                                        const VkInputAttachmentAspectReference inputAspect = {
                                            1u, 0u,

                                            (isDepthAttachment ? (VkImageAspectFlags)VK_IMAGE_ASPECT_DEPTH_BIT : 0u) |
                                                (isStencilAttachment ? (VkImageAspectFlags)VK_IMAGE_ASPECT_STENCIL_BIT :
                                                                       0u)};

                                        inputAspects.push_back(inputAspect);
                                    }

                                    {
                                        const RenderPass renderPass(attachments, subpasses, deps, inputAspects);
                                        const TestConfig testConfig(
                                            renderPass, renderTypes[renderTypeNdx].types,
                                            TestConfig::COMMANDBUFFERTYPES_INLINE, TestConfig::IMAGEMEMORY_STRICT,
                                            targetSize, renderPos, renderSize, false, 89246, 0,
                                            testConfigExternal.allocationKind, testConfigExternal.groupParams);
                                        const string testName(renderTypes[renderTypeNdx].str +
                                                              string(useInputAspect ? "_use_input_aspect" : "") +
                                                              "_stencil_read_only");

                                        addFunctionCaseWithPrograms<TestConfig>(storeOpGroup.get(), testName,
                                                                                createTestShaders, renderPassTest,
                                                                                testConfig);
                                    }
                                }
                                {
                                    vector<Attachment> attachments;
                                    vector<Subpass> subpasses;
                                    vector<SubpassDependency> deps;
                                    vector<VkInputAttachmentAspectReference> inputAspects;

                                    attachments.push_back(Attachment(vkFormat, VK_SAMPLE_COUNT_1_BIT, loadOp, storeOp,
                                                                     loadOp, storeOp,
                                                                     VK_IMAGE_LAYOUT_DEPTH_STENCIL_ATTACHMENT_OPTIMAL,
                                                                     VK_IMAGE_LAYOUT_DEPTH_STENCIL_ATTACHMENT_OPTIMAL));

                                    subpasses.push_back(Subpass(
                                        VK_PIPELINE_BIND_POINT_GRAPHICS, 0u, vector<AttachmentReference>(),
                                        vector<AttachmentReference>(), vector<AttachmentReference>(),
                                        AttachmentReference(0, VK_IMAGE_LAYOUT_DEPTH_STENCIL_ATTACHMENT_OPTIMAL),
                                        vector<uint32_t>()));
                                    subpasses.push_back(Subpass(
                                        VK_PIPELINE_BIND_POINT_GRAPHICS, 0u,
                                        vector<AttachmentReference>(
                                            1, AttachmentReference(
                                                   0, VK_IMAGE_LAYOUT_DEPTH_ATTACHMENT_STENCIL_READ_ONLY_OPTIMAL,
                                                   inputAttachmentAspectMask)),
                                        vector<AttachmentReference>(), vector<AttachmentReference>(),
                                        AttachmentReference(0,
                                                            VK_IMAGE_LAYOUT_DEPTH_ATTACHMENT_STENCIL_READ_ONLY_OPTIMAL),
                                        vector<uint32_t>()));

                                    deps.push_back(SubpassDependency(0, 1,
                                                                     vk::VK_PIPELINE_STAGE_EARLY_FRAGMENT_TESTS_BIT |
                                                                         vk::VK_PIPELINE_STAGE_LATE_FRAGMENT_TESTS_BIT,
                                                                     vk::VK_PIPELINE_STAGE_FRAGMENT_SHADER_BIT,

                                                                     vk::VK_ACCESS_DEPTH_STENCIL_ATTACHMENT_WRITE_BIT,
                                                                     vk::VK_ACCESS_INPUT_ATTACHMENT_READ_BIT,
                                                                     vk::VK_DEPENDENCY_BY_REGION_BIT));

                                    deps.push_back(SubpassDependency(1, 1,
                                                                     vk::VK_PIPELINE_STAGE_EARLY_FRAGMENT_TESTS_BIT |
                                                                         vk::VK_PIPELINE_STAGE_LATE_FRAGMENT_TESTS_BIT,
                                                                     vk::VK_PIPELINE_STAGE_FRAGMENT_SHADER_BIT,

                                                                     vk::VK_ACCESS_DEPTH_STENCIL_ATTACHMENT_WRITE_BIT,
                                                                     vk::VK_ACCESS_INPUT_ATTACHMENT_READ_BIT,
                                                                     vk::VK_DEPENDENCY_BY_REGION_BIT));

                                    if (useInputAspect)
                                    {
                                        const VkInputAttachmentAspectReference inputAspect = {
                                            1u, 0u,

                                            (isDepthAttachment ? (VkImageAspectFlags)VK_IMAGE_ASPECT_DEPTH_BIT : 0u) |
                                                (isStencilAttachment ? (VkImageAspectFlags)VK_IMAGE_ASPECT_STENCIL_BIT :
                                                                       0u)};

                                        inputAspects.push_back(inputAspect);
                                    }

                                    {
                                        const RenderPass renderPass(attachments, subpasses, deps, inputAspects);
                                        const TestConfig testConfig(
                                            renderPass, renderTypes[renderTypeNdx].types,
                                            TestConfig::COMMANDBUFFERTYPES_INLINE, TestConfig::IMAGEMEMORY_STRICT,
                                            targetSize, renderPos, renderSize, false, 89246, 0,
                                            testConfigExternal.allocationKind, testConfigExternal.groupParams);
                                        const string testName(string("self_dep_") + renderTypes[renderTypeNdx].str +
                                                              (useInputAspect ? "_use_input_aspect" : "") +
                                                              "_stencil_read_only");

                                        addFunctionCaseWithPrograms<TestConfig>(storeOpGroup.get(), testName,
                                                                                createTestShaders, renderPassTest,
                                                                                testConfig);
                                    }
                                }
                            }
                        }
                    }

                    loadOpGroup->addChild(storeOpGroup.release());
                }

                inputGroup->addChild(loadOpGroup.release());
            }

            formatGroup->addChild(inputGroup.release());
        }

        group->addChild(formatGroup.release());
    }
}

void addRenderPassTests(tcu::TestCaseGroup *group, const AllocationKind allocationKind,
                        const SharedGroupParams groupParams)
{
    // tests added by this function have both primary and secondary cases and there is no need to repeat them for useSecondaryCmdBuffer flag;
    // but cases defined in other files that are later added to those groups in createRenderPassTestsInternal had to be adjusted and run
    // for useSecondaryCmdBuffer flag
    if (groupParams->useSecondaryCmdBuffer && !groupParams->secondaryCmdBufferCompletelyContainsDynamicRenderpass)
        return;

    const TestConfigExternal testConfigExternal(allocationKind, groupParams);

    // don't repeat cases that don't use CommandBufferTypes::COMMANDBUFFERTYPES_SECONDARY
    if (!groupParams->secondaryCmdBufferCompletelyContainsDynamicRenderpass)
    {
        // Simple basic render pass tests
        addTestGroup(group, "simple", addSimpleTests, testConfigExternal);
        // Tests for different image formats.
        addTestGroup(group, "formats", addFormatTests, testConfigExternal);
    }

    // Attachment format and count tests with load and store ops and image layouts
    addTestGroup(group, "attachment", addAttachmentTests, testConfigExternal);

    // don't repeat cases that don't use CommandBufferTypes::COMMANDBUFFERTYPES_SECONDARY
    if (!groupParams->secondaryCmdBufferCompletelyContainsDynamicRenderpass)
        // Attachment write mask tests
        addTestGroup(group, "attachment_write_mask", addAttachmentWriteMaskTests, testConfigExternal);

    // this tests use many subpasses but when secondaries are tested then each subbpass is recorded to separate secondary command buffer;
    // we can't test dynamic_rendering_local_read and at the same time have begin/endRendering in each secondary command buffer
    if (!testConfigExternal.groupParams->secondaryCmdBufferCompletelyContainsDynamicRenderpass)
        addTestGroup(group, "attachment_allocation", addAttachmentAllocationTests, testConfigExternal);
}

de::MovePtr<tcu::TestCaseGroup> createSuballocationTests(tcu::TestContext &testCtx, const SharedGroupParams groupParams)
{
    // Suballocation RenderPass Tests
    de::MovePtr<tcu::TestCaseGroup> suballocationTestsGroup(new tcu::TestCaseGroup(testCtx, "suballocation"));

    addRenderPassTests(suballocationTestsGroup.get(), ALLOCATION_KIND_SUBALLOCATED, groupParams);

    return suballocationTestsGroup;
}

de::MovePtr<tcu::TestCaseGroup> createDedicatedAllocationTests(tcu::TestContext &testCtx,
                                                               const SharedGroupParams groupParams)
{
    de::MovePtr<tcu::TestCaseGroup> dedicatedAllocationTestsGroup(
        new tcu::TestCaseGroup(testCtx, "dedicated_allocation"));

    addRenderPassTests(dedicatedAllocationTestsGroup.get(), ALLOCATION_KIND_DEDICATED, groupParams);

    return dedicatedAllocationTestsGroup;
}

tcu::TestCaseGroup *createRenderPassTestsInternal(tcu::TestContext &testCtx, const char *groupName,
                                                  const SharedGroupParams groupParams)
{
    de::MovePtr<tcu::TestCaseGroup> renderingTests(new tcu::TestCaseGroup(testCtx, groupName));
    de::MovePtr<tcu::TestCaseGroup> suballocationTestGroup       = createSuballocationTests(testCtx, groupParams);
    de::MovePtr<tcu::TestCaseGroup> dedicatedAllocationTestGroup = createDedicatedAllocationTests(testCtx, groupParams);
    de::MovePtr<tcu::TestCaseGroup> noDrawGroup{new tcu::TestCaseGroup{testCtx, "no_draws"}};
    const RenderingType renderingType = groupParams->renderingType;

    switch (renderingType)
    {
    case RENDERING_TYPE_RENDERPASS_LEGACY:
#ifndef CTS_USES_VULKANSC
        renderingTests->addChild(createDepthStencilWriteConditionsTests(testCtx));
#endif // CTS_USES_VULKANSC
        renderingTests->addChild(createRenderPassMultipleSubpassesMultipleCommandBuffersTests(testCtx));
        break;

    case RENDERING_TYPE_RENDERPASS2:
#ifndef CTS_USES_VULKANSC
        suballocationTestGroup->addChild(createRenderPassSubpassMergeFeedbackTests(testCtx, renderingType));
#endif // CTS_USES_VULKANSC
        renderingTests->addChild(createRenderPass2DepthStencilResolveTests(testCtx));

        break;

#ifndef CTS_USES_VULKANSC
    case RENDERING_TYPE_DYNAMIC_RENDERING:
        // we are repeating only some multi-pass tests for pipeline libraries
        if (groupParams->pipelineConstructionType != PIPELINE_CONSTRUCTION_TYPE_MONOLITHIC)
            break;

        renderingTests->addChild(createDynamicRenderingDepthStencilResolveTests(testCtx, groupParams));

        // we are repeating some multi-pass tests for secondaries
        if (groupParams->useSecondaryCmdBuffer == false)
        {
            renderingTests->addChild(createDynamicRenderingRandomTests(testCtx));
            renderingTests->addChild(createDynamicRenderingBasicTests(testCtx));
            renderingTests->addChild(createDynamicRenderingUnusedAttachmentsTests(testCtx, false));
            renderingTests->addChild(createDynamicRenderingLocalReadTests(testCtx));
        }
        else if (!groupParams->secondaryCmdBufferCompletelyContainsDynamicRenderpass)
        {
            renderingTests->addChild(createDynamicRenderingUnusedAttachmentsTests(testCtx, true));
        }
        break;
#endif // CTS_USES_VULKANSC

    default:
        break;
    }

    // attachment mapping from dynamic_rendering_local_read can't be used when
    // secondary command buffer doesn't compleately contain dynamic renderpass
    if ((renderingType != RENDERING_TYPE_DYNAMIC_RENDERING) ||
        (groupParams->useSecondaryCmdBuffer == groupParams->secondaryCmdBufferCompletelyContainsDynamicRenderpass))
    {
        suballocationTestGroup->addChild(createRenderPassSampleReadTests(testCtx, groupParams));
        suballocationTestGroup->addChild(createRenderPassMultisampleTests(testCtx, groupParams));
        suballocationTestGroup->addChild(createRenderPassUnusedAttachmentTests(testCtx, groupParams));
    }

    suballocationTestGroup->addChild(createRenderPassUnusedAttachmentSparseFillingTests(testCtx, groupParams));
    suballocationTestGroup->addChild(createRenderPassSubpassDependencyTests(testCtx, groupParams));
    suballocationTestGroup->addChild(createRenderPassMultisampleResolveTests(testCtx, groupParams));
#ifndef CTS_USES_VULKANSC
    suballocationTestGroup->addChild(createRenderPassLoadStoreOpNoneTests(testCtx, groupParams));
#endif // CTS_USES_VULKANSC

    if (groupParams->pipelineConstructionType == PIPELINE_CONSTRUCTION_TYPE_MONOLITHIC)
    {
        // repeat only dynamic_rendering_local_read tests for GPL
        suballocationTestGroup->addChild(createRenderPassUnusedClearAttachmentTests(testCtx, groupParams));

#ifndef CTS_USES_VULKANSC
        suballocationTestGroup->addChild(createRenderPassSparseRenderTargetTests(testCtx, groupParams));

        renderingTests->addChild(createRenderPassDitheringTests(testCtx, groupParams));
        renderingTests->addChild(createFragmentDensityMapTests(testCtx, groupParams));
#endif // CTS_USES_VULKANSC

<<<<<<< HEAD
		if (groupParams->useSecondaryCmdBuffer == false)
		{
			noDrawGroup->addChild(new RenderPassNoDrawLoadStoreTestCase(testCtx, "no_draw_clear_load_store", groupParams));
#ifndef CTS_USES_VULKANSC
			renderingTests->addChild(createNestedCommandBufferTests(testCtx, groupParams));
#endif // CTS_USES_VULKANSC
		}
	}
=======
        if (groupParams->useSecondaryCmdBuffer == false)
            noDrawGroup->addChild(
                new RenderPassNoDrawLoadStoreTestCase(testCtx, "no_draw_clear_load_store", groupParams));
    }
>>>>>>> 6296a1c1

    renderingTests->addChild(suballocationTestGroup.release());
    renderingTests->addChild(dedicatedAllocationTestGroup.release());
    renderingTests->addChild(noDrawGroup.release());

    return renderingTests.release();
}

} // namespace

tcu::TestCaseGroup *createRenderPassTests(tcu::TestContext &testCtx, const std::string &name)
{
    SharedGroupParams groupParams(new GroupParams{
        RENDERING_TYPE_RENDERPASS_LEGACY,      // RenderingType renderingType;
        false,                                 // bool useSecondaryCmdBuffer;
        false,                                 // bool secondaryCmdBufferCompletelyContainsDynamicRenderpass;
        PIPELINE_CONSTRUCTION_TYPE_MONOLITHIC, // bool useGraphicsPipelineLibrary;
    });
    return createRenderPassTestsInternal(testCtx, name.c_str(), groupParams);
}

tcu::TestCaseGroup *createRenderPass2Tests(tcu::TestContext &testCtx, const std::string &name)
{
    SharedGroupParams groupParams(new GroupParams{
        RENDERING_TYPE_RENDERPASS2,            // RenderingType renderingType;
        false,                                 // bool useSecondaryCmdBuffer;
        false,                                 // bool secondaryCmdBufferCompletelyContainsDynamicRenderpass;
        PIPELINE_CONSTRUCTION_TYPE_MONOLITHIC, // PipelineConstructionType pipelineConstructionType;
    });
    return createRenderPassTestsInternal(testCtx, name.c_str(), groupParams);
}

tcu::TestCaseGroup *createDynamicRenderingTests(tcu::TestContext &testCtx, const std::string &name)
{
    // Draw using VK_KHR_dynamic_rendering
    de::MovePtr<tcu::TestCaseGroup> dynamicRenderingGroup(new tcu::TestCaseGroup(testCtx, name.c_str()));

    dynamicRenderingGroup->addChild(createRenderPassTestsInternal(
        testCtx, "primary_cmd_buff",
        SharedGroupParams(new GroupParams{
            RENDERING_TYPE_DYNAMIC_RENDERING,      // RenderingType renderingType;
            false,                                 // bool useSecondaryCmdBuffer;
            false,                                 // bool secondaryCmdBufferCompletelyContainsDynamicRenderpass;
            PIPELINE_CONSTRUCTION_TYPE_MONOLITHIC, // PipelineConstructionType pipelineConstructionType;
        })));
    dynamicRenderingGroup->addChild(createRenderPassTestsInternal(
        testCtx, "partial_secondary_cmd_buff",
        SharedGroupParams(new GroupParams{
            RENDERING_TYPE_DYNAMIC_RENDERING,      // RenderingType renderingType;
            true,                                  // bool useSecondaryCmdBuffer;
            false,                                 // bool secondaryCmdBufferCompletelyContainsDynamicRenderpass;
            PIPELINE_CONSTRUCTION_TYPE_MONOLITHIC, // PipelineConstructionType pipelineConstructionType;
        })));
    dynamicRenderingGroup->addChild(createRenderPassTestsInternal(
        testCtx, "complete_secondary_cmd_buff",
        SharedGroupParams(new GroupParams{
            RENDERING_TYPE_DYNAMIC_RENDERING,      // RenderingType renderingType;
            true,                                  // bool useSecondaryCmdBuffer;
            true,                                  // bool secondaryCmdBufferCompletelyContainsDynamicRenderpass;
            PIPELINE_CONSTRUCTION_TYPE_MONOLITHIC, // PipelineConstructionType pipelineConstructionType;
        })));

    // on some implementations fast-link GPL generates fragment shader epilogs and we need to test this for dynamic_rendering_local_read
    dynamicRenderingGroup->addChild(createRenderPassTestsInternal(
        testCtx, "graphics_pipeline_library",
        SharedGroupParams(new GroupParams{
            RENDERING_TYPE_DYNAMIC_RENDERING, // RenderingType renderingType;
            false,                            // bool useSecondaryCmdBuffer;
            false,                            // bool secondaryCmdBufferCompletelyContainsDynamicRenderpass;
            PIPELINE_CONSTRUCTION_TYPE_FAST_LINKED_LIBRARY, // PipelineConstructionType pipelineConstructionType;
        })));

    return dynamicRenderingGroup.release();
}

} // namespace vkt<|MERGE_RESOLUTION|>--- conflicted
+++ resolved
@@ -8407,21 +8407,15 @@
         renderingTests->addChild(createFragmentDensityMapTests(testCtx, groupParams));
 #endif // CTS_USES_VULKANSC
 
-<<<<<<< HEAD
-		if (groupParams->useSecondaryCmdBuffer == false)
-		{
-			noDrawGroup->addChild(new RenderPassNoDrawLoadStoreTestCase(testCtx, "no_draw_clear_load_store", groupParams));
-#ifndef CTS_USES_VULKANSC
-			renderingTests->addChild(createNestedCommandBufferTests(testCtx, groupParams));
-#endif // CTS_USES_VULKANSC
-		}
-	}
-=======
         if (groupParams->useSecondaryCmdBuffer == false)
+        {
             noDrawGroup->addChild(
                 new RenderPassNoDrawLoadStoreTestCase(testCtx, "no_draw_clear_load_store", groupParams));
-    }
->>>>>>> 6296a1c1
+#ifndef CTS_USES_VULKANSC
+            renderingTests->addChild(createNestedCommandBufferTests(testCtx, groupParams));
+#endif // CTS_USES_VULKANSC
+        }
+    }
 
     renderingTests->addChild(suballocationTestGroup.release());
     renderingTests->addChild(dedicatedAllocationTestGroup.release());
