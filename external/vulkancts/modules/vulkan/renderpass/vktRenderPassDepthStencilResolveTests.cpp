/*-------------------------------------------------------------------------
 * Vulkan Conformance Tests
 * ------------------------
 *
 * Copyright (c) 2018 The Khronos Group Inc.
 *
 * Licensed under the Apache License, Version 2.0 (the "License");
 * you may not use this file except in compliance with the License.
 * You may obtain a copy of the License at
 *
 *      http://www.apache.org/licenses/LICENSE-2.0
 *
 * Unless required by applicable law or agreed to in writing, software
 * distributed under the License is distributed on an "AS IS" BASIS,
 * WITHOUT WARRANTIES OR CONDITIONS OF ANY KIND, either express or implied.
 * See the License for the specific language governing permissions and
 * limitations under the License.
 *
 *//*!
 * \file
 * \brief VK_KHR_depth_stencil_resolve tests.
 *//*--------------------------------------------------------------------*/

#include "vktRenderPassDepthStencilResolveTests.hpp"
#include "vktRenderPassTestsUtil.hpp"

#include "vktTestCaseUtil.hpp"
#include "vktTestGroupUtil.hpp"

#include "vkDefs.hpp"
#include "vkDeviceUtil.hpp"
#include "vkImageUtil.hpp"
#include "vkMemUtil.hpp"
#include "vkPlatform.hpp"
#include "vkPrograms.hpp"
#include "vkQueryUtil.hpp"
#include "vkRef.hpp"
#include "vkRefUtil.hpp"
#include "vkTypeUtil.hpp"
#include "vkCmdUtil.hpp"
#include "vkObjUtil.hpp"

#include "tcuImageCompare.hpp"
#include "tcuFormatUtil.hpp"
#include "tcuResultCollector.hpp"
#include "tcuTestLog.hpp"
#include "tcuTextureUtil.hpp"

#include "deUniquePtr.hpp"
#include "deSharedPtr.hpp"
#include "deMath.h"
#include <limits>

using namespace vk;

using tcu::Vec4;
using tcu::TestLog;

typedef de::SharedPtr<vk::Unique<VkImage> >		VkImageSp;
typedef de::SharedPtr<vk::Unique<VkImageView> >	VkImageViewSp;
typedef de::SharedPtr<vk::Unique<VkBuffer> >	VkBufferSp;
typedef de::SharedPtr<vk::Unique<VkPipeline> >	VkPipelineSp;
typedef de::SharedPtr<Allocation>				AllocationSp;

namespace vkt
{
namespace
{

using namespace renderpass;

template<typename T>
de::SharedPtr<T> safeSharedPtr (T* ptr)
{
	try
	{
		return de::SharedPtr<T>(ptr);
	}
	catch (...)
	{
		delete ptr;
		throw;
	}
}

enum VerifyBuffer
{
	VB_DEPTH = 0,
	VB_STENCIL
};

struct TestConfig
{
	VkFormat					format;
	deUint32					width;
	deUint32					height;
	deUint32					imageLayers;
	deUint32					viewLayers;
	deUint32					resolveBaseLayer;
	VkRect2D					renderArea;
	VkImageAspectFlags			aspectFlag;
	deUint32					sampleCount;
	VkResolveModeFlagBits		depthResolveMode;
	VkResolveModeFlagBits		stencilResolveMode;
	VerifyBuffer				verifyBuffer;
	VkClearDepthStencilValue	clearValue;
	float						depthExpectedValue;
	deUint8						stencilExpectedValue;
	bool						separateDepthStencilLayouts;
	bool						unusedResolve;
};

float get16bitDepthComponent(deUint8* pixelPtr)
{
	deUint16* value = reinterpret_cast<deUint16*>(pixelPtr);
	return static_cast<float>(*value) / 65535.0f;
}

float get24bitDepthComponent(deUint8* pixelPtr)
{
	const bool littleEndian = (DE_ENDIANNESS == DE_LITTLE_ENDIAN);
	deUint32 value = (((deUint32)pixelPtr[0]) << (!littleEndian * 16u)) |
						(((deUint32)pixelPtr[1]) <<  8u) |
						(((deUint32)pixelPtr[2]) << ( littleEndian * 16u));
	return static_cast<float>(value) / 16777215.0f;
}

float get32bitDepthComponent(deUint8* pixelPtr)
{
	return *(reinterpret_cast<float*>(pixelPtr));
}

class DepthStencilResolveTest : public TestInstance
{
public:
								DepthStencilResolveTest		(Context& context, TestConfig config);
	virtual						~DepthStencilResolveTest	(void);

	virtual tcu::TestStatus		iterate (void);

protected:
	bool						isFeaturesSupported				(void);
	VkSampleCountFlagBits		sampleCountBitFromSampleCount	(deUint32 count) const;

	VkImageSp					createImage						(deUint32 sampleCount, VkImageUsageFlags additionalUsage = 0u);
	AllocationSp				createImageMemory				(VkImageSp image);
	VkImageViewSp				createImageView					(VkImageSp image, deUint32 baseArrayLayer);
	AllocationSp				createBufferMemory				(void);
	VkBufferSp					createBuffer					(void);

	Move<VkRenderPass>			createRenderPass				(void);
	Move<VkFramebuffer>			createFramebuffer				(VkRenderPass renderPass, VkImageViewSp multisampleImageView, VkImageViewSp singlesampleImageView);
	Move<VkPipelineLayout>		createRenderPipelineLayout		(void);
	Move<VkPipeline>			createRenderPipeline			(VkRenderPass renderPass, VkPipelineLayout renderPipelineLayout);

	void						submit							(void);
	bool						verifyDepth						(void);
	bool						verifyStencil					(void);

protected:
	const TestConfig				m_config;
	const bool						m_featureSupported;

	const InstanceInterface&		m_vki;
	const DeviceInterface&			m_vkd;
	VkDevice						m_device;
	VkPhysicalDevice				m_physicalDevice;

	const Unique<VkCommandPool>		m_commandPool;

	VkImageSp						m_multisampleImage;
	AllocationSp					m_multisampleImageMemory;
	VkImageViewSp					m_multisampleImageView;
	VkImageSp						m_singlesampleImage;
	AllocationSp					m_singlesampleImageMemory;
	VkImageViewSp					m_singlesampleImageView;
	VkBufferSp						m_buffer;
	AllocationSp					m_bufferMemory;

	Unique<VkRenderPass>			m_renderPass;
	Unique<VkFramebuffer>			m_framebuffer;
	Unique<VkPipelineLayout>		m_renderPipelineLayout;
	Unique<VkPipeline>				m_renderPipeline;
};

DepthStencilResolveTest::DepthStencilResolveTest (Context& context, TestConfig config)
	: TestInstance				(context)
	, m_config					(config)
	, m_featureSupported		(isFeaturesSupported())
	, m_vki						(context.getInstanceInterface())
	, m_vkd						(context.getDeviceInterface())
	, m_device					(context.getDevice())
	, m_physicalDevice			(context.getPhysicalDevice())

	, m_commandPool				(createCommandPool(context.getDeviceInterface(), context.getDevice(), VK_COMMAND_POOL_CREATE_TRANSIENT_BIT, context.getUniversalQueueFamilyIndex()))

	, m_multisampleImage		(createImage(m_config.sampleCount, VK_IMAGE_USAGE_TRANSFER_SRC_BIT))
	, m_multisampleImageMemory	(createImageMemory(m_multisampleImage))
	, m_multisampleImageView	(createImageView(m_multisampleImage, 0u))

	, m_singlesampleImage		(createImage(1, (VK_IMAGE_USAGE_TRANSFER_SRC_BIT | (config.unusedResolve ? static_cast<vk::VkImageUsageFlags>(VK_IMAGE_USAGE_TRANSFER_DST_BIT) : 0u))))
	, m_singlesampleImageMemory	(createImageMemory(m_singlesampleImage))
	, m_singlesampleImageView	(createImageView(m_singlesampleImage, m_config.resolveBaseLayer))

	, m_buffer					(createBuffer())
	, m_bufferMemory			(createBufferMemory())

	, m_renderPass				(createRenderPass())
	, m_framebuffer				(createFramebuffer(*m_renderPass, m_multisampleImageView, m_singlesampleImageView))
	, m_renderPipelineLayout	(createRenderPipelineLayout())
	, m_renderPipeline			(createRenderPipeline(*m_renderPass, *m_renderPipelineLayout))
{
}

DepthStencilResolveTest::~DepthStencilResolveTest (void)
{
}

bool DepthStencilResolveTest::isFeaturesSupported()
{
	m_context.requireDeviceFunctionality("VK_KHR_depth_stencil_resolve");
	if (m_config.imageLayers > 1)
		m_context.requireDeviceCoreFeature(DEVICE_CORE_FEATURE_GEOMETRY_SHADER);

	if (m_config.separateDepthStencilLayouts)
		m_context.requireDeviceFunctionality("VK_KHR_separate_depth_stencil_layouts");

	VkPhysicalDeviceDepthStencilResolveProperties dsResolveProperties;
	deMemset(&dsResolveProperties, 0, sizeof(VkPhysicalDeviceDepthStencilResolveProperties));
	dsResolveProperties.sType = VK_STRUCTURE_TYPE_PHYSICAL_DEVICE_DEPTH_STENCIL_RESOLVE_PROPERTIES;
	dsResolveProperties.pNext = DE_NULL;

	VkPhysicalDeviceProperties2 deviceProperties;
	deviceProperties.sType = VK_STRUCTURE_TYPE_PHYSICAL_DEVICE_PROPERTIES_2;
	deviceProperties.pNext = &dsResolveProperties;

	// perform query to get supported float control properties
	const VkPhysicalDevice			physicalDevice		= m_context.getPhysicalDevice();
	const vk::InstanceInterface&	instanceInterface	= m_context.getInstanceInterface();
	instanceInterface.getPhysicalDeviceProperties2(physicalDevice, &deviceProperties);

	// check if both modes are supported
	VkResolveModeFlagBits depthResolveMode		= m_config.depthResolveMode;
	VkResolveModeFlagBits stencilResolveMode		= m_config.stencilResolveMode;
	if ((depthResolveMode != VK_RESOLVE_MODE_NONE) &&
		!(depthResolveMode & dsResolveProperties.supportedDepthResolveModes))
		TCU_THROW(NotSupportedError, "Depth resolve mode not supported");
	if ((stencilResolveMode != VK_RESOLVE_MODE_NONE) &&
		!(stencilResolveMode & dsResolveProperties.supportedStencilResolveModes))
		TCU_THROW(NotSupportedError, "Stencil resolve mode not supported");

	// check if the implementation supports setting the depth and stencil resolve
	// modes to different values when one of those modes is VK_RESOLVE_MODE_NONE
	if (dsResolveProperties.independentResolveNone)
	{
		if ((!dsResolveProperties.independentResolve) &&
			(depthResolveMode != stencilResolveMode) &&
			(depthResolveMode != VK_RESOLVE_MODE_NONE) &&
			(stencilResolveMode != VK_RESOLVE_MODE_NONE))
			TCU_THROW(NotSupportedError, "Implementation doesn't support diferent resolve modes");
	}
	else if (!dsResolveProperties.independentResolve && (depthResolveMode != stencilResolveMode))
	{
		// when independentResolveNone and independentResolve are VK_FALSE then both modes must be the same
		TCU_THROW(NotSupportedError, "Implementation doesn't support diferent resolve modes");
	}

	return true;
}

VkSampleCountFlagBits DepthStencilResolveTest::sampleCountBitFromSampleCount (deUint32 count) const
{
	switch (count)
	{
		case 1:  return VK_SAMPLE_COUNT_1_BIT;
		case 2:  return VK_SAMPLE_COUNT_2_BIT;
		case 4:  return VK_SAMPLE_COUNT_4_BIT;
		case 8:  return VK_SAMPLE_COUNT_8_BIT;
		case 16: return VK_SAMPLE_COUNT_16_BIT;
		case 32: return VK_SAMPLE_COUNT_32_BIT;
		case 64: return VK_SAMPLE_COUNT_64_BIT;

		default:
			DE_FATAL("Invalid sample count");
			return (VkSampleCountFlagBits)0x0;
	}
}

VkImageSp DepthStencilResolveTest::createImage (deUint32 sampleCount, VkImageUsageFlags additionalUsage)
{
	const tcu::TextureFormat	format(mapVkFormat(m_config.format));
	const VkImageTiling			imageTiling(VK_IMAGE_TILING_OPTIMAL);
	VkSampleCountFlagBits		sampleCountBit(sampleCountBitFromSampleCount(sampleCount));
	VkImageUsageFlags			usage = VK_IMAGE_USAGE_DEPTH_STENCIL_ATTACHMENT_BIT | additionalUsage;

	VkImageFormatProperties imageFormatProperties;
	if (m_vki.getPhysicalDeviceImageFormatProperties(m_physicalDevice, m_config.format, VK_IMAGE_TYPE_2D, imageTiling,
													 usage, 0u, &imageFormatProperties) == VK_ERROR_FORMAT_NOT_SUPPORTED)
	{
		TCU_THROW(NotSupportedError, "Format not supported");
	}
	if (imageFormatProperties.sampleCounts < sampleCount)
	{
		TCU_THROW(NotSupportedError, "Sample count not supported");
	}
	if (imageFormatProperties.maxArrayLayers < m_config.imageLayers)
	{
		TCU_THROW(NotSupportedError, "Layers count not supported");
	}

	const VkExtent3D imageExtent =
	{
		m_config.width,
		m_config.height,
		1u
	};

	if (!(tcu::hasDepthComponent(format.order) || tcu::hasStencilComponent(format.order)))
		TCU_THROW(NotSupportedError, "Format can't be used as depth/stencil attachment");

	if (imageFormatProperties.maxExtent.width < imageExtent.width
		|| imageFormatProperties.maxExtent.height < imageExtent.height
		|| ((imageFormatProperties.sampleCounts & sampleCountBit) == 0)
		|| imageFormatProperties.maxArrayLayers < m_config.imageLayers)
	{
		TCU_THROW(NotSupportedError, "Image type not supported");
	}

	const VkImageCreateInfo pCreateInfo =
	{
		VK_STRUCTURE_TYPE_IMAGE_CREATE_INFO,
		DE_NULL,
		0u,
		VK_IMAGE_TYPE_2D,
		m_config.format,
		imageExtent,
		1u,
		m_config.imageLayers,
		sampleCountBit,
		imageTiling,
		usage,
		VK_SHARING_MODE_EXCLUSIVE,
		0u,
		DE_NULL,
		VK_IMAGE_LAYOUT_UNDEFINED
	};

	return safeSharedPtr(new Unique<VkImage>(vk::createImage(m_vkd, m_device, &pCreateInfo)));
}

AllocationSp DepthStencilResolveTest::createImageMemory (VkImageSp image)
{
	Allocator& allocator = m_context.getDefaultAllocator();

	de::MovePtr<Allocation> allocation (allocator.allocate(getImageMemoryRequirements(m_vkd, m_device, **image), MemoryRequirement::Any));
	VK_CHECK(m_vkd.bindImageMemory(m_device, **image, allocation->getMemory(), allocation->getOffset()));
	return safeSharedPtr(allocation.release());
}

VkImageViewSp DepthStencilResolveTest::createImageView (VkImageSp image, deUint32 baseArrayLayer)
{
	const VkImageSubresourceRange range =
	{
		m_config.aspectFlag,
		0u,
		1u,
		baseArrayLayer,
		m_config.viewLayers
	};

	const VkImageViewCreateInfo pCreateInfo =
	{
		VK_STRUCTURE_TYPE_IMAGE_VIEW_CREATE_INFO,
		DE_NULL,
		0u,
		**image,
		(m_config.viewLayers > 1) ? VK_IMAGE_VIEW_TYPE_2D_ARRAY : VK_IMAGE_VIEW_TYPE_2D,
		m_config.format,
		makeComponentMappingRGBA(),
		range,
	};
	return safeSharedPtr(new Unique<VkImageView>(vk::createImageView(m_vkd, m_device, &pCreateInfo)));
}

Move<VkRenderPass> DepthStencilResolveTest::createRenderPass (void)
{
	// When the depth/stencil resolve attachment is unused, it needs to be cleared outside the render pass so it has the expected values.
	if (m_config.unusedResolve)
	{
		const tcu::TextureFormat			format			(mapVkFormat(m_config.format));
		const Unique<VkCommandBuffer>		commandBuffer	(allocateCommandBuffer(m_vkd, m_device, *m_commandPool, vk::VK_COMMAND_BUFFER_LEVEL_PRIMARY));
		const vk::VkImageSubresourceRange	imageRange		=
		{
			((tcu::hasDepthComponent(format.order)		? static_cast<vk::VkImageAspectFlags>(vk::VK_IMAGE_ASPECT_DEPTH_BIT)	: 0u) |
			 (tcu::hasStencilComponent(format.order)	? static_cast<vk::VkImageAspectFlags>(vk::VK_IMAGE_ASPECT_STENCIL_BIT)	: 0u)),
			0u,
			VK_REMAINING_MIP_LEVELS,
			0u,
			VK_REMAINING_ARRAY_LAYERS,
		};
		const vk::VkImageMemoryBarrier		preBarrier		=
		{
			vk::VK_STRUCTURE_TYPE_IMAGE_MEMORY_BARRIER,
			nullptr,

			// src and dst access masks.
			0,
			vk::VK_ACCESS_TRANSFER_WRITE_BIT,

			// old and new layouts.
			vk::VK_IMAGE_LAYOUT_UNDEFINED,
			vk::VK_IMAGE_LAYOUT_TRANSFER_DST_OPTIMAL,

			VK_QUEUE_FAMILY_IGNORED,
			VK_QUEUE_FAMILY_IGNORED,

			**m_singlesampleImage,
			imageRange,
		};
		const vk::VkImageMemoryBarrier		postBarrier		=
		{
			vk::VK_STRUCTURE_TYPE_IMAGE_MEMORY_BARRIER,
			nullptr,

			// src and dst access masks.
			vk::VK_ACCESS_TRANSFER_WRITE_BIT,
			0,

			// old and new layouts.
			vk::VK_IMAGE_LAYOUT_TRANSFER_DST_OPTIMAL,
			vk::VK_IMAGE_LAYOUT_TRANSFER_SRC_OPTIMAL,

			VK_QUEUE_FAMILY_IGNORED,
			VK_QUEUE_FAMILY_IGNORED,

			**m_singlesampleImage,
			imageRange,
		};

		vk::beginCommandBuffer(m_vkd, commandBuffer.get());
			m_vkd.cmdPipelineBarrier(commandBuffer.get(), vk::VK_PIPELINE_STAGE_TOP_OF_PIPE_BIT, vk::VK_PIPELINE_STAGE_TRANSFER_BIT, 0u, 0u, DE_NULL, 0u, DE_NULL, 1u, &preBarrier);
			m_vkd.cmdClearDepthStencilImage(commandBuffer.get(), **m_singlesampleImage, vk::VK_IMAGE_LAYOUT_TRANSFER_DST_OPTIMAL, &m_config.clearValue, 1u, &imageRange);
			m_vkd.cmdPipelineBarrier(commandBuffer.get(), vk::VK_PIPELINE_STAGE_TRANSFER_BIT, vk::VK_PIPELINE_STAGE_ALL_COMMANDS_BIT, 0u, 0u, DE_NULL, 0u, DE_NULL, 1u, &postBarrier);
		vk::endCommandBuffer(m_vkd, commandBuffer.get());

		vk::submitCommandsAndWait(m_vkd, m_device, m_context.getUniversalQueue(), commandBuffer.get());
	}

	const VkSampleCountFlagBits samples(sampleCountBitFromSampleCount(m_config.sampleCount));

	VkImageLayout layout = VK_IMAGE_LAYOUT_DEPTH_STENCIL_ATTACHMENT_OPTIMAL;
	VkAttachmentReferenceStencilLayoutKHR stencilLayout =
	{
		VK_STRUCTURE_TYPE_ATTACHMENT_REFERENCE_STENCIL_LAYOUT_KHR,
		DE_NULL,
		VK_IMAGE_LAYOUT_UNDEFINED,
	};
	void * attachmentRefStencil = DE_NULL;
	VkImageLayout finalLayout = VK_IMAGE_LAYOUT_TRANSFER_SRC_OPTIMAL;
	VkAttachmentDescriptionStencilLayoutKHR stencilFinalLayout =
	{
		VK_STRUCTURE_TYPE_ATTACHMENT_DESCRIPTION_STENCIL_LAYOUT_KHR,
		DE_NULL,
		VK_IMAGE_LAYOUT_UNDEFINED,
		VK_IMAGE_LAYOUT_TRANSFER_SRC_OPTIMAL,
	};
	void * attachmentDescriptionStencil = DE_NULL;

	if (m_config.separateDepthStencilLayouts)
	{
		if (m_config.verifyBuffer == VB_DEPTH)
		{
			layout = VK_IMAGE_LAYOUT_DEPTH_ATTACHMENT_OPTIMAL_KHR;
			stencilLayout.stencilLayout = VK_IMAGE_LAYOUT_GENERAL;
			finalLayout = VK_IMAGE_LAYOUT_TRANSFER_SRC_OPTIMAL;
			stencilFinalLayout.stencilFinalLayout = VK_IMAGE_LAYOUT_STENCIL_READ_ONLY_OPTIMAL_KHR; // This aspect should be unused.
		}
		else
		{
			layout = VK_IMAGE_LAYOUT_GENERAL;
			stencilLayout.stencilLayout = VK_IMAGE_LAYOUT_STENCIL_ATTACHMENT_OPTIMAL_KHR;
			finalLayout = VK_IMAGE_LAYOUT_DEPTH_READ_ONLY_OPTIMAL_KHR; // This aspect should be unused.
			stencilFinalLayout.stencilFinalLayout = VK_IMAGE_LAYOUT_TRANSFER_SRC_OPTIMAL;
		}
		attachmentRefStencil = &stencilLayout;
		attachmentDescriptionStencil = &stencilFinalLayout;
	}

	const AttachmentDescription2 multisampleAttachment		// VkAttachmentDescription2
	(
															// VkStructureType					sType;
		attachmentDescriptionStencil,						// const void*						pNext;
		0u,													// VkAttachmentDescriptionFlags		flags;
		m_config.format,									// VkFormat							format;
		samples,											// VkSampleCountFlagBits			samples;
		VK_ATTACHMENT_LOAD_OP_CLEAR,						// VkAttachmentLoadOp				loadOp;
		VK_ATTACHMENT_STORE_OP_DONT_CARE,					// VkAttachmentStoreOp				storeOp;
		VK_ATTACHMENT_LOAD_OP_CLEAR,						// VkAttachmentLoadOp				stencilLoadOp;
		VK_ATTACHMENT_STORE_OP_DONT_CARE,					// VkAttachmentStoreOp				stencilStoreOp;
		VK_IMAGE_LAYOUT_UNDEFINED,							// VkImageLayout					initialLayout;
		finalLayout											// VkImageLayout					finalLayout;
	);
	const AttachmentReference2 multisampleAttachmentRef		// VkAttachmentReference2
	(
															// VkStructureType					sType;
		attachmentRefStencil,								// const void*						pNext;
		0u,													// deUint32							attachment;
		layout,												// VkImageLayout					layout;
		0u													// VkImageAspectFlags				aspectMask;
	);

	const vk::VkImageLayout		singleSampleInitialLayout = (m_config.unusedResolve ? VK_IMAGE_LAYOUT_TRANSFER_SRC_OPTIMAL : VK_IMAGE_LAYOUT_UNDEFINED);

<<<<<<< HEAD
	const AttachmentDescription2 singlesampleAttachment		// VkAttachmentDescription2KHR
=======
	const AttachmentDescription2 singlesampleAttachment		// VkAttachmentDescription2
>>>>>>> 659f5edd
	(
															// VkStructureType					sType;
		attachmentDescriptionStencil,						// const void*						pNext;
		0u,													// VkAttachmentDescriptionFlags		flags;
		m_config.format,									// VkFormat							format;
		VK_SAMPLE_COUNT_1_BIT,								// VkSampleCountFlagBits			samples;
		VK_ATTACHMENT_LOAD_OP_CLEAR,						// VkAttachmentLoadOp				loadOp;
		VK_ATTACHMENT_STORE_OP_STORE,						// VkAttachmentStoreOp				storeOp;
		VK_ATTACHMENT_LOAD_OP_CLEAR,						// VkAttachmentLoadOp				stencilLoadOp;
		VK_ATTACHMENT_STORE_OP_STORE,						// VkAttachmentStoreOp				stencilStoreOp;
		singleSampleInitialLayout,							// VkImageLayout					initialLayout;
		finalLayout											// VkImageLayout					finalLayout;
	);
	AttachmentReference2 singlesampleAttachmentRef			// VkAttachmentReference2
	(
																// VkStructureType					sType;
		DE_NULL,												// const void*						pNext;
		(m_config.unusedResolve ? VK_ATTACHMENT_UNUSED : 1u),	// deUint32							attachment;
		layout,													// VkImageLayout					layout;
		0u														// VkImageAspectFlags				aspectMask;
	);

	std::vector<AttachmentDescription2> attachments;
	attachments.push_back(multisampleAttachment);
	attachments.push_back(singlesampleAttachment);

	VkSubpassDescriptionDepthStencilResolve dsResolveDescription =
	{
		VK_STRUCTURE_TYPE_SUBPASS_DESCRIPTION_DEPTH_STENCIL_RESOLVE,
		DE_NULL,																// const void*						pNext;
		m_config.depthResolveMode,												// VkResolveModeFlagBits			depthResolveMode;
		m_config.stencilResolveMode,											// VkResolveModeFlagBits			stencilResolveMode;
		&singlesampleAttachmentRef												// VkAttachmentReference2			pDepthStencilResolveAttachment;
	};

	const SubpassDescription2 subpass					// VkSubpassDescription2
	(
														// VkStructureType						sType;
		&dsResolveDescription,							// const void*							pNext;
		(VkSubpassDescriptionFlags)0,					// VkSubpassDescriptionFlags			flags;
		VK_PIPELINE_BIND_POINT_GRAPHICS,				// VkPipelineBindPoint					pipelineBindPoint;
		0u,												// deUint32								viewMask;
		0u,												// deUint32								inputAttachmentCount;
		DE_NULL,										// const VkAttachmentReference2*		pInputAttachments;
		0u,												// deUint32								colorAttachmentCount;
		DE_NULL,										// const VkAttachmentReference2*		pColorAttachments;
		DE_NULL,										// const VkAttachmentReference2*		pResolveAttachments;
		&multisampleAttachmentRef,						// const VkAttachmentReference2*		pDepthStencilAttachment;
		0u,												// deUint32								preserveAttachmentCount;
		DE_NULL											// const deUint32*						pPreserveAttachments;
	);

	const RenderPassCreateInfo2 renderPassCreator		// VkRenderPassCreateInfo2
	(
														// VkStructureType						sType;
		DE_NULL,										// const void*							pNext;
		(VkRenderPassCreateFlags)0u,					// VkRenderPassCreateFlags				flags;
		(deUint32)attachments.size(),					// deUint32								attachmentCount;
		&attachments[0],								// const VkAttachmentDescription2*		pAttachments;
		1u,												// deUint32								subpassCount;
		&subpass,										// const VkSubpassDescription2*			pSubpasses;
		0u,												// deUint32								dependencyCount;
		DE_NULL,										// const VkSubpassDependency2*			pDependencies;
		0u,												// deUint32								correlatedViewMaskCount;
		DE_NULL											// const deUint32*						pCorrelatedViewMasks;
	);

	return renderPassCreator.createRenderPass(m_vkd, m_device);
}

Move<VkFramebuffer> DepthStencilResolveTest::createFramebuffer (VkRenderPass renderPass, VkImageViewSp multisampleImageView, VkImageViewSp singlesampleImageView)
{
	std::vector<VkImageView> attachments;
	attachments.push_back(**multisampleImageView);
	attachments.push_back(**singlesampleImageView);

	const VkFramebufferCreateInfo createInfo =
	{
		VK_STRUCTURE_TYPE_FRAMEBUFFER_CREATE_INFO,
		DE_NULL,
		0u,

		renderPass,
		(deUint32)attachments.size(),
		&attachments[0],

		m_config.width,
		m_config.height,
		m_config.viewLayers
	};

	return vk::createFramebuffer(m_vkd, m_device, &createInfo);
}

Move<VkPipelineLayout> DepthStencilResolveTest::createRenderPipelineLayout (void)
{
	VkPushConstantRange pushConstant =
	{
		VK_SHADER_STAGE_FRAGMENT_BIT,
		0u,
		4u
	};

	deUint32				pushConstantRangeCount	= 0u;
	VkPushConstantRange*	pPushConstantRanges		= DE_NULL;
	if (m_config.verifyBuffer == VB_STENCIL)
	{
		pushConstantRangeCount	= 1u;
		pPushConstantRanges		= &pushConstant;
	}

	const VkPipelineLayoutCreateInfo createInfo	=
	{
		VK_STRUCTURE_TYPE_PIPELINE_LAYOUT_CREATE_INFO,
		DE_NULL,
		(vk::VkPipelineLayoutCreateFlags)0,

		0u,
		DE_NULL,

		pushConstantRangeCount,
		pPushConstantRanges
	};

	return vk::createPipelineLayout(m_vkd, m_device, &createInfo);
}

Move<VkPipeline> DepthStencilResolveTest::createRenderPipeline (VkRenderPass renderPass, VkPipelineLayout renderPipelineLayout)
{
	const bool testingStencil = (m_config.verifyBuffer == VB_STENCIL);
	const vk::BinaryCollection& binaryCollection = m_context.getBinaryCollection();

	const Unique<VkShaderModule>	vertexShaderModule		(createShaderModule(m_vkd, m_device, binaryCollection.get("quad-vert"), 0u));
	const Unique<VkShaderModule>	fragmentShaderModule	(createShaderModule(m_vkd, m_device, binaryCollection.get("quad-frag"), 0u));
	const Move<VkShaderModule>		geometryShaderModule	(m_config.imageLayers == 1 ? Move<VkShaderModule>() : createShaderModule(m_vkd, m_device, binaryCollection.get("quad-geom"), 0u));

	const VkPipelineVertexInputStateCreateInfo vertexInputState =
	{
		VK_STRUCTURE_TYPE_PIPELINE_VERTEX_INPUT_STATE_CREATE_INFO,
		DE_NULL,
		(VkPipelineVertexInputStateCreateFlags)0u,

		0u,
		DE_NULL,

		0u,
		DE_NULL
	};
	const tcu::UVec2				view		(m_config.width, m_config.height);
	const std::vector<VkViewport>	viewports	(1, makeViewport(view));
	const std::vector<VkRect2D>		scissors	(1, m_config.renderArea);

	const VkPipelineMultisampleStateCreateInfo multisampleState =
	{
		VK_STRUCTURE_TYPE_PIPELINE_MULTISAMPLE_STATE_CREATE_INFO,
		DE_NULL,
		(VkPipelineMultisampleStateCreateFlags)0u,

		sampleCountBitFromSampleCount(m_config.sampleCount),
		VK_FALSE,
		0.0f,
		DE_NULL,
		VK_FALSE,
		VK_FALSE,
	};
	const VkPipelineDepthStencilStateCreateInfo depthStencilState =
	{
		VK_STRUCTURE_TYPE_PIPELINE_DEPTH_STENCIL_STATE_CREATE_INFO,
		DE_NULL,
		(VkPipelineDepthStencilStateCreateFlags)0u,

		VK_TRUE,							// depthTestEnable
		VK_TRUE,
		VK_COMPARE_OP_ALWAYS,
		VK_FALSE,
		testingStencil,						// stencilTestEnable
		{
			VK_STENCIL_OP_REPLACE,			// failOp
			VK_STENCIL_OP_REPLACE,			// passOp
			VK_STENCIL_OP_REPLACE,			// depthFailOp
			VK_COMPARE_OP_ALWAYS,			// compareOp
			0xFFu,							// compareMask
			0xFFu,							// writeMask
			1								// reference
		},
		{
			VK_STENCIL_OP_REPLACE,
			VK_STENCIL_OP_REPLACE,
			VK_STENCIL_OP_REPLACE,
			VK_COMPARE_OP_ALWAYS,
			0xFFu,
			0xFFu,
			1
		},
		0.0f,
		1.0f
	};

	std::vector<VkDynamicState> dynamicState;
	dynamicState.push_back(VK_DYNAMIC_STATE_STENCIL_REFERENCE);
	const VkPipelineDynamicStateCreateInfo dynamicStateCreateInfo =
	{
		VK_STRUCTURE_TYPE_PIPELINE_DYNAMIC_STATE_CREATE_INFO,	// VkStructureType                      sType;
		DE_NULL,												// const void*                          pNext;
		(VkPipelineDynamicStateCreateFlags)0u,					// VkPipelineDynamicStateCreateFlags    flags;
		static_cast<deUint32>(dynamicState.size()),				// deUint32                             dynamicStateCount;
		&dynamicState[0]										// const VkDynamicState*                pDynamicStates;
	};

	return makeGraphicsPipeline(m_vkd,															// const DeviceInterface&                        vk
								m_device,														// const VkDevice                                device
								renderPipelineLayout,											// const VkPipelineLayout                        pipelineLayout
								*vertexShaderModule,											// const VkShaderModule                          vertexShaderModule
								DE_NULL,														// const VkShaderModule                          tessellationControlShaderModule
								DE_NULL,														// const VkShaderModule                          tessellationEvalShaderModule
								m_config.imageLayers == 1 ? DE_NULL : *geometryShaderModule,	// const VkShaderModule                          geometryShaderModule
								*fragmentShaderModule,											// const VkShaderModule                          fragmentShaderModule
								renderPass,														// const VkRenderPass                            renderPass
								viewports,														// const std::vector<VkViewport>&                viewports
								scissors,														// const std::vector<VkRect2D>&                  scissors
								VK_PRIMITIVE_TOPOLOGY_TRIANGLE_LIST,							// const VkPrimitiveTopology                     topology
								0u,																// const deUint32                                subpass
								0u,																// const deUint32                                patchControlPoints
								&vertexInputState,												// const VkPipelineVertexInputStateCreateInfo*   vertexInputStateCreateInfo
								DE_NULL,														// const VkPipelineRasterizationStateCreateInfo* rasterizationStateCreateInfo
								&multisampleState,												// const VkPipelineMultisampleStateCreateInfo*   multisampleStateCreateInfo
								&depthStencilState,												// const VkPipelineDepthStencilStateCreateInfo*  depthStencilStateCreateInfo
								DE_NULL,														// const VkPipelineColorBlendStateCreateInfo*    colorBlendStateCreateInfo
								testingStencil ? &dynamicStateCreateInfo : DE_NULL);			// const VkPipelineDynamicStateCreateInfo*       dynamicStateCreateInfo
}

AllocationSp DepthStencilResolveTest::createBufferMemory (void)
{
	Allocator&				allocator = m_context.getDefaultAllocator();
	de::MovePtr<Allocation> allocation(allocator.allocate(getBufferMemoryRequirements(m_vkd, m_device, **m_buffer), MemoryRequirement::HostVisible));
	VK_CHECK(m_vkd.bindBufferMemory(m_device, **m_buffer, allocation->getMemory(), allocation->getOffset()));
	return safeSharedPtr(allocation.release());
}

VkBufferSp DepthStencilResolveTest::createBuffer (void)
{
	const VkBufferUsageFlags	bufferUsage			(VK_BUFFER_USAGE_TRANSFER_SRC_BIT | VK_BUFFER_USAGE_TRANSFER_DST_BIT);
	const tcu::TextureFormat	textureFormat		(mapVkFormat(m_config.format));
	const VkDeviceSize			pixelSize			(textureFormat.getPixelSize());
	const VkBufferCreateInfo	createInfo			=
	{
		VK_STRUCTURE_TYPE_BUFFER_CREATE_INFO,
		DE_NULL,
		0u,

		m_config.width * m_config.height * m_config.imageLayers * pixelSize,
		bufferUsage,

		VK_SHARING_MODE_EXCLUSIVE,
		0u,
		DE_NULL
	};
	return safeSharedPtr(new Unique<VkBuffer>(vk::createBuffer(m_vkd, m_device, &createInfo)));
}

void DepthStencilResolveTest::submit (void)
{
	const DeviceInterface&						vkd					(m_context.getDeviceInterface());
	const VkDevice								device				(m_context.getDevice());
	const Unique<VkCommandBuffer>				commandBuffer		(allocateCommandBuffer(vkd, device, *m_commandPool, VK_COMMAND_BUFFER_LEVEL_PRIMARY));
	const RenderpassSubpass2::SubpassBeginInfo	subpassBeginInfo	(DE_NULL, VK_SUBPASS_CONTENTS_INLINE);
	const RenderpassSubpass2::SubpassEndInfo	subpassEndInfo		(DE_NULL);

	beginCommandBuffer(vkd, *commandBuffer);

	{
		VkClearValue clearValues[2];
		clearValues[0].depthStencil = m_config.clearValue;
		clearValues[1].depthStencil = m_config.clearValue;

		const VkRenderPassBeginInfo beginInfo =
		{
			VK_STRUCTURE_TYPE_RENDER_PASS_BEGIN_INFO,
			DE_NULL,

			*m_renderPass,
			*m_framebuffer,

			{
				{ 0u, 0u },
				{ m_config.width, m_config.height }
			},

			2u,
			clearValues
		};
		RenderpassSubpass2::cmdBeginRenderPass(vkd, *commandBuffer, &beginInfo, &subpassBeginInfo);
	}

	// Render
	bool testingDepth = (m_config.verifyBuffer == VB_DEPTH);
	if (testingDepth)
	{
		vkd.cmdBindPipeline(*commandBuffer, VK_PIPELINE_BIND_POINT_GRAPHICS, *m_renderPipeline);
		vkd.cmdDraw(*commandBuffer, 6u, 1u, 0u, 0u);
	}
	else
	{
		// For stencil we can set reference value for just one sample at a time
		// so we need to do as many passes as there are samples, first half
		// of samples is initialized with 1 and second half with 255
		const deUint32 halfOfSamples = m_config.sampleCount >> 1;
		for (deUint32 renderPass = 0 ; renderPass < m_config.sampleCount ; renderPass++)
		{
			deUint32 stencilReference = 1 + 254 * (renderPass >= halfOfSamples);
			vkd.cmdBindPipeline(*commandBuffer, VK_PIPELINE_BIND_POINT_GRAPHICS, *m_renderPipeline);
			vkd.cmdPushConstants(*commandBuffer, *m_renderPipelineLayout, VK_SHADER_STAGE_FRAGMENT_BIT, 0u, sizeof(renderPass), &renderPass);
			vkd.cmdSetStencilReference(*commandBuffer, VK_STENCIL_FRONT_AND_BACK, stencilReference);
			vkd.cmdDraw(*commandBuffer, 6u, 1u, 0u, 0u);
		}
	}

	RenderpassSubpass2::cmdEndRenderPass(vkd, *commandBuffer, &subpassEndInfo);

	// Memory barriers between rendering and copying
	{
		const VkImageMemoryBarrier barrier =
		{
			VK_STRUCTURE_TYPE_IMAGE_MEMORY_BARRIER,
			DE_NULL,

			VK_ACCESS_DEPTH_STENCIL_ATTACHMENT_WRITE_BIT,
			VK_ACCESS_TRANSFER_READ_BIT,

			VK_IMAGE_LAYOUT_TRANSFER_SRC_OPTIMAL,
			VK_IMAGE_LAYOUT_TRANSFER_SRC_OPTIMAL,

			VK_QUEUE_FAMILY_IGNORED,
			VK_QUEUE_FAMILY_IGNORED,

			**m_singlesampleImage,
			{
				(m_config.separateDepthStencilLayouts) ? VkImageAspectFlags(testingDepth ? VK_IMAGE_ASPECT_DEPTH_BIT : VK_IMAGE_ASPECT_STENCIL_BIT) : m_config.aspectFlag,
				0u,
				1u,
				0u,
				m_config.viewLayers
			}
		};

		vkd.cmdPipelineBarrier(*commandBuffer, VK_PIPELINE_STAGE_ALL_COMMANDS_BIT, VK_PIPELINE_STAGE_TRANSFER_BIT, 0u, 0u, DE_NULL, 0u, DE_NULL, 1u, &barrier);
	}

	// Copy image memory to buffers
	const VkBufferImageCopy region =
	{
		0u,
		0u,
		0u,
		{
			VkImageAspectFlags(testingDepth ? VK_IMAGE_ASPECT_DEPTH_BIT : VK_IMAGE_ASPECT_STENCIL_BIT),
			0u,
			0u,
			m_config.viewLayers,
		},
		{ 0u, 0u, 0u },
		{ m_config.width, m_config.height, 1u }
	};

	vkd.cmdCopyImageToBuffer(*commandBuffer, **m_singlesampleImage, VK_IMAGE_LAYOUT_TRANSFER_SRC_OPTIMAL, **m_buffer, 1u, &region);

	// Memory barriers between copies and host access
	{
		const VkBufferMemoryBarrier barrier =
		{
			VK_STRUCTURE_TYPE_BUFFER_MEMORY_BARRIER,
			DE_NULL,

			VK_ACCESS_TRANSFER_WRITE_BIT,
			VK_ACCESS_HOST_READ_BIT,

			VK_QUEUE_FAMILY_IGNORED,
			VK_QUEUE_FAMILY_IGNORED,

			**m_buffer,
			0u,
			VK_WHOLE_SIZE
		};

		vkd.cmdPipelineBarrier(*commandBuffer, VK_PIPELINE_STAGE_TRANSFER_BIT, VK_PIPELINE_STAGE_HOST_BIT, 0u, 0u, DE_NULL, 1u, &barrier, 0u, DE_NULL);
	}

	endCommandBuffer(vkd, *commandBuffer);

	submitCommandsAndWait(vkd, device, m_context.getUniversalQueue(), *commandBuffer);
}

bool DepthStencilResolveTest::verifyDepth (void)
{
	// Invalidate allocation before attempting to read buffer memory.
	invalidateAlloc(m_context.getDeviceInterface(), m_context.getDevice(), *m_bufferMemory);

	deUint32			layerSize	= m_config.width * m_config.height;
	deUint32			valuesCount	= layerSize * m_config.viewLayers;
	deUint8*			pixelPtr	= static_cast<deUint8*>(m_bufferMemory->getHostPtr());

	const DeviceInterface&		vkd		(m_context.getDeviceInterface());
	invalidateMappedMemoryRange(vkd, m_context.getDevice(), m_bufferMemory->getMemory(), m_bufferMemory->getOffset(), VK_WHOLE_SIZE);

	float expectedValue = m_config.depthExpectedValue;
<<<<<<< HEAD
	if (m_config.depthResolveMode == VK_RESOLVE_MODE_NONE_KHR || m_config.unusedResolve)
=======
	if (m_config.depthResolveMode == VK_RESOLVE_MODE_NONE || m_config.unusedResolve)
>>>>>>> 659f5edd
		expectedValue = m_config.clearValue.depth;

	// depth data in buffer is tightly packed, ConstPixelBufferAccess
	// coludn't be used for depth value extraction as it cant interpret
	// formats containing just depth component

	typedef float (*DepthComponentGetterFn)(deUint8*);
	VkFormat				format				= m_config.format;
	DepthComponentGetterFn	getDepthComponent	= &get16bitDepthComponent;
	deUint32				pixelStep			= 2;
	float					epsilon				= 0.002f;

	if ((format == VK_FORMAT_X8_D24_UNORM_PACK32) ||
		(format == VK_FORMAT_D24_UNORM_S8_UINT))
	{
		getDepthComponent	= &get24bitDepthComponent;
		pixelStep			= 4;
	}
	else if ((format == VK_FORMAT_D32_SFLOAT) ||
				(format == VK_FORMAT_D32_SFLOAT_S8_UINT))
	{
		getDepthComponent	= &get32bitDepthComponent;
		pixelStep			= 4;
	}

	for (deUint32 valueIndex = 0; valueIndex < valuesCount; valueIndex++)
	{
		float depth = (*getDepthComponent)(pixelPtr);
		pixelPtr += pixelStep;

		// check if pixel data is outside of render area
		deInt32 layerIndex		= valueIndex / layerSize;
		deInt32 inLayerIndex	= valueIndex % layerSize;
		deInt32 x				= inLayerIndex % m_config.width;
		deInt32 y				= (inLayerIndex - x) / m_config.width;
		deInt32 x1				= m_config.renderArea.offset.x;
		deInt32 y1				= m_config.renderArea.offset.y;
		deInt32 x2				= x1 + m_config.renderArea.extent.width;
		deInt32 y2				= y1 + m_config.renderArea.extent.height;
		if ((x < x1) || (x >= x2) || (y < y1) || (y >= y2))
		{
			// verify that outside of render area there are clear values
			float error = deFloatAbs(depth - m_config.clearValue.depth);
			if (error > epsilon)
			{
				m_context.getTestContext().getLog()
				<< TestLog::Message << "(" << x << ", " << y
				<< ", layer: " << layerIndex << ") is outside of render area but depth value is: "
				<< depth << " (expected " << m_config.clearValue.depth << ")" << TestLog::EndMessage;
				return false;
			}

			// value is correct, go to next one
			continue;
		}

		float error = deFloatAbs(depth - expectedValue);
		if (error > epsilon)
		{
			m_context.getTestContext().getLog() << TestLog::Message
				<< "At (" << x << ", " << y << ", layer: " << layerIndex
				<< ") depth value is: " << depth << " expected: "
				<< expectedValue << TestLog::EndMessage;
			return false;
		}
	}
	m_context.getTestContext().getLog() << TestLog::Message
		<< "Depth value is " << expectedValue
		<< TestLog::EndMessage;

	return true;
}

bool DepthStencilResolveTest::verifyStencil (void)
{
	// Invalidate allocation before attempting to read buffer memory.
	invalidateAlloc(m_context.getDeviceInterface(), m_context.getDevice(), *m_bufferMemory);

	deUint32			layerSize	= m_config.width * m_config.height;
	deUint32			valuesCount	= layerSize * m_config.viewLayers;
	deUint8*			pixelPtr	= static_cast<deUint8*>(m_bufferMemory->getHostPtr());

	const DeviceInterface&		vkd		(m_context.getDeviceInterface());
	invalidateMappedMemoryRange(vkd, m_context.getDevice(), m_bufferMemory->getMemory(), m_bufferMemory->getOffset(), VK_WHOLE_SIZE);

	// when stencil is tested we are discarding invocations and
	// because of that depth and stencil need to be tested separately

	deUint8 expectedValue = m_config.stencilExpectedValue;
<<<<<<< HEAD
	if (m_config.stencilResolveMode == VK_RESOLVE_MODE_NONE_KHR || m_config.unusedResolve)
=======
	if (m_config.stencilResolveMode == VK_RESOLVE_MODE_NONE || m_config.unusedResolve)
>>>>>>> 659f5edd
		expectedValue = static_cast<deUint8>(m_config.clearValue.stencil);

	for (deUint32 valueIndex = 0; valueIndex < valuesCount; valueIndex++)
	{
		deUint8 stencil			= *pixelPtr++;
		deInt32 layerIndex		= valueIndex / layerSize;
		deInt32 inLayerIndex	= valueIndex % layerSize;
		deInt32 x				= inLayerIndex % m_config.width;
		deInt32 y				= (inLayerIndex - x) / m_config.width;
		deInt32 x1				= m_config.renderArea.offset.x;
		deInt32 y1				= m_config.renderArea.offset.y;
		deInt32 x2				= x1 + m_config.renderArea.extent.width;
		deInt32 y2				= y1 + m_config.renderArea.extent.height;
		if ((x < x1) || (x >= x2) || (y < y1) || (y >= y2))
		{
			if (stencil != m_config.clearValue.stencil)
			{
				m_context.getTestContext().getLog()
				<< TestLog::Message << "(" << x << ", " << y << ", layer: " << layerIndex
				<< ") is outside of render area but stencil value is: "
				<< stencil << " (expected " << m_config.clearValue.stencil << ")" << TestLog::EndMessage;
				return false;
			}

			// value is correct, go to next one
			continue;
		}

		if (stencil != expectedValue)
		{
			m_context.getTestContext().getLog() << TestLog::Message
				<< "At (" << x << ", " << y << ", layer: " << layerIndex
				<< ") stencil value is: " << static_cast<deUint32>(stencil)
				<< " expected: " << static_cast<deUint32>(expectedValue)
				<< TestLog::EndMessage;
			return false;
		}
	}
	m_context.getTestContext().getLog() << TestLog::Message
		<< "Stencil value is "
		<< static_cast<deUint32>(expectedValue)
		<< TestLog::EndMessage;

	return true;
}

tcu::TestStatus DepthStencilResolveTest::iterate (void)
{
	submit();

	bool result = false;
	if (m_config.verifyBuffer == VB_DEPTH)
		result = verifyDepth();
	else
		result = verifyStencil();

	if (result)
		return tcu::TestStatus::pass("Pass");
	return tcu::TestStatus::fail("Fail");
}

struct Programs
{
	void init (vk::SourceCollections& dst, TestConfig config) const
	{
		// geometry shader is only needed in multi-layer framebuffer resolve tests
		if (config.imageLayers > 1)
		{
			const deUint32 layerCount = 3;

			std::ostringstream src;
			src << "#version 450\n"
				<< "highp float;\n"
				<< "\n"
				<< "layout(triangles) in;\n"
				<< "layout(triangle_strip, max_vertices = " << 3 * 2 * layerCount << ") out;\n"
				<< "\n"
				<< "in gl_PerVertex {\n"
				<< "    vec4 gl_Position;\n"
				<< "} gl_in[];\n"
				<< "\n"
				<< "out gl_PerVertex {\n"
				<< "    vec4 gl_Position;\n"
				<< "};\n"
				<< "\n"
				<< "void main (void) {\n"
				<< "    for (int layerNdx = 0; layerNdx < " << layerCount << "; ++layerNdx) {\n"
				<< "        for(int vertexNdx = 0; vertexNdx < gl_in.length(); vertexNdx++) {\n"
				<< "            gl_Position = gl_in[vertexNdx].gl_Position;\n"
				<< "            gl_Layer    = layerNdx;\n"
				<< "            EmitVertex();\n"
				<< "        };\n"
				<< "        EndPrimitive();\n"
				<< "    };\n"
				<< "}\n";

			dst.glslSources.add("quad-geom") << glu::GeometrySource(src.str());
		}

		dst.glslSources.add("quad-vert") << glu::VertexSource(
			"#version 450\n"
			"out gl_PerVertex {\n"
			"\tvec4 gl_Position;\n"
			"};\n"
			"highp float;\n"
			"void main (void) {\n"
			"\tgl_Position = vec4(((gl_VertexIndex + 2) / 3) % 2 == 0 ? -1.0 : 1.0,\n"
			"\t                   ((gl_VertexIndex + 1) / 3) % 2 == 0 ? -1.0 : 1.0, 0.0, 1.0);\n"
			"}\n");

		if (config.verifyBuffer == VB_DEPTH)
		{
			dst.glslSources.add("quad-frag") << glu::FragmentSource(
				"#version 450\n"
				"precision highp float;\n"
				"precision highp int;\n"
				"void main (void)\n"
				"{\n"
				"  float sampleIndex = float(gl_SampleID);\n"				// sampleIndex is integer in range <0, 63>
				"  float valueIndex = round(mod(sampleIndex, 4.0));\n"		// limit possible depth values - count to 4
				"  float value = valueIndex + 2.0;\n"						// value is one of [2, 3, 4, 5]
				"  value = round(exp2(value));\n"							// value is one of [4, 8, 16, 32]
				"  bool condition = (int(value) == 8);\n"					// select second sample value (to make it smallest)
				"  value = round(value - float(condition) * 6.0);\n"		// value is one of [4, 2, 16, 32]
				"  gl_FragDepth = value / 100.0;\n"							// sample depth is one of [0.04, 0.02, 0.16, 0.32]
				"}\n");
		}
		else
		{
			dst.glslSources.add("quad-frag") << glu::FragmentSource(
				"#version 450\n"
				"precision highp float;\n"
				"precision highp int;\n"
				"layout(push_constant) uniform PushConstant {\n"
				"  highp int sampleID;\n"
				"} pushConstants;\n"
				"void main (void)\n"
				"{\n"
				"  if(gl_SampleID != pushConstants.sampleID)\n"
				"    discard;\n"
				"  gl_FragDepth = 0.5;\n"
				"}\n");
		}
	}
};

class PropertiesTestCase : public vkt::TestCase
{
public:
							PropertiesTestCase		(tcu::TestContext& testCtx, const std::string& name, const std::string& description)
								: vkt::TestCase(testCtx, name, description)
								{}
	virtual					~PropertiesTestCase		(void) {}

	virtual TestInstance*	createInstance			(Context& context) const;
	virtual void			checkSupport			(Context& context) const;
};

class PropertiesTestInstance : public vkt::TestInstance
{
public:
								PropertiesTestInstance	(Context& context)
									: vkt::TestInstance(context)
									{}
	virtual						~PropertiesTestInstance	(void) {}

	virtual tcu::TestStatus		iterate					(void);

};

TestInstance* PropertiesTestCase::createInstance (Context& context) const
{
	return new PropertiesTestInstance(context);
}

void PropertiesTestCase::checkSupport (Context& context) const
{
	context.requireDeviceFunctionality("VK_KHR_depth_stencil_resolve");
}

tcu::TestStatus PropertiesTestInstance::iterate (void)
{
	vk::VkPhysicalDeviceDepthStencilResolvePropertiesKHR dsrProperties;
	dsrProperties.sType = vk::VK_STRUCTURE_TYPE_PHYSICAL_DEVICE_DEPTH_STENCIL_RESOLVE_PROPERTIES_KHR;
	dsrProperties.pNext = nullptr;

	vk::VkPhysicalDeviceProperties2 properties2;
	properties2.sType = vk::VK_STRUCTURE_TYPE_PHYSICAL_DEVICE_PROPERTIES_2;
	properties2.pNext = &dsrProperties;

	m_context.getInstanceInterface().getPhysicalDeviceProperties2(m_context.getPhysicalDevice(), &properties2);

	if ((dsrProperties.supportedDepthResolveModes & vk::VK_RESOLVE_MODE_SAMPLE_ZERO_BIT_KHR) == 0)
		TCU_FAIL("supportedDepthResolveModes does not include VK_RESOLVE_MODE_SAMPLE_ZERO_BIT_KHR");

	if ((dsrProperties.supportedStencilResolveModes & vk::VK_RESOLVE_MODE_SAMPLE_ZERO_BIT_KHR) == 0)
		TCU_FAIL("supportedStencilResolveModes does not include VK_RESOLVE_MODE_SAMPLE_ZERO_BIT_KHR");

	if ((dsrProperties.supportedStencilResolveModes & vk::VK_RESOLVE_MODE_AVERAGE_BIT_KHR) != 0)
		TCU_FAIL("supportedStencilResolveModes includes forbidden VK_RESOLVE_MODE_AVERAGE_BIT_KHR");

	if (dsrProperties.independentResolve == VK_TRUE && dsrProperties.independentResolveNone != VK_TRUE)
		TCU_FAIL("independentResolve supported but independentResolveNone not supported");

	return tcu::TestStatus::pass("Pass");
}


void initTests (tcu::TestCaseGroup* group)
{
	typedef InstanceFactory1<DepthStencilResolveTest, TestConfig, Programs> DSResolveTestInstance;

	struct FormatData
	{
		VkFormat		format;
		const char*		name;
		bool			hasDepth;
		bool			hasStencil;
	};
	FormatData formats[] =
	{
		{ VK_FORMAT_D16_UNORM,				"d16_unorm",			true,	false },
		{ VK_FORMAT_X8_D24_UNORM_PACK32,	"x8_d24_unorm_pack32",	true,	false },
		{ VK_FORMAT_D32_SFLOAT,				"d32_sfloat",			true,	false },
		{ VK_FORMAT_S8_UINT,				"s8_uint",				false,	true },
		{ VK_FORMAT_D16_UNORM_S8_UINT,		"d16_unorm_s8_uint",	true,	true },
		{ VK_FORMAT_D24_UNORM_S8_UINT,		"d24_unorm_s8_uint",	true,	true },
		{ VK_FORMAT_D32_SFLOAT_S8_UINT,		"d32_sfloat_s8_uint",	true,	true },
	};

	struct ResolveModeData
	{
		VkResolveModeFlagBits	flag;
		std::string				name;
	};
	ResolveModeData resolveModes[] =
	{
		{ VK_RESOLVE_MODE_NONE,				"none" },
		{ VK_RESOLVE_MODE_SAMPLE_ZERO_BIT,	"zero" },
		{ VK_RESOLVE_MODE_AVERAGE_BIT,		"average" },
		{ VK_RESOLVE_MODE_MIN_BIT,			"min" },
		{ VK_RESOLVE_MODE_MAX_BIT,			"max" },
	};

	struct ImageTestData
	{
		const char*					groupName;
		deUint32					width;
		deUint32					height;
		deUint32					imageLayers;
		VkRect2D					renderArea;
		VkClearDepthStencilValue	clearValue;
	};

	// NOTE: tests cant be executed for 1D and 3D images:
	// 1D images are not tested because acording to specyfication sampleCounts
	// will be set to VK_SAMPLE_COUNT_1_BIT when type is not VK_IMAGE_TYPE_2D
	// 3D images are not tested because VkFramebufferCreateInfo specification
	// states that: each element of pAttachments that is a 2D or 2D array image
	// view taken from a 3D image must not be a depth/stencil format
	ImageTestData imagesTestData[] =
	{
		{ "image_2d_32_32",	32, 32, 1, {{ 0,  0}, {32, 32}}, {0.000f, 0x00} },
		{ "image_2d_8_32",	 8, 32, 1, {{ 1,  1}, { 6, 30}}, {0.123f, 0x01} },
		{ "image_2d_49_13",	49, 13, 1, {{10,  5}, {20,  8}}, {1.000f, 0x05} },
		{ "image_2d_5_1",	 5,  1, 1, {{ 0,  0}, { 5,  1}}, {0.500f, 0x00} },
		{ "image_2d_17_1",	17,  1, 1, {{ 1,  0}, {15,  1}}, {0.789f, 0xfa} },
	};
	const deUint32 sampleCounts[] =
	{
		2u, 4u, 8u, 16u, 32u, 64u
	};
	const float depthExpectedValue[][6] =
	{
		// 2 samples	4			8			16			32			64
		{ 0.0f,			0.0f,		0.0f,		0.0f,		0.0f,		0.0f },		// RESOLVE_MODE_NONE - expect clear value
		{ 0.04f,		0.04f,		0.04f,		0.04f,		0.04f,		0.04f },	// RESOLVE_MODE_SAMPLE_ZERO_BIT
		{ 0.03f,		0.135f,		0.135f,		0.135f,		0.135f,		0.135f },	// RESOLVE_MODE_AVERAGE_BIT
		{ 0.02f,		0.02f,		0.02f,		0.02f,		0.02f,		0.02f },	// RESOLVE_MODE_MIN_BIT
		{ 0.04f,		0.32f,		0.32f,		0.32f,		0.32f,		0.32f },	// RESOLVE_MODE_MAX_BIT
	};
	const deUint8 stencilExpectedValue[][6] =
	{
		// 2 samples	4		8		16		32		64
		{ 0u,			0u,		0u,		0u,		0u,		0u },	// RESOLVE_MODE_NONE - expect clear value
		{ 1u,			1u,		1u,		1u,		1u,		1u },	// RESOLVE_MODE_SAMPLE_ZERO_BIT
		{ 0u,			0u,		0u,		0u,		0u,		0u },	// RESOLVE_MODE_AVERAGE_BIT - not supported
		{ 1u,			1u,		1u,		1u,		1u,		1u },	// RESOLVE_MODE_MIN_BIT
		{ 255u,			255u,	255u,	255u,	255u,	255u },	// RESOLVE_MODE_MAX_BIT
	};

	tcu::TestContext& testCtx(group->getTestContext());

	// Misc tests.
	{
		de::MovePtr<tcu::TestCaseGroup> miscGroup(new tcu::TestCaseGroup(testCtx, "misc", "Miscellaneous depth/stencil resolve tests"));
		miscGroup->addChild(new PropertiesTestCase(testCtx, "properties", "Check reported depth/stencil resolve properties"));
		group->addChild(miscGroup.release());
	}

	// iterate over image data
	for	 (deUint32 imageDataNdx = 0; imageDataNdx < DE_LENGTH_OF_ARRAY(imagesTestData); imageDataNdx++)
	{
		ImageTestData imageData = imagesTestData[imageDataNdx];

		// create test group for image data
		de::MovePtr<tcu::TestCaseGroup> imageGroup(new tcu::TestCaseGroup(testCtx, imageData.groupName, imageData.groupName));

		// iterate over sampleCounts
		for (size_t sampleCountNdx = 0; sampleCountNdx < DE_LENGTH_OF_ARRAY(sampleCounts); sampleCountNdx++)
		{
			const deUint32		sampleCount	(sampleCounts[sampleCountNdx]);
			const std::string	sampleName	("samples_" + de::toString(sampleCount));

			// create test group for sample count
			de::MovePtr<tcu::TestCaseGroup> sampleGroup(new tcu::TestCaseGroup(testCtx, sampleName.c_str(), sampleName.c_str()));

			// iterate over depth/stencil formats
			for (size_t formatNdx = 0; formatNdx < DE_LENGTH_OF_ARRAY(formats); formatNdx++)
			{
				const FormatData&			formatData					= formats[formatNdx];
				VkFormat					format						= formatData.format;
				const char*					formatName					= formatData.name;
				const bool					hasDepth					= formatData.hasDepth;
				const bool					hasStencil					= formatData.hasStencil;
				VkImageAspectFlags			aspectFlags					= (hasDepth * VK_IMAGE_ASPECT_DEPTH_BIT) |
																		  (hasStencil * VK_IMAGE_ASPECT_STENCIL_BIT);
				const int					separateLayoutsLoopCount	= (hasDepth && hasStencil) ? 2 : 1;

				for (int separateDepthStencilLayouts = 0; separateDepthStencilLayouts < separateLayoutsLoopCount; ++separateDepthStencilLayouts)
				{
					const bool			useSeparateDepthStencilLayouts	= bool(separateDepthStencilLayouts);
					const std::string	groupName						= std::string(formatName) + ((useSeparateDepthStencilLayouts) ? "_separate_layouts" : "");

					// create test group for format
					de::MovePtr<tcu::TestCaseGroup> formatGroup(new tcu::TestCaseGroup(testCtx, groupName.c_str(), groupName.c_str()));

					// iterate over depth resolve modes
					for (size_t depthResolveModeNdx = 0; depthResolveModeNdx < DE_LENGTH_OF_ARRAY(resolveModes); depthResolveModeNdx++)
					{
						// iterate over stencil resolve modes
						for (size_t stencilResolveModeNdx = 0; stencilResolveModeNdx < DE_LENGTH_OF_ARRAY(resolveModes); stencilResolveModeNdx++)
						{
							for (int unusedIdx = 0; unusedIdx < 2; ++unusedIdx)
							{
								// there is no average resolve mode for stencil - go to next iteration
								ResolveModeData& sResolve = resolveModes[stencilResolveModeNdx];
<<<<<<< HEAD
								if (sResolve.flag == VK_RESOLVE_MODE_AVERAGE_BIT_KHR)
=======
								if (sResolve.flag == VK_RESOLVE_MODE_AVERAGE_BIT)
>>>>>>> 659f5edd
									continue;

								// if pDepthStencilResolveAttachment is not NULL and does not have the value VK_ATTACHMENT_UNUSED,
								// depthResolveMode and stencilResolveMode must not both be VK_RESOLVE_MODE_NONE_KHR
								ResolveModeData& dResolve = resolveModes[depthResolveModeNdx];
<<<<<<< HEAD
								if ((dResolve.flag == VK_RESOLVE_MODE_NONE_KHR) && (sResolve.flag == VK_RESOLVE_MODE_NONE_KHR))
=======
								if ((dResolve.flag == VK_RESOLVE_MODE_NONE) && (sResolve.flag == VK_RESOLVE_MODE_NONE))
>>>>>>> 659f5edd
									continue;

								// If there is no depth, the depth resolve mode should be NONE, or
								// match the stencil resolve mode.
<<<<<<< HEAD
								if (!hasDepth && (dResolve.flag != VK_RESOLVE_MODE_NONE_KHR) &&
=======
								if (!hasDepth && (dResolve.flag != VK_RESOLVE_MODE_NONE) &&
>>>>>>> 659f5edd
									(dResolve.flag != sResolve.flag))
									continue;

								// If there is no stencil, the stencil resolve mode should be NONE, or
								// match the depth resolve mode.
<<<<<<< HEAD
								if (!hasStencil && (sResolve.flag != VK_RESOLVE_MODE_NONE_KHR) &&
=======
								if (!hasStencil && (sResolve.flag != VK_RESOLVE_MODE_NONE) &&
>>>>>>> 659f5edd
									(dResolve.flag != sResolve.flag))
									continue;

								const bool unusedResolve = (unusedIdx > 0);

								std::string baseName = "depth_" + dResolve.name + "_stencil_" + sResolve.name;
								if (unusedResolve)
									baseName += "_unused_resolve";

								if (hasDepth)
								{
									std::string	name			= baseName + "_testing_depth";
									const char*	testName		= name.c_str();
									float		expectedValue	= depthExpectedValue[depthResolveModeNdx][sampleCountNdx];

									const TestConfig testConfig =
									{
										format,
										imageData.width,
										imageData.height,
										1u,
										1u,
										0u,
										imageData.renderArea,
										aspectFlags,
										sampleCount,
										dResolve.flag,
										sResolve.flag,
										VB_DEPTH,
										imageData.clearValue,
										expectedValue,
										0u,
										useSeparateDepthStencilLayouts,
										unusedResolve,
									};
									formatGroup->addChild(new DSResolveTestInstance(testCtx, tcu::NODETYPE_SELF_VALIDATE, testName, testName, testConfig));
								}
								if (hasStencil)
								{
									std::string	name			= baseName + "_testing_stencil";
									const char*	testName		= name.c_str();
									deUint8		expectedValue	= stencilExpectedValue[stencilResolveModeNdx][sampleCountNdx];

									const TestConfig testConfig =
									{
										format,
										imageData.width,
										imageData.height,
										1u,
										1u,
										0u,
										imageData.renderArea,
										aspectFlags,
										sampleCount,
										dResolve.flag,
										sResolve.flag,
										VB_STENCIL,
										imageData.clearValue,
										0.0f,
										expectedValue,
										useSeparateDepthStencilLayouts,
										unusedResolve,
									};
									formatGroup->addChild(new DSResolveTestInstance(testCtx, tcu::NODETYPE_SELF_VALIDATE, testName, testName, testConfig));
								}
							}
						}
					}
					sampleGroup->addChild(formatGroup.release());
				}
			}

			imageGroup->addChild(sampleGroup.release());
		}

		group->addChild(imageGroup.release());
	}

	{
		// layered texture tests are done for all stencil modes and depth modes - not all combinations
		// Test checks if all layer are resolved in multi-layered framebuffer and if we can have a framebuffer
		// which starts at a layer other than zero. Both parts are tested together by rendering to layers
		// 4-6 and resolving to layers 1-3.
		ImageTestData layeredTextureTestData =
		{
			"image_2d_16_64_6", 16, 64, 6, {{ 10,  10}, {6, 54}}, {1.0f, 0x0}
		};

		de::MovePtr<tcu::TestCaseGroup> imageGroup(new tcu::TestCaseGroup(testCtx, layeredTextureTestData.groupName, layeredTextureTestData.groupName));

		for (size_t sampleCountNdx = 0; sampleCountNdx < DE_LENGTH_OF_ARRAY(sampleCounts); sampleCountNdx++)
		{
			const deUint32		sampleCount	(sampleCounts[sampleCountNdx]);
			const std::string	sampleName	("samples_" + de::toString(sampleCount));

			// create test group for sample count
			de::MovePtr<tcu::TestCaseGroup> sampleGroup(new tcu::TestCaseGroup(testCtx, sampleName.c_str(), sampleName.c_str()));

			// iterate over depth/stencil formats
			for (size_t formatNdx = 0; formatNdx < DE_LENGTH_OF_ARRAY(formats); formatNdx++)
			{
				const FormatData&			formatData					= formats[formatNdx];
				VkFormat					format						= formatData.format;
				const char*					formatName					= formatData.name;
				const bool					hasDepth					= formatData.hasDepth;
				const bool					hasStencil					= formatData.hasStencil;
				VkImageAspectFlags			aspectFlags					= (hasDepth * VK_IMAGE_ASPECT_DEPTH_BIT) |
																		  (hasStencil * VK_IMAGE_ASPECT_STENCIL_BIT);
				const int					separateLayoutsLoopCount	= (hasDepth && hasStencil) ? 2 : 1;

				for (int separateDepthStencilLayouts = 0; separateDepthStencilLayouts < separateLayoutsLoopCount; ++separateDepthStencilLayouts)
				{
					const bool			useSeparateDepthStencilLayouts	= bool(separateDepthStencilLayouts);
					const std::string	groupName						= std::string(formatName) + ((useSeparateDepthStencilLayouts) ? "_separate_layouts" : "");

					// create test group for format
					de::MovePtr<tcu::TestCaseGroup> formatGroup(new tcu::TestCaseGroup(testCtx, groupName.c_str(), groupName.c_str()));

					for (size_t resolveModeNdx = 0; resolveModeNdx < DE_LENGTH_OF_ARRAY(resolveModes); resolveModeNdx++)
					{
						for (int unusedIdx = 0; unusedIdx < 2; ++unusedIdx)
						{
							ResolveModeData& mode = resolveModes[resolveModeNdx];

							const bool			unusedResolve	= (unusedIdx > 0);
							const std::string	unusedSuffix	= (unusedResolve ? "_unused_resolve" : "");

							if (hasDepth)
							{
								std::string	name			= "depth_" + mode.name + unusedSuffix;
								const char*	testName		= name.c_str();
								float		expectedValue	= depthExpectedValue[resolveModeNdx][sampleCountNdx];
								const TestConfig testConfig =
								{
									format,
									layeredTextureTestData.width,
									layeredTextureTestData.height,
									layeredTextureTestData.imageLayers,
									3u,
									0u,
									layeredTextureTestData.renderArea,
									aspectFlags,
									sampleCount,
									mode.flag,
<<<<<<< HEAD
									VK_RESOLVE_MODE_SAMPLE_ZERO_BIT_KHR,
=======
									VK_RESOLVE_MODE_SAMPLE_ZERO_BIT,
>>>>>>> 659f5edd
									VB_DEPTH,
									layeredTextureTestData.clearValue,
									expectedValue,
									0u,
									useSeparateDepthStencilLayouts,
									unusedResolve,
								};
								formatGroup->addChild(new DSResolveTestInstance(testCtx, tcu::NODETYPE_SELF_VALIDATE, testName, testName, testConfig));
							}

							// there is no average resolve mode for stencil - go to next iteration
<<<<<<< HEAD
							if (mode.flag == VK_RESOLVE_MODE_AVERAGE_BIT_KHR)
=======
							if (mode.flag == VK_RESOLVE_MODE_AVERAGE_BIT)
>>>>>>> 659f5edd
								continue;

							if (hasStencil)
							{
								std::string	name			= "stencil_" + mode.name + unusedSuffix;
								const char*	testName		= name.c_str();
								deUint8		expectedValue	= stencilExpectedValue[resolveModeNdx][sampleCountNdx];
								const TestConfig testConfig =
								{
									format,
									layeredTextureTestData.width,
									layeredTextureTestData.height,
									layeredTextureTestData.imageLayers,
									3u,
									0u,
									layeredTextureTestData.renderArea,
									aspectFlags,
									sampleCount,
<<<<<<< HEAD
									VK_RESOLVE_MODE_SAMPLE_ZERO_BIT_KHR,
=======
									VK_RESOLVE_MODE_SAMPLE_ZERO_BIT,
>>>>>>> 659f5edd
									mode.flag,
									VB_STENCIL,
									layeredTextureTestData.clearValue,
									0.0f,
									expectedValue,
									useSeparateDepthStencilLayouts,
									unusedResolve,
								};
								formatGroup->addChild(new DSResolveTestInstance(testCtx, tcu::NODETYPE_SELF_VALIDATE, testName, testName, testConfig));
							}
						}
					}
					sampleGroup->addChild(formatGroup.release());
				}
			}
			imageGroup->addChild(sampleGroup.release());
		}

		group->addChild(imageGroup.release());
	}
}

} // anonymous

tcu::TestCaseGroup* createRenderPass2DepthStencilResolveTests (tcu::TestContext& testCtx)
{
	return createTestGroup(testCtx, "depth_stencil_resolve", "Depth/stencil resolve tests", initTests);
}

} // vkt<|MERGE_RESOLUTION|>--- conflicted
+++ resolved
@@ -511,11 +511,7 @@
 
 	const vk::VkImageLayout		singleSampleInitialLayout = (m_config.unusedResolve ? VK_IMAGE_LAYOUT_TRANSFER_SRC_OPTIMAL : VK_IMAGE_LAYOUT_UNDEFINED);
 
-<<<<<<< HEAD
-	const AttachmentDescription2 singlesampleAttachment		// VkAttachmentDescription2KHR
-=======
 	const AttachmentDescription2 singlesampleAttachment		// VkAttachmentDescription2
->>>>>>> 659f5edd
 	(
 															// VkStructureType					sType;
 		attachmentDescriptionStencil,						// const void*						pNext;
@@ -921,11 +917,7 @@
 	invalidateMappedMemoryRange(vkd, m_context.getDevice(), m_bufferMemory->getMemory(), m_bufferMemory->getOffset(), VK_WHOLE_SIZE);
 
 	float expectedValue = m_config.depthExpectedValue;
-<<<<<<< HEAD
-	if (m_config.depthResolveMode == VK_RESOLVE_MODE_NONE_KHR || m_config.unusedResolve)
-=======
 	if (m_config.depthResolveMode == VK_RESOLVE_MODE_NONE || m_config.unusedResolve)
->>>>>>> 659f5edd
 		expectedValue = m_config.clearValue.depth;
 
 	// depth data in buffer is tightly packed, ConstPixelBufferAccess
@@ -1015,11 +1007,7 @@
 	// because of that depth and stencil need to be tested separately
 
 	deUint8 expectedValue = m_config.stencilExpectedValue;
-<<<<<<< HEAD
-	if (m_config.stencilResolveMode == VK_RESOLVE_MODE_NONE_KHR || m_config.unusedResolve)
-=======
 	if (m_config.stencilResolveMode == VK_RESOLVE_MODE_NONE || m_config.unusedResolve)
->>>>>>> 659f5edd
 		expectedValue = static_cast<deUint8>(m_config.clearValue.stencil);
 
 	for (deUint32 valueIndex = 0; valueIndex < valuesCount; valueIndex++)
@@ -1367,40 +1355,24 @@
 							{
 								// there is no average resolve mode for stencil - go to next iteration
 								ResolveModeData& sResolve = resolveModes[stencilResolveModeNdx];
-<<<<<<< HEAD
-								if (sResolve.flag == VK_RESOLVE_MODE_AVERAGE_BIT_KHR)
-=======
 								if (sResolve.flag == VK_RESOLVE_MODE_AVERAGE_BIT)
->>>>>>> 659f5edd
 									continue;
 
 								// if pDepthStencilResolveAttachment is not NULL and does not have the value VK_ATTACHMENT_UNUSED,
 								// depthResolveMode and stencilResolveMode must not both be VK_RESOLVE_MODE_NONE_KHR
 								ResolveModeData& dResolve = resolveModes[depthResolveModeNdx];
-<<<<<<< HEAD
-								if ((dResolve.flag == VK_RESOLVE_MODE_NONE_KHR) && (sResolve.flag == VK_RESOLVE_MODE_NONE_KHR))
-=======
 								if ((dResolve.flag == VK_RESOLVE_MODE_NONE) && (sResolve.flag == VK_RESOLVE_MODE_NONE))
->>>>>>> 659f5edd
 									continue;
 
 								// If there is no depth, the depth resolve mode should be NONE, or
 								// match the stencil resolve mode.
-<<<<<<< HEAD
-								if (!hasDepth && (dResolve.flag != VK_RESOLVE_MODE_NONE_KHR) &&
-=======
 								if (!hasDepth && (dResolve.flag != VK_RESOLVE_MODE_NONE) &&
->>>>>>> 659f5edd
 									(dResolve.flag != sResolve.flag))
 									continue;
 
 								// If there is no stencil, the stencil resolve mode should be NONE, or
 								// match the depth resolve mode.
-<<<<<<< HEAD
-								if (!hasStencil && (sResolve.flag != VK_RESOLVE_MODE_NONE_KHR) &&
-=======
 								if (!hasStencil && (sResolve.flag != VK_RESOLVE_MODE_NONE) &&
->>>>>>> 659f5edd
 									(dResolve.flag != sResolve.flag))
 									continue;
 
@@ -1545,11 +1517,7 @@
 									aspectFlags,
 									sampleCount,
 									mode.flag,
-<<<<<<< HEAD
-									VK_RESOLVE_MODE_SAMPLE_ZERO_BIT_KHR,
-=======
 									VK_RESOLVE_MODE_SAMPLE_ZERO_BIT,
->>>>>>> 659f5edd
 									VB_DEPTH,
 									layeredTextureTestData.clearValue,
 									expectedValue,
@@ -1561,11 +1529,7 @@
 							}
 
 							// there is no average resolve mode for stencil - go to next iteration
-<<<<<<< HEAD
-							if (mode.flag == VK_RESOLVE_MODE_AVERAGE_BIT_KHR)
-=======
 							if (mode.flag == VK_RESOLVE_MODE_AVERAGE_BIT)
->>>>>>> 659f5edd
 								continue;
 
 							if (hasStencil)
@@ -1584,11 +1548,7 @@
 									layeredTextureTestData.renderArea,
 									aspectFlags,
 									sampleCount,
-<<<<<<< HEAD
-									VK_RESOLVE_MODE_SAMPLE_ZERO_BIT_KHR,
-=======
 									VK_RESOLVE_MODE_SAMPLE_ZERO_BIT,
->>>>>>> 659f5edd
 									mode.flag,
 									VB_STENCIL,
 									layeredTextureTestData.clearValue,
