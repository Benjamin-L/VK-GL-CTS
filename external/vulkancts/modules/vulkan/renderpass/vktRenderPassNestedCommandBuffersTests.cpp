--- conflicted
+++ resolved
@@ -260,16 +260,6 @@
 
     if (m_testParams.groupParams->renderingType == RENDERING_TYPE_DYNAMIC_RENDERING)
     {
-<<<<<<< HEAD
-        const auto preImageBarrier = makeImageMemoryBarrier(
-            vk::VK_ACCESS_NONE, vk::VK_ACCESS_COLOR_ATTACHMENT_WRITE_BIT, vk::VK_IMAGE_LAYOUT_UNDEFINED,
-            vk::VK_IMAGE_LAYOUT_COLOR_ATTACHMENT_OPTIMAL, **m_image, outputSubresourceRange);
-        vk.cmdPipelineBarrier(*m_cmdBuffer, vk::VK_PIPELINE_STAGE_TOP_OF_PIPE_BIT,
-                              vk::VK_PIPELINE_STAGE_COLOR_ATTACHMENT_OUTPUT_BIT, (vk::VkDependencyFlags)0u, 0u, nullptr,
-                              0u, nullptr, 1u, &preImageBarrier);
-
-=======
->>>>>>> 9923b977
         vk::VkRenderingAttachmentInfo colorAttachment = {
             vk::VK_STRUCTURE_TYPE_RENDERING_ATTACHMENT_INFO_KHR, // VkStructureType sType;
             nullptr,                                             // const void* pNext;
@@ -341,17 +331,6 @@
     if (m_testParams.groupParams->renderingType == RENDERING_TYPE_DYNAMIC_RENDERING)
     {
         vk.cmdEndRendering(*m_cmdBuffer);
-<<<<<<< HEAD
-
-        const auto postImageBarrier =
-            makeImageMemoryBarrier(vk::VK_ACCESS_COLOR_ATTACHMENT_WRITE_BIT, vk::VK_ACCESS_TRANSFER_READ_BIT,
-                                   vk::VK_IMAGE_LAYOUT_COLOR_ATTACHMENT_OPTIMAL,
-                                   vk::VK_IMAGE_LAYOUT_TRANSFER_SRC_OPTIMAL, **m_image, outputSubresourceRange);
-        vk.cmdPipelineBarrier(*m_cmdBuffer, vk::VK_PIPELINE_STAGE_COLOR_ATTACHMENT_OUTPUT_BIT,
-                              vk::VK_PIPELINE_STAGE_TRANSFER_BIT, (vk::VkDependencyFlags)0u, 0u, nullptr, 0u, nullptr,
-                              1u, &postImageBarrier);
-=======
->>>>>>> 9923b977
     }
     else if (m_testParams.groupParams->renderingType == RENDERING_TYPE_RENDERPASS2)
     {
