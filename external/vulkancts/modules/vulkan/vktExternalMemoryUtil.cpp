--- conflicted
+++ resolved
@@ -498,29 +498,7 @@
 
 			default:
 				DE_FATAL("Unknown external memory handle type");
-<<<<<<< HEAD
-=======
 		}
-	}
-	else if (externalType == vk::VK_EXTERNAL_MEMORY_HANDLE_TYPE_ANDROID_HARDWARE_BUFFER_BIT_ANDROID)
-	{
-		if (!AndroidHardwareBufferExternalApi::getInstance())
-		{
-			TCU_THROW(NotSupportedError, "Platform doesn't support Android Hardware Buffer handles");
->>>>>>> 7a78102d
-		}
-		const vk::VkMemoryGetAndroidHardwareBufferInfoANDROID	info	=
-		{
-			vk::VK_STRUCTURE_TYPE_MEMORY_GET_ANDROID_HARDWARE_BUFFER_INFO_ANDROID,
-			DE_NULL,
-
-			memory,
-		};
-		vk::pt::AndroidHardwareBufferPtr						ahb	(DE_NULL);
-
-		VK_CHECK(vkd.getMemoryAndroidHardwareBufferANDROID(device, &info, &ahb));
-		TCU_CHECK(ahb.internal);
-		nativeHandle = ahb;
 	}
 	else if (externalType == vk::VK_EXTERNAL_MEMORY_HANDLE_TYPE_ANDROID_HARDWARE_BUFFER_BIT_ANDROID)
 	{
