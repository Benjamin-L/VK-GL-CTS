--- conflicted
+++ resolved
@@ -1157,17 +1157,7 @@
 {
 	const VkSurfaceKHR				nullSurface		= DE_NULL;
 
-<<<<<<< HEAD
-	const InstanceHelper			instHelper(context, wsiType, vector<string>(1, string("VK_GOOGLE_surfaceless_query")));
-	const NativeObjects				native			(context, instHelper.supportedExtensions, wsiType);
-	const Unique<VkSurfaceKHR>		surface			(createSurface(instHelper.vki, instHelper.instance, wsiType, native.getDisplay(), native.getWindow(), context.getTestContext().getCommandLine()));
-	const VkSurfaceKHR				nullSurface		= 0;
-	const vector<VkPhysicalDevice>	physicalDevices	= enumeratePhysicalDevices(instHelper.vki, instHelper.instance);
-
-	for (size_t deviceNdx = 0; deviceNdx < physicalDevices.size(); ++deviceNdx)
-=======
 	if (isSupportedByAnyQueue(vk, physicalDevice, surface))
->>>>>>> d4954243
 	{
 		deUint32	numModesSurface = 0;
 		deUint32	numModesNull	= 0;
@@ -1238,7 +1228,7 @@
 	const std::string				extensionName			= "VK_GOOGLE_surfaceless_query";
 	const InstanceHelper			instHelper				(context, wsiType, vector<string>(1, extensionName), DE_NULL);
 	const NativeObjects				native					(context, instHelper.supportedExtensions, wsiType);
-	const Unique<vk::VkSurfaceKHR>	surface					(createSurface(instHelper.vki, instHelper.instance, wsiType, native.getDisplay(), native.getWindow()));
+	const Unique<vk::VkSurfaceKHR>	surface					(createSurface(instHelper.vki, instHelper.instance, wsiType, native.getDisplay(), native.getWindow(), context.getTestContext().getCommandLine()));
 
 	deUint32						extensionVersion		= 1u;
 
