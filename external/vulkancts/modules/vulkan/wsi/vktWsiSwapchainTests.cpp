--- conflicted
+++ resolved
@@ -2527,13 +2527,9 @@
 	if (numImages < minImageCount) return tcu::TestStatus::fail("Get swapchain images returned less than minImageCount images");
 	const deUint32 numAcquirableImages = numImages - minImageCount + 1;
 
-<<<<<<< HEAD
 	const auto fences = createFences(devHelper.vkd, *devHelper.device, numAcquirableImages + 1, false);
-	deUint32 dummy;
-=======
-	const auto fences = createFences(devHelper.vkd, *devHelper.device, numAcquirableImages + 1);
 	deUint32 unused;
->>>>>>> 99d3216b
+
 	for (deUint32 i = 0; i < numAcquirableImages; ++i) {
 		VK_CHECK_WSI(devHelper.vkd.acquireNextImageKHR(*devHelper.device, *swapchain, std::numeric_limits<deUint64>::max(), (VkSemaphore)0, **fences[i], &unused));
 	}
@@ -2569,13 +2565,9 @@
 	if (numImages < minImageCount) return tcu::TestStatus::fail("Get swapchain images returned less than minImageCount images");
 	const deUint32 numAcquirableImages = numImages - minImageCount + 1;
 
-<<<<<<< HEAD
 	const auto fences = createFences(devHelper.vkd, *devHelper.device, numAcquirableImages + 1, false);
-	deUint32 dummy;
-=======
-	const auto fences = createFences(devHelper.vkd, *devHelper.device, numAcquirableImages + 1);
 	deUint32 unused;
->>>>>>> 99d3216b
+
 	for (deUint32 i = 0; i < numAcquirableImages; ++i) {
 		VK_CHECK_WSI(devHelper.vkd.acquireNextImageKHR(*devHelper.device, *swapchain, std::numeric_limits<deUint64>::max(), (VkSemaphore)0, **fences[i], &unused));
 	}
