--- conflicted
+++ resolved
@@ -798,11 +798,7 @@
 	const auto	physicalDevice	= context.getPhysicalDevice();
 
 	VkPhysicalDeviceRasterizationOrderAttachmentAccessFeaturesARM	rasterizationAccess	= initVulkanStructure();
-<<<<<<< HEAD
-	VkPhysicalDeviceFeatures2										features2			= initVulkanStructure(&rasterizationAccess);
-=======
 	VkPhysicalDeviceFeatures2										features2			= initVulkanStructure(m_explicitSync ? nullptr : &rasterizationAccess);
->>>>>>> b82b4024
 
 	vki.getPhysicalDeviceFeatures2(physicalDevice, &features2);
 
