--- conflicted
+++ resolved
@@ -73,19 +73,11 @@
 	FEATURE_SHADER_CULL_DISTANCE						= 1u << 10,
 };
 typedef deUint32 FeatureFlags;
-<<<<<<< HEAD
 
 void requireFeatures (const InstanceInterface& vki, const VkPhysicalDevice physDevice, const FeatureFlags flags)
 {
 	const VkPhysicalDeviceFeatures features = getPhysicalDeviceFeatures(vki, physDevice);
 
-=======
-
-void requireFeatures (const InstanceInterface& vki, const VkPhysicalDevice physDevice, const FeatureFlags flags)
-{
-	const VkPhysicalDeviceFeatures features = getPhysicalDeviceFeatures(vki, physDevice);
-
->>>>>>> 8c9c0c59
 	if (((flags & FEATURE_TESSELLATION_SHADER) != 0) && !features.tessellationShader)
 		throw tcu::NotSupportedError("Tessellation shader not supported");
 
@@ -594,11 +586,6 @@
 			}
 		}
 	}
-	else
-	{
-		//TODO: Now we have 2 cases {some-points-drawn|nothing}, we should have {all-points-drawn|some-points-drawn|nothing}
-		return tcu::TestStatus::pass("OK");
-	}
 
 	std::vector<VulkanShader> shaders;
 	shaders.push_back(VulkanShader(VK_SHADER_STAGE_VERTEX_BIT,		context.getBinaryCollection().get("vert")));
@@ -627,12 +614,12 @@
 	DrawCallData		drawCallData	(vertices);
 	VulkanProgram		vulkanProgram	(shaders);
 
-<<<<<<< HEAD
 	VulkanDrawContext	drawContext(context, drawState, drawCallData, vulkanProgram);
 	drawContext.draw();
 
 	// Popful case: All pixels must be black -- nothing is drawn.
-	const int numBlackPixels = countPixels(drawContext.getColorPixels(), Vec4(0.0f, 0.0f, 0.0f, 1.0f), Vec4());
+	const int	numBlackPixels	= countPixels(drawContext.getColorPixels(), Vec4(0.0f, 0.0f, 0.0f, 1.0f), Vec4());
+	bool		result			= false;
 
 	// Pop-free case: All points must be rendered.
 	bool allPointsRendered = true;
@@ -642,35 +629,17 @@
 			allPointsRendered = false;
 	}
 
-	// Test passes if nothing or all points are rendered, allowing implementations to use either popful or pop-free point clipping rules.
-	if (numBlackPixels == NUM_RENDER_PIXELS || allPointsRendered)
-		return tcu::TestStatus::pass("OK");
+	if (pointClippingOutside)
+	{
+		result = (numBlackPixels == NUM_RENDER_PIXELS || allPointsRendered);
+	}
 	else
-		return tcu::TestStatus::fail("Rendered image(s) are incorrect");
-=======
-	DrawState			drawState		(VK_PRIMITIVE_TOPOLOGY_POINT_LIST, RENDER_SIZE, RENDER_SIZE);
-	DrawCallData		drawCallData	(vertices);
-	VulkanProgram		vulkanProgram	(shaders);
-
-	VulkanDrawContext	drawContext(context, drawState, drawCallData, vulkanProgram);
-	drawContext.draw();
-
-	const int	numBlackPixels	= countPixels(drawContext.getColorPixels(), Vec4(0.0f, 0.0f, 0.0f, 1.0f), Vec4());
-	bool		result			= false;
-
-	if (pointClippingOutside)
-	{
-		// All pixels must be black -- nothing is drawn.
-		result = (numBlackPixels == NUM_RENDER_PIXELS);
-	}
-	else
-	{
-		// Rendering pixels without clipping: some pixels should not be black -- something is drawn.
-		result = (numBlackPixels < NUM_RENDER_PIXELS);
+	{
+		// Rendering pixels without clipping: all points should be drawn.
+		result = (allPointsRendered == true);
 	}
 
 	return (result ? tcu::TestStatus::pass("OK") : tcu::TestStatus::fail("Rendered image(s) are incorrect"));
->>>>>>> 8c9c0c59
 }
 
 //! Wide line clipping
