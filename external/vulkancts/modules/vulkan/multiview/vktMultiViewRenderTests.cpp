/*------------------------------------------------------------------------
 * Vulkan Conformance Tests
 * ------------------------
 *
 * Copyright (c) 2017 The Khronos Group Inc.
 *
 * Licensed under the Apache License, Version 2.0 (the "License");
 * you may not use this file except in compliance with the License.
 * You may obtain a copy of the License at
 *
 *      http://www.apache.org/licenses/LICENSE-2.0
 *
 * Unless required by applicable law or agreed to in writing, software
 * distributed under the License is distributed on an "AS IS" BASIS,
 * WITHOUT WARRANTIES OR CONDITIONS OF ANY KIND, either express or implied.
 * See the License for the specific language governing permissions and
 * limitations under the License.
 *
 *//*!
 * \file
 * \brief Vulkan Multi View Render Tests
 *//*--------------------------------------------------------------------*/

#include "vktMultiViewRenderTests.hpp"
#include "vktMultiViewRenderUtil.hpp"
#include "vktMultiViewRenderPassUtil.hpp"
#include "vktCustomInstancesDevices.hpp"

#include "vktTestCase.hpp"
#include "vkBuilderUtil.hpp"
#include "vkRefUtil.hpp"
#include "vkQueryUtil.hpp"
#include "vkTypeUtil.hpp"
#include "vkPrograms.hpp"
#include "vkPlatform.hpp"
#include "vkMemUtil.hpp"
#include "vkImageUtil.hpp"
#include "vkCmdUtil.hpp"
#include "vkObjUtil.hpp"

#include "tcuTestLog.hpp"
#include "tcuResource.hpp"
#include "tcuImageCompare.hpp"
#include "tcuCommandLine.hpp"
#include "tcuTextureUtil.hpp"
#include "tcuRGBA.hpp"

#include "deRandom.hpp"
#include "deMath.h"
#include "deSharedPtr.hpp"

namespace vkt
{
namespace MultiView
{
namespace
{

using namespace vk;
using de::MovePtr;
using de::UniquePtr;
using std::vector;
using std::map;
using std::string;

enum TestType
{
	TEST_TYPE_VIEW_MASK,
	TEST_TYPE_VIEW_INDEX_IN_VERTEX,
	TEST_TYPE_VIEW_INDEX_IN_FRAGMENT,
	TEST_TYPE_VIEW_INDEX_IN_GEOMETRY,
	TEST_TYPE_VIEW_INDEX_IN_TESELLATION,
	TEST_TYPE_INPUT_ATTACHMENTS,
	TEST_TYPE_INPUT_ATTACHMENTS_GEOMETRY,
	TEST_TYPE_INSTANCED_RENDERING,
	TEST_TYPE_INPUT_RATE_INSTANCE,
	TEST_TYPE_DRAW_INDIRECT,
	TEST_TYPE_DRAW_INDIRECT_INDEXED,
	TEST_TYPE_DRAW_INDEXED,
	TEST_TYPE_CLEAR_ATTACHMENTS,
	TEST_TYPE_SECONDARY_CMD_BUFFER,
	TEST_TYPE_SECONDARY_CMD_BUFFER_GEOMETRY,
	TEST_TYPE_POINT_SIZE,
	TEST_TYPE_MULTISAMPLE,
	TEST_TYPE_QUERIES,
	TEST_TYPE_NON_PRECISE_QUERIES,
	TEST_TYPE_READBACK_WITH_IMPLICIT_CLEAR,
	TEST_TYPE_READBACK_WITH_EXPLICIT_CLEAR,
	TEST_TYPE_DEPTH,
	TEST_TYPE_DEPTH_DIFFERENT_RANGES,
	TEST_TYPE_STENCIL,
	TEST_TYPE_LAST
};

enum RenderingType
{
	RENDERING_TYPE_RENDERPASS_LEGACY = 0,
	RENDERING_TYPE_RENDERPASS2,
	RENDERING_TYPE_DYNAMIC_RENDERING
};

struct TestParameters
{
	VkExtent3D				extent;
	vector<deUint32>		viewMasks;
	TestType				viewIndex;
	VkSampleCountFlagBits	samples;
	VkFormat				colorFormat;
	RenderingType			renderingType;
};

const int	TEST_POINT_SIZE_SMALL	= 2;
const int	TEST_POINT_SIZE_WIDE	= 4;

vk::Move<vk::VkRenderPass> makeRenderPass (const DeviceInterface&		vk,
										   const VkDevice				device,
										   const VkFormat				colorFormat,
										   const vector<deUint32>&		viewMasks,
										   RenderingType				renderingType,
										   const VkSampleCountFlagBits	samples = VK_SAMPLE_COUNT_1_BIT,
										   const VkAttachmentLoadOp		colorLoadOp = VK_ATTACHMENT_LOAD_OP_CLEAR,
										   const VkFormat				dsFormat = VK_FORMAT_UNDEFINED)
{
	switch (renderingType)
	{
		case RENDERING_TYPE_RENDERPASS_LEGACY:
			return MultiView::makeRenderPass<AttachmentDescription1, AttachmentReference1, SubpassDescription1, SubpassDependency1, RenderPassCreateInfo1>(vk, device, colorFormat, viewMasks, samples, colorLoadOp, dsFormat);
		case RENDERING_TYPE_RENDERPASS2:
			return MultiView::makeRenderPass<AttachmentDescription2, AttachmentReference2, SubpassDescription2, SubpassDependency2, RenderPassCreateInfo2>(vk, device, colorFormat, viewMasks, samples, colorLoadOp, dsFormat);
		default:
			TCU_THROW(InternalError, "Impossible");
	}
}

vk::Move<vk::VkRenderPass> makeRenderPassWithAttachments (const DeviceInterface&	vk,
														  const VkDevice			device,
														  const VkFormat			colorFormat,
														  const vector<deUint32>&	viewMasks,
														  RenderingType				renderingType)
{
	switch (renderingType)
	{
		case RENDERING_TYPE_RENDERPASS_LEGACY:
			return MultiView::makeRenderPassWithAttachments<AttachmentDescription1, AttachmentReference1, SubpassDescription1, SubpassDependency1, RenderPassCreateInfo1>(vk, device, colorFormat, viewMasks, false);
		case RENDERING_TYPE_RENDERPASS2:
			return MultiView::makeRenderPassWithAttachments<AttachmentDescription2, AttachmentReference2, SubpassDescription2, SubpassDependency2, RenderPassCreateInfo2>(vk, device, colorFormat, viewMasks, true);
		default:
			TCU_THROW(InternalError, "Impossible");
	}
}

vk::Move<vk::VkRenderPass> makeRenderPassWithDepth (const DeviceInterface&	vk,
													const VkDevice			device,
													const VkFormat			colorFormat,
													const vector<deUint32>&	viewMasks,
													const VkFormat			dsFormat,
													RenderingType			renderingType)
{
	switch (renderingType)
	{
		case RENDERING_TYPE_RENDERPASS_LEGACY:
			return MultiView::makeRenderPassWithDepth<AttachmentDescription1, AttachmentReference1, SubpassDescription1, SubpassDependency1, RenderPassCreateInfo1>(vk, device, colorFormat, viewMasks, dsFormat);
		case RENDERING_TYPE_RENDERPASS2:
			return MultiView::makeRenderPassWithDepth<AttachmentDescription2, AttachmentReference2, SubpassDescription2, SubpassDependency2, RenderPassCreateInfo2>(vk, device, colorFormat, viewMasks, dsFormat);
		default:
			TCU_THROW(InternalError, "Impossible");
	}
}

template<typename RenderpassSubpass>
void cmdBeginRenderPass (DeviceInterface& vkd, VkCommandBuffer cmdBuffer, const VkRenderPassBeginInfo* pRenderPassBegin, const VkSubpassContents contents)
{
	const typename RenderpassSubpass::SubpassBeginInfo	subpassBeginInfo	(DE_NULL, contents);

	RenderpassSubpass::cmdBeginRenderPass(vkd, cmdBuffer, pRenderPassBegin, &subpassBeginInfo);
}

void cmdBeginRenderPass (DeviceInterface& vkd, VkCommandBuffer cmdBuffer, const VkRenderPassBeginInfo* pRenderPassBegin, const VkSubpassContents contents, RenderingType renderingType)
{
	switch (renderingType)
	{
		case RENDERING_TYPE_RENDERPASS_LEGACY:	cmdBeginRenderPass<RenderpassSubpass1>(vkd, cmdBuffer, pRenderPassBegin, contents);	break;
		case RENDERING_TYPE_RENDERPASS2:		cmdBeginRenderPass<RenderpassSubpass2>(vkd, cmdBuffer, pRenderPassBegin, contents);	break;
		default:								TCU_THROW(InternalError, "Impossible");
	}
}

template<typename RenderpassSubpass>
void cmdNextSubpass (DeviceInterface& vkd, VkCommandBuffer cmdBuffer, const VkSubpassContents contents)
{
	const typename RenderpassSubpass::SubpassBeginInfo	subpassBeginInfo	(DE_NULL, contents);
	const typename RenderpassSubpass::SubpassEndInfo	subpassEndInfo		(DE_NULL);

	RenderpassSubpass::cmdNextSubpass(vkd, cmdBuffer, &subpassBeginInfo, &subpassEndInfo);
}

void cmdNextSubpass (DeviceInterface& vkd, VkCommandBuffer cmdBuffer, const VkSubpassContents contents, RenderingType renderingType)
{
	switch (renderingType)
	{
		case RENDERING_TYPE_RENDERPASS_LEGACY:	cmdNextSubpass<RenderpassSubpass1>(vkd, cmdBuffer, contents);	break;
		case RENDERING_TYPE_RENDERPASS2:		cmdNextSubpass<RenderpassSubpass2>(vkd, cmdBuffer, contents);	break;
		default:								TCU_THROW(InternalError, "Impossible");
	}
}

template<typename RenderpassSubpass>
void cmdEndRenderPass (DeviceInterface& vkd, VkCommandBuffer cmdBuffer)
{
	const typename RenderpassSubpass::SubpassEndInfo	subpassEndInfo	(DE_NULL);

	RenderpassSubpass::cmdEndRenderPass(vkd, cmdBuffer, &subpassEndInfo);
}

void cmdEndRenderPass (DeviceInterface& vkd, VkCommandBuffer cmdBuffer, RenderingType renderingType)
{
	switch (renderingType)
	{
		case RENDERING_TYPE_RENDERPASS_LEGACY:	cmdEndRenderPass<RenderpassSubpass1>(vkd, cmdBuffer);	break;
		case RENDERING_TYPE_RENDERPASS2:		cmdEndRenderPass<RenderpassSubpass2>(vkd, cmdBuffer);	break;
		default:								TCU_THROW(InternalError, "Impossible");
	}
}

class ImageAttachment
{
public:
				ImageAttachment	(VkDevice logicalDevice, DeviceInterface& device, Allocator& allocator, const VkExtent3D extent, VkFormat colorFormat, const VkSampleCountFlagBits samples = VK_SAMPLE_COUNT_1_BIT);
	VkImageView	getImageView	(void) const
	{
		return *m_imageView;
	}
	VkImage		getImage		(void) const
	{
		return *m_image;
	}
private:
	Move<VkImage>			m_image;
	MovePtr<Allocation>		m_allocationImage;
	Move<VkImageView>		m_imageView;
};

ImageAttachment::ImageAttachment (VkDevice logicalDevice, DeviceInterface& device, Allocator& allocator, const VkExtent3D extent, VkFormat colorFormat, const VkSampleCountFlagBits samples)
{
	const bool						depthStencilFormat			= isDepthStencilFormat(colorFormat);
	const VkImageAspectFlags		aspectFlags					= depthStencilFormat ? VK_IMAGE_ASPECT_DEPTH_BIT | VK_IMAGE_ASPECT_STENCIL_BIT : VK_IMAGE_ASPECT_COLOR_BIT;
	const VkImageSubresourceRange	colorImageSubresourceRange	= makeImageSubresourceRange(aspectFlags, 0u, 1u, 0u, extent.depth);
	const VkImageUsageFlags			imageUsageFlagsDependent	= depthStencilFormat ? VK_IMAGE_USAGE_DEPTH_STENCIL_ATTACHMENT_BIT : VK_IMAGE_USAGE_COLOR_ATTACHMENT_BIT;
	const VkImageUsageFlags			imageUsageFlags				= imageUsageFlagsDependent | VK_IMAGE_USAGE_TRANSFER_SRC_BIT | VK_IMAGE_USAGE_INPUT_ATTACHMENT_BIT | VK_IMAGE_USAGE_TRANSFER_DST_BIT;
	const VkImageCreateInfo			colorAttachmentImageInfo	= makeImageCreateInfo(VK_IMAGE_TYPE_2D, extent, colorFormat, imageUsageFlags, samples);

	m_image							= createImage(device, logicalDevice, &colorAttachmentImageInfo);
	m_allocationImage				= allocator.allocate(getImageMemoryRequirements(device, logicalDevice, *m_image), MemoryRequirement::Any);
	VK_CHECK(device.bindImageMemory(logicalDevice, *m_image, m_allocationImage->getMemory(), m_allocationImage->getOffset()));
	m_imageView						= makeImageView(device, logicalDevice, *m_image, VK_IMAGE_VIEW_TYPE_2D_ARRAY, colorFormat, colorImageSubresourceRange);
}

class MultiViewRenderTestInstance : public TestInstance
{
public:
									MultiViewRenderTestInstance	(Context& context, const TestParameters& parameters);
protected:
	typedef de::SharedPtr<Unique<VkPipeline> >		PipelineSp;
	typedef de::SharedPtr<Unique<VkShaderModule> >	ShaderModuleSP;

	virtual tcu::TestStatus					iterate					(void);
	virtual void							beforeDraw				(void);
	virtual void							afterDraw				(void);
	virtual void							draw					(const deUint32			subpassCount,
																	 VkRenderPass			renderPass,
																	 VkFramebuffer			frameBuffer,
																	 vector<PipelineSp>&	pipelines);
	virtual void							createVertexData		(void);
	virtual MovePtr<tcu::Texture2DArray>	imageData				(void) const;
	TestParameters							fillMissingParameters	(const TestParameters&	parameters);
	void									createVertexBuffer		(void);
	void									createMultiViewDevices	(void);
	void									createCommandBuffer		(void);
	void									madeShaderModule		(map<VkShaderStageFlagBits,ShaderModuleSP>& shaderModule, vector<VkPipelineShaderStageCreateInfo>& shaderStageParams);
	Move<VkPipeline>						makeGraphicsPipeline	(const VkRenderPass							renderPass,
																	 const VkPipelineLayout						pipelineLayout,
																	 const deUint32								pipelineShaderStageCount,
																	 const VkPipelineShaderStageCreateInfo*		pipelineShaderStageCreate,
																	 const deUint32								subpass,
																	 const VkVertexInputRate					vertexInputRate = VK_VERTEX_INPUT_RATE_VERTEX,
																	 const bool									useDepthTest = false,
																	 const bool									useStencilTest = false,
																	 const float								minDepth = 0.0f,
																	 const float								maxDepth = 1.0f,
																	 const VkFormat                                                         dsFormat = VK_FORMAT_UNDEFINED);
	void									readImage				(VkImage image, const tcu::PixelBufferAccess& dst);
	bool									checkImage				(tcu::ConstPixelBufferAccess& dst);
	const tcu::Vec4							getQuarterRefColor		(const deUint32 quarterNdx, const int colorNdx, const int layerNdx, const bool background = true, const deUint32 subpassNdx = 0u) const;
	void									appendVertex			(const tcu::Vec4& coord, const tcu::Vec4& color);
	void									setPoint				(const tcu::PixelBufferAccess& pixelBuffer, const tcu::Vec4& pointColor, const int pointSize, const int layerNdx, const deUint32 quarter) const;
	void									fillTriangle			(const tcu::PixelBufferAccess& pixelBuffer, const tcu::Vec4& color, const int layerNdx, const deUint32 quarter) const;
	void									fillLayer				(const tcu::PixelBufferAccess& pixelBuffer, const tcu::Vec4& color, const int layerNdx) const;
	void									fillQuarter				(const tcu::PixelBufferAccess& pixelBuffer, const tcu::Vec4& color, const int layerNdx, const deUint32 quarter, const deUint32 subpassNdx) const;

	const TestParameters			m_parameters;
	const bool						m_useDynamicRendering;
	const int						m_seed;
	const deUint32					m_squareCount;
	Move<VkDevice>					m_logicalDevice;
	MovePtr<DeviceInterface>		m_device;
	MovePtr<Allocator>				m_allocator;
	deUint32						m_queueFamilyIndex;
	VkQueue							m_queue;
	vector<tcu::Vec4>				m_vertexCoord;
	Move<VkBuffer>					m_vertexCoordBuffer;
	MovePtr<Allocation>				m_vertexCoordAlloc;
	vector<tcu::Vec4>				m_vertexColor;
	Move<VkBuffer>					m_vertexColorBuffer;
	MovePtr<Allocation>				m_vertexColorAlloc;
	vector<deUint32>				m_vertexIndices;
	Move<VkBuffer>					m_vertexIndicesBuffer;
	MovePtr<Allocation>				m_vertexIndicesAllocation;
	Move<VkCommandPool>				m_cmdPool;
	Move<VkCommandBuffer>			m_cmdBuffer;
	de::SharedPtr<ImageAttachment>	m_colorAttachment;
	VkBool32						m_hasMultiDrawIndirect;
	vector<tcu::Vec4>				m_colorTable;
};

MultiViewRenderTestInstance::MultiViewRenderTestInstance (Context& context, const TestParameters& parameters)
	: TestInstance			(context)
	, m_parameters			(fillMissingParameters(parameters))
	, m_useDynamicRendering	(parameters.renderingType == RENDERING_TYPE_DYNAMIC_RENDERING)
	, m_seed				(context.getTestContext().getCommandLine().getBaseSeed())
	, m_squareCount			(4u)
	, m_queueFamilyIndex	(0u)
{
	const float v	= 0.75f;
	const float o	= 0.25f;

	m_colorTable.push_back(tcu::Vec4(v, o, o, 1.0f));
	m_colorTable.push_back(tcu::Vec4(o, v, o, 1.0f));
	m_colorTable.push_back(tcu::Vec4(o, o, v, 1.0f));
	m_colorTable.push_back(tcu::Vec4(o, v, v, 1.0f));
	m_colorTable.push_back(tcu::Vec4(v, o, v, 1.0f));
	m_colorTable.push_back(tcu::Vec4(v, v, o, 1.0f));
	m_colorTable.push_back(tcu::Vec4(o, o, o, 1.0f));
	m_colorTable.push_back(tcu::Vec4(v, v, v, 1.0f));

	createMultiViewDevices();

	// Color attachment
	m_colorAttachment = de::SharedPtr<ImageAttachment>(new ImageAttachment(*m_logicalDevice, *m_device, *m_allocator, m_parameters.extent, m_parameters.colorFormat, m_parameters.samples));
}

tcu::TestStatus MultiViewRenderTestInstance::iterate (void)
{
	const deUint32								subpassCount				= static_cast<deUint32>(m_parameters.viewMasks.size());
	Move<VkRenderPass>							renderPass;
	Move<VkFramebuffer>							frameBuffer;

	// FrameBuffer & renderPass
	if (m_parameters.renderingType != RENDERING_TYPE_DYNAMIC_RENDERING)
	{
		renderPass	= makeRenderPass (*m_device, *m_logicalDevice, m_parameters.colorFormat, m_parameters.viewMasks, m_parameters.renderingType);
		frameBuffer	= makeFramebuffer(*m_device, *m_logicalDevice, *renderPass, m_colorAttachment->getImageView(), m_parameters.extent.width, m_parameters.extent.height);
	}

	// pipelineLayout
	Unique<VkPipelineLayout>					pipelineLayout				(makePipelineLayout(*m_device, *m_logicalDevice));

	// pipelines
	map<VkShaderStageFlagBits, ShaderModuleSP>	shaderModule;
	vector<PipelineSp>							pipelines(subpassCount);
	const VkVertexInputRate						vertexInputRate				= (TEST_TYPE_INPUT_RATE_INSTANCE == m_parameters.viewIndex) ? VK_VERTEX_INPUT_RATE_INSTANCE : VK_VERTEX_INPUT_RATE_VERTEX;

	{
		vector<VkPipelineShaderStageCreateInfo>	shaderStageParams;
		madeShaderModule(shaderModule, shaderStageParams);
		for (deUint32 subpassNdx = 0u; subpassNdx < subpassCount; ++subpassNdx)
			pipelines[subpassNdx] = (PipelineSp(new Unique<VkPipeline>(makeGraphicsPipeline(*renderPass, *pipelineLayout, static_cast<deUint32>(shaderStageParams.size()), shaderStageParams.data(), subpassNdx, vertexInputRate))));
	}

	createCommandBuffer();
	createVertexData();
	createVertexBuffer();

	draw(subpassCount, *renderPass, *frameBuffer, pipelines);

	{
		vector<deUint8>			pixelAccessData	(m_parameters.extent.width * m_parameters.extent.height * m_parameters.extent.depth * mapVkFormat(m_parameters.colorFormat).getPixelSize());
		tcu::PixelBufferAccess	dst				(mapVkFormat(m_parameters.colorFormat), m_parameters.extent.width, m_parameters.extent.height, m_parameters.extent.depth, pixelAccessData.data());

		readImage(m_colorAttachment->getImage(), dst);

		if (!checkImage(dst))
			return tcu::TestStatus::fail("Fail");
	}

	return tcu::TestStatus::pass("Pass");
}

void MultiViewRenderTestInstance::beforeDraw (void)
{
	const VkImageSubresourceRange	subresourceRange		=
	{
		VK_IMAGE_ASPECT_COLOR_BIT,	//VkImageAspectFlags	aspectMask;
		0u,							//deUint32				baseMipLevel;
		1u,							//deUint32				levelCount;
		0u,							//deUint32				baseArrayLayer;
		m_parameters.extent.depth,	//deUint32				layerCount;
	};
	imageBarrier(*m_device, *m_cmdBuffer, m_colorAttachment->getImage(), subresourceRange,
		VK_IMAGE_LAYOUT_UNDEFINED, VK_IMAGE_LAYOUT_TRANSFER_DST_OPTIMAL,
		0, VK_ACCESS_TRANSFER_WRITE_BIT,
		VK_PIPELINE_STAGE_TOP_OF_PIPE_BIT, VK_PIPELINE_STAGE_TRANSFER_BIT);

	const VkClearValue renderPassClearValue = makeClearValueColor(tcu::Vec4(0.0f));
	m_device->cmdClearColorImage(*m_cmdBuffer, m_colorAttachment->getImage(),  VK_IMAGE_LAYOUT_TRANSFER_DST_OPTIMAL, &renderPassClearValue.color, 1, &subresourceRange);

	imageBarrier(*m_device, *m_cmdBuffer, m_colorAttachment->getImage(), subresourceRange,
		VK_IMAGE_LAYOUT_TRANSFER_DST_OPTIMAL, VK_IMAGE_LAYOUT_COLOR_ATTACHMENT_OPTIMAL,
		VK_ACCESS_TRANSFER_WRITE_BIT, VK_ACCESS_COLOR_ATTACHMENT_WRITE_BIT,
		VK_PIPELINE_STAGE_TRANSFER_BIT, VK_PIPELINE_STAGE_COLOR_ATTACHMENT_OUTPUT_BIT);
}

void MultiViewRenderTestInstance::afterDraw (void)
{
	const VkImageSubresourceRange	subresourceRange		=
	{
		VK_IMAGE_ASPECT_COLOR_BIT,	//VkImageAspectFlags	aspectMask;
		0u,							//deUint32				baseMipLevel;
		1u,							//deUint32				levelCount;
		0u,							//deUint32				baseArrayLayer;
		m_parameters.extent.depth,	//deUint32				layerCount;
	};

	imageBarrier(*m_device, *m_cmdBuffer, m_colorAttachment->getImage(), subresourceRange,
		VK_IMAGE_LAYOUT_COLOR_ATTACHMENT_OPTIMAL, VK_IMAGE_LAYOUT_GENERAL,
		VK_ACCESS_COLOR_ATTACHMENT_WRITE_BIT, VK_ACCESS_COLOR_ATTACHMENT_WRITE_BIT,
		VK_PIPELINE_STAGE_COLOR_ATTACHMENT_OUTPUT_BIT, VK_PIPELINE_STAGE_COLOR_ATTACHMENT_OUTPUT_BIT);
}

void MultiViewRenderTestInstance::draw (const deUint32 subpassCount, VkRenderPass renderPass, VkFramebuffer frameBuffer, vector<PipelineSp>& pipelines)
{
	const VkRect2D					renderArea				= { { 0, 0 }, { m_parameters.extent.width, m_parameters.extent.height } };
	const VkClearValue				renderPassClearValue	= makeClearValueColor(tcu::Vec4(0.0f));
	const VkBuffer					vertexBuffers[]			= { *m_vertexCoordBuffer, *m_vertexColorBuffer };
	const VkDeviceSize				vertexBufferOffsets[]	= {                   0u,                   0u };
	const deUint32					drawCountPerSubpass		= (subpassCount == 1) ? m_squareCount : 1u;

	beginCommandBuffer(*m_device, *m_cmdBuffer);

	beforeDraw();

	if (!m_useDynamicRendering)
	{
		const VkRenderPassBeginInfo renderPassBeginInfo
		{
			VK_STRUCTURE_TYPE_RENDER_PASS_BEGIN_INFO,	// VkStructureType		sType;
			DE_NULL,									// const void*			pNext;
			renderPass,									// VkRenderPass			renderPass;
			frameBuffer,								// VkFramebuffer		framebuffer;
			renderArea,									// VkRect2D				renderArea;
			1u,											// uint32_t				clearValueCount;
			&renderPassClearValue,						// const VkClearValue*	pClearValues;
		};
		cmdBeginRenderPass(*m_device, *m_cmdBuffer, &renderPassBeginInfo, VK_SUBPASS_CONTENTS_INLINE, m_parameters.renderingType);
	}

	m_device->cmdBindVertexBuffers(*m_cmdBuffer, 0u, DE_LENGTH_OF_ARRAY(vertexBuffers), vertexBuffers, vertexBufferOffsets);

	if (m_parameters.viewIndex == TEST_TYPE_DRAW_INDEXED)
		m_device->cmdBindIndexBuffer(*m_cmdBuffer, *m_vertexIndicesBuffer, 0u, VK_INDEX_TYPE_UINT32);

	for (deUint32 subpassNdx = 0u; subpassNdx < subpassCount; subpassNdx++)
	{
		if (m_useDynamicRendering)
		{
			beginRendering(
				*m_device,
				*m_cmdBuffer,
				m_colorAttachment->getImageView(),
				renderArea,
				renderPassClearValue,
				VK_IMAGE_LAYOUT_COLOR_ATTACHMENT_OPTIMAL,
				(subpassNdx ? VK_ATTACHMENT_LOAD_OP_LOAD : VK_ATTACHMENT_LOAD_OP_CLEAR),
				0u,
				m_parameters.extent.depth,
				m_parameters.viewMasks[subpassNdx]);
		}

		m_device->cmdBindPipeline(*m_cmdBuffer, VK_PIPELINE_BIND_POINT_GRAPHICS, **pipelines[subpassNdx]);

		for (deUint32 drawNdx = 0u; drawNdx < drawCountPerSubpass; ++drawNdx)
			if (m_parameters.viewIndex == TEST_TYPE_DRAW_INDEXED)
				m_device->cmdDrawIndexed(*m_cmdBuffer, 4u, 1u, (drawNdx + subpassNdx % m_squareCount) * 4u, 0u, 0u);
			else
				m_device->cmdDraw(*m_cmdBuffer, 4u, 1u, (drawNdx + subpassNdx % m_squareCount) * 4u, 0u);

		if (m_useDynamicRendering)
			endRendering(*m_device, *m_cmdBuffer);
		else if (subpassNdx < subpassCount - 1u)
			cmdNextSubpass(*m_device, *m_cmdBuffer, VK_SUBPASS_CONTENTS_INLINE, m_parameters.renderingType);
	}

	if (!m_useDynamicRendering)
		cmdEndRenderPass(*m_device, *m_cmdBuffer, m_parameters.renderingType);

	afterDraw();

	VK_CHECK(m_device->endCommandBuffer(*m_cmdBuffer));
	submitCommandsAndWait(*m_device, *m_logicalDevice, m_queue, *m_cmdBuffer);
}

void MultiViewRenderTestInstance::createVertexData (void)
{
	tcu::Vec4 color = tcu::Vec4(0.2f, 0.0f, 0.1f, 1.0f);

	appendVertex(tcu::Vec4(-1.0f,-1.0f, 1.0f, 1.0f), color);
	appendVertex(tcu::Vec4(-1.0f, 0.0f, 1.0f, 1.0f), color);
	appendVertex(tcu::Vec4( 0.0f,-1.0f, 1.0f, 1.0f), color);
	appendVertex(tcu::Vec4( 0.0f, 0.0f, 1.0f, 1.0f), color);

	color = tcu::Vec4(0.3f, 0.0f, 0.2f, 1.0f);
	appendVertex(tcu::Vec4(-1.0f, 0.0f, 1.0f, 1.0f), color);
	appendVertex(tcu::Vec4(-1.0f, 1.0f, 1.0f, 1.0f), color);
	appendVertex(tcu::Vec4( 0.0f, 0.0f, 1.0f, 1.0f), color);
	appendVertex(tcu::Vec4( 0.0f, 1.0f, 1.0f, 1.0f), color);

	color = tcu::Vec4(0.4f, 0.2f, 0.3f, 1.0f);
	appendVertex(tcu::Vec4( 0.0f,-1.0f, 1.0f, 1.0f), color);
	appendVertex(tcu::Vec4( 0.0f, 0.0f, 1.0f, 1.0f), color);
	appendVertex(tcu::Vec4( 1.0f,-1.0f, 1.0f, 1.0f), color);
	appendVertex(tcu::Vec4( 1.0f, 0.0f, 1.0f, 1.0f), color);

	color = tcu::Vec4(0.5f, 0.0f, 0.4f, 1.0f);
	appendVertex(tcu::Vec4( 0.0f, 0.0f, 1.0f, 1.0f), color);
	appendVertex(tcu::Vec4( 0.0f, 1.0f, 1.0f, 1.0f), color);
	appendVertex(tcu::Vec4( 1.0f, 0.0f, 1.0f, 1.0f), color);
	appendVertex(tcu::Vec4( 1.0f, 1.0f, 1.0f, 1.0f), color);

	if (m_parameters.viewIndex == TEST_TYPE_DRAW_INDEXED || m_parameters.viewIndex == TEST_TYPE_DRAW_INDIRECT_INDEXED)
	{
		const size_t		verticesCount	= m_vertexCoord.size();
		vector<tcu::Vec4>	vertexColor		(verticesCount);
		vector<tcu::Vec4>	vertexCoord		(verticesCount);

		m_vertexIndices.clear();
		m_vertexIndices.reserve(verticesCount);
		for (deUint32 vertexIdx = 0; vertexIdx < verticesCount; ++vertexIdx)
			m_vertexIndices.push_back(vertexIdx);

		de::Random(m_seed).shuffle(m_vertexIndices.begin(), m_vertexIndices.end());

		for (deUint32 vertexIdx = 0; vertexIdx < verticesCount; ++vertexIdx)
			vertexColor[m_vertexIndices[vertexIdx]] = m_vertexColor[vertexIdx];
		m_vertexColor.assign(vertexColor.begin(), vertexColor.end());

		for (deUint32 vertexIdx = 0; vertexIdx < verticesCount; ++vertexIdx)
			vertexCoord[m_vertexIndices[vertexIdx]] = m_vertexCoord[vertexIdx];
		m_vertexCoord.assign(vertexCoord.begin(), vertexCoord.end());
	}
}

TestParameters MultiViewRenderTestInstance::fillMissingParameters (const TestParameters& parameters)
{
	if (!parameters.viewMasks.empty())
		return parameters;
	else
	{
		const InstanceInterface&			instance			= m_context.getInstanceInterface();
		const VkPhysicalDevice				physicalDevice		= m_context.getPhysicalDevice();

		VkPhysicalDeviceMultiviewProperties multiviewProperties =
		{
			VK_STRUCTURE_TYPE_PHYSICAL_DEVICE_MULTIVIEW_PROPERTIES_KHR,	// VkStructureType	sType;
			DE_NULL,													// void*			pNext;
			0u,															// deUint32			maxMultiviewViewCount;
			0u															// deUint32			maxMultiviewInstanceIndex;
		};

		VkPhysicalDeviceProperties2 deviceProperties2;
		deviceProperties2.sType = VK_STRUCTURE_TYPE_PHYSICAL_DEVICE_PROPERTIES_2;
		deviceProperties2.pNext = &multiviewProperties;

		instance.getPhysicalDeviceProperties2(physicalDevice, &deviceProperties2);

		TestParameters newParameters = parameters;
		newParameters.extent.depth = multiviewProperties.maxMultiviewViewCount;

		vector<deUint32> viewMasks(multiviewProperties.maxMultiviewViewCount);
		for (deUint32 i = 0; i < multiviewProperties.maxMultiviewViewCount; i++)
			viewMasks[i] = 1 << i;
		newParameters.viewMasks = viewMasks;

		return newParameters;
	}
}

void MultiViewRenderTestInstance::createVertexBuffer (void)
{
	DE_ASSERT(m_vertexCoord.size() == m_vertexColor.size());
	DE_ASSERT(m_vertexCoord.size() != 0);

	const size_t	nonCoherentAtomSize	= static_cast<size_t>(m_context.getDeviceProperties().limits.nonCoherentAtomSize);

	// Upload vertex coordinates
	{
		const size_t				dataSize		= static_cast<size_t>(m_vertexCoord.size() * sizeof(m_vertexCoord[0]));
		const VkDeviceSize			bufferDataSize	= static_cast<VkDeviceSize>(deAlignSize(dataSize, nonCoherentAtomSize));
		const VkBufferCreateInfo	bufferInfo		= makeBufferCreateInfo(bufferDataSize, VK_BUFFER_USAGE_VERTEX_BUFFER_BIT);

		m_vertexCoordBuffer	= createBuffer(*m_device, *m_logicalDevice, &bufferInfo);
		m_vertexCoordAlloc	= m_allocator->allocate(getBufferMemoryRequirements(*m_device, *m_logicalDevice, *m_vertexCoordBuffer), MemoryRequirement::HostVisible);

		VK_CHECK(m_device->bindBufferMemory(*m_logicalDevice, *m_vertexCoordBuffer, m_vertexCoordAlloc->getMemory(), m_vertexCoordAlloc->getOffset()));
		deMemcpy(m_vertexCoordAlloc->getHostPtr(), m_vertexCoord.data(), static_cast<size_t>(dataSize));
		flushAlloc(*m_device, *m_logicalDevice, *m_vertexCoordAlloc);
	}

	// Upload vertex colors
	{
		const size_t				dataSize		= static_cast<size_t>(m_vertexColor.size() * sizeof(m_vertexColor[0]));
		const VkDeviceSize			bufferDataSize	= static_cast<VkDeviceSize>(deAlignSize(dataSize, nonCoherentAtomSize));
		const VkBufferCreateInfo	bufferInfo		= makeBufferCreateInfo(bufferDataSize, VK_BUFFER_USAGE_VERTEX_BUFFER_BIT);

		m_vertexColorBuffer	= createBuffer(*m_device, *m_logicalDevice, &bufferInfo);
		m_vertexColorAlloc	= m_allocator->allocate(getBufferMemoryRequirements(*m_device, *m_logicalDevice, *m_vertexColorBuffer), MemoryRequirement::HostVisible);

		VK_CHECK(m_device->bindBufferMemory(*m_logicalDevice, *m_vertexColorBuffer, m_vertexColorAlloc->getMemory(), m_vertexColorAlloc->getOffset()));
		deMemcpy(m_vertexColorAlloc->getHostPtr(), m_vertexColor.data(), static_cast<size_t>(dataSize));
		flushAlloc(*m_device, *m_logicalDevice, *m_vertexColorAlloc);
	}

	// Upload vertex indices
	if (m_parameters.viewIndex == TEST_TYPE_DRAW_INDEXED || m_parameters.viewIndex == TEST_TYPE_DRAW_INDIRECT_INDEXED)
	{
		const size_t				dataSize		= static_cast<size_t>(m_vertexIndices.size() * sizeof(m_vertexIndices[0]));
		const VkDeviceSize			bufferDataSize	= static_cast<VkDeviceSize>(deAlignSize(dataSize, nonCoherentAtomSize));
		const VkBufferCreateInfo	bufferInfo		= makeBufferCreateInfo(bufferDataSize, VK_BUFFER_USAGE_INDEX_BUFFER_BIT);

		DE_ASSERT(m_vertexIndices.size() == m_vertexCoord.size());

		m_vertexIndicesBuffer		= createBuffer(*m_device, *m_logicalDevice, &bufferInfo);
		m_vertexIndicesAllocation	= m_allocator->allocate(getBufferMemoryRequirements(*m_device, *m_logicalDevice, *m_vertexIndicesBuffer), MemoryRequirement::HostVisible);

		// Init host buffer data
		VK_CHECK(m_device->bindBufferMemory(*m_logicalDevice, *m_vertexIndicesBuffer, m_vertexIndicesAllocation->getMemory(), m_vertexIndicesAllocation->getOffset()));
		deMemcpy(m_vertexIndicesAllocation->getHostPtr(), m_vertexIndices.data(), static_cast<size_t>(dataSize));
		flushAlloc(*m_device, *m_logicalDevice, *m_vertexIndicesAllocation);
	}
	else
		DE_ASSERT(m_vertexIndices.empty());
}

void MultiViewRenderTestInstance::createMultiViewDevices (void)
{
	const InstanceInterface&				instance				= m_context.getInstanceInterface();
	const VkPhysicalDevice					physicalDevice			= m_context.getPhysicalDevice();
	const vector<VkQueueFamilyProperties>	queueFamilyProperties	= getPhysicalDeviceQueueFamilyProperties(instance, physicalDevice);

	for (; m_queueFamilyIndex < queueFamilyProperties.size(); ++m_queueFamilyIndex)
	{
		if ((queueFamilyProperties[m_queueFamilyIndex].queueFlags & VK_QUEUE_GRAPHICS_BIT) != 0)
			break;
	}

	const float								queuePriorities			= 1.0f;
	const VkDeviceQueueCreateInfo			queueInfo				=
	{
		VK_STRUCTURE_TYPE_DEVICE_QUEUE_CREATE_INFO,					//VkStructureType			sType;
		DE_NULL,													//const void*				pNext;
		(VkDeviceQueueCreateFlags)0u,								//VkDeviceQueueCreateFlags	flags;
		m_queueFamilyIndex,											//deUint32					queueFamilyIndex;
		1u,															//deUint32					queueCount;
		&queuePriorities											//const float*				pQueuePriorities;
	};

	VkPhysicalDeviceMultiviewFeatures		multiviewFeatures		=
	{
		VK_STRUCTURE_TYPE_PHYSICAL_DEVICE_MULTIVIEW_FEATURES_KHR,	// VkStructureType			sType;
		DE_NULL,													// void*					pNext;
		DE_FALSE,													// VkBool32					multiview;
		DE_FALSE,													// VkBool32					multiviewGeometryShader;
		DE_FALSE,													// VkBool32					multiviewTessellationShader;
	};

	VkPhysicalDeviceFeatures2				enabledFeatures;
	enabledFeatures.sType					= VK_STRUCTURE_TYPE_PHYSICAL_DEVICE_FEATURES_2;
	enabledFeatures.pNext					= &multiviewFeatures;

	instance.getPhysicalDeviceFeatures2(physicalDevice, &enabledFeatures);

	if (!multiviewFeatures.multiview)
		TCU_THROW(NotSupportedError, "MultiView not supported");

	bool requiresGeomShader = (TEST_TYPE_VIEW_INDEX_IN_GEOMETRY == m_parameters.viewIndex) ||
								(TEST_TYPE_INPUT_ATTACHMENTS_GEOMETRY == m_parameters.viewIndex) ||
								(TEST_TYPE_SECONDARY_CMD_BUFFER_GEOMETRY == m_parameters.viewIndex);

	if (requiresGeomShader && !multiviewFeatures.multiviewGeometryShader)
		TCU_THROW(NotSupportedError, "Geometry shader is not supported");

	if (TEST_TYPE_VIEW_INDEX_IN_TESELLATION == m_parameters.viewIndex && !multiviewFeatures.multiviewTessellationShader)
		TCU_THROW(NotSupportedError, "Tessellation shader is not supported");

	VkPhysicalDeviceMultiviewProperties	multiviewProperties			=
	{
		VK_STRUCTURE_TYPE_PHYSICAL_DEVICE_MULTIVIEW_PROPERTIES_KHR,	//VkStructureType	sType;
		DE_NULL,													//void*				pNext;
		0u,															//deUint32			maxMultiviewViewCount;
		0u															//deUint32			maxMultiviewInstanceIndex;
	};

	VkPhysicalDeviceProperties2			propertiesDeviceProperties2;
	propertiesDeviceProperties2.sType	= VK_STRUCTURE_TYPE_PHYSICAL_DEVICE_PROPERTIES_2;
	propertiesDeviceProperties2.pNext	= &multiviewProperties;

	instance.getPhysicalDeviceProperties2(physicalDevice, &propertiesDeviceProperties2);

	if (multiviewProperties.maxMultiviewViewCount < 6u)
		TCU_FAIL("maxMultiviewViewCount below min value");

	if (multiviewProperties.maxMultiviewInstanceIndex < 134217727u) //134217727u = 2^27 -1
		TCU_FAIL("maxMultiviewInstanceIndex below min value");

	if (multiviewProperties.maxMultiviewViewCount <m_parameters.extent.depth)
		TCU_THROW(NotSupportedError, "Limit MaxMultiviewViewCount to small to run this test");

	m_hasMultiDrawIndirect = enabledFeatures.features.multiDrawIndirect;

	{
		vector<const char*>				deviceExtensions;

		if (!isCoreDeviceExtension(m_context.getUsedApiVersion(), "VK_KHR_multiview"))
			deviceExtensions.push_back("VK_KHR_multiview");

		if ((m_parameters.renderingType == RENDERING_TYPE_RENDERPASS2) &&
			!isCoreDeviceExtension(m_context.getUsedApiVersion(), "VK_KHR_create_renderpass2"))
			deviceExtensions.push_back("VK_KHR_create_renderpass2");
		if ((m_parameters.renderingType == RENDERING_TYPE_DYNAMIC_RENDERING) &&
			!isCoreDeviceExtension(m_context.getUsedApiVersion(), "VK_KHR_dynamic_rendering"))
			deviceExtensions.push_back("VK_KHR_dynamic_rendering");

		if (m_parameters.viewIndex == TEST_TYPE_DEPTH_DIFFERENT_RANGES)
			deviceExtensions.push_back("VK_EXT_depth_range_unrestricted");

		const VkDeviceCreateInfo		deviceInfo			=
		{
			VK_STRUCTURE_TYPE_DEVICE_CREATE_INFO,							//VkStructureType					sType;
			&enabledFeatures,												//const void*						pNext;
			0u,																//VkDeviceCreateFlags				flags;
			1u,																//deUint32							queueCreateInfoCount;
			&queueInfo,														//const VkDeviceQueueCreateInfo*	pQueueCreateInfos;
			0u,																//deUint32							enabledLayerCount;
			DE_NULL,														//const char* const*				ppEnabledLayerNames;
			static_cast<deUint32>(deviceExtensions.size()),					//deUint32							enabledExtensionCount;
			deviceExtensions.empty() ? DE_NULL : &deviceExtensions[0],		//const char* const*				pEnabledExtensionNames;
			DE_NULL															//const VkPhysicalDeviceFeatures*	pEnabledFeatures;
		};

		m_logicalDevice					= createCustomDevice(m_context.getTestContext().getCommandLine().isValidationEnabled(), m_context.getPlatformInterface(), m_context.getInstance(), instance, physicalDevice, &deviceInfo);
		m_device						= MovePtr<DeviceDriver>(new DeviceDriver(m_context.getPlatformInterface(), m_context.getInstance(), *m_logicalDevice));
		m_allocator						= MovePtr<Allocator>(new SimpleAllocator(*m_device, *m_logicalDevice, getPhysicalDeviceMemoryProperties(instance, physicalDevice)));
		m_device->getDeviceQueue		(*m_logicalDevice, m_queueFamilyIndex, 0u, &m_queue);
	}
}

void MultiViewRenderTestInstance::createCommandBuffer (void)
{
	// cmdPool
	{
		const VkCommandPoolCreateInfo cmdPoolParams =
		{
			VK_STRUCTURE_TYPE_COMMAND_POOL_CREATE_INFO,			// VkStructureType		sType;
			DE_NULL,											// const void*			pNext;
			VK_COMMAND_POOL_CREATE_RESET_COMMAND_BUFFER_BIT,	// VkCmdPoolCreateFlags	flags;
			m_queueFamilyIndex,									// deUint32				queueFamilyIndex;
		};
		m_cmdPool = createCommandPool(*m_device, *m_logicalDevice, &cmdPoolParams);
	}

	// cmdBuffer
	{
		const VkCommandBufferAllocateInfo cmdBufferAllocateInfo =
		{
			VK_STRUCTURE_TYPE_COMMAND_BUFFER_ALLOCATE_INFO,		// VkStructureType		sType;
			DE_NULL,											// const void*			pNext;
			*m_cmdPool,											// VkCommandPool		commandPool;
			VK_COMMAND_BUFFER_LEVEL_PRIMARY,					// VkCommandBufferLevel	level;
			1u,													// deUint32				bufferCount;
		};
		m_cmdBuffer	= allocateCommandBuffer(*m_device, *m_logicalDevice, &cmdBufferAllocateInfo);
	}
}

void MultiViewRenderTestInstance::madeShaderModule (map<VkShaderStageFlagBits, ShaderModuleSP>& shaderModule, vector<VkPipelineShaderStageCreateInfo>& shaderStageParams)
{
	// create shaders modules
	switch (m_parameters.viewIndex)
	{
		case TEST_TYPE_VIEW_MASK:
		case TEST_TYPE_VIEW_INDEX_IN_VERTEX:
		case TEST_TYPE_VIEW_INDEX_IN_FRAGMENT:
		case TEST_TYPE_INSTANCED_RENDERING:
		case TEST_TYPE_INPUT_RATE_INSTANCE:
		case TEST_TYPE_DRAW_INDIRECT:
		case TEST_TYPE_DRAW_INDIRECT_INDEXED:
		case TEST_TYPE_DRAW_INDEXED:
		case TEST_TYPE_CLEAR_ATTACHMENTS:
		case TEST_TYPE_SECONDARY_CMD_BUFFER:
		case TEST_TYPE_INPUT_ATTACHMENTS:
		case TEST_TYPE_POINT_SIZE:
		case TEST_TYPE_MULTISAMPLE:
		case TEST_TYPE_QUERIES:
		case TEST_TYPE_NON_PRECISE_QUERIES:
		case TEST_TYPE_READBACK_WITH_IMPLICIT_CLEAR:
		case TEST_TYPE_READBACK_WITH_EXPLICIT_CLEAR:
		case TEST_TYPE_DEPTH:
		case TEST_TYPE_DEPTH_DIFFERENT_RANGES:
		case TEST_TYPE_STENCIL:
			shaderModule[VK_SHADER_STAGE_VERTEX_BIT]					= (ShaderModuleSP(new Unique<VkShaderModule>(createShaderModule(*m_device, *m_logicalDevice, m_context.getBinaryCollection().get("vertex"), 0))));
			shaderModule[VK_SHADER_STAGE_FRAGMENT_BIT]					= (ShaderModuleSP(new Unique<VkShaderModule>(createShaderModule(*m_device, *m_logicalDevice, m_context.getBinaryCollection().get("fragment"), 0))));
			break;
		case TEST_TYPE_VIEW_INDEX_IN_GEOMETRY:
		case TEST_TYPE_INPUT_ATTACHMENTS_GEOMETRY:
		case TEST_TYPE_SECONDARY_CMD_BUFFER_GEOMETRY:
			shaderModule[VK_SHADER_STAGE_VERTEX_BIT]					= (ShaderModuleSP(new Unique<VkShaderModule>(createShaderModule(*m_device, *m_logicalDevice, m_context.getBinaryCollection().get("vertex"), 0))));
			shaderModule[VK_SHADER_STAGE_GEOMETRY_BIT]					= (ShaderModuleSP(new Unique<VkShaderModule>(createShaderModule(*m_device, *m_logicalDevice, m_context.getBinaryCollection().get("geometry"), 0))));
			shaderModule[VK_SHADER_STAGE_FRAGMENT_BIT]					= (ShaderModuleSP(new Unique<VkShaderModule>(createShaderModule(*m_device, *m_logicalDevice, m_context.getBinaryCollection().get("fragment"), 0))));
			break;
		case TEST_TYPE_VIEW_INDEX_IN_TESELLATION:
			shaderModule[VK_SHADER_STAGE_VERTEX_BIT]					= (ShaderModuleSP(new Unique<VkShaderModule>(createShaderModule(*m_device, *m_logicalDevice, m_context.getBinaryCollection().get("vertex"), 0))));
			shaderModule[VK_SHADER_STAGE_TESSELLATION_CONTROL_BIT]		= (ShaderModuleSP(new Unique<VkShaderModule>(createShaderModule(*m_device, *m_logicalDevice, m_context.getBinaryCollection().get("tessellation_control"), 0))));
			shaderModule[VK_SHADER_STAGE_TESSELLATION_EVALUATION_BIT]	= (ShaderModuleSP(new Unique<VkShaderModule>(createShaderModule(*m_device, *m_logicalDevice, m_context.getBinaryCollection().get("tessellation_evaluation"), 0))));
			shaderModule[VK_SHADER_STAGE_FRAGMENT_BIT]					= (ShaderModuleSP(new Unique<VkShaderModule>(createShaderModule(*m_device, *m_logicalDevice, m_context.getBinaryCollection().get("fragment"), 0))));
			break;
		default:
			DE_ASSERT(0);
		break;
	}

	VkPipelineShaderStageCreateInfo	pipelineShaderStage	=
	{
			VK_STRUCTURE_TYPE_PIPELINE_SHADER_STAGE_CREATE_INFO,	// VkStructureType						sType;
			DE_NULL,												// const void*							pNext;
			(VkPipelineShaderStageCreateFlags)0,					// VkPipelineShaderStageCreateFlags		flags;
			(VkShaderStageFlagBits)0,								// VkShaderStageFlagBits				stage;
			(VkShaderModule)0,										// VkShaderModule						module;
			"main",													// const char*							pName;
			(const VkSpecializationInfo*)DE_NULL,					// const VkSpecializationInfo*			pSpecializationInfo;
	};

	for (map<VkShaderStageFlagBits, ShaderModuleSP>::iterator it=shaderModule.begin(); it!=shaderModule.end(); ++it)
	{
		pipelineShaderStage.stage	= it->first;
		pipelineShaderStage.module	= **it->second;
		shaderStageParams.push_back(pipelineShaderStage);
	}
}

Move<VkPipeline> MultiViewRenderTestInstance::makeGraphicsPipeline (const VkRenderPass							renderPass,
																	const VkPipelineLayout						pipelineLayout,
																	const deUint32								pipelineShaderStageCount,
																	const VkPipelineShaderStageCreateInfo*		pipelineShaderStageCreate,
																	const deUint32								subpass,
																	const VkVertexInputRate						vertexInputRate,
																	const bool									useDepthTest,
																	const bool									useStencilTest,
																	const float									minDepth,
																	const float									maxDepth,
																	const VkFormat								dsFormat)
{
	const VkVertexInputBindingDescription			vertexInputBindingDescriptions[]	=
	{
		{
			0u,													// binding;
			static_cast<deUint32>(sizeof(m_vertexCoord[0])),	// stride;
			vertexInputRate										// inputRate
		},
		{
			1u,													// binding;
			static_cast<deUint32>(sizeof(m_vertexColor[0])),	// stride;
			vertexInputRate										// inputRate
		}
	};

	const VkVertexInputAttributeDescription			vertexInputAttributeDescriptions[]	=
	{
		{
			0u,											// deUint32	location;
			0u,											// deUint32	binding;
			VK_FORMAT_R32G32B32A32_SFLOAT,				// VkFormat	format;
			0u											// deUint32	offset;
		},	// VertexElementData::position
		{
			1u,											// deUint32	location;
			1u,											// deUint32	binding;
			VK_FORMAT_R32G32B32A32_SFLOAT,				// VkFormat	format;
			0u											// deUint32	offset;
		},	// VertexElementData::color
	};

	const VkPipelineVertexInputStateCreateInfo		vertexInputStateParams				=
	{
		VK_STRUCTURE_TYPE_PIPELINE_VERTEX_INPUT_STATE_CREATE_INFO,		// VkStructureType							sType;
		NULL,															// const void*								pNext;
		0u,																// VkPipelineVertexInputStateCreateFlags	flags;
		DE_LENGTH_OF_ARRAY(vertexInputBindingDescriptions),				// deUint32									vertexBindingDescriptionCount;
		vertexInputBindingDescriptions,									// const VkVertexInputBindingDescription*	pVertexBindingDescriptions;
		DE_LENGTH_OF_ARRAY(vertexInputAttributeDescriptions),			// deUint32									vertexAttributeDescriptionCount;
		vertexInputAttributeDescriptions								// const VkVertexInputAttributeDescription*	pVertexAttributeDescriptions;
	};

	const VkPrimitiveTopology						topology							= (TEST_TYPE_VIEW_INDEX_IN_TESELLATION == m_parameters.viewIndex) ? VK_PRIMITIVE_TOPOLOGY_PATCH_LIST :
																						  (TEST_TYPE_POINT_SIZE == m_parameters.viewIndex) ? VK_PRIMITIVE_TOPOLOGY_POINT_LIST :
																						  VK_PRIMITIVE_TOPOLOGY_TRIANGLE_STRIP;

	const VkPipelineInputAssemblyStateCreateInfo	inputAssemblyStateParams			=
	{
		VK_STRUCTURE_TYPE_PIPELINE_INPUT_ASSEMBLY_STATE_CREATE_INFO,	// VkStructureType							sType;
		DE_NULL,														// const void*								pNext;
		0u,																// VkPipelineInputAssemblyStateCreateFlags	flags;
		topology,														// VkPrimitiveTopology						topology;
		VK_FALSE,														// VkBool32									primitiveRestartEnable;
	};

	const VkViewport	viewport	= makeViewport(0.0f, 0.0f, (float)m_parameters.extent.width, (float)m_parameters.extent.height, minDepth, maxDepth);
	const VkRect2D		scissor		= makeRect2D(m_parameters.extent);

	const VkPipelineViewportStateCreateInfo			viewportStateParams					=
	{
		VK_STRUCTURE_TYPE_PIPELINE_VIEWPORT_STATE_CREATE_INFO,	// VkStructureType						sType;
		DE_NULL,												// const void*							pNext;
		0u,														// VkPipelineViewportStateCreateFlags	flags;
		1u,														// deUint32								viewportCount;
		&viewport,												// const VkViewport*					pViewports;
		1u,														// deUint32								scissorCount;
		&scissor												// const VkRect2D*						pScissors;
	};

	const VkPipelineRasterizationStateCreateInfo	rasterStateParams					=
	{
		VK_STRUCTURE_TYPE_PIPELINE_RASTERIZATION_STATE_CREATE_INFO,	// VkStructureType							sType;
		DE_NULL,													// const void*								pNext;
		0u,															// VkPipelineRasterizationStateCreateFlags	flags;
		VK_FALSE,													// VkBool32									depthClampEnable;
		VK_FALSE,													// VkBool32									rasterizerDiscardEnable;
		VK_POLYGON_MODE_FILL,										// VkPolygonMode							polygonMode;
		VK_CULL_MODE_NONE,											// VkCullModeFlags							cullMode;
		VK_FRONT_FACE_COUNTER_CLOCKWISE,							// VkFrontFace								frontFace;
		VK_FALSE,													// VkBool32									depthBiasEnable;
		0.0f,														// float									depthBiasConstantFactor;
		0.0f,														// float									depthBiasClamp;
		0.0f,														// float									depthBiasSlopeFactor;
		1.0f,														// float									lineWidth;
	};

	const VkSampleCountFlagBits						sampleCountFlagBits					= (TEST_TYPE_MULTISAMPLE == m_parameters.viewIndex) ? VK_SAMPLE_COUNT_4_BIT :
																						  VK_SAMPLE_COUNT_1_BIT;
	const VkPipelineMultisampleStateCreateInfo		multisampleStateParams				=
	{
		VK_STRUCTURE_TYPE_PIPELINE_MULTISAMPLE_STATE_CREATE_INFO,	// VkStructureType							sType;
		DE_NULL,													// const void*								pNext;
		0u,															// VkPipelineMultisampleStateCreateFlags	flags;
		sampleCountFlagBits,										// VkSampleCountFlagBits					rasterizationSamples;
		VK_FALSE,													// VkBool32									sampleShadingEnable;
		0.0f,														// float									minSampleShading;
		DE_NULL,													// const VkSampleMask*						pSampleMask;
		VK_FALSE,													// VkBool32									alphaToCoverageEnable;
		VK_FALSE,													// VkBool32									alphaToOneEnable;
	};

	VkPipelineDepthStencilStateCreateInfo			depthStencilStateParams				=
	{
		VK_STRUCTURE_TYPE_PIPELINE_DEPTH_STENCIL_STATE_CREATE_INFO,	// VkStructureType							sType;
		DE_NULL,													// const void*								pNext;
		0u,															// VkPipelineDepthStencilStateCreateFlags	flags;
		useDepthTest ? VK_TRUE : VK_FALSE,							// VkBool32									depthTestEnable;
		useDepthTest ? VK_TRUE : VK_FALSE,							// VkBool32									depthWriteEnable;
		VK_COMPARE_OP_LESS_OR_EQUAL,								// VkCompareOp								depthCompareOp;
		VK_FALSE,													// VkBool32									depthBoundsTestEnable;
		useStencilTest ? VK_TRUE : VK_FALSE,						// VkBool32									stencilTestEnable;
		// VkStencilOpState front;
		{
			VK_STENCIL_OP_KEEP,					// VkStencilOp	failOp;
			VK_STENCIL_OP_INCREMENT_AND_CLAMP,	// VkStencilOp	passOp;
			VK_STENCIL_OP_KEEP,					// VkStencilOp	depthFailOp;
			VK_COMPARE_OP_ALWAYS,				// VkCompareOp	compareOp;
			~0u,								// deUint32		compareMask;
			~0u,								// deUint32		writeMask;
			0u,									// deUint32		reference;
		},
		// VkStencilOpState back;
		{
			VK_STENCIL_OP_KEEP,					// VkStencilOp	failOp;
			VK_STENCIL_OP_INCREMENT_AND_CLAMP,	// VkStencilOp	passOp;
			VK_STENCIL_OP_KEEP,					// VkStencilOp	depthFailOp;
			VK_COMPARE_OP_ALWAYS,				// VkCompareOp	compareOp;
			~0u,								// deUint32		compareMask;
			~0u,								// deUint32		writeMask;
			0u,									// deUint32		reference;
		},
		0.0f,	// float	minDepthBounds;
		1.0f,	// float	maxDepthBounds;
	};

	const VkPipelineColorBlendAttachmentState		colorBlendAttachmentState			=
	{
		VK_FALSE,								// VkBool32					blendEnable;
		VK_BLEND_FACTOR_SRC_ALPHA,				// VkBlendFactor			srcColorBlendFactor;
		VK_BLEND_FACTOR_ONE_MINUS_SRC_ALPHA,	// VkBlendFactor			dstColorBlendFactor;
		VK_BLEND_OP_ADD,						// VkBlendOp				colorBlendOp;
		VK_BLEND_FACTOR_ONE,					// VkBlendFactor			srcAlphaBlendFactor;
		VK_BLEND_FACTOR_ONE,					// VkBlendFactor			dstAlphaBlendFactor;
		VK_BLEND_OP_ADD,						// VkBlendOp				alphaBlendOp;
		VK_COLOR_COMPONENT_R_BIT |				// VkColorComponentFlags	colorWriteMask;
		VK_COLOR_COMPONENT_G_BIT |
		VK_COLOR_COMPONENT_B_BIT |
		VK_COLOR_COMPONENT_A_BIT
	};

	const VkPipelineColorBlendStateCreateInfo		colorBlendStateParams				=
	{
		VK_STRUCTURE_TYPE_PIPELINE_COLOR_BLEND_STATE_CREATE_INFO,	// VkStructureType								sType;
		DE_NULL,													// const void*									pNext;
		0u,															// VkPipelineColorBlendStateCreateFlags			flags;
		VK_FALSE,													// VkBool32										logicOpEnable;
		VK_LOGIC_OP_COPY,											// VkLogicOp									logicOp;
		1u,															// deUint32										attachmentCount;
		&colorBlendAttachmentState,									// const VkPipelineColorBlendAttachmentState*	pAttachments;
		{ 0.0f, 0.0f, 0.0f, 0.0f },									// float										blendConst[4];
	};

	VkPipelineTessellationStateCreateInfo			TessellationState					=
	{
		VK_STRUCTURE_TYPE_PIPELINE_TESSELLATION_STATE_CREATE_INFO,	// VkStructureType							sType;
		DE_NULL,													// const void*								pNext;
		(VkPipelineTessellationStateCreateFlags)0,					// VkPipelineTessellationStateCreateFlags	flags;
		4u															// deUint32									patchControlPoints;
	};

	VkPipelineRenderingCreateInfoKHR				renderingCreateInfo
	{
		VK_STRUCTURE_TYPE_PIPELINE_RENDERING_CREATE_INFO_KHR,
		DE_NULL,
		m_parameters.viewMasks[subpass],
		1u,
		&m_parameters.colorFormat,
		dsFormat,
		dsFormat
	};

	const VkGraphicsPipelineCreateInfo				graphicsPipelineParams
	{
		VK_STRUCTURE_TYPE_GRAPHICS_PIPELINE_CREATE_INFO,												// VkStructureType									sType;
		(renderPass == 0) ? &renderingCreateInfo : DE_NULL,												// const void*										pNext;
		(VkPipelineCreateFlags)0u,																		// VkPipelineCreateFlags							flags;
		pipelineShaderStageCount,																		// deUint32											stageCount;
		pipelineShaderStageCreate,																		// const VkPipelineShaderStageCreateInfo*			pStages;
		&vertexInputStateParams,																		// const VkPipelineVertexInputStateCreateInfo*		pVertexInputState;
		&inputAssemblyStateParams,																		// const VkPipelineInputAssemblyStateCreateInfo*	pInputAssemblyState;
		(TEST_TYPE_VIEW_INDEX_IN_TESELLATION == m_parameters.viewIndex)? &TessellationState : DE_NULL,	// const VkPipelineTessellationStateCreateInfo*		pTessellationState;
		&viewportStateParams,																			// const VkPipelineViewportStateCreateInfo*			pViewportState;
		&rasterStateParams,																				// const VkPipelineRasterizationStateCreateInfo*	pRasterState;
		&multisampleStateParams,																		// const VkPipelineMultisampleStateCreateInfo*		pMultisampleState;
		&depthStencilStateParams,																		// const VkPipelineDepthStencilStateCreateInfo*		pDepthStencilState;
		&colorBlendStateParams,																			// const VkPipelineColorBlendStateCreateInfo*		pColorBlendState;
		(const VkPipelineDynamicStateCreateInfo*)DE_NULL,												// const VkPipelineDynamicStateCreateInfo*			pDynamicState;
		pipelineLayout,																					// VkPipelineLayout									layout;
		renderPass,																						// VkRenderPass										renderPass;
		subpass,																						// deUint32											subpass;
		0u,																								// VkPipeline										basePipelineHandle;
		0,																								// deInt32											basePipelineIndex;
	};

	return createGraphicsPipeline(*m_device, *m_logicalDevice, DE_NULL, &graphicsPipelineParams);
}

void MultiViewRenderTestInstance::readImage (VkImage image, const tcu::PixelBufferAccess& dst)
{
	Move<VkBuffer>				buffer;
	MovePtr<Allocation>			bufferAlloc;
	const VkDeviceSize			pixelDataSize	= dst.getWidth() * dst.getHeight() * dst.getDepth() * mapVkFormat(m_parameters.colorFormat).getPixelSize();

	// Create destination buffer
	{
		const VkBufferCreateInfo bufferParams	=
		{
			VK_STRUCTURE_TYPE_BUFFER_CREATE_INFO,	// VkStructureType		sType;
			DE_NULL,								// const void*			pNext;
			0u,										// VkBufferCreateFlags	flags;
			pixelDataSize,							// VkDeviceSize			size;
			VK_BUFFER_USAGE_TRANSFER_DST_BIT,		// VkBufferUsageFlags	usage;
			VK_SHARING_MODE_EXCLUSIVE,				// VkSharingMode		sharingMode;
			1u,										// deUint32				queueFamilyIndexCount;
			&m_queueFamilyIndex,					// const deUint32*		pQueueFamilyIndices;
		};

		buffer		= createBuffer(*m_device, *m_logicalDevice, &bufferParams);
		bufferAlloc	= m_allocator->allocate(getBufferMemoryRequirements(*m_device, *m_logicalDevice, *buffer), MemoryRequirement::HostVisible);
		VK_CHECK(m_device->bindBufferMemory(*m_logicalDevice, *buffer, bufferAlloc->getMemory(), bufferAlloc->getOffset()));

		deMemset(bufferAlloc->getHostPtr(), 0, static_cast<size_t>(pixelDataSize));
		flushAlloc(*m_device, *m_logicalDevice, *bufferAlloc);
	}

	const VkBufferMemoryBarrier	bufferBarrier	=
	{
		VK_STRUCTURE_TYPE_BUFFER_MEMORY_BARRIER,	// VkStructureType	sType;
		DE_NULL,									// const void*		pNext;
		VK_ACCESS_TRANSFER_WRITE_BIT,				// VkAccessFlags	srcAccessMask;
		VK_ACCESS_HOST_READ_BIT,					// VkAccessFlags	dstAccessMask;
		VK_QUEUE_FAMILY_IGNORED,					// deUint32			srcQueueFamilyIndex;
		VK_QUEUE_FAMILY_IGNORED,					// deUint32			dstQueueFamilyIndex;
		*buffer,									// VkBuffer			buffer;
		0u,											// VkDeviceSize		offset;
		pixelDataSize								// VkDeviceSize		size;
	};

	// Copy image to buffer
	const VkImageAspectFlags	aspect			= getAspectFlags(dst.getFormat());
	const VkBufferImageCopy		copyRegion		=
	{
		0u,										// VkDeviceSize				bufferOffset;
		(deUint32)dst.getWidth(),				// deUint32					bufferRowLength;
		(deUint32)dst.getHeight(),				// deUint32					bufferImageHeight;
		{
			aspect,								// VkImageAspectFlags		aspect;
			0u,									// deUint32					mipLevel;
			0u,									// deUint32					baseArrayLayer;
			m_parameters.extent.depth,			// deUint32					layerCount;
		},										// VkImageSubresourceLayers	imageSubresource;
		{ 0, 0, 0 },							// VkOffset3D				imageOffset;
		{ m_parameters.extent.width, m_parameters.extent.height, 1u }	// VkExtent3D				imageExtent;
	};

	beginCommandBuffer (*m_device, *m_cmdBuffer);
	{
		VkImageSubresourceRange	subresourceRange	=
		{
			aspect,						// VkImageAspectFlags	aspectMask;
			0u,							// deUint32				baseMipLevel;
			1u,							// deUint32				mipLevels;
			0u,							// deUint32				baseArraySlice;
			m_parameters.extent.depth,	// deUint32				arraySize;
		};

		imageBarrier (*m_device, *m_cmdBuffer, image, subresourceRange,
			VK_IMAGE_LAYOUT_GENERAL, VK_IMAGE_LAYOUT_TRANSFER_SRC_OPTIMAL,
			VK_ACCESS_COLOR_ATTACHMENT_WRITE_BIT, VK_ACCESS_TRANSFER_READ_BIT,
			VK_PIPELINE_STAGE_COLOR_ATTACHMENT_OUTPUT_BIT, VK_PIPELINE_STAGE_TRANSFER_BIT);

		m_device->cmdCopyImageToBuffer(*m_cmdBuffer, image, VK_IMAGE_LAYOUT_TRANSFER_SRC_OPTIMAL, *buffer, 1u, &copyRegion);
		m_device->cmdPipelineBarrier(*m_cmdBuffer, VK_PIPELINE_STAGE_TRANSFER_BIT, VK_PIPELINE_STAGE_HOST_BIT, (VkDependencyFlags)0, 0, (const VkMemoryBarrier*)DE_NULL, 1, &bufferBarrier, 0u, DE_NULL);
	}
	VK_CHECK(m_device->endCommandBuffer(*m_cmdBuffer));
	submitCommandsAndWait(*m_device, *m_logicalDevice, m_queue, *m_cmdBuffer);

	// Read buffer data
	invalidateAlloc(*m_device, *m_logicalDevice, *bufferAlloc);
	tcu::copy(dst, tcu::ConstPixelBufferAccess(dst.getFormat(), dst.getSize(), bufferAlloc->getHostPtr()));
}

bool MultiViewRenderTestInstance::checkImage (tcu::ConstPixelBufferAccess& renderedFrame)
{
	const MovePtr<tcu::Texture2DArray>	referenceFrame	= imageData();
	const bool							result			= tcu::floatThresholdCompare(m_context.getTestContext().getLog(),
															"Result", "Image comparison result", referenceFrame->getLevel(0), renderedFrame, tcu::Vec4(0.01f), tcu::COMPARE_LOG_ON_ERROR);

	if (!result)
		for (deUint32 layerNdx = 0u; layerNdx < m_parameters.extent.depth; layerNdx++)
		{
			tcu::ConstPixelBufferAccess ref (mapVkFormat(m_parameters.colorFormat), m_parameters.extent.width, m_parameters.extent.height, 1u, referenceFrame->getLevel(0).getPixelPtr(0, 0, layerNdx));
			tcu::ConstPixelBufferAccess dst (mapVkFormat(m_parameters.colorFormat), m_parameters.extent.width, m_parameters.extent.height, 1u, renderedFrame.getPixelPtr(0 ,0, layerNdx));
			tcu::floatThresholdCompare(m_context.getTestContext().getLog(), "Result", "Image comparison result", ref, dst, tcu::Vec4(0.01f), tcu::COMPARE_LOG_EVERYTHING);
		}

	return result;
}

const tcu::Vec4 MultiViewRenderTestInstance::getQuarterRefColor (const deUint32 quarterNdx, const int colorNdx, const int layerNdx, const bool background, const deUint32 subpassNdx) const
{
	// this function is used for genrating same colors while rendering and while creating reference

	switch (m_parameters.viewIndex)
	{
		case TEST_TYPE_VIEW_MASK:
			return m_vertexColor[colorNdx];

		case TEST_TYPE_DRAW_INDEXED:
			return m_vertexColor[m_vertexIndices[colorNdx]];

		case TEST_TYPE_INSTANCED_RENDERING:
			return m_vertexColor[0] + tcu::Vec4(0.0, static_cast<float>(layerNdx) * 0.10f, static_cast<float>(quarterNdx + 1u) * 0.10f, 0.0);

		case TEST_TYPE_INPUT_RATE_INSTANCE:
			return m_vertexColor[colorNdx / 4] + tcu::Vec4(0.0, static_cast<float>(layerNdx) * 0.10f, static_cast<float>(quarterNdx + 1u) * 0.10f, 0.0);

		case TEST_TYPE_DRAW_INDIRECT_INDEXED:
			return m_vertexColor[m_vertexIndices[colorNdx]] + tcu::Vec4(0.0, static_cast<float>(layerNdx) * 0.10f, 0.0, 0.0);

		case TEST_TYPE_VIEW_INDEX_IN_VERTEX:
		case TEST_TYPE_VIEW_INDEX_IN_FRAGMENT:
		case TEST_TYPE_VIEW_INDEX_IN_GEOMETRY:
		case TEST_TYPE_VIEW_INDEX_IN_TESELLATION:
		case TEST_TYPE_INPUT_ATTACHMENTS:
		case TEST_TYPE_INPUT_ATTACHMENTS_GEOMETRY:
		case TEST_TYPE_DRAW_INDIRECT:
		case TEST_TYPE_CLEAR_ATTACHMENTS:
		case TEST_TYPE_SECONDARY_CMD_BUFFER:
		case TEST_TYPE_SECONDARY_CMD_BUFFER_GEOMETRY:
			return m_vertexColor[colorNdx] + tcu::Vec4(0.0, static_cast<float>(layerNdx) * 0.10f, 0.0, 0.0);

		case TEST_TYPE_READBACK_WITH_EXPLICIT_CLEAR:
			if (background)
				return m_colorTable[4 + quarterNdx % 4];
			else
				return m_colorTable[layerNdx % 4];

		case TEST_TYPE_READBACK_WITH_IMPLICIT_CLEAR:
			if (background)
				return m_colorTable[4 + quarterNdx % 4];
			else
				return m_colorTable[0];

		case TEST_TYPE_POINT_SIZE:
		case TEST_TYPE_MULTISAMPLE:
			if (background)
				return tcu::Vec4(0.0f, 0.0f, 0.0f, 0.0f);
			else
				return m_vertexColor[colorNdx];

		case TEST_TYPE_DEPTH:
			if (background)
				if (subpassNdx < 4)
					return tcu::Vec4(0.66f, 0.0f, 0.0f, 1.0f);
				else
					return tcu::Vec4(0.33f, 0.0f, 0.0f, 1.0f);
			else
				return tcu::Vec4(0.99f, 0.0f, 0.0f, 1.0f);

		case TEST_TYPE_DEPTH_DIFFERENT_RANGES:
			// for quads from partA generate  1.20, 0.90, 0.60,  0.30
			// for quads from partB generate  0.55, 0.35, 0.15, -0.05
			// depth ranges in views are <0;0.5>, <0;1> or <0.5;1> so
			// at least one quad from partA/partB will always be drawn
			if (subpassNdx < 4)
				return tcu::Vec4(1.2f - 0.3f * static_cast<float>(subpassNdx), 0.0f, 0.0f, 1.0f);
			return tcu::Vec4(0.55f - 0.2f * static_cast<float>(subpassNdx % 4), 0.0f, 0.0f, 1.0f);

		case TEST_TYPE_STENCIL:
			if (background)
				return tcu::Vec4(0.33f, 0.0f, 0.0f, 0.0f); // Increment value
			else
				return tcu::Vec4(0.0f, 0.0f, 0.0f, 1.0f);

		default:
			TCU_THROW(InternalError, "Impossible");
	}
}

void MultiViewRenderTestInstance::setPoint (const tcu::PixelBufferAccess& pixelBuffer, const tcu::Vec4& pointColor, const int pointSize, const int layerNdx, const deUint32 quarter) const
{
	DE_ASSERT(TEST_POINT_SIZE_WIDE > TEST_POINT_SIZE_SMALL);

	const int	pointOffset	= 1 + TEST_POINT_SIZE_WIDE / 2 - (pointSize + 1) / 2;
	const int	offsetX		= pointOffset + static_cast<int>((quarter == 0u || quarter == 1u) ? 0 : m_parameters.extent.width / 2u);
	const int	offsetY		= pointOffset + static_cast<int>((quarter == 0u || quarter == 2u) ? 0 : m_parameters.extent.height / 2u);

	for (int y = 0; y < pointSize; ++y)
	for (int x = 0; x < pointSize; ++x)
		pixelBuffer.setPixel(pointColor, offsetX + x, offsetY + y, layerNdx);
}

void MultiViewRenderTestInstance::fillTriangle (const tcu::PixelBufferAccess& pixelBuffer, const tcu::Vec4& color, const int layerNdx, const deUint32 quarter) const
{
	const int		offsetX				= static_cast<int>((quarter == 0u || quarter == 1u) ? 0 : m_parameters.extent.width / 2u);
	const int		offsetY				= static_cast<int>((quarter == 0u || quarter == 2u) ? 0 : m_parameters.extent.height / 2u);
	const int		maxY				= static_cast<int>(m_parameters.extent.height / 2u);
	const tcu::Vec4	multisampledColor	= tcu::Vec4(color[0], color[1], color[2], color[3]) * 0.5f;

	for (int y = 0; y < maxY; ++y)
	{
		for (int x = 0; x < y; ++x)
			pixelBuffer.setPixel(color, offsetX + x, offsetY + (maxY - 1) - y, layerNdx);

		// Multisampled pixel is on the triangle margin
		pixelBuffer.setPixel(multisampledColor, offsetX + y, offsetY + (maxY - 1) - y, layerNdx);
	}
}

void MultiViewRenderTestInstance::fillLayer (const tcu::PixelBufferAccess& pixelBuffer, const tcu::Vec4& color, const int layerNdx) const
{
	for (deUint32 y = 0u; y < m_parameters.extent.height; ++y)
	for (deUint32 x = 0u; x < m_parameters.extent.width; ++x)
		pixelBuffer.setPixel(color, x, y, layerNdx);
}

void MultiViewRenderTestInstance::fillQuarter (const tcu::PixelBufferAccess& pixelBuffer, const tcu::Vec4& color, const int layerNdx, const deUint32 quarter, const deUint32 subpassNdx) const
{
	const int h		= m_parameters.extent.height;
	const int h2	= h / 2;
	const int w		= m_parameters.extent.width;
	const int w2	= w / 2;
	int xStart		= 0;
	int xEnd		= 0;
	int yStart		= 0;
	int yEnd		= 0;

	switch (quarter)
	{
		case 0:	xStart = 0u; xEnd = w2; yStart = 0u; yEnd = h2; break;
		case 1:	xStart = 0u; xEnd = w2; yStart = h2; yEnd = h;  break;
		case 2:	xStart = w2; xEnd = w;  yStart = 0u; yEnd = h2; break;
		case 3:	xStart = w2; xEnd = w;  yStart = h2; yEnd = h;  break;
		default: TCU_THROW(InternalError, "Impossible");
	}

	if (TEST_TYPE_STENCIL == m_parameters.viewIndex ||
		TEST_TYPE_DEPTH == m_parameters.viewIndex ||
		TEST_TYPE_DEPTH_DIFFERENT_RANGES == m_parameters.viewIndex)
	{
		if (subpassNdx < 4)
		{	// Part A: Horizontal bars near X axis
			yStart	= h2 + (yStart - h2) / 2;
			yEnd	= h2 + (yEnd - h2) / 2;
		}
		else
		{	// Part B: Vertical bars near Y axis (drawn twice)
			xStart	= w2 + (xStart - w2) / 2;
			xEnd	= w2 + (xEnd - w2) / 2;
		}

		// Update pixels in area
		if (TEST_TYPE_STENCIL == m_parameters.viewIndex)
		{
			for (int y = yStart; y < yEnd; ++y)
			for (int x = xStart; x < xEnd; ++x)
				pixelBuffer.setPixel(pixelBuffer.getPixel(x, y, layerNdx) + color, x, y, layerNdx);
		}

		if (TEST_TYPE_DEPTH == m_parameters.viewIndex ||
			TEST_TYPE_DEPTH_DIFFERENT_RANGES == m_parameters.viewIndex)
		{
			for (int y = yStart; y < yEnd; ++y)
			for (int x = xStart; x < xEnd; ++x)
			{
				const tcu::Vec4		currentColor	= pixelBuffer.getPixel(x, y, layerNdx);
				const tcu::Vec4&	newColor		= (currentColor[0] < color[0]) ? currentColor : color;

				pixelBuffer.setPixel(newColor, x, y, layerNdx);
			}
		}
	}
	else
	{
		for (int y = yStart; y < yEnd; ++y)
		for (int x = xStart; x < xEnd; ++x)
			pixelBuffer.setPixel(color , x, y, layerNdx);
	}
}

MovePtr<tcu::Texture2DArray> MultiViewRenderTestInstance::imageData (void) const
{
	MovePtr<tcu::Texture2DArray>	referenceFrame	= MovePtr<tcu::Texture2DArray>(new tcu::Texture2DArray(mapVkFormat(m_parameters.colorFormat), m_parameters.extent.width, m_parameters.extent.height, m_parameters.extent.depth));
	const deUint32					subpassCount	= static_cast<deUint32>(m_parameters.viewMasks.size());
	referenceFrame->allocLevel(0);

	deMemset (referenceFrame->getLevel(0).getDataPtr(), 0, m_parameters.extent.width * m_parameters.extent.height * m_parameters.extent.depth* mapVkFormat(m_parameters.colorFormat).getPixelSize());

	if (TEST_TYPE_READBACK_WITH_IMPLICIT_CLEAR == m_parameters.viewIndex || TEST_TYPE_READBACK_WITH_EXPLICIT_CLEAR == m_parameters.viewIndex)
	{
		deUint32	clearedViewMask	= 0;

		// Start from last clear command color, which actually takes effect
		for (int subpassNdx = static_cast<int>(subpassCount) - 1; subpassNdx >= 0; --subpassNdx)
		{
			deUint32	subpassToClearViewMask	= m_parameters.viewMasks[subpassNdx] & ~clearedViewMask;

			if (subpassToClearViewMask == 0)
				continue;

			for (deUint32 layerNdx = 0; layerNdx < m_parameters.extent.depth; ++layerNdx)
				if ((subpassToClearViewMask & (1 << layerNdx)) != 0 && (clearedViewMask & (1 << layerNdx)) == 0)
					fillLayer(referenceFrame->getLevel(0), getQuarterRefColor(0u, 0u, subpassNdx, false), layerNdx);

			// These has been cleared. Exclude these layers from upcoming attempts to clear
			clearedViewMask |= subpassToClearViewMask;
		}
	}

	for (deUint32 subpassNdx = 0u; subpassNdx < subpassCount; subpassNdx++)
	{
		int			layerNdx	= 0;
		deUint32	mask		= m_parameters.viewMasks[subpassNdx];

		// iterate over image layers
		while (mask > 0u)
		{
			int colorNdx	= 0;

			if (mask & 1u)
			{
				if (TEST_TYPE_CLEAR_ATTACHMENTS == m_parameters.viewIndex)
				{
					struct ColorDataRGBA
					{
						deUint8	r;
						deUint8	g;
						deUint8	b;
						deUint8	a;
					};

					ColorDataRGBA	clear		=
					{
						tcu::floatToU8 (1.0f),
						tcu::floatToU8 (0.0f),
						tcu::floatToU8 (0.0f),
						tcu::floatToU8 (1.0f)
					};

					ColorDataRGBA*	dataSrc		= (ColorDataRGBA*)referenceFrame->getLevel(0).getPixelPtr(0, 0, layerNdx);
					ColorDataRGBA*	dataDes		= dataSrc + 1;
					deUint32		copySize	= 1u;
					deUint32		layerSize	= m_parameters.extent.width * m_parameters.extent.height - copySize;
					deMemcpy(dataSrc, &clear, sizeof(ColorDataRGBA));

					while (layerSize > 0)
					{
						deMemcpy(dataDes, dataSrc, copySize * sizeof(ColorDataRGBA));
						dataDes = dataDes + copySize;
						layerSize = layerSize - copySize;
						copySize = 2u * copySize;
						if (copySize >= layerSize)
							copySize = layerSize;
					}
				}

				const deUint32 subpassQuarterNdx = subpassNdx % m_squareCount;
				if (subpassQuarterNdx == 0u || TEST_TYPE_INPUT_RATE_INSTANCE == m_parameters.viewIndex)
				{
					const tcu::Vec4 color = getQuarterRefColor(0u, colorNdx, layerNdx, true, subpassNdx);

					fillQuarter(referenceFrame->getLevel(0), color, layerNdx, 0u, subpassNdx);
				}

				colorNdx += 4;
				if (subpassQuarterNdx == 1u || subpassCount == 1u || TEST_TYPE_INPUT_RATE_INSTANCE == m_parameters.viewIndex)
				{
					const tcu::Vec4 color = getQuarterRefColor(1u, colorNdx, layerNdx, true, subpassNdx);

					fillQuarter(referenceFrame->getLevel(0), color, layerNdx, 1u, subpassNdx);
				}

				colorNdx += 4;
				if (subpassQuarterNdx == 2u || subpassCount == 1u || TEST_TYPE_INPUT_RATE_INSTANCE == m_parameters.viewIndex)
				{
					const tcu::Vec4 color = getQuarterRefColor(2u, colorNdx, layerNdx, true, subpassNdx);

					fillQuarter(referenceFrame->getLevel(0), color, layerNdx, 2u, subpassNdx);
				}

				colorNdx += 4;
				if (subpassQuarterNdx == 3u || subpassCount == 1u || TEST_TYPE_INPUT_RATE_INSTANCE == m_parameters.viewIndex)
				{
					const tcu::Vec4 color = getQuarterRefColor(3u, colorNdx, layerNdx, true, subpassNdx);

					fillQuarter(referenceFrame->getLevel(0), color, layerNdx, 3u, subpassNdx);
				}

				if (TEST_TYPE_CLEAR_ATTACHMENTS == m_parameters.viewIndex)
				{
					const tcu::Vec4	color	(0.0f, 0.0f, 1.0f, 1.0f);
					const int		maxY	= static_cast<int>(static_cast<float>(m_parameters.extent.height) * 0.75f);
					const int		maxX	= static_cast<int>(static_cast<float>(m_parameters.extent.width) * 0.75f);
					for (int y = static_cast<int>(m_parameters.extent.height / 4u); y < maxY; ++y)
					for (int x = static_cast<int>(m_parameters.extent.width / 4u); x < maxX; ++x)
						referenceFrame->getLevel(0).setPixel(color, x, y, layerNdx);
				}

				if (TEST_TYPE_POINT_SIZE == m_parameters.viewIndex)
				{
					const deUint32	vertexPerPrimitive	= 1u;
					const deUint32	dummyQuarterNdx		= 0u;
					const int		pointSize			= static_cast<int>(layerNdx == 0u ? TEST_POINT_SIZE_WIDE : TEST_POINT_SIZE_SMALL);

					if (subpassCount == 1)
						for (deUint32 drawNdx = 0u; drawNdx < m_squareCount; ++drawNdx)
							setPoint(referenceFrame->getLevel(0), getQuarterRefColor(dummyQuarterNdx, vertexPerPrimitive * drawNdx, layerNdx, false), pointSize, layerNdx, drawNdx);
					else
						setPoint(referenceFrame->getLevel(0), getQuarterRefColor(dummyQuarterNdx, vertexPerPrimitive * subpassQuarterNdx, layerNdx, false), pointSize, layerNdx, subpassQuarterNdx);
				}

				if (TEST_TYPE_MULTISAMPLE == m_parameters.viewIndex)
				{
					const deUint32	vertexPerPrimitive	= 3u;
					const deUint32	dummyQuarterNdx		= 0u;

					if (subpassCount == 1)
						for (deUint32 drawNdx = 0u; drawNdx < m_squareCount; ++drawNdx)
							fillTriangle(referenceFrame->getLevel(0), getQuarterRefColor(dummyQuarterNdx, vertexPerPrimitive * drawNdx, layerNdx, false), layerNdx, drawNdx);
					else
						fillTriangle(referenceFrame->getLevel(0), getQuarterRefColor(dummyQuarterNdx, vertexPerPrimitive * subpassQuarterNdx, layerNdx, false), layerNdx, subpassQuarterNdx);
				}
			}

			mask = mask >> 1;
			++layerNdx;
		}
	}
	return referenceFrame;
}

void MultiViewRenderTestInstance::appendVertex (const tcu::Vec4& coord, const tcu::Vec4& color)
{
	m_vertexCoord.push_back(coord);
	m_vertexColor.push_back(color);
}

class MultiViewAttachmentsTestInstance : public MultiViewRenderTestInstance
{
public:
						MultiViewAttachmentsTestInstance	(Context& context, const TestParameters& parameters);
protected:
	tcu::TestStatus		iterate								(void);
	void				beforeDraw							(void);
	void				setImageData						(VkImage image);
	de::SharedPtr<ImageAttachment>	m_inputAttachment;
	Move<VkDescriptorPool>			m_descriptorPool;
	Move<VkDescriptorSet>			m_descriptorSet;
	Move<VkDescriptorSetLayout>		m_descriptorSetLayout;
	Move<VkPipelineLayout>			m_pipelineLayout;

};

MultiViewAttachmentsTestInstance::MultiViewAttachmentsTestInstance (Context& context, const TestParameters& parameters)
	: MultiViewRenderTestInstance	(context, parameters)
{
}

tcu::TestStatus MultiViewAttachmentsTestInstance::iterate (void)
{
	const deUint32								subpassCount			= static_cast<deUint32>(m_parameters.viewMasks.size());
	Move<VkRenderPass>							renderPass;
	Move<VkFramebuffer>							frameBuffer;

	// All color attachment
	m_colorAttachment	= de::SharedPtr<ImageAttachment>(new ImageAttachment(*m_logicalDevice, *m_device, *m_allocator, m_parameters.extent, m_parameters.colorFormat));
	m_inputAttachment	= de::SharedPtr<ImageAttachment>(new ImageAttachment(*m_logicalDevice, *m_device, *m_allocator, m_parameters.extent, m_parameters.colorFormat));

	// FrameBuffer & renderPass
	if (m_parameters.renderingType != RENDERING_TYPE_DYNAMIC_RENDERING)
	{
		vector<VkImageView> attachments
		{
			m_colorAttachment->getImageView(),
			m_inputAttachment->getImageView()
		};
		renderPass	= makeRenderPassWithAttachments(*m_device, *m_logicalDevice, m_parameters.colorFormat, m_parameters.viewMasks, m_parameters.renderingType);
		frameBuffer	= makeFramebuffer(*m_device, *m_logicalDevice, *renderPass, static_cast<deUint32>(attachments.size()), attachments.data(), m_parameters.extent.width, m_parameters.extent.height);
	}

	// pipelineLayout
	m_descriptorSetLayout	= makeDescriptorSetLayout(*m_device, *m_logicalDevice);
	m_pipelineLayout		= makePipelineLayout(*m_device, *m_logicalDevice, m_descriptorSetLayout.get());

	// pipelines
	map<VkShaderStageFlagBits, ShaderModuleSP>	shaderModule;
	vector<PipelineSp>							pipelines(subpassCount);

	{
		vector<VkPipelineShaderStageCreateInfo>	shaderStageParams;
		madeShaderModule(shaderModule, shaderStageParams);
		for (deUint32 subpassNdx = 0u; subpassNdx < subpassCount; ++subpassNdx)
			pipelines[subpassNdx] = (PipelineSp(new Unique<VkPipeline>(makeGraphicsPipeline(*renderPass, *m_pipelineLayout, static_cast<deUint32>(shaderStageParams.size()), shaderStageParams.data(), subpassNdx))));
	}

	createVertexData();
	createVertexBuffer();

	createCommandBuffer();
	setImageData(m_inputAttachment->getImage());
	draw(subpassCount, *renderPass, *frameBuffer, pipelines);

	{
		vector<deUint8>			pixelAccessData	(m_parameters.extent.width * m_parameters.extent.height * m_parameters.extent.depth * mapVkFormat(m_parameters.colorFormat).getPixelSize());
		tcu::PixelBufferAccess	dst				(mapVkFormat(m_parameters.colorFormat), m_parameters.extent.width, m_parameters.extent.height, m_parameters.extent.depth, pixelAccessData.data());

		readImage (m_colorAttachment->getImage(), dst);
		if (!checkImage(dst))
			return tcu::TestStatus::fail("Fail");
	}

	return tcu::TestStatus::pass("Pass");
}

void MultiViewAttachmentsTestInstance::beforeDraw (void)
{
	const VkDescriptorPoolSize poolSize =
	{
		vk::VK_DESCRIPTOR_TYPE_INPUT_ATTACHMENT,
		1u
	};

	const VkDescriptorPoolCreateInfo createInfo =
	{
		vk::VK_STRUCTURE_TYPE_DESCRIPTOR_POOL_CREATE_INFO,
		DE_NULL,
		VK_DESCRIPTOR_POOL_CREATE_FREE_DESCRIPTOR_SET_BIT,
		1u,
		1u,
		&poolSize
	};

	m_descriptorPool = createDescriptorPool(*m_device, *m_logicalDevice, &createInfo);

	const VkDescriptorSetAllocateInfo	allocateInfo =
	{
		vk::VK_STRUCTURE_TYPE_DESCRIPTOR_SET_ALLOCATE_INFO,
		DE_NULL,
		*m_descriptorPool,
		1u,
		&m_descriptorSetLayout.get()
	};

	m_descriptorSet	= vk::allocateDescriptorSet(*m_device, *m_logicalDevice, &allocateInfo);

	const VkDescriptorImageInfo	imageInfo =
	{
		(VkSampler)0,
		m_inputAttachment->getImageView(),
		VK_IMAGE_LAYOUT_GENERAL
	};

	const VkWriteDescriptorSet	write =
	{
		VK_STRUCTURE_TYPE_WRITE_DESCRIPTOR_SET,	//VkStructureType				sType;
		DE_NULL,								//const void*					pNext;
		*m_descriptorSet,						//VkDescriptorSet				dstSet;
		0u,										//deUint32						dstBinding;
		0u,										//deUint32						dstArrayElement;
		1u,										//deUint32						descriptorCount;
		VK_DESCRIPTOR_TYPE_INPUT_ATTACHMENT,	//VkDescriptorType				descriptorType;
		&imageInfo,								//const VkDescriptorImageInfo*	pImageInfo;
		DE_NULL,								//const VkDescriptorBufferInfo*	pBufferInfo;
		DE_NULL,								//const VkBufferView*			pTexelBufferView;
	};

	m_device->updateDescriptorSets(*m_logicalDevice, (deUint32)1u, &write, 0u, DE_NULL);

	const VkImageSubresourceRange	subresourceRange	=
	{
		VK_IMAGE_ASPECT_COLOR_BIT,	//VkImageAspectFlags	aspectMask;
		0u,							//deUint32				baseMipLevel;
		1u,							//deUint32				levelCount;
		0u,							//deUint32				baseArrayLayer;
		m_parameters.extent.depth,	//deUint32				layerCount;
	};
	m_device->cmdBindDescriptorSets(*m_cmdBuffer, vk::VK_PIPELINE_BIND_POINT_GRAPHICS, *m_pipelineLayout, 0u, 1u, &(*m_descriptorSet), 0u, NULL);

	imageBarrier(*m_device, *m_cmdBuffer, m_colorAttachment->getImage(), subresourceRange,
		VK_IMAGE_LAYOUT_UNDEFINED, VK_IMAGE_LAYOUT_TRANSFER_DST_OPTIMAL,
		0, VK_ACCESS_TRANSFER_WRITE_BIT,
		VK_PIPELINE_STAGE_TOP_OF_PIPE_BIT, VK_PIPELINE_STAGE_TRANSFER_BIT);

	const VkClearValue renderPassClearValue = makeClearValueColor(tcu::Vec4(0.0f));
	m_device->cmdClearColorImage(*m_cmdBuffer, m_colorAttachment->getImage(),  VK_IMAGE_LAYOUT_TRANSFER_DST_OPTIMAL, &renderPassClearValue.color, 1, &subresourceRange);

	imageBarrier(*m_device, *m_cmdBuffer, m_colorAttachment->getImage(), subresourceRange,
		VK_IMAGE_LAYOUT_TRANSFER_DST_OPTIMAL, VK_IMAGE_LAYOUT_COLOR_ATTACHMENT_OPTIMAL,
		VK_ACCESS_TRANSFER_WRITE_BIT, VK_ACCESS_COLOR_ATTACHMENT_WRITE_BIT,
		VK_PIPELINE_STAGE_TRANSFER_BIT, VK_PIPELINE_STAGE_COLOR_ATTACHMENT_OUTPUT_BIT);
}

void MultiViewAttachmentsTestInstance::setImageData (VkImage image)
{
	const MovePtr<tcu::Texture2DArray>		data		= imageData();
	Move<VkBuffer>					buffer;
	const deUint32					bufferSize	= m_parameters.extent.width * m_parameters.extent.height * m_parameters.extent.depth * tcu::getPixelSize(mapVkFormat(m_parameters.colorFormat));
	MovePtr<Allocation>				bufferAlloc;

	// Create source buffer
	{
		const VkBufferCreateInfo		bufferParams			=
		{
			VK_STRUCTURE_TYPE_BUFFER_CREATE_INFO,		// VkStructureType		sType;
			DE_NULL,									// const void*			pNext;
			0u,											// VkBufferCreateFlags	flags;
			bufferSize,									// VkDeviceSize			size;
			VK_BUFFER_USAGE_TRANSFER_SRC_BIT,			// VkBufferUsageFlags	usage;
			VK_SHARING_MODE_EXCLUSIVE,					// VkSharingMode		sharingMode;
			1u,											// deUint32				queueFamilyIndexCount;
			&m_queueFamilyIndex,						// const deUint32*		pQueueFamilyIndices;
		};

		buffer		= createBuffer(*m_device, *m_logicalDevice, &bufferParams);
		bufferAlloc = m_allocator->allocate(getBufferMemoryRequirements(*m_device, *m_logicalDevice, *buffer), MemoryRequirement::HostVisible);
		VK_CHECK(m_device->bindBufferMemory(*m_logicalDevice, *buffer, bufferAlloc->getMemory(), bufferAlloc->getOffset()));
	}

	// Barriers for copying buffer to image
	const VkBufferMemoryBarrier				preBufferBarrier		=
	{
		VK_STRUCTURE_TYPE_BUFFER_MEMORY_BARRIER,		// VkStructureType	sType;
		DE_NULL,										// const void*		pNext;
		VK_ACCESS_HOST_WRITE_BIT,						// VkAccessFlags	srcAccessMask;
		VK_ACCESS_TRANSFER_READ_BIT,					// VkAccessFlags	dstAccessMask;
		VK_QUEUE_FAMILY_IGNORED,						// deUint32			srcQueueFamilyIndex;
		VK_QUEUE_FAMILY_IGNORED,						// deUint32			dstQueueFamilyIndex;
		*buffer,										// VkBuffer			buffer;
		0u,												// VkDeviceSize		offset;
		bufferSize										// VkDeviceSize		size;
	};

	const VkImageAspectFlags				formatAspect			= getAspectFlags(mapVkFormat(m_parameters.colorFormat));
	VkImageSubresourceRange					subresourceRange		=
	{												// VkImageSubresourceRange	subresourceRange;
		formatAspect,				// VkImageAspectFlags	aspect;
		0u,							// deUint32				baseMipLevel;
		1u,							// deUint32				mipLevels;
		0u,							// deUint32				baseArraySlice;
		m_parameters.extent.depth,	// deUint32				arraySize;
	};

	const VkBufferImageCopy					copyRegion				=
	{
		0u,															// VkDeviceSize				bufferOffset;
		(deUint32)data->getLevel(0).getWidth(),						// deUint32					bufferRowLength;
		(deUint32)data->getLevel(0).getHeight(),					// deUint32					bufferImageHeight;
		{
			VK_IMAGE_ASPECT_COLOR_BIT,								// VkImageAspectFlags		aspect;
			0u,														// deUint32					mipLevel;
			0u,														// deUint32					baseArrayLayer;
			m_parameters.extent.depth,								// deUint32					layerCount;
		},															// VkImageSubresourceLayers	imageSubresource;
		{ 0, 0, 0 },												// VkOffset3D				imageOffset;
		{m_parameters.extent.width, m_parameters.extent.height, 1u}	// VkExtent3D				imageExtent;
	};

	// Write buffer data
	deMemcpy(bufferAlloc->getHostPtr(), data->getLevel(0).getDataPtr(), bufferSize);
	flushAlloc(*m_device, *m_logicalDevice, *bufferAlloc);

	beginCommandBuffer(*m_device, *m_cmdBuffer);

	m_device->cmdPipelineBarrier(*m_cmdBuffer, VK_PIPELINE_STAGE_HOST_BIT, VK_PIPELINE_STAGE_TRANSFER_BIT, (VkDependencyFlags)0, 0, (const VkMemoryBarrier*)DE_NULL, 1, &preBufferBarrier, 0, (const VkImageMemoryBarrier*)DE_NULL);
	imageBarrier(*m_device, *m_cmdBuffer, image, subresourceRange,
		VK_IMAGE_LAYOUT_UNDEFINED, VK_IMAGE_LAYOUT_TRANSFER_DST_OPTIMAL,
		0u, VK_ACCESS_TRANSFER_WRITE_BIT,
		VK_PIPELINE_STAGE_HOST_BIT, VK_PIPELINE_STAGE_TRANSFER_BIT);
	m_device->cmdCopyBufferToImage(*m_cmdBuffer, *buffer, image, VK_IMAGE_LAYOUT_TRANSFER_DST_OPTIMAL, 1u, &copyRegion);
	imageBarrier(*m_device, *m_cmdBuffer, image, subresourceRange,
		VK_IMAGE_LAYOUT_TRANSFER_DST_OPTIMAL, VK_IMAGE_LAYOUT_GENERAL,
		VK_ACCESS_TRANSFER_WRITE_BIT, VK_ACCESS_TRANSFER_WRITE_BIT,
		VK_PIPELINE_STAGE_TRANSFER_BIT, VK_PIPELINE_STAGE_TRANSFER_BIT);
	VK_CHECK(m_device->endCommandBuffer(*m_cmdBuffer));

	submitCommandsAndWait(*m_device, *m_logicalDevice, m_queue, *m_cmdBuffer);
}

class MultiViewInstancedTestInstance : public MultiViewRenderTestInstance
{
public:
						MultiViewInstancedTestInstance	(Context& context, const TestParameters& parameters);
protected:
	void				createVertexData				(void);
	void				draw							(const deUint32			subpassCount,
														 VkRenderPass			renderPass,
														 VkFramebuffer			frameBuffer,
														 vector<PipelineSp>&	pipelines);
};

MultiViewInstancedTestInstance::MultiViewInstancedTestInstance (Context& context, const TestParameters& parameters)
	: MultiViewRenderTestInstance	(context, parameters)
{
}

void MultiViewInstancedTestInstance::createVertexData (void)
{
	const tcu::Vec4 color = tcu::Vec4(0.2f, 0.0f, 0.1f, 1.0f);

	appendVertex(tcu::Vec4(-1.0f,-1.0f, 1.0f, 1.0f), color);
	appendVertex(tcu::Vec4(-1.0f, 0.0f, 1.0f, 1.0f), color);
	appendVertex(tcu::Vec4( 0.0f,-1.0f, 1.0f, 1.0f), color);
	appendVertex(tcu::Vec4( 0.0f, 0.0f, 1.0f, 1.0f), color);
}

void MultiViewInstancedTestInstance::draw (const deUint32 subpassCount, VkRenderPass renderPass, VkFramebuffer frameBuffer, vector<PipelineSp>& pipelines)
{
	const VkRect2D					renderArea				= { { 0, 0 }, { m_parameters.extent.width, m_parameters.extent.height } };
	const VkClearValue				renderPassClearValue	= makeClearValueColor(tcu::Vec4(0.0f));
	const VkBuffer					vertexBuffers[]			= { *m_vertexCoordBuffer, *m_vertexColorBuffer };
	const VkDeviceSize				vertexBufferOffsets[]	= {                   0u,                   0u };
	const deUint32					drawCountPerSubpass		= (subpassCount == 1) ? m_squareCount : 1u;

	beginCommandBuffer(*m_device, *m_cmdBuffer);

	beforeDraw();

	if (!m_useDynamicRendering)
	{
		const VkRenderPassBeginInfo		renderPassBeginInfo =
		{
			VK_STRUCTURE_TYPE_RENDER_PASS_BEGIN_INFO,	// VkStructureType		sType;
			DE_NULL,									// const void*			pNext;
			renderPass,									// VkRenderPass			renderPass;
			frameBuffer,								// VkFramebuffer		framebuffer;
			renderArea,									// VkRect2D				renderArea;
			1u,											// uint32_t				clearValueCount;
			&renderPassClearValue,						// const VkClearValue*	pClearValues;
		};
		cmdBeginRenderPass(*m_device, *m_cmdBuffer, &renderPassBeginInfo, VK_SUBPASS_CONTENTS_INLINE, m_parameters.renderingType);
	}

	m_device->cmdBindVertexBuffers(*m_cmdBuffer, 0u, DE_LENGTH_OF_ARRAY(vertexBuffers), vertexBuffers, vertexBufferOffsets);

	for (deUint32 subpassNdx = 0u; subpassNdx < subpassCount; subpassNdx++)
	{
		if (m_useDynamicRendering)
		{
			beginRendering(
				*m_device,
				*m_cmdBuffer,
				m_colorAttachment->getImageView(),
				renderArea,
				renderPassClearValue,
				VK_IMAGE_LAYOUT_COLOR_ATTACHMENT_OPTIMAL,
				(subpassNdx ? VK_ATTACHMENT_LOAD_OP_LOAD : VK_ATTACHMENT_LOAD_OP_CLEAR),
				0u,
				m_parameters.extent.depth,
				m_parameters.viewMasks[subpassNdx]);
		}

		m_device->cmdBindPipeline(*m_cmdBuffer, VK_PIPELINE_BIND_POINT_GRAPHICS, **pipelines[subpassNdx]);

		m_device->cmdDraw(*m_cmdBuffer, 4u, drawCountPerSubpass, 0u, subpassNdx % m_squareCount);

		if (m_useDynamicRendering)
			endRendering(*m_device, *m_cmdBuffer);
		else if (subpassNdx < subpassCount - 1u)
			cmdNextSubpass(*m_device, *m_cmdBuffer, VK_SUBPASS_CONTENTS_INLINE, m_parameters.renderingType);
	}

	if (!m_useDynamicRendering)
		cmdEndRenderPass(*m_device, *m_cmdBuffer, m_parameters.renderingType);

	afterDraw();

	VK_CHECK(m_device->endCommandBuffer(*m_cmdBuffer));
	submitCommandsAndWait(*m_device, *m_logicalDevice, m_queue, *m_cmdBuffer);
}

class MultiViewInputRateInstanceTestInstance : public MultiViewRenderTestInstance
{
public:
				MultiViewInputRateInstanceTestInstance	(Context& context, const TestParameters& parameters);
protected:
	void		createVertexData						(void);

	void		draw									(const deUint32			subpassCount,
														 VkRenderPass			renderPass,
														 VkFramebuffer			frameBuffer,
														 vector<PipelineSp>&	pipelines);
};

MultiViewInputRateInstanceTestInstance::MultiViewInputRateInstanceTestInstance (Context& context, const TestParameters& parameters)
	: MultiViewRenderTestInstance	(context, parameters)
{
}

void MultiViewInputRateInstanceTestInstance::createVertexData (void)
{
	appendVertex(tcu::Vec4(-1.0f,-1.0f, 1.0f, 1.0f), tcu::Vec4(0.2f, 0.0f, 0.1f, 1.0f));
	appendVertex(tcu::Vec4(-1.0f, 0.0f, 1.0f, 1.0f), tcu::Vec4(0.3f, 0.0f, 0.2f, 1.0f));
	appendVertex(tcu::Vec4( 0.0f,-1.0f, 1.0f, 1.0f), tcu::Vec4(0.4f, 0.2f, 0.3f, 1.0f));
	appendVertex(tcu::Vec4( 0.0f, 0.0f, 1.0f, 1.0f), tcu::Vec4(0.5f, 0.0f, 0.4f, 1.0f));
}

void MultiViewInputRateInstanceTestInstance::draw (const deUint32 subpassCount, VkRenderPass renderPass, VkFramebuffer frameBuffer, vector<PipelineSp>& pipelines)
{
	const VkRect2D					renderArea				= { { 0, 0 }, { m_parameters.extent.width, m_parameters.extent.height } };
	const VkClearValue				renderPassClearValue	= makeClearValueColor(tcu::Vec4(0.0f));
	const VkBuffer					vertexBuffers[]			= { *m_vertexCoordBuffer, *m_vertexColorBuffer };
	const VkDeviceSize				vertexBufferOffsets[]	= {                   0u,                   0u };
	const deUint32					drawCountPerSubpass		= (subpassCount == 1) ? m_squareCount : 1u;

	beginCommandBuffer(*m_device, *m_cmdBuffer);

	beforeDraw();

	if (!m_useDynamicRendering)
	{
		const VkRenderPassBeginInfo		renderPassBeginInfo =
		{
			VK_STRUCTURE_TYPE_RENDER_PASS_BEGIN_INFO,	// VkStructureType		sType;
			DE_NULL,									// const void*			pNext;
			renderPass,									// VkRenderPass			renderPass;
			frameBuffer,								// VkFramebuffer		framebuffer;
			renderArea,									// VkRect2D				renderArea;
			1u,											// uint32_t				clearValueCount;
			&renderPassClearValue,						// const VkClearValue*	pClearValues;
		};
		cmdBeginRenderPass(*m_device, *m_cmdBuffer, &renderPassBeginInfo, VK_SUBPASS_CONTENTS_INLINE, m_parameters.renderingType);
	}

	m_device->cmdBindVertexBuffers(*m_cmdBuffer, 0u, DE_LENGTH_OF_ARRAY(vertexBuffers), vertexBuffers, vertexBufferOffsets);

	for (deUint32 subpassNdx = 0u; subpassNdx < subpassCount; subpassNdx++)
	{
		if (m_useDynamicRendering)
		{
			beginRendering(
				*m_device,
				*m_cmdBuffer,
				m_colorAttachment->getImageView(),
				renderArea,
				renderPassClearValue,
				VK_IMAGE_LAYOUT_COLOR_ATTACHMENT_OPTIMAL,
				(subpassNdx ? VK_ATTACHMENT_LOAD_OP_LOAD : VK_ATTACHMENT_LOAD_OP_CLEAR),
				0u,
				m_parameters.extent.depth,
				m_parameters.viewMasks[subpassNdx]);
		}

		m_device->cmdBindPipeline(*m_cmdBuffer, VK_PIPELINE_BIND_POINT_GRAPHICS, **pipelines[subpassNdx]);

		for (deUint32 drawNdx = 0u; drawNdx < drawCountPerSubpass; ++drawNdx)
			m_device->cmdDraw(*m_cmdBuffer, 4u, 4u, 0u, 0u);

		if (m_useDynamicRendering)
			endRendering(*m_device, *m_cmdBuffer);
		else if (subpassNdx < subpassCount - 1u)
			cmdNextSubpass(*m_device, *m_cmdBuffer, VK_SUBPASS_CONTENTS_INLINE, m_parameters.renderingType);
	}

	if (!m_useDynamicRendering)
		cmdEndRenderPass(*m_device, *m_cmdBuffer, m_parameters.renderingType);

	afterDraw();

	VK_CHECK(m_device->endCommandBuffer(*m_cmdBuffer));
	submitCommandsAndWait(*m_device, *m_logicalDevice, m_queue, *m_cmdBuffer);
}

class MultiViewDrawIndirectTestInstance : public MultiViewRenderTestInstance
{
public:
				MultiViewDrawIndirectTestInstance	(Context& context, const TestParameters& parameters);
protected:

	void		draw								(const deUint32			subpassCount,
													 VkRenderPass			renderPass,
													 VkFramebuffer			frameBuffer,
													 vector<PipelineSp>&	pipelines);
};

MultiViewDrawIndirectTestInstance::MultiViewDrawIndirectTestInstance (Context& context, const TestParameters& parameters)
	: MultiViewRenderTestInstance	(context, parameters)
{
}

void MultiViewDrawIndirectTestInstance::draw (const deUint32 subpassCount, VkRenderPass renderPass, VkFramebuffer frameBuffer, vector<PipelineSp>& pipelines)
{
	typedef de::SharedPtr<Unique<VkBuffer> >		BufferSP;
	typedef de::SharedPtr<UniquePtr<Allocation> >	AllocationSP;

	const size_t					nonCoherentAtomSize		= static_cast<size_t>(m_context.getDeviceProperties().limits.nonCoherentAtomSize);
	const VkRect2D					renderArea				= { { 0, 0 }, { m_parameters.extent.width, m_parameters.extent.height } };
	const VkClearValue				renderPassClearValue	= makeClearValueColor(tcu::Vec4(0.0f));
	const VkBuffer					vertexBuffers[]			= { *m_vertexCoordBuffer, *m_vertexColorBuffer };
	const VkDeviceSize				vertexBufferOffsets[]	= {                   0u,                   0u };
	const deUint32					drawCountPerSubpass		= (subpassCount == 1) ? m_squareCount : 1u;
	const deUint32					strideInBuffer			= (m_parameters.viewIndex == TEST_TYPE_DRAW_INDIRECT_INDEXED)
															? static_cast<deUint32>(sizeof(vk::VkDrawIndexedIndirectCommand))
															: static_cast<deUint32>(sizeof(vk::VkDrawIndirectCommand));
	vector< BufferSP >				indirectBuffers			(subpassCount);
	vector< AllocationSP >			indirectAllocations		(subpassCount);

	for (deUint32 subpassNdx = 0u; subpassNdx < subpassCount; subpassNdx++)
	{
		vector<VkDrawIndirectCommand>			drawCommands;
		vector<VkDrawIndexedIndirectCommand>	drawCommandsIndexed;

		for (deUint32 drawNdx = 0u; drawNdx < drawCountPerSubpass; ++drawNdx)
		{
			if (m_parameters.viewIndex == TEST_TYPE_DRAW_INDIRECT_INDEXED)
			{
				const VkDrawIndexedIndirectCommand	drawCommandIndexed	=
				{
					4u,												//  deUint32	indexCount;
					1u,												//  deUint32	instanceCount;
					(drawNdx + subpassNdx % m_squareCount) * 4u,	//  deUint32	firstIndex;
					0u,												//  deInt32		vertexOffset;
					0u,												//  deUint32	firstInstance;
				};

				drawCommandsIndexed.push_back(drawCommandIndexed);
			}
			else
			{
				const VkDrawIndirectCommand	drawCommand	=
				{
					4u,												//  deUint32	vertexCount;
					1u,												//  deUint32	instanceCount;
					(drawNdx + subpassNdx % m_squareCount) * 4u,	//  deUint32	firstVertex;
					0u												//  deUint32	firstInstance;
				};

				drawCommands.push_back(drawCommand);
			}
		}

		const size_t				drawCommandsLength	= (m_parameters.viewIndex == TEST_TYPE_DRAW_INDIRECT_INDEXED)
														? drawCommandsIndexed.size()
														: drawCommands.size();
		const void*					drawCommandsDataPtr	= (m_parameters.viewIndex == TEST_TYPE_DRAW_INDIRECT_INDEXED)
														? (void*)&drawCommandsIndexed[0]
														: (void*)&drawCommands[0];
		const size_t				dataSize			= static_cast<size_t>(drawCommandsLength * strideInBuffer);
		const VkDeviceSize			bufferDataSize		= static_cast<VkDeviceSize>(deAlignSize(dataSize, nonCoherentAtomSize));
		const VkBufferCreateInfo	bufferInfo			= makeBufferCreateInfo(bufferDataSize, VK_BUFFER_USAGE_INDIRECT_BUFFER_BIT);
		Move<VkBuffer>				indirectBuffer		= createBuffer(*m_device, *m_logicalDevice, &bufferInfo);
		MovePtr<Allocation>			allocationBuffer	= m_allocator->allocate(getBufferMemoryRequirements(*m_device, *m_logicalDevice, *indirectBuffer),  MemoryRequirement::HostVisible);

		DE_ASSERT(drawCommandsLength != 0);

		VK_CHECK(m_device->bindBufferMemory(*m_logicalDevice, *indirectBuffer, allocationBuffer->getMemory(), allocationBuffer->getOffset()));

		deMemcpy(allocationBuffer->getHostPtr(), drawCommandsDataPtr, static_cast<size_t>(dataSize));

		flushAlloc(*m_device, *m_logicalDevice, *allocationBuffer);
		indirectBuffers[subpassNdx] = (BufferSP(new Unique<VkBuffer>(indirectBuffer)));
		indirectAllocations[subpassNdx] = (AllocationSP(new UniquePtr<Allocation>(allocationBuffer)));
	}

	beginCommandBuffer(*m_device, *m_cmdBuffer);

	beforeDraw();

	if (!m_useDynamicRendering)
	{
		const VkRenderPassBeginInfo renderPassBeginInfo
		{
			VK_STRUCTURE_TYPE_RENDER_PASS_BEGIN_INFO,	// VkStructureType		sType;
			DE_NULL,									// const void*			pNext;
			renderPass,									// VkRenderPass			renderPass;
			frameBuffer,								// VkFramebuffer		framebuffer;
			renderArea,									// VkRect2D				renderArea;
			1u,											// uint32_t				clearValueCount;
			&renderPassClearValue,						// const VkClearValue*	pClearValues;
		};
		cmdBeginRenderPass(*m_device, *m_cmdBuffer, &renderPassBeginInfo, VK_SUBPASS_CONTENTS_INLINE, m_parameters.renderingType);
	}

	m_device->cmdBindVertexBuffers(*m_cmdBuffer, 0u, DE_LENGTH_OF_ARRAY(vertexBuffers), vertexBuffers, vertexBufferOffsets);

	if (m_parameters.viewIndex == TEST_TYPE_DRAW_INDIRECT_INDEXED)
		m_device->cmdBindIndexBuffer(*m_cmdBuffer, *m_vertexIndicesBuffer, 0u, VK_INDEX_TYPE_UINT32);

	for (deUint32 subpassNdx = 0u; subpassNdx < subpassCount; subpassNdx++)
	{
		if (m_useDynamicRendering)
		{
			beginRendering(
				*m_device,
				*m_cmdBuffer,
				m_colorAttachment->getImageView(),
				renderArea,
				renderPassClearValue,
				VK_IMAGE_LAYOUT_COLOR_ATTACHMENT_OPTIMAL,
				(subpassNdx ? VK_ATTACHMENT_LOAD_OP_LOAD : VK_ATTACHMENT_LOAD_OP_CLEAR),
				0u,
				m_parameters.extent.depth,
				m_parameters.viewMasks[subpassNdx]);
		}

		m_device->cmdBindPipeline(*m_cmdBuffer, VK_PIPELINE_BIND_POINT_GRAPHICS, **pipelines[subpassNdx]);

		if (m_hasMultiDrawIndirect)
		{
			if (m_parameters.viewIndex == TEST_TYPE_DRAW_INDIRECT_INDEXED)
				m_device->cmdDrawIndexedIndirect(*m_cmdBuffer, **indirectBuffers[subpassNdx], 0u, drawCountPerSubpass, strideInBuffer);
			else
				m_device->cmdDrawIndirect(*m_cmdBuffer, **indirectBuffers[subpassNdx], 0u, drawCountPerSubpass, strideInBuffer);
		}
		else
		{
			for (deUint32 drawNdx = 0; drawNdx < drawCountPerSubpass; drawNdx++)
			{
				if (m_parameters.viewIndex == TEST_TYPE_DRAW_INDIRECT_INDEXED)
					m_device->cmdDrawIndexedIndirect(*m_cmdBuffer, **indirectBuffers[subpassNdx], drawNdx * strideInBuffer, 1, strideInBuffer);
				else
					m_device->cmdDrawIndirect(*m_cmdBuffer, **indirectBuffers[subpassNdx], drawNdx * strideInBuffer, 1, strideInBuffer);
			}
		}

		if (m_useDynamicRendering)
			endRendering(*m_device, *m_cmdBuffer);
		else if (subpassNdx < subpassCount - 1u)
			cmdNextSubpass(*m_device, *m_cmdBuffer, VK_SUBPASS_CONTENTS_INLINE, m_parameters.renderingType);
	}

	if (!m_useDynamicRendering)
		cmdEndRenderPass(*m_device, *m_cmdBuffer, m_parameters.renderingType);

	afterDraw();

	VK_CHECK(m_device->endCommandBuffer(*m_cmdBuffer));
	submitCommandsAndWait(*m_device, *m_logicalDevice, m_queue, *m_cmdBuffer);
}

class MultiViewClearAttachmentsTestInstance : public MultiViewRenderTestInstance
{
public:
				MultiViewClearAttachmentsTestInstance	(Context& context, const TestParameters& parameters);
protected:
	void		draw									(const deUint32			subpassCount,
														 VkRenderPass			renderPass,
														 VkFramebuffer			frameBuffer,
														 vector<PipelineSp>&	pipelines);
};

MultiViewClearAttachmentsTestInstance::MultiViewClearAttachmentsTestInstance (Context& context, const TestParameters& parameters)
	: MultiViewRenderTestInstance	(context, parameters)
{
}

void MultiViewClearAttachmentsTestInstance::draw (const deUint32 subpassCount, VkRenderPass renderPass, VkFramebuffer frameBuffer, vector<PipelineSp>& pipelines)
{
	const VkRect2D					renderArea				= { { 0, 0 }, { m_parameters.extent.width, m_parameters.extent.height } };
	const VkClearValue				renderPassClearValue	= makeClearValueColor(tcu::Vec4(0.0f));
	const VkBuffer					vertexBuffers[]			= { *m_vertexCoordBuffer, *m_vertexColorBuffer };
	const VkDeviceSize				vertexBufferOffsets[]	= {                   0u,                   0u };
	const deUint32					drawCountPerSubpass		= (subpassCount == 1) ? m_squareCount : 1u;

	beginCommandBuffer(*m_device, *m_cmdBuffer);

	beforeDraw();

	if (!m_useDynamicRendering)
	{
		const VkRenderPassBeginInfo renderPassBeginInfo
		{
			VK_STRUCTURE_TYPE_RENDER_PASS_BEGIN_INFO,	// VkStructureType		sType;
			DE_NULL,									// const void*			pNext;
			renderPass,									// VkRenderPass			renderPass;
			frameBuffer,								// VkFramebuffer		framebuffer;
			renderArea,									// VkRect2D				renderArea;
			1u,											// uint32_t				clearValueCount;
			&renderPassClearValue,						// const VkClearValue*	pClearValues;
		};
		cmdBeginRenderPass(*m_device, *m_cmdBuffer, &renderPassBeginInfo, VK_SUBPASS_CONTENTS_INLINE, m_parameters.renderingType);
	}

	m_device->cmdBindVertexBuffers(*m_cmdBuffer, 0u, DE_LENGTH_OF_ARRAY(vertexBuffers), vertexBuffers, vertexBufferOffsets);

	for (deUint32 subpassNdx = 0u; subpassNdx < subpassCount; subpassNdx++)
	{
		VkClearAttachment	clearAttachment	=
		{
			VK_IMAGE_ASPECT_COLOR_BIT,								// VkImageAspectFlags	aspectMask
			0u,														// deUint32				colorAttachment
			makeClearValueColor(tcu::Vec4(1.0f, 0.0f, 0.0f, 1.0f))	// VkClearValue			clearValue
		};

		const VkOffset2D	offset[2]		=
		{
			{0, 0},
			{static_cast<deInt32>(static_cast<float>(m_parameters.extent.width) * 0.25f), static_cast<deInt32>(static_cast<float>(m_parameters.extent.height) * 0.25f)}
		};

		const VkExtent2D	extent[2]		=
		{
			{m_parameters.extent.width, m_parameters.extent.height},
			{static_cast<deUint32>(static_cast<float>(m_parameters.extent.width) * 0.5f), static_cast<deUint32>(static_cast<float>(m_parameters.extent.height) * 0.5f)}
		};

		const VkRect2D		rect2D[2]		=
		{
			{offset[0], extent[0]},
			{offset[1], extent[1]}
		};

		VkClearRect			clearRect		=
		{
			rect2D[0],	// VkRect2D	rect
			0u,			// deUint32	baseArrayLayer
			1u,			// deUint32	layerCount
		};

		if (m_useDynamicRendering)
		{
			beginRendering(
				*m_device,
				*m_cmdBuffer,
				m_colorAttachment->getImageView(),
				renderArea,
				renderPassClearValue,
				VK_IMAGE_LAYOUT_COLOR_ATTACHMENT_OPTIMAL,
				(subpassNdx ? VK_ATTACHMENT_LOAD_OP_LOAD : VK_ATTACHMENT_LOAD_OP_CLEAR),
				0u,
				m_parameters.extent.depth,
				m_parameters.viewMasks[subpassNdx]);
		}

		m_device->cmdClearAttachments(*m_cmdBuffer, 1u, &clearAttachment, 1u, &clearRect);
		m_device->cmdBindPipeline(*m_cmdBuffer, VK_PIPELINE_BIND_POINT_GRAPHICS, **pipelines[subpassNdx]);

		for (deUint32 drawNdx = 0u; drawNdx < drawCountPerSubpass; ++drawNdx)
			m_device->cmdDraw(*m_cmdBuffer, 4u, 1u, (drawNdx + subpassNdx % m_squareCount) * 4u, 0u);

		clearRect.rect = rect2D[1];
		clearAttachment.clearValue = makeClearValueColor(tcu::Vec4(0.0f, 0.0f, 1.0f, 1.0f));
		m_device->cmdClearAttachments(*m_cmdBuffer, 1u, &clearAttachment, 1u, &clearRect);

		if (m_useDynamicRendering)
			endRendering(*m_device, *m_cmdBuffer);
		else if (subpassNdx < subpassCount - 1u)
			cmdNextSubpass(*m_device, *m_cmdBuffer, VK_SUBPASS_CONTENTS_INLINE, m_parameters.renderingType);
	}

	if (!m_useDynamicRendering)
		cmdEndRenderPass(*m_device, *m_cmdBuffer, m_parameters.renderingType);

	afterDraw();

	VK_CHECK(m_device->endCommandBuffer(*m_cmdBuffer));
	submitCommandsAndWait(*m_device, *m_logicalDevice, m_queue, *m_cmdBuffer);
}

class MultiViewSecondaryCommandBufferTestInstance : public MultiViewRenderTestInstance
{
public:
				MultiViewSecondaryCommandBufferTestInstance	(Context& context, const TestParameters& parameters);
protected:
	void		draw										(const deUint32			subpassCount,
															 VkRenderPass			renderPass,
															 VkFramebuffer			frameBuffer,
															 vector<PipelineSp>&	pipelines);
};

MultiViewSecondaryCommandBufferTestInstance::MultiViewSecondaryCommandBufferTestInstance (Context& context, const TestParameters& parameters)
	: MultiViewRenderTestInstance	(context, parameters)
{
}

void MultiViewSecondaryCommandBufferTestInstance::draw (const deUint32 subpassCount, VkRenderPass renderPass, VkFramebuffer frameBuffer, vector<PipelineSp>& pipelines)
{
	typedef de::SharedPtr<Unique<VkCommandBuffer> >	VkCommandBufferSp;

	const VkRect2D					renderArea				= { { 0, 0 }, { m_parameters.extent.width, m_parameters.extent.height } };
	const VkClearValue				renderPassClearValue	= makeClearValueColor(tcu::Vec4(0.0f));
	const VkBuffer					vertexBuffers[]			= { *m_vertexCoordBuffer, *m_vertexColorBuffer };
	const VkDeviceSize				vertexBufferOffsets[]	= {                   0u,                   0u };
	const deUint32					drawCountPerSubpass		= (subpassCount == 1) ? m_squareCount : 1u;

	beginCommandBuffer(*m_device, *m_cmdBuffer);

	beforeDraw();

	if (!m_useDynamicRendering)
	{
		const VkRenderPassBeginInfo renderPassBeginInfo
		{
			VK_STRUCTURE_TYPE_RENDER_PASS_BEGIN_INFO,	// VkStructureType		sType;
			DE_NULL,									// const void*			pNext;
			renderPass,									// VkRenderPass			renderPass;
			frameBuffer,								// VkFramebuffer		framebuffer;
			renderArea,									// VkRect2D				renderArea;
			1u,											// uint32_t				clearValueCount;
			&renderPassClearValue,						// const VkClearValue*	pClearValues;
		};
		cmdBeginRenderPass(*m_device, *m_cmdBuffer, &renderPassBeginInfo, VK_SUBPASS_CONTENTS_SECONDARY_COMMAND_BUFFERS, m_parameters.renderingType);
	}

	//Create secondary buffer
	const VkCommandBufferAllocateInfo	cmdBufferAllocateInfo	=
	{
		VK_STRUCTURE_TYPE_COMMAND_BUFFER_ALLOCATE_INFO,	// VkStructureType			sType;
		DE_NULL,										// const void*				pNext;
		*m_cmdPool,										// VkCommandPool			commandPool;
		VK_COMMAND_BUFFER_LEVEL_SECONDARY,				// VkCommandBufferLevel		level;
		1u,												// deUint32					bufferCount;
	};
	vector<VkCommandBufferSp>	cmdBufferSecondary;

	for (deUint32 subpassNdx = 0u; subpassNdx < subpassCount; subpassNdx++)
	{
		cmdBufferSecondary.push_back(VkCommandBufferSp(new Unique<VkCommandBuffer>(allocateCommandBuffer(*m_device, *m_logicalDevice, &cmdBufferAllocateInfo))));

		const VkCommandBufferInheritanceRenderingInfoKHR secCmdBufInheritRenderingInfo
		{
			VK_STRUCTURE_TYPE_COMMAND_BUFFER_INHERITANCE_RENDERING_INFO_KHR,	// VkStructureType							sType;
			DE_NULL,															// const void*								pNext;
			VK_RENDERING_CONTENTS_SECONDARY_COMMAND_BUFFERS_BIT_KHR,			// VkRenderingFlagsKHR						flags;
			m_parameters.viewMasks[subpassNdx],									// uint32_t									viewMask;
			1u,																	// uint32_t									colorAttachmentCount;
			&m_parameters.colorFormat,											// const VkFormat*							pColorAttachmentFormats;
			VK_FORMAT_UNDEFINED,												// VkFormat									depthAttachmentFormat;
			VK_FORMAT_UNDEFINED,												// VkFormat									stencilAttachmentFormat;
			m_parameters.samples												// VkSampleCountFlagBits					rasterizationSamples;
		};

		const VkCommandBufferInheritanceInfo secCmdBufInheritInfo
		{
			VK_STRUCTURE_TYPE_COMMAND_BUFFER_INHERITANCE_INFO,					// VkStructureType							sType;
			m_useDynamicRendering ? &secCmdBufInheritRenderingInfo : DE_NULL,	// const void*								pNext;
			renderPass,															// VkRenderPass								renderPass;
			subpassNdx,															// deUint32									subpass;
			frameBuffer,														// VkFramebuffer							framebuffer;
			VK_FALSE,															// VkBool32									occlusionQueryEnable;
			(VkQueryControlFlags)0u,											// VkQueryControlFlags						queryFlags;
			(VkQueryPipelineStatisticFlags)0u,									// VkQueryPipelineStatisticFlags			pipelineStatistics;
		};

		const VkCommandBufferBeginInfo info
		{
			VK_STRUCTURE_TYPE_COMMAND_BUFFER_BEGIN_INFO,						// VkStructureType							sType;
			DE_NULL,															// const void*								pNext;
			VK_COMMAND_BUFFER_USAGE_RENDER_PASS_CONTINUE_BIT,					// VkCommandBufferUsageFlags				flags;
			&secCmdBufInheritInfo,												// const VkCommandBufferInheritanceInfo*	pInheritanceInfo;
		};

		VK_CHECK(m_device->beginCommandBuffer(cmdBufferSecondary.back().get()->get(), &info));

		m_device->cmdBindVertexBuffers(cmdBufferSecondary.back().get()->get(), 0u, DE_LENGTH_OF_ARRAY(vertexBuffers), vertexBuffers, vertexBufferOffsets);
		m_device->cmdBindPipeline(cmdBufferSecondary.back().get()->get(), VK_PIPELINE_BIND_POINT_GRAPHICS, **pipelines[subpassNdx]);

		if (m_useDynamicRendering)
		{
			beginRendering(
				*m_device,
				*m_cmdBuffer,
				m_colorAttachment->getImageView(),
				renderArea,
				renderPassClearValue,
				VK_IMAGE_LAYOUT_COLOR_ATTACHMENT_OPTIMAL,
				(subpassNdx ? VK_ATTACHMENT_LOAD_OP_LOAD : VK_ATTACHMENT_LOAD_OP_CLEAR),
				VK_RENDERING_CONTENTS_SECONDARY_COMMAND_BUFFERS_BIT_KHR,
				m_parameters.extent.depth,
				m_parameters.viewMasks[subpassNdx]);
		}

		for (deUint32 drawNdx = 0u; drawNdx < drawCountPerSubpass; ++drawNdx)
			m_device->cmdDraw(cmdBufferSecondary.back().get()->get(), 4u, 1u, (drawNdx + subpassNdx % m_squareCount) * 4u, 0u);

		VK_CHECK(m_device->endCommandBuffer(cmdBufferSecondary.back().get()->get()));

		m_device->cmdExecuteCommands(*m_cmdBuffer, 1u, &cmdBufferSecondary.back().get()->get());
		if (m_useDynamicRendering)
			endRendering(*m_device, *m_cmdBuffer);
		else if (subpassNdx < subpassCount - 1u)
			cmdNextSubpass(*m_device, *m_cmdBuffer, VK_SUBPASS_CONTENTS_SECONDARY_COMMAND_BUFFERS, m_parameters.renderingType);
	}

	if (!m_useDynamicRendering)
		cmdEndRenderPass(*m_device, *m_cmdBuffer, m_parameters.renderingType);

	afterDraw();

	VK_CHECK(m_device->endCommandBuffer(*m_cmdBuffer));
	submitCommandsAndWait(*m_device, *m_logicalDevice, m_queue, *m_cmdBuffer);
}

class MultiViewPointSizeTestInstance : public MultiViewRenderTestInstance
{
public:
				MultiViewPointSizeTestInstance	(Context& context, const TestParameters& parameters);
protected:
	void		validatePointSize				(const VkPhysicalDeviceLimits& limits, const deUint32 pointSize);
	void		createVertexData				(void);
	void		draw							(const deUint32			subpassCount,
												 VkRenderPass			renderPass,
												 VkFramebuffer			frameBuffer,
												 vector<PipelineSp>&	pipelines);
};

MultiViewPointSizeTestInstance::MultiViewPointSizeTestInstance (Context& context, const TestParameters& parameters)
	: MultiViewRenderTestInstance	(context, parameters)
{
	const InstanceInterface&		vki					= m_context.getInstanceInterface();
	const VkPhysicalDevice			physDevice			= m_context.getPhysicalDevice();
	const VkPhysicalDeviceLimits	limits				= getPhysicalDeviceProperties(vki, physDevice).limits;

	validatePointSize(limits, static_cast<deUint32>(TEST_POINT_SIZE_WIDE));
	validatePointSize(limits, static_cast<deUint32>(TEST_POINT_SIZE_SMALL));
}

void MultiViewPointSizeTestInstance::validatePointSize (const VkPhysicalDeviceLimits& limits, const deUint32 pointSize)
{
	const float	testPointSizeFloat	= static_cast<float>(pointSize);
	float		granuleCount		= 0.0f;

	if (!de::inRange(testPointSizeFloat, limits.pointSizeRange[0], limits.pointSizeRange[1]))
		TCU_THROW(NotSupportedError, "Required point size is outside of the the limits range");

	granuleCount = static_cast<float>(deCeilFloatToInt32((testPointSizeFloat - limits.pointSizeRange[0]) / limits.pointSizeGranularity));

	if (limits.pointSizeRange[0] + granuleCount * limits.pointSizeGranularity != testPointSizeFloat)
		TCU_THROW(NotSupportedError, "Granuliraty does not allow to get required point size");

	DE_ASSERT(pointSize + 1 <= m_parameters.extent.width / 2);
	DE_ASSERT(pointSize + 1 <= m_parameters.extent.height / 2);
}

void MultiViewPointSizeTestInstance::createVertexData (void)
{
	const float		pixelStepX	= 2.0f / static_cast<float>(m_parameters.extent.width);
	const float		pixelStepY	= 2.0f / static_cast<float>(m_parameters.extent.height);
	const int		pointMargin	= 1 + TEST_POINT_SIZE_WIDE / 2;

	appendVertex(tcu::Vec4(-1.0f + pointMargin * pixelStepX,-1.0f + pointMargin * pixelStepY, 1.0f, 1.0f), tcu::Vec4(1.0f, 0.0f, 0.0f, 1.0f));
	appendVertex(tcu::Vec4(-1.0f + pointMargin * pixelStepX, 0.0f + pointMargin * pixelStepY, 1.0f, 1.0f), tcu::Vec4(0.0f, 1.0f, 0.0f, 1.0f));
	appendVertex(tcu::Vec4( 0.0f + pointMargin * pixelStepX,-1.0f + pointMargin * pixelStepY, 1.0f, 1.0f), tcu::Vec4(0.0f, 0.0f, 1.0f, 1.0f));
	appendVertex(tcu::Vec4( 0.0f + pointMargin * pixelStepX, 0.0f + pointMargin * pixelStepY, 1.0f, 1.0f), tcu::Vec4(1.0f, 0.5f, 0.3f, 1.0f));
}

void MultiViewPointSizeTestInstance::draw (const deUint32 subpassCount, VkRenderPass renderPass, VkFramebuffer frameBuffer, vector<PipelineSp>& pipelines)
{
	const VkRect2D					renderArea				= { { 0, 0 }, { m_parameters.extent.width, m_parameters.extent.height } };
	const VkClearValue				renderPassClearValue	= makeClearValueColor(tcu::Vec4(0.0f));
	const VkBuffer					vertexBuffers[]			= { *m_vertexCoordBuffer, *m_vertexColorBuffer };
	const VkDeviceSize				vertexBufferOffsets[]	= {                   0u,                   0u };
	const deUint32					drawCountPerSubpass		= (subpassCount == 1) ? m_squareCount : 1u;

	beginCommandBuffer(*m_device, *m_cmdBuffer);

	beforeDraw();

	if (!m_useDynamicRendering)
	{
		const VkRenderPassBeginInfo renderPassBeginInfo
		{
			VK_STRUCTURE_TYPE_RENDER_PASS_BEGIN_INFO,	// VkStructureType		sType;
			DE_NULL,									// const void*			pNext;
			renderPass,									// VkRenderPass			renderPass;
			frameBuffer,								// VkFramebuffer		framebuffer;
			renderArea,									// VkRect2D				renderArea;
			1u,											// uint32_t				clearValueCount;
			&renderPassClearValue,						// const VkClearValue*	pClearValues;
		};
		cmdBeginRenderPass(*m_device, *m_cmdBuffer, &renderPassBeginInfo, VK_SUBPASS_CONTENTS_INLINE, m_parameters.renderingType);
	}

	m_device->cmdBindVertexBuffers(*m_cmdBuffer, 0u, DE_LENGTH_OF_ARRAY(vertexBuffers), vertexBuffers, vertexBufferOffsets);

	for (deUint32 subpassNdx = 0u; subpassNdx < subpassCount; subpassNdx++)
	{
		m_device->cmdBindPipeline(*m_cmdBuffer, VK_PIPELINE_BIND_POINT_GRAPHICS, **pipelines[subpassNdx]);

		if (m_useDynamicRendering)
		{
			beginRendering(
				*m_device,
				*m_cmdBuffer,
				m_colorAttachment->getImageView(),
				renderArea,
				renderPassClearValue,
				VK_IMAGE_LAYOUT_COLOR_ATTACHMENT_OPTIMAL,
				(subpassNdx ? VK_ATTACHMENT_LOAD_OP_LOAD : VK_ATTACHMENT_LOAD_OP_CLEAR),
				0u,
				m_parameters.extent.depth,
				m_parameters.viewMasks[subpassNdx]);
		}

		for (deUint32 drawNdx = 0u; drawNdx < drawCountPerSubpass; ++drawNdx)
			m_device->cmdDraw(*m_cmdBuffer, 1u, 1u, drawNdx + subpassNdx % m_squareCount, 0u);

		if (m_useDynamicRendering)
			endRendering(*m_device, *m_cmdBuffer);
		else if (subpassNdx < subpassCount - 1u)
			cmdNextSubpass(*m_device, *m_cmdBuffer, VK_SUBPASS_CONTENTS_INLINE, m_parameters.renderingType);
	}

	if (!m_useDynamicRendering)
		cmdEndRenderPass(*m_device, *m_cmdBuffer, m_parameters.renderingType);

	afterDraw();

	VK_CHECK(m_device->endCommandBuffer(*m_cmdBuffer));
	submitCommandsAndWait(*m_device, *m_logicalDevice, m_queue, *m_cmdBuffer);
}

class MultiViewMultsampleTestInstance : public MultiViewRenderTestInstance
{
public:
					MultiViewMultsampleTestInstance	(Context& context, const TestParameters& parameters);
protected:
	tcu::TestStatus	iterate							(void);
	void			createVertexData				(void);

	void			draw							(const deUint32			subpassCount,
													 VkRenderPass			renderPass,
													 VkFramebuffer			frameBuffer,
													 vector<PipelineSp>&	pipelines);
	void			afterDraw						(void);
private:
	de::SharedPtr<ImageAttachment>	m_resolveAttachment;
};

MultiViewMultsampleTestInstance::MultiViewMultsampleTestInstance (Context& context, const TestParameters& parameters)
	: MultiViewRenderTestInstance	(context, parameters)
{
	// Color attachment
	m_resolveAttachment = de::SharedPtr<ImageAttachment>(new ImageAttachment(*m_logicalDevice, *m_device, *m_allocator, m_parameters.extent, m_parameters.colorFormat, VK_SAMPLE_COUNT_1_BIT));
}

tcu::TestStatus MultiViewMultsampleTestInstance::iterate (void)
{
	const deUint32								subpassCount				= static_cast<deUint32>(m_parameters.viewMasks.size());
	Move<VkRenderPass>							renderPass;
	Move<VkFramebuffer>							frameBuffer;

	// FrameBuffer & renderPass
	if (m_parameters.renderingType != RENDERING_TYPE_DYNAMIC_RENDERING)
	{
		renderPass	= makeRenderPass (*m_device, *m_logicalDevice, m_parameters.colorFormat, m_parameters.viewMasks, m_parameters.renderingType, VK_SAMPLE_COUNT_4_BIT);
		frameBuffer	= makeFramebuffer(*m_device, *m_logicalDevice, *renderPass, m_colorAttachment->getImageView(), m_parameters.extent.width, m_parameters.extent.height);
	}

	// pipelineLayout
	Unique<VkPipelineLayout>					pipelineLayout				(makePipelineLayout(*m_device, *m_logicalDevice));

	// pipelines
	map<VkShaderStageFlagBits, ShaderModuleSP>	shaderModule;
	vector<PipelineSp>							pipelines(subpassCount);
	const VkVertexInputRate						vertexInputRate				= (TEST_TYPE_INPUT_RATE_INSTANCE == m_parameters.viewIndex) ? VK_VERTEX_INPUT_RATE_INSTANCE : VK_VERTEX_INPUT_RATE_VERTEX;

	{
		vector<VkPipelineShaderStageCreateInfo>	shaderStageParams;
		madeShaderModule(shaderModule, shaderStageParams);
		for (deUint32 subpassNdx = 0u; subpassNdx < subpassCount; ++subpassNdx)
			pipelines[subpassNdx] = (PipelineSp(new Unique<VkPipeline>(makeGraphicsPipeline(*renderPass, *pipelineLayout, static_cast<deUint32>(shaderStageParams.size()), shaderStageParams.data(), subpassNdx, vertexInputRate))));
	}

	createCommandBuffer();
	createVertexData();
	createVertexBuffer();

	draw(subpassCount, *renderPass, *frameBuffer, pipelines);

	{
		vector<deUint8>			pixelAccessData	(m_parameters.extent.width * m_parameters.extent.height * m_parameters.extent.depth * mapVkFormat(m_parameters.colorFormat).getPixelSize());
		tcu::PixelBufferAccess	dst				(mapVkFormat(m_parameters.colorFormat), m_parameters.extent.width, m_parameters.extent.height, m_parameters.extent.depth, pixelAccessData.data());

		readImage(m_resolveAttachment->getImage(), dst);

		if (!checkImage(dst))
			return tcu::TestStatus::fail("Fail");
	}

	return tcu::TestStatus::pass("Pass");
}

void MultiViewMultsampleTestInstance::createVertexData (void)
{
	tcu::Vec4	color	= tcu::Vec4(0.0f, 0.0f, 0.0f, 1.0f);

	color	= tcu::Vec4(1.0f, 0.0f, 0.0f, 1.0f);
	appendVertex(tcu::Vec4(-1.0f, 0.0f, 1.0f, 1.0f), color);
	appendVertex(tcu::Vec4(-1.0f,-1.0f, 1.0f, 1.0f), color);
	appendVertex(tcu::Vec4( 0.0f,-1.0f, 1.0f, 1.0f), color);

	color	= tcu::Vec4(0.0f, 1.0f, 0.0f, 1.0f);
	appendVertex(tcu::Vec4(-1.0f, 1.0f, 1.0f, 1.0f), color);
	appendVertex(tcu::Vec4(-1.0f, 0.0f, 1.0f, 1.0f), color);
	appendVertex(tcu::Vec4( 0.0f, 0.0f, 1.0f, 1.0f), color);

	color	= tcu::Vec4(0.0f, 0.0f, 1.0f, 1.0f);
	appendVertex(tcu::Vec4( 0.0f, 0.0f, 1.0f, 1.0f), color);
	appendVertex(tcu::Vec4( 0.0f,-1.0f, 1.0f, 1.0f), color);
	appendVertex(tcu::Vec4( 1.0f,-1.0f, 1.0f, 1.0f), color);

	color	= tcu::Vec4(1.0f, 1.0f, 1.0f, 1.0f);
	appendVertex(tcu::Vec4( 0.0f, 1.0f, 1.0f, 1.0f), color);
	appendVertex(tcu::Vec4( 0.0f, 0.0f, 1.0f, 1.0f), color);
	appendVertex(tcu::Vec4( 1.0f, 0.0f, 1.0f, 1.0f), color);
}

void MultiViewMultsampleTestInstance::draw (const deUint32 subpassCount, VkRenderPass renderPass, VkFramebuffer frameBuffer, vector<PipelineSp>& pipelines)
{
	const VkRect2D					renderArea				= { { 0, 0 }, { m_parameters.extent.width, m_parameters.extent.height } };
	const VkClearValue				renderPassClearValue	= makeClearValueColor(tcu::Vec4(0.0f));
	const VkBuffer					vertexBuffers[]			= { *m_vertexCoordBuffer, *m_vertexColorBuffer };
	const VkDeviceSize				vertexBufferOffsets[]	= {                   0u,                   0u };
	const deUint32					drawCountPerSubpass		= (subpassCount == 1) ? m_squareCount : 1u;
	const deUint32					vertexPerPrimitive		= 3u;
	const VkImageSubresourceLayers	subresourceLayer		=
	{
		VK_IMAGE_ASPECT_COLOR_BIT,	//  VkImageAspectFlags	aspectMask;
		0u,							//  deUint32			mipLevel;
		0u,							//  deUint32			baseArrayLayer;
		m_parameters.extent.depth,	//  deUint32			layerCount;
	};
	const VkImageResolve			imageResolveRegion		=
	{
		subresourceLayer,															//  VkImageSubresourceLayers	srcSubresource;
		makeOffset3D(0, 0, 0),														//  VkOffset3D					srcOffset;
		subresourceLayer,															//  VkImageSubresourceLayers	dstSubresource;
		makeOffset3D(0, 0, 0),														//  VkOffset3D					dstOffset;
		makeExtent3D(m_parameters.extent.width, m_parameters.extent.height, 1u),	//  VkExtent3D					extent;
	};

	beginCommandBuffer(*m_device, *m_cmdBuffer);

	beforeDraw();

	if (!m_useDynamicRendering)
	{
		const VkRenderPassBeginInfo renderPassBeginInfo
		{
			VK_STRUCTURE_TYPE_RENDER_PASS_BEGIN_INFO,	// VkStructureType		sType;
			DE_NULL,									// const void*			pNext;
			renderPass,									// VkRenderPass			renderPass;
			frameBuffer,								// VkFramebuffer		framebuffer;
			renderArea,									// VkRect2D				renderArea;
			1u,											// uint32_t				clearValueCount;
			&renderPassClearValue,						// const VkClearValue*	pClearValues;
		};
		cmdBeginRenderPass(*m_device, *m_cmdBuffer, &renderPassBeginInfo, VK_SUBPASS_CONTENTS_INLINE, m_parameters.renderingType);
	}

	m_device->cmdBindVertexBuffers(*m_cmdBuffer, 0u, DE_LENGTH_OF_ARRAY(vertexBuffers), vertexBuffers, vertexBufferOffsets);

	for (deUint32 subpassNdx = 0u; subpassNdx < subpassCount; subpassNdx++)
	{
		m_device->cmdBindPipeline(*m_cmdBuffer, VK_PIPELINE_BIND_POINT_GRAPHICS, **pipelines[subpassNdx]);

		if (m_useDynamicRendering)
		{
			beginRendering(
				*m_device,
				*m_cmdBuffer,
				m_colorAttachment->getImageView(),
				renderArea,
				renderPassClearValue,
				VK_IMAGE_LAYOUT_COLOR_ATTACHMENT_OPTIMAL,
				(subpassNdx ? VK_ATTACHMENT_LOAD_OP_LOAD : VK_ATTACHMENT_LOAD_OP_CLEAR),
				0u,
				m_parameters.extent.depth,
				m_parameters.viewMasks[subpassNdx]);
		}

		for (deUint32 drawNdx = 0u; drawNdx < drawCountPerSubpass; ++drawNdx)
			m_device->cmdDraw(*m_cmdBuffer, vertexPerPrimitive, 1u, (drawNdx + subpassNdx % m_squareCount) * vertexPerPrimitive, 0u);

		if (m_useDynamicRendering)
			endRendering(*m_device, *m_cmdBuffer);
		else if (subpassNdx < subpassCount - 1u)
			cmdNextSubpass(*m_device, *m_cmdBuffer, VK_SUBPASS_CONTENTS_INLINE, m_parameters.renderingType);
	}

	if (!m_useDynamicRendering)
		cmdEndRenderPass(*m_device, *m_cmdBuffer, m_parameters.renderingType);

	afterDraw();

	m_device->cmdResolveImage(*m_cmdBuffer, m_colorAttachment->getImage(), VK_IMAGE_LAYOUT_GENERAL, m_resolveAttachment->getImage(), VK_IMAGE_LAYOUT_GENERAL, 1u, &imageResolveRegion);

	VK_CHECK(m_device->endCommandBuffer(*m_cmdBuffer));
	submitCommandsAndWait(*m_device, *m_logicalDevice, m_queue, *m_cmdBuffer);
}

void MultiViewMultsampleTestInstance::afterDraw (void)
{
	const VkImageSubresourceRange	subresourceRange		=
	{
		VK_IMAGE_ASPECT_COLOR_BIT,	//  VkImageAspectFlags	aspectMask;
		0u,							//  deUint32			baseMipLevel;
		1u,							//  deUint32			levelCount;
		0u,							//  deUint32			baseArrayLayer;
		m_parameters.extent.depth,	//  deUint32			layerCount;
	};

	imageBarrier(*m_device, *m_cmdBuffer, m_colorAttachment->getImage(), subresourceRange,
		VK_IMAGE_LAYOUT_COLOR_ATTACHMENT_OPTIMAL, VK_IMAGE_LAYOUT_GENERAL,
		VK_ACCESS_COLOR_ATTACHMENT_WRITE_BIT, VK_ACCESS_TRANSFER_READ_BIT,
		VK_PIPELINE_STAGE_COLOR_ATTACHMENT_OUTPUT_BIT, VK_PIPELINE_STAGE_TRANSFER_BIT);

	imageBarrier(*m_device, *m_cmdBuffer, m_resolveAttachment->getImage(), subresourceRange,
		VK_IMAGE_LAYOUT_UNDEFINED, VK_IMAGE_LAYOUT_GENERAL,
		0u, VK_ACCESS_TRANSFER_WRITE_BIT,
		VK_PIPELINE_STAGE_COLOR_ATTACHMENT_OUTPUT_BIT, VK_PIPELINE_STAGE_TRANSFER_BIT);
}

class MultiViewQueriesTestInstance : public MultiViewRenderTestInstance
{
public:
						MultiViewQueriesTestInstance	(Context& context, const TestParameters& parameters);
protected:
	tcu::TestStatus		iterate							(void);
	void				createVertexData				(void);

	void				draw							(const deUint32			subpassCount,
														 VkRenderPass			renderPass,
														 VkFramebuffer			frameBuffer,
														 vector<PipelineSp>&	pipelines);
	deUint32			getUsedViewsCount				(const deUint32			viewMaskIndex);
	deUint32			getQueryCountersNumber			();
private:
	const deUint32				m_verticesPerPrimitive;
	const VkQueryControlFlags	m_occlusionQueryFlags;
	deUint64					m_timestampMask;
	vector<deUint64>			m_timestampStartValues;
	vector<deUint64>			m_timestampEndValues;
	vector<deBool>				m_counterSeriesStart;
	vector<deBool>				m_counterSeriesEnd;
	vector<deUint64>			m_occlusionValues;
	vector<deUint64>			m_occlusionExpectedValues;
	deUint32					m_occlusionObjectsOffset;
	vector<deUint64>			m_occlusionObjectPixelsCount;
};

MultiViewQueriesTestInstance::MultiViewQueriesTestInstance (Context& context, const TestParameters& parameters)
	: MultiViewRenderTestInstance	(context, parameters)
	, m_verticesPerPrimitive		(4u)
	, m_occlusionQueryFlags			((parameters.viewIndex == TEST_TYPE_QUERIES) * VK_QUERY_CONTROL_PRECISE_BIT)
	, m_occlusionObjectsOffset		(0)
{
	// Generate the timestamp mask
	const std::vector<VkQueueFamilyProperties>	queueProperties = vk::getPhysicalDeviceQueueFamilyProperties(m_context.getInstanceInterface(), m_context.getPhysicalDevice());

	if(queueProperties[0].timestampValidBits == 0)
		TCU_THROW(NotSupportedError, "Device does not support timestamp.");

	m_timestampMask = 0xFFFFFFFFFFFFFFFFull >> (64 - queueProperties[0].timestampValidBits);
}

tcu::TestStatus MultiViewQueriesTestInstance::iterate (void)
{
	const deUint32								subpassCount			= static_cast<deUint32>(m_parameters.viewMasks.size());
	Move<VkRenderPass>							renderPass;
	Move<VkFramebuffer>							frameBuffer;
	Unique<VkPipelineLayout>					pipelineLayout			(makePipelineLayout(*m_device, *m_logicalDevice));
	vector<PipelineSp>							pipelines				(subpassCount);
	deUint64									occlusionValue			= 0;
	deUint64									occlusionExpectedValue	= 0;
	map<VkShaderStageFlagBits, ShaderModuleSP>	shaderModule;

	if (m_parameters.renderingType != RENDERING_TYPE_DYNAMIC_RENDERING)
	{
		renderPass	= makeRenderPass (*m_device, *m_logicalDevice, m_parameters.colorFormat, m_parameters.viewMasks, m_parameters.renderingType);
		frameBuffer	= makeFramebuffer(*m_device, *m_logicalDevice, *renderPass, m_colorAttachment->getImageView(), m_parameters.extent.width, m_parameters.extent.height);
	}

	{
		vector<VkPipelineShaderStageCreateInfo>	shaderStageParams;

		madeShaderModule(shaderModule, shaderStageParams);
		for (deUint32 subpassNdx = 0u; subpassNdx < subpassCount; ++subpassNdx)
			pipelines[subpassNdx] = (PipelineSp(new Unique<VkPipeline>(makeGraphicsPipeline(*renderPass, *pipelineLayout, static_cast<deUint32>(shaderStageParams.size()), shaderStageParams.data(), subpassNdx))));
	}

	createCommandBuffer();
	createVertexData();
	createVertexBuffer();

	draw(subpassCount, *renderPass, *frameBuffer, pipelines);

	DE_ASSERT(!m_occlusionValues.empty());
	DE_ASSERT(m_occlusionValues.size() == m_occlusionExpectedValues.size());
	DE_ASSERT(m_occlusionValues.size() == m_counterSeriesEnd.size());
	for (size_t ndx = 0; ndx < m_counterSeriesEnd.size(); ++ndx)
	{
		occlusionValue			+= m_occlusionValues[ndx];
		occlusionExpectedValue	+= m_occlusionExpectedValues[ndx];

		if (m_counterSeriesEnd[ndx])
		{
			if (m_parameters.viewIndex == TEST_TYPE_QUERIES)
			{
				if (occlusionExpectedValue != occlusionValue)
					return tcu::TestStatus::fail("occlusion, result:" + de::toString(occlusionValue) + ", expected:" + de::toString(occlusionExpectedValue));
			}
			else // verify non precise occlusion query
			{
				if (occlusionValue == 0)
					return tcu::TestStatus::fail("occlusion, result: 0, expected non zero value");
			}
		}
	}

	DE_ASSERT(!m_timestampStartValues.empty());
	DE_ASSERT(m_timestampStartValues.size() == m_timestampEndValues.size());
	DE_ASSERT(m_timestampStartValues.size() == m_counterSeriesStart.size());
	for (size_t ndx = 0; ndx < m_timestampStartValues.size(); ++ndx)
	{
		if (m_counterSeriesStart[ndx])
		{
			if (m_timestampEndValues[ndx] > 0 && m_timestampEndValues[ndx] >= m_timestampStartValues[ndx])
				continue;
		}
		else
		{
			if (m_timestampEndValues[ndx] > 0 && m_timestampEndValues[ndx] >= m_timestampStartValues[ndx])
				continue;

			if (m_timestampEndValues[ndx] == 0 && m_timestampStartValues[ndx] == 0)
				continue;
		}

		return tcu::TestStatus::fail("timestamp");
	}

	return tcu::TestStatus::pass("Pass");
}

void MultiViewQueriesTestInstance::createVertexData (void)
{
	tcu::Vec4 color = tcu::Vec4(0.2f, 0.0f, 0.1f, 1.0f);

	appendVertex(tcu::Vec4(-1.0f,-1.0f, 0.0f, 1.0f), color);
	appendVertex(tcu::Vec4(-1.0f, 0.0f, 0.0f, 1.0f), color);
	appendVertex(tcu::Vec4( 0.0f,-1.0f, 0.0f, 1.0f), color);
	appendVertex(tcu::Vec4( 0.0f, 0.0f, 0.0f, 1.0f), color);

	color = tcu::Vec4(0.3f, 0.0f, 0.2f, 1.0f);
	appendVertex(tcu::Vec4(-1.0f, 0.0f, 0.0f, 1.0f), color);
	appendVertex(tcu::Vec4(-1.0f, 1.0f, 0.0f, 1.0f), color);
	appendVertex(tcu::Vec4( 0.0f, 0.0f, 0.0f, 1.0f), color);
	appendVertex(tcu::Vec4( 0.0f, 1.0f, 0.0f, 1.0f), color);

	color = tcu::Vec4(0.4f, 0.2f, 0.3f, 1.0f);
	appendVertex(tcu::Vec4( 0.0f,-1.0f, 0.0f, 1.0f), color);
	appendVertex(tcu::Vec4( 0.0f, 0.0f, 0.0f, 1.0f), color);
	appendVertex(tcu::Vec4( 1.0f,-1.0f, 0.0f, 1.0f), color);
	appendVertex(tcu::Vec4( 1.0f, 0.0f, 0.0f, 1.0f), color);

	color = tcu::Vec4(0.5f, 0.0f, 0.4f, 1.0f);
	appendVertex(tcu::Vec4( 0.0f, 0.0f, 0.0f, 1.0f), color);
	appendVertex(tcu::Vec4( 0.0f, 1.0f, 0.0f, 1.0f), color);
	appendVertex(tcu::Vec4( 1.0f, 0.0f, 0.0f, 1.0f), color);
	appendVertex(tcu::Vec4( 1.0f, 1.0f, 0.0f, 1.0f), color);

	// Create occluded square objects as zoom out of main
	const deUint32	mainObjectsVerticesCount		= static_cast<deUint32>(m_vertexCoord.size());
	const deUint32	mainObjectsCount				= mainObjectsVerticesCount / m_verticesPerPrimitive;
	const deUint32	occlusionObjectMultiplierX[]	= { 1, 2, 2, 1 };
	const deUint32	occlusionObjectMultiplierY[]	= { 1, 1, 3, 3 };
	const deUint32	occlusionObjectDivisor			= 4u;
	const float		occlusionObjectDivisorFloat		= static_cast<float>(occlusionObjectDivisor);

	DE_ASSERT(0 == m_parameters.extent.width  % (2 * occlusionObjectDivisor));
	DE_ASSERT(0 == m_parameters.extent.height % (2 * occlusionObjectDivisor));
	DE_ASSERT(DE_LENGTH_OF_ARRAY(occlusionObjectMultiplierX) == mainObjectsCount);
	DE_ASSERT(DE_LENGTH_OF_ARRAY(occlusionObjectMultiplierY) == mainObjectsCount);

	for (size_t objectNdx = 0; objectNdx < mainObjectsCount; ++objectNdx)
	{
		const size_t	objectStart			= objectNdx * m_verticesPerPrimitive;
		const float		xRatio				= static_cast<float>(occlusionObjectMultiplierX[objectNdx]) / occlusionObjectDivisorFloat;
		const float		yRatio				= static_cast<float>(occlusionObjectMultiplierY[objectNdx]) / occlusionObjectDivisorFloat;
		const double	areaRatio			= static_cast<double>(xRatio) * static_cast<double>(yRatio);
		const deUint64	occludedPixelsCount	= static_cast<deUint64>(areaRatio * (m_parameters.extent.width / 2) * (m_parameters.extent.height / 2));

		m_occlusionObjectPixelsCount.push_back(occludedPixelsCount);

		for (size_t vertexNdx = 0; vertexNdx < m_verticesPerPrimitive; ++vertexNdx)
		{
			const float		occludedObjectVertexXCoord	= m_vertexCoord[objectStart + vertexNdx][0] * xRatio;
			const float		occludedObjectVertexYCoord	= m_vertexCoord[objectStart + vertexNdx][1] * yRatio;
			const tcu::Vec4	occludedObjectVertexCoord	= tcu::Vec4(occludedObjectVertexXCoord, occludedObjectVertexYCoord, 1.0f, 1.0f);

			appendVertex(occludedObjectVertexCoord, m_vertexColor[objectStart + vertexNdx]);
		}
	}

	m_occlusionObjectsOffset = mainObjectsVerticesCount;
}

void MultiViewQueriesTestInstance::draw (const deUint32 subpassCount, VkRenderPass renderPass, VkFramebuffer frameBuffer, vector<PipelineSp>& pipelines)
{
	const VkRect2D				renderArea						= { { 0, 0 }, { m_parameters.extent.width, m_parameters.extent.height } };
	const VkClearValue			renderPassClearValue			= makeClearValueColor(tcu::Vec4(0.0f));
	const VkBuffer				vertexBuffers[]					= { *m_vertexCoordBuffer, *m_vertexColorBuffer };
	const VkDeviceSize			vertexBufferOffsets[]			= {                   0u,                   0u };
	const deUint32				drawCountPerSubpass				= (subpassCount == 1) ? m_squareCount : 1u;
	const deUint32				queryCountersNumber				= (subpassCount == 1) ? m_squareCount * getUsedViewsCount(0) : getQueryCountersNumber();

	const VkQueryPoolCreateInfo	occlusionQueryPoolCreateInfo	=
	{
		VK_STRUCTURE_TYPE_QUERY_POOL_CREATE_INFO,	//  VkStructureType					sType;
		DE_NULL,									//  const void*						pNext;
		(VkQueryPoolCreateFlags)0,					//  VkQueryPoolCreateFlags			flags;
		VK_QUERY_TYPE_OCCLUSION,					//  VkQueryType						queryType;
		queryCountersNumber,						//  deUint32						queryCount;
		0u,											//  VkQueryPipelineStatisticFlags	pipelineStatistics;
	};
	const VkQueryPoolCreateInfo	timestampQueryPoolCreateInfo	=
	{
		VK_STRUCTURE_TYPE_QUERY_POOL_CREATE_INFO,	//  VkStructureType					sType;
		DE_NULL,									//  const void*						pNext;
		(VkQueryPoolCreateFlags)0,					//  VkQueryPoolCreateFlags			flags;
		VK_QUERY_TYPE_TIMESTAMP,					//  VkQueryType						queryType;
		queryCountersNumber,						//  deUint32						queryCount;
		0u,											//  VkQueryPipelineStatisticFlags	pipelineStatistics;
	};
	const Unique<VkQueryPool>	occlusionQueryPool				(createQueryPool(*m_device, *m_logicalDevice, &occlusionQueryPoolCreateInfo));
	const Unique<VkQueryPool>	timestampStartQueryPool			(createQueryPool(*m_device, *m_logicalDevice, &timestampQueryPoolCreateInfo));
	const Unique<VkQueryPool>	timestampEndQueryPool			(createQueryPool(*m_device, *m_logicalDevice, &timestampQueryPoolCreateInfo));
	deUint32					queryStartIndex					= 0;

	beginCommandBuffer(*m_device, *m_cmdBuffer);

	beforeDraw();

	// Query pools must be reset before use
	m_device->cmdResetQueryPool(*m_cmdBuffer, *occlusionQueryPool, queryStartIndex, queryCountersNumber);
	m_device->cmdResetQueryPool(*m_cmdBuffer, *timestampStartQueryPool, queryStartIndex, queryCountersNumber);
	m_device->cmdResetQueryPool(*m_cmdBuffer, *timestampEndQueryPool, queryStartIndex, queryCountersNumber);

	if (!m_useDynamicRendering)
	{
		const VkRenderPassBeginInfo	renderPassBeginInfo
		{
			VK_STRUCTURE_TYPE_RENDER_PASS_BEGIN_INFO,	//  VkStructureType		sType;
			DE_NULL,									//  const void*			pNext;
			renderPass,									//  VkRenderPass		renderPass;
			frameBuffer,								//  VkFramebuffer		framebuffer;
			renderArea,									//  VkRect2D			renderArea;
			1u,											//  uint32_t			clearValueCount;
			&renderPassClearValue,						//  const VkClearValue*	pClearValues;
		};
		cmdBeginRenderPass(*m_device, *m_cmdBuffer, &renderPassBeginInfo, VK_SUBPASS_CONTENTS_INLINE, m_parameters.renderingType);
	}

	m_device->cmdBindVertexBuffers(*m_cmdBuffer, 0u, DE_LENGTH_OF_ARRAY(vertexBuffers), vertexBuffers, vertexBufferOffsets);

	m_occlusionExpectedValues.reserve(queryCountersNumber);
	m_counterSeriesStart.reserve(queryCountersNumber);
	m_counterSeriesEnd.reserve(queryCountersNumber);

	for (deUint32 subpassNdx = 0u; subpassNdx < subpassCount; subpassNdx++)
	{
		deUint32	queryCountersToUse	= getUsedViewsCount(subpassNdx);

		m_device->cmdBindPipeline(*m_cmdBuffer, VK_PIPELINE_BIND_POINT_GRAPHICS, **pipelines[subpassNdx]);

		if (m_useDynamicRendering)
		{
			beginRendering(
				*m_device,
				*m_cmdBuffer,
				m_colorAttachment->getImageView(),
				renderArea,
				renderPassClearValue,
				VK_IMAGE_LAYOUT_COLOR_ATTACHMENT_OPTIMAL,
				(subpassNdx ? VK_ATTACHMENT_LOAD_OP_LOAD : VK_ATTACHMENT_LOAD_OP_CLEAR),
				0u,
				m_parameters.extent.depth,
				m_parameters.viewMasks[subpassNdx]);
		}

		for (deUint32 drawNdx = 0u; drawNdx < drawCountPerSubpass; ++drawNdx)
		{
			const deUint32 primitiveNumber	= drawNdx + subpassNdx % m_squareCount;
			const deUint32 firstVertex		= primitiveNumber * m_verticesPerPrimitive;

			m_device->cmdWriteTimestamp(*m_cmdBuffer, VK_PIPELINE_STAGE_ALL_COMMANDS_BIT, *timestampStartQueryPool, queryStartIndex);
			{
				m_device->cmdDraw(*m_cmdBuffer, m_verticesPerPrimitive, 1u, firstVertex, 0u);

				// Render occluded object
				m_device->cmdBeginQuery(*m_cmdBuffer, *occlusionQueryPool, queryStartIndex, m_occlusionQueryFlags);
				m_device->cmdDraw(*m_cmdBuffer, m_verticesPerPrimitive, 1u, m_occlusionObjectsOffset + firstVertex, 0u);
				m_device->cmdEndQuery(*m_cmdBuffer, *occlusionQueryPool, queryStartIndex);

				for (deUint32 viewMaskNdx = 0; viewMaskNdx < queryCountersToUse; ++viewMaskNdx)
				{
					m_occlusionExpectedValues.push_back(m_occlusionObjectPixelsCount[primitiveNumber]);
					m_counterSeriesStart.push_back(viewMaskNdx == 0);
					m_counterSeriesEnd.push_back(viewMaskNdx + 1 == queryCountersToUse);
				}
			}
			m_device->cmdWriteTimestamp(*m_cmdBuffer, VK_PIPELINE_STAGE_ALL_COMMANDS_BIT, *timestampEndQueryPool, queryStartIndex);

			queryStartIndex += queryCountersToUse;
		}

		if (m_useDynamicRendering)
			endRendering(*m_device, *m_cmdBuffer);
		else if (subpassNdx < subpassCount - 1u)
			cmdNextSubpass(*m_device, *m_cmdBuffer, VK_SUBPASS_CONTENTS_INLINE, m_parameters.renderingType);
	}

	DE_ASSERT(queryStartIndex == queryCountersNumber);

	if (!m_useDynamicRendering)
		cmdEndRenderPass(*m_device, *m_cmdBuffer, m_parameters.renderingType);

	afterDraw();

	VK_CHECK(m_device->endCommandBuffer(*m_cmdBuffer));
	submitCommandsAndWait(*m_device, *m_logicalDevice, m_queue, *m_cmdBuffer);

	m_occlusionValues.resize(queryCountersNumber, 0ull);
	m_device->getQueryPoolResults(*m_logicalDevice, *occlusionQueryPool, 0u, queryCountersNumber, sizeof(deUint64) * queryCountersNumber, (void*)&m_occlusionValues[0], sizeof(deUint64), VK_QUERY_RESULT_64_BIT | VK_QUERY_RESULT_WAIT_BIT);

	m_timestampStartValues.resize(queryCountersNumber, 0ull);
	m_device->getQueryPoolResults(*m_logicalDevice, *timestampStartQueryPool, 0u, queryCountersNumber, sizeof(deUint64) * queryCountersNumber, (void*)&m_timestampStartValues[0], sizeof(deUint64), VK_QUERY_RESULT_64_BIT | VK_QUERY_RESULT_WAIT_BIT);
	for (deUint32 ndx = 0; ndx < m_timestampStartValues.size(); ++ndx)
		m_timestampStartValues[ndx] &= m_timestampMask;

	m_timestampEndValues.resize(queryCountersNumber, 0ull);
	m_device->getQueryPoolResults(*m_logicalDevice, *timestampEndQueryPool, 0u, queryCountersNumber, sizeof(deUint64) * queryCountersNumber, (void*)&m_timestampEndValues[0], sizeof(deUint64), VK_QUERY_RESULT_64_BIT | VK_QUERY_RESULT_WAIT_BIT);
	for (deUint32 ndx = 0; ndx < m_timestampEndValues.size(); ++ndx)
		m_timestampEndValues[ndx] &= m_timestampMask;
}

deUint32 MultiViewQueriesTestInstance::getUsedViewsCount (const deUint32 viewMaskIndex)
{
	deUint32 result = 0;

	for (deUint32 viewMask = m_parameters.viewMasks[viewMaskIndex]; viewMask != 0; viewMask >>= 1)
		if ((viewMask & 1) != 0)
			result++;

	return result;
}

deUint32 MultiViewQueriesTestInstance::getQueryCountersNumber ()
{
	deUint32 result = 0;

	for (deUint32 i = 0; i < m_parameters.viewMasks.size(); ++i)
		result += getUsedViewsCount(i);

	return result;
}

class MultiViewReadbackTestInstance : public MultiViewRenderTestInstance
{
public:
						MultiViewReadbackTestInstance	(Context& context, const TestParameters& parameters);
protected:
	tcu::TestStatus		iterate							(void);
	void				drawClears						(const deUint32				subpassCount,
														 VkRenderPass				renderPass,
														 VkFramebuffer				frameBuffer,
														 vector<PipelineSp>&		pipelines,
														 const bool					clearPass);
	void				clear							(const VkCommandBuffer		commandBuffer,
														 const VkRect2D&			clearRect2D,
														 const tcu::Vec4&			clearColor);
private:
	vector<VkRect2D>	m_quarters;
};

MultiViewReadbackTestInstance::MultiViewReadbackTestInstance (Context& context, const TestParameters& parameters)
	: MultiViewRenderTestInstance	(context, parameters)
{
	const deUint32 halfWidth	= m_parameters.extent.width / 2;
	const deUint32 halfHeight	= m_parameters.extent.height / 2;

	for (deInt32 x = 0; x < 2; ++x)
	for (deInt32 y = 0; y < 2; ++y)
	{
		const deInt32	offsetX	= static_cast<deInt32>(halfWidth) * x;
		const deInt32	offsetY	= static_cast<deInt32>(halfHeight) * y;
		const VkRect2D	area	= { { offsetX, offsetY}, {halfWidth, halfHeight} };

		m_quarters.push_back(area);
	}
}

tcu::TestStatus MultiViewReadbackTestInstance::iterate (void)
{
	const deUint32	subpassCount	= static_cast<deUint32>(m_parameters.viewMasks.size());

	createCommandBuffer();

	for (deUint32 pass = 0; pass < 2; ++pass)
	{
		const bool									fullClearPass	= (pass == 0);
		const VkAttachmentLoadOp					loadOp			= (!fullClearPass) ? VK_ATTACHMENT_LOAD_OP_LOAD :
																	  (m_parameters.viewIndex == TEST_TYPE_READBACK_WITH_IMPLICIT_CLEAR) ? VK_ATTACHMENT_LOAD_OP_CLEAR :
																	  (m_parameters.viewIndex == TEST_TYPE_READBACK_WITH_EXPLICIT_CLEAR) ? VK_ATTACHMENT_LOAD_OP_DONT_CARE :
<<<<<<< HEAD
																	  VK_ATTACHMENT_LOAD_OP_MAX_ENUM;
		Move<VkRenderPass>							renderPass;
		Move<VkFramebuffer>							frameBuffer;
=======
																	  VK_ATTACHMENT_LOAD_OP_DONT_CARE;
		Unique<VkRenderPass>						renderPass		(makeRenderPass (*m_device, *m_logicalDevice, m_parameters.colorFormat, m_parameters.viewMasks, m_parameters.renderPassType, VK_SAMPLE_COUNT_1_BIT, loadOp));
		Unique<VkFramebuffer>						frameBuffer		(makeFramebuffer(*m_device, *m_logicalDevice, *renderPass, m_colorAttachment->getImageView(), m_parameters.extent.width, m_parameters.extent.height));
>>>>>>> 82a32e51
		Unique<VkPipelineLayout>					pipelineLayout	(makePipelineLayout(*m_device, *m_logicalDevice));
		vector<PipelineSp>							pipelines		(subpassCount);
		map<VkShaderStageFlagBits, ShaderModuleSP>	shaderModule;

		if (m_parameters.renderingType != RENDERING_TYPE_DYNAMIC_RENDERING)
		{
			renderPass	= makeRenderPass (*m_device, *m_logicalDevice, m_parameters.colorFormat, m_parameters.viewMasks, m_parameters.renderingType, VK_SAMPLE_COUNT_1_BIT, loadOp);
			frameBuffer	= makeFramebuffer(*m_device, *m_logicalDevice, *renderPass, m_colorAttachment->getImageView(), m_parameters.extent.width, m_parameters.extent.height);
		}

		{
			vector<VkPipelineShaderStageCreateInfo>	shaderStageParams;
			madeShaderModule(shaderModule, shaderStageParams);
			for (deUint32 subpassNdx = 0u; subpassNdx < subpassCount; ++subpassNdx)
				pipelines[subpassNdx] = (PipelineSp(new Unique<VkPipeline>(makeGraphicsPipeline(*renderPass, *pipelineLayout, static_cast<deUint32>(shaderStageParams.size()), shaderStageParams.data(), subpassNdx))));
		}

		drawClears(subpassCount, *renderPass, *frameBuffer, pipelines, fullClearPass);
	}

	{
		vector<deUint8>			pixelAccessData	(m_parameters.extent.width * m_parameters.extent.height * m_parameters.extent.depth * mapVkFormat(m_parameters.colorFormat).getPixelSize());
		tcu::PixelBufferAccess	dst				(mapVkFormat(m_parameters.colorFormat), m_parameters.extent.width, m_parameters.extent.height, m_parameters.extent.depth, pixelAccessData.data());

		readImage(m_colorAttachment->getImage(), dst);

		if (!checkImage(dst))
			return tcu::TestStatus::fail("Fail");
	}

	return tcu::TestStatus::pass("Pass");
}

void MultiViewReadbackTestInstance::drawClears (const deUint32 subpassCount, VkRenderPass renderPass, VkFramebuffer frameBuffer, vector<PipelineSp>& pipelines, const bool clearPass)
{
	const VkRect2D					renderArea				= { { 0, 0 }, { m_parameters.extent.width, m_parameters.extent.height } };
	const VkClearValue				renderPassClearValue	= makeClearValueColor(m_colorTable[0]);
	const deUint32					drawCountPerSubpass		= (subpassCount == 1) ? m_squareCount : 1u;
	const bool						withClearColor			= (clearPass && m_parameters.viewIndex == TEST_TYPE_READBACK_WITH_IMPLICIT_CLEAR);

	beginCommandBuffer(*m_device, *m_cmdBuffer);

	if (clearPass)
		beforeDraw();

	if (!m_useDynamicRendering)
	{
		const VkRenderPassBeginInfo renderPassBeginInfo
		{
			VK_STRUCTURE_TYPE_RENDER_PASS_BEGIN_INFO,			//  VkStructureType		sType;
			DE_NULL,											//  const void*			pNext;
			renderPass,											//  VkRenderPass		renderPass;
			frameBuffer,										//  VkFramebuffer		framebuffer;
			renderArea,											//  VkRect2D			renderArea;
			withClearColor ? 1u : 0u,							//  uint32_t			clearValueCount;
			withClearColor ? &renderPassClearValue : DE_NULL,	//  const VkClearValue*	pClearValues;
		};
		cmdBeginRenderPass(*m_device, *m_cmdBuffer, &renderPassBeginInfo, VK_SUBPASS_CONTENTS_INLINE, m_parameters.renderingType);
	}

	for (deUint32 subpassNdx = 0u; subpassNdx < subpassCount; subpassNdx++)
	{
		m_device->cmdBindPipeline(*m_cmdBuffer, VK_PIPELINE_BIND_POINT_GRAPHICS, **pipelines[subpassNdx]);

		if (m_useDynamicRendering)
		{
			VkAttachmentLoadOp loadOperation = VK_ATTACHMENT_LOAD_OP_LOAD;
			if (clearPass)
			{
				if (m_parameters.viewIndex == TEST_TYPE_READBACK_WITH_IMPLICIT_CLEAR)
					loadOperation = VK_ATTACHMENT_LOAD_OP_CLEAR;
				else if (m_parameters.viewIndex == TEST_TYPE_READBACK_WITH_EXPLICIT_CLEAR)
					loadOperation = VK_ATTACHMENT_LOAD_OP_DONT_CARE;
				else
					loadOperation = VK_ATTACHMENT_LOAD_OP_MAX_ENUM;
			}

			beginRendering(
				*m_device,
				*m_cmdBuffer,
				m_colorAttachment->getImageView(),
				renderArea,
				renderPassClearValue,
				VK_IMAGE_LAYOUT_COLOR_ATTACHMENT_OPTIMAL,
				loadOperation,
				0u,
				m_parameters.extent.depth,
				m_parameters.viewMasks[subpassNdx]);
		}

		if (clearPass)
		{
			if (m_parameters.viewIndex == TEST_TYPE_READBACK_WITH_EXPLICIT_CLEAR)
				clear(*m_cmdBuffer, renderArea, m_colorTable[subpassNdx % 4]);
		}
		else
		{
			for (deUint32 drawNdx = 0u; drawNdx < drawCountPerSubpass; ++drawNdx)
			{
				const deUint32 primitiveNumber	= drawNdx + subpassNdx % m_squareCount;

				clear(*m_cmdBuffer, m_quarters[primitiveNumber], m_colorTable[4 + primitiveNumber]);
			}
		}

		if (m_useDynamicRendering)
			endRendering(*m_device, *m_cmdBuffer);
		else if (subpassNdx < subpassCount - 1u)
			cmdNextSubpass(*m_device, *m_cmdBuffer, VK_SUBPASS_CONTENTS_INLINE, m_parameters.renderingType);
	}

	if (!m_useDynamicRendering)
		cmdEndRenderPass(*m_device, *m_cmdBuffer, m_parameters.renderingType);

	if (!clearPass)
		afterDraw();

	VK_CHECK(m_device->endCommandBuffer(*m_cmdBuffer));
	submitCommandsAndWait(*m_device, *m_logicalDevice, m_queue, *m_cmdBuffer);
}

void MultiViewReadbackTestInstance::clear (const VkCommandBuffer commandBuffer, const VkRect2D& clearRect2D, const tcu::Vec4& clearColor)
{
	const VkClearRect		clearRect		=
	{
		clearRect2D,						//  VkRect2D	rect
		0u,									//  deUint32	baseArrayLayer
		1u,									//  deUint32	layerCount
	};
	const VkClearAttachment	clearAttachment	=
	{
		VK_IMAGE_ASPECT_COLOR_BIT,			//  VkImageAspectFlags	aspectMask
		0u,									//  deUint32			colorAttachment
		makeClearValueColor(clearColor)		//  VkClearValue		clearValue
	};

	m_device->cmdClearAttachments(commandBuffer, 1u, &clearAttachment, 1u, &clearRect);
}

class MultiViewDepthStencilTestInstance : public MultiViewRenderTestInstance
{
public:
									MultiViewDepthStencilTestInstance	(Context& context, const TestParameters& parameters);
protected:
	tcu::TestStatus					iterate								(void) override;
	void							createVertexData					(void) override;

	void							draw								(const deUint32					subpassCount,
																		 VkRenderPass					renderPass,
																		 VkFramebuffer					frameBuffer,
																		 vector<PipelineSp>&			pipelines) override;
	void							beforeDraw							(void) override;
	void							afterDraw							(void) override;
	vector<VkImageView>				makeAttachmentsVector				(void);
	MovePtr<tcu::Texture2DArray>	imageData							(void) const override;
	void							readImage							(VkImage						image,
																		 const tcu::PixelBufferAccess&	dst);
	vector<tcu::Vec2>				getDepthRanges						(void) const;

private:
	VkFormat						m_dsFormat;
	de::SharedPtr<ImageAttachment>	m_dsAttachment;
	bool							m_depthTest;
	bool							m_stencilTest;
};

MultiViewDepthStencilTestInstance::MultiViewDepthStencilTestInstance (Context& context, const TestParameters& parameters)
	: MultiViewRenderTestInstance	(context, parameters)
	, m_dsFormat					(VK_FORMAT_UNDEFINED)
	, m_depthTest					(m_parameters.viewIndex == TEST_TYPE_DEPTH ||
									 m_parameters.viewIndex == TEST_TYPE_DEPTH_DIFFERENT_RANGES)
	, m_stencilTest					(m_parameters.viewIndex == TEST_TYPE_STENCIL)
{
	const VkFormat formats[] = { VK_FORMAT_D24_UNORM_S8_UINT, VK_FORMAT_D32_SFLOAT_S8_UINT };

	for (deUint32 ndx = 0; ndx < DE_LENGTH_OF_ARRAY(formats); ++ndx)
	{
		const VkFormat				format				= formats[ndx];
		const VkFormatProperties	formatProperties	= getPhysicalDeviceFormatProperties(context.getInstanceInterface(), context.getPhysicalDevice(), format);

		if ((formatProperties.optimalTilingFeatures & VK_FORMAT_FEATURE_DEPTH_STENCIL_ATTACHMENT_BIT) != 0)
		{
			m_dsFormat = format;

			break;
		}
	}

	if (m_dsFormat == VK_FORMAT_UNDEFINED)
		TCU_FAIL("Supported depth/stencil format not found, that violates specification");

	// Depth/stencil attachment
	m_dsAttachment = de::SharedPtr<ImageAttachment>(new ImageAttachment(*m_logicalDevice, *m_device, *m_allocator, m_parameters.extent, m_dsFormat));
}

vector<VkImageView>	MultiViewDepthStencilTestInstance::makeAttachmentsVector (void)
{
	vector<VkImageView> attachments;

	attachments.push_back(m_colorAttachment->getImageView());
	attachments.push_back(m_dsAttachment->getImageView());

	return attachments;
}

MovePtr<tcu::Texture2DArray> MultiViewDepthStencilTestInstance::imageData(void) const
{
	MovePtr<tcu::Texture2DArray>	referenceFrame		= MovePtr<tcu::Texture2DArray>(new tcu::Texture2DArray(mapVkFormat(m_parameters.colorFormat), m_parameters.extent.width, m_parameters.extent.height, m_parameters.extent.depth));
	const deUint32					subpassCount		= static_cast<deUint32>(m_parameters.viewMasks.size());
	const vector<tcu::Vec2>			depthRanges			= getDepthRanges();

	referenceFrame->allocLevel(0);
	deMemset(referenceFrame->getLevel(0).getDataPtr(), 0, m_parameters.extent.width * m_parameters.extent.height * m_parameters.extent.depth* mapVkFormat(m_parameters.colorFormat).getPixelSize());

	for (deUint32 layerNdx = 0; layerNdx < m_parameters.extent.depth; ++layerNdx)
		fillLayer(referenceFrame->getLevel(0), getQuarterRefColor(0u, 0u, 0u, false), layerNdx);

	for (deUint32 subpassNdx = 0u; subpassNdx < subpassCount; subpassNdx++)
	{
		int					layerNdx			= 0;
		deUint32			mask				= m_parameters.viewMasks[subpassNdx];
		const tcu::Vec2&	depthRange			= depthRanges[subpassNdx];
		const float			depthMin			= depthRange[0];
		const float			depthMax			= depthRange[1];

		// iterate over image layers
		while (mask > 0u)
		{
			if (mask & 1u)
			{
				const deUint32	subpassQuarterNdx	= subpassNdx % m_squareCount;
				const int		colorNdx			= subpassQuarterNdx * 4;
				tcu::Vec4		color				= getQuarterRefColor(subpassQuarterNdx, colorNdx, layerNdx, true, subpassNdx);

				if (m_parameters.viewIndex == TEST_TYPE_DEPTH_DIFFERENT_RANGES)
				{
					// quads with depth out of range should be cliiped
					// to simplify code we are drawing them with background color
					if ((color.x() < 0.0f) || (color.x() > 1.0f))
						color.x() = 1.0f;
					else
					{
						const float depthClamped = de::clamp(color.x(), 0.0f, 1.0f);
						color.x() = depthClamped * depthMax + (1.0f - depthClamped) * depthMin;
					}
				}

				fillQuarter(referenceFrame->getLevel(0), color, layerNdx, subpassQuarterNdx, subpassNdx);
			}

			mask = mask >> 1;
			++layerNdx;
		}
	}
	return referenceFrame;
}

void MultiViewDepthStencilTestInstance::readImage (VkImage image, const tcu::PixelBufferAccess& dst)
{
	const VkFormat				bufferFormat	= m_depthTest ? getDepthBufferFormat(m_dsFormat) :
												  m_stencilTest ? getStencilBufferFormat(m_dsFormat) :
												  VK_FORMAT_UNDEFINED;
	const deUint32				imagePixelSize	= static_cast<deUint32>(tcu::getPixelSize(mapVkFormat(bufferFormat)));
	const VkDeviceSize			pixelDataSize	= dst.getWidth() * dst.getHeight() * dst.getDepth() * imagePixelSize;
	const tcu::TextureFormat	tcuBufferFormat	= mapVkFormat(bufferFormat);
	Move<VkBuffer>				buffer;
	MovePtr<Allocation>			bufferAlloc;

	// Create destination buffer
	{
		const VkBufferCreateInfo bufferParams	=
		{
			VK_STRUCTURE_TYPE_BUFFER_CREATE_INFO,	// VkStructureType		sType;
			DE_NULL,								// const void*			pNext;
			0u,										// VkBufferCreateFlags	flags;
			pixelDataSize,							// VkDeviceSize			size;
			VK_BUFFER_USAGE_TRANSFER_DST_BIT,		// VkBufferUsageFlags	usage;
			VK_SHARING_MODE_EXCLUSIVE,				// VkSharingMode		sharingMode;
			1u,										// deUint32				queueFamilyIndexCount;
			&m_queueFamilyIndex,					// const deUint32*		pQueueFamilyIndices;
		};

		buffer		= createBuffer(*m_device, *m_logicalDevice, &bufferParams);
		bufferAlloc	= m_allocator->allocate(getBufferMemoryRequirements(*m_device, *m_logicalDevice, *buffer), MemoryRequirement::HostVisible);
		VK_CHECK(m_device->bindBufferMemory(*m_logicalDevice, *buffer, bufferAlloc->getMemory(), bufferAlloc->getOffset()));

		deMemset(bufferAlloc->getHostPtr(), 0xCC, static_cast<size_t>(pixelDataSize));
		flushAlloc(*m_device, *m_logicalDevice, *bufferAlloc);
	}

	const VkBufferMemoryBarrier	bufferBarrier	=
	{
		VK_STRUCTURE_TYPE_BUFFER_MEMORY_BARRIER,	// VkStructureType	sType;
		DE_NULL,									// const void*		pNext;
		VK_ACCESS_TRANSFER_WRITE_BIT,				// VkAccessFlags	srcAccessMask;
		VK_ACCESS_HOST_READ_BIT,					// VkAccessFlags	dstAccessMask;
		VK_QUEUE_FAMILY_IGNORED,					// deUint32			srcQueueFamilyIndex;
		VK_QUEUE_FAMILY_IGNORED,					// deUint32			dstQueueFamilyIndex;
		*buffer,									// VkBuffer			buffer;
		0u,											// VkDeviceSize		offset;
		pixelDataSize								// VkDeviceSize		size;
	};

	// Copy image to buffer
	const VkImageAspectFlags	aspect			= m_depthTest ? static_cast<VkImageAspectFlags>(VK_IMAGE_ASPECT_DEPTH_BIT) :
												  m_stencilTest ? static_cast<VkImageAspectFlags>(VK_IMAGE_ASPECT_STENCIL_BIT) :
												  static_cast<VkImageAspectFlags>(0u);
	const VkBufferImageCopy		copyRegion		=
	{
		0u,											// VkDeviceSize				bufferOffset;
		(deUint32)dst.getWidth(),					// deUint32					bufferRowLength;
		(deUint32)dst.getHeight(),					// deUint32					bufferImageHeight;
		{
			aspect,									// VkImageAspectFlags		aspect;
			0u,										// deUint32					mipLevel;
			0u,										// deUint32					baseArrayLayer;
			m_parameters.extent.depth,				// deUint32					layerCount;
		},											// VkImageSubresourceLayers	imageSubresource;
		{ 0, 0, 0 },								// VkOffset3D				imageOffset;
		{											// VkExtent3D				imageExtent;
			m_parameters.extent.width,
			m_parameters.extent.height,
			1u
		}
	};

	beginCommandBuffer (*m_device, *m_cmdBuffer);
	{
		m_device->cmdCopyImageToBuffer(*m_cmdBuffer, image, VK_IMAGE_LAYOUT_TRANSFER_SRC_OPTIMAL, *buffer, 1u, &copyRegion);
		m_device->cmdPipelineBarrier(*m_cmdBuffer, VK_PIPELINE_STAGE_TRANSFER_BIT, VK_PIPELINE_STAGE_HOST_BIT, (VkDependencyFlags)0, 0, (const VkMemoryBarrier*)DE_NULL, 1, &bufferBarrier, 0u, DE_NULL);
	}
	VK_CHECK(m_device->endCommandBuffer(*m_cmdBuffer));
	submitCommandsAndWait(*m_device, *m_logicalDevice, m_queue, *m_cmdBuffer);

	// Read buffer data
	invalidateAlloc(*m_device, *m_logicalDevice, *bufferAlloc);

	if (m_depthTest)
	{
		// Translate depth into color space
		tcu::ConstPixelBufferAccess	pixelBuffer	(tcuBufferFormat, dst.getSize(), bufferAlloc->getHostPtr());

		for (int z = 0; z < pixelBuffer.getDepth(); z++)
		for (int y = 0; y < pixelBuffer.getHeight(); y++)
		for (int x = 0; x < pixelBuffer.getWidth(); x++)
		{
			const float		depth	= pixelBuffer.getPixDepth(x, y, z);
			const tcu::Vec4	color	= tcu::Vec4(depth, 0.0f, 0.0f, 1.0f);

			dst.setPixel(color, x, y, z);
		}
	}

	if (m_stencilTest)
	{
		// Translate stencil into color space
		tcu::ConstPixelBufferAccess	pixelBuffer	(tcuBufferFormat, dst.getSize(), bufferAlloc->getHostPtr());
		const tcu::Vec4				baseColor		= getQuarterRefColor(0u, 0u, 0u, false);
		const tcu::Vec4				colorStep		= getQuarterRefColor(0u, 0u, 0u, true);
		const tcu::Vec4				colorMap[4]		=
		{
			baseColor,
			tcu::Vec4(1.0f * colorStep[0], 0.0f, 0.0f, 1.0),
			tcu::Vec4(2.0f * colorStep[0], 0.0f, 0.0f, 1.0),
			tcu::Vec4(3.0f * colorStep[0], 0.0f, 0.0f, 1.0),
		};
		const tcu::Vec4				invalidColor	= tcu::Vec4(0.0f);

		for (int z = 0; z < pixelBuffer.getDepth(); z++)
		for (int y = 0; y < pixelBuffer.getHeight(); y++)
		for (int x = 0; x < pixelBuffer.getWidth(); x++)
		{
			const int			stencilInt	= pixelBuffer.getPixStencil(x, y, z);
			const tcu::Vec4&	color		= de::inRange(stencilInt, 0, DE_LENGTH_OF_ARRAY(colorMap)) ? colorMap[stencilInt] : invalidColor;

			dst.setPixel(color, x, y, z);
		}
	}
}

tcu::TestStatus MultiViewDepthStencilTestInstance::iterate (void)
{
	const deUint32								subpassCount	= static_cast<deUint32>(m_parameters.viewMasks.size());
	Move<VkRenderPass>						renderPass;
	vector<VkImageView>							attachments		(makeAttachmentsVector());
	Move<VkFramebuffer>						frameBuffer;
	Unique<VkPipelineLayout>					pipelineLayout	(makePipelineLayout(*m_device, *m_logicalDevice));
	vector<PipelineSp>							pipelines		(subpassCount);
	const vector<tcu::Vec2>						depthRanges		(getDepthRanges());
	map<VkShaderStageFlagBits, ShaderModuleSP>	shaderModule;

	if (m_parameters.renderingType != RENDERING_TYPE_DYNAMIC_RENDERING)
	{
		renderPass	= makeRenderPassWithDepth(*m_device, *m_logicalDevice, m_parameters.colorFormat, m_parameters.viewMasks, m_dsFormat, m_parameters.renderingType);
		frameBuffer	= makeFramebuffer(*m_device, *m_logicalDevice, *renderPass, static_cast<deUint32>(attachments.size()), attachments.data(), m_parameters.extent.width, m_parameters.extent.height, 1u);
	}

	{
		vector<VkPipelineShaderStageCreateInfo>	shaderStageParams;
		madeShaderModule(shaderModule, shaderStageParams);
		for (deUint32 subpassNdx = 0u; subpassNdx < subpassCount; ++subpassNdx)
		{
			const tcu::Vec2& depthRange = depthRanges[subpassNdx];
			const float depthMin		= depthRange[0];
			const float depthMax		= depthRange[1];

			pipelines[subpassNdx] = (PipelineSp(new Unique<VkPipeline>(makeGraphicsPipeline(
				*renderPass, *pipelineLayout, static_cast<deUint32>(shaderStageParams.size()), shaderStageParams.data(),
				subpassNdx, VK_VERTEX_INPUT_RATE_VERTEX, m_depthTest, m_stencilTest, depthMin, depthMax, m_dsFormat))));
		}
	}

	createCommandBuffer();
	createVertexData();
	createVertexBuffer();

	draw(subpassCount, *renderPass, *frameBuffer, pipelines);

	{
		vector<deUint8>			pixelAccessData	(m_parameters.extent.width * m_parameters.extent.height * m_parameters.extent.depth * mapVkFormat(m_parameters.colorFormat).getPixelSize());
		tcu::PixelBufferAccess	dst				(mapVkFormat(m_parameters.colorFormat), m_parameters.extent.width, m_parameters.extent.height, m_parameters.extent.depth, pixelAccessData.data());

		readImage(m_dsAttachment->getImage(), dst);

		if (!checkImage(dst))
			return tcu::TestStatus::fail("Fail");
	}

	return tcu::TestStatus::pass("Pass");
}

void MultiViewDepthStencilTestInstance::createVertexData (void)
{
/*
	partA - draw vertical quads, marked with 1

	ViewMasks
	0011
	0110
	1100
	1001

	Layer3  Layer2  Layer1  Layer0
	  ^       ^       ^       ^
	00|10   00|10   01|00   01|00
	00|10   00|10   01|00   01|00
	--+-->  --+-->  --+-->  --+-->
	00|10   01|00   01|00   00|10
	00|10   01|00   01|00   00|10


	partB - draw horizontal quads, marked with 2

	ViewMasks
	0110
	1100
	1001
	0011

	Layer3  Layer2  Layer1  Layer0
	  ^       ^       ^       ^
	00|00   00|00   00|00   00|00
	00|22   22|00   22|00   00|22
	--+-->  --+-->  --+-->  --+-->
	22|00   22|00   00|22   00|22
	00|00   00|00   00|00   00|00


	Final - after drawing quads from partA and partB (3 marks where quads overlap)

	Layer3  Layer2  Layer1  Layer0
	  ^       ^       ^       ^
	00|10   00|10   01|00   01|00
	00|32   22|10   23|00   01|22
	--+-->  --+-->  --+-->  --+-->
	22|10   23|00   01|22   00|32
	00|10   01|00   01|00   00|10
*/
	tcu::Vec4	color	(0.0f, 0.0f, 0.0f, 1.0f); // is not essential in this test
	float		depth	(getQuarterRefColor(0u, 0u, 0u, true, 0u)[0]);

	// part A - four horizontal quads
	appendVertex(tcu::Vec4(-1.0f,-0.5f, depth, 1.0f), color);		// when testing TEST_TYPE_DEPTH_DIFFERENT_RANGES
	appendVertex(tcu::Vec4(-1.0f, 0.0f, depth, 1.0f), color);		// this quad will have depth 1.2
	appendVertex(tcu::Vec4( 0.0f,-0.5f, depth, 1.0f), color);		// and will be clipped in all views
	appendVertex(tcu::Vec4( 0.0f, 0.0f, depth, 1.0f), color);

	depth = getQuarterRefColor(0u, 0u, 0u, true, 1u)[0];
	appendVertex(tcu::Vec4(-1.0f, 0.0f, depth, 1.0f), color);
	appendVertex(tcu::Vec4(-1.0f, 0.5f, depth, 1.0f), color);
	appendVertex(tcu::Vec4( 0.0f, 0.0f, depth, 1.0f), color);
	appendVertex(tcu::Vec4( 0.0f, 0.5f, depth, 1.0f), color);

	depth = getQuarterRefColor(0u, 0u, 0u, true, 2u)[0];
	appendVertex(tcu::Vec4( 0.0f,-0.5f, depth, 1.0f), color);
	appendVertex(tcu::Vec4( 0.0f, 0.0f, depth, 1.0f), color);
	appendVertex(tcu::Vec4( 1.0f,-0.5f, depth, 1.0f), color);
	appendVertex(tcu::Vec4( 1.0f, 0.0f, depth, 1.0f), color);

	depth = getQuarterRefColor(0u, 0u, 0u, true, 3u)[0];
	appendVertex(tcu::Vec4( 0.0f, 0.0f, depth, 1.0f), color);
	appendVertex(tcu::Vec4( 0.0f, 0.5f, depth, 1.0f), color);
	appendVertex(tcu::Vec4( 1.0f, 0.0f, depth, 1.0f), color);
	appendVertex(tcu::Vec4( 1.0f, 0.5f, depth, 1.0f), color);

	// part B - four vertical quads
	depth = getQuarterRefColor(0u, 0u, 0u, true, 4u)[0];
	appendVertex(tcu::Vec4(-0.5f,-1.0f, depth, 1.0f), color);
	appendVertex(tcu::Vec4(-0.5f, 0.0f, depth, 1.0f), color);
	appendVertex(tcu::Vec4( 0.0f,-1.0f, depth, 1.0f), color);
	appendVertex(tcu::Vec4( 0.0f, 0.0f, depth, 1.0f), color);

	depth = getQuarterRefColor(0u, 0u, 0u, true, 5u)[0];
	appendVertex(tcu::Vec4(-0.5f, 0.0f, depth, 1.0f), color);
	appendVertex(tcu::Vec4(-0.5f, 1.0f, depth, 1.0f), color);
	appendVertex(tcu::Vec4( 0.0f, 0.0f, depth, 1.0f), color);
	appendVertex(tcu::Vec4( 0.0f, 1.0f, depth, 1.0f), color);

	depth = getQuarterRefColor(0u, 0u, 0u, true, 6u)[0];
	appendVertex(tcu::Vec4( 0.0f,-1.0f, depth, 1.0f), color);
	appendVertex(tcu::Vec4( 0.0f, 0.0f, depth, 1.0f), color);
	appendVertex(tcu::Vec4( 0.5f,-1.0f, depth, 1.0f), color);
	appendVertex(tcu::Vec4( 0.5f, 0.0f, depth, 1.0f), color);

	depth = getQuarterRefColor(0u, 0u, 0u, true, 7u)[0];			// when testing TEST_TYPE_DEPTH_DIFFERENT_RANGES
	appendVertex(tcu::Vec4( 0.0f, 0.0f, depth, 1.0f), color);		// this quad will have depth -0.05
	appendVertex(tcu::Vec4( 0.0f, 1.0f, depth, 1.0f), color);		// and will be clipped in all views
	appendVertex(tcu::Vec4( 0.5f, 0.0f, depth, 1.0f), color);
	appendVertex(tcu::Vec4( 0.5f, 1.0f, depth, 1.0f), color);
}

vector<tcu::Vec2> MultiViewDepthStencilTestInstance::getDepthRanges(void) const
{
	if (TEST_TYPE_DEPTH_DIFFERENT_RANGES == m_parameters.viewIndex)
	{
		DE_ASSERT(m_parameters.viewMasks.size() == 12);
		return
		{
			// ranges used when four quads from part A are drawn
			{0.0f, 1.0f},
			{0.5f, 1.0f},
			{0.0f, 0.5f},
			{0.0f, 1.0f},

			// ranges used when four quads from part B are drawn
			{0.0f, 0.5f},
			{0.0f, 1.0f},
			{0.5f, 1.0f},
			{0.0f, 0.5f},

			// ranges used when part B is drawn once again
			{0.5f, 1.0f},
			{0.0f, 0.5f},
			{0.0f, 0.5f},
			{0.0f, 1.0f},
		};
	}

	// by defaul use <0; 1> range for all subpasses
	return { m_parameters.viewMasks.size(), tcu::Vec2(0.0f, 1.0f) };
}

void MultiViewDepthStencilTestInstance::draw (const deUint32 subpassCount, VkRenderPass renderPass, VkFramebuffer frameBuffer, vector<PipelineSp>& pipelines)
{
	const VkRect2D					renderArea				= { { 0, 0 }, { m_parameters.extent.width, m_parameters.extent.height } };
	const VkClearValue				renderPassClearValue	= makeClearValueColor(tcu::Vec4(0.0f));
	const VkBuffer					vertexBuffers[]			= { *m_vertexCoordBuffer, *m_vertexColorBuffer };
	const VkDeviceSize				vertexBufferOffsets[]	= {                   0u,                   0u };
	const deUint32					drawCountPerSubpass		= (subpassCount == 1) ? m_squareCount : 1u;
	const deUint32					vertexPerPrimitive		= 4u;

	beginCommandBuffer(*m_device, *m_cmdBuffer);

	beforeDraw();

	if (!m_useDynamicRendering)
	{
		const VkRenderPassBeginInfo renderPassBeginInfo
		{
			VK_STRUCTURE_TYPE_RENDER_PASS_BEGIN_INFO,	// VkStructureType		sType;
			DE_NULL,									// const void*			pNext;
			renderPass,									// VkRenderPass			renderPass;
			frameBuffer,								// VkFramebuffer		framebuffer;
			renderArea,									// VkRect2D				renderArea;
			1u,											// uint32_t				clearValueCount;
			&renderPassClearValue,						// const VkClearValue*	pClearValues;
		};
		cmdBeginRenderPass(*m_device, *m_cmdBuffer, &renderPassBeginInfo, VK_SUBPASS_CONTENTS_INLINE, m_parameters.renderingType);
	}

	m_device->cmdBindVertexBuffers(*m_cmdBuffer, 0u, DE_LENGTH_OF_ARRAY(vertexBuffers), vertexBuffers, vertexBufferOffsets);

	for (deUint32 subpassNdx = 0u; subpassNdx < subpassCount; subpassNdx++)
	{
		deUint32 firstVertexOffset = (subpassNdx < 4) ? 0u : m_squareCount * vertexPerPrimitive;

		m_device->cmdBindPipeline(*m_cmdBuffer, VK_PIPELINE_BIND_POINT_GRAPHICS, **pipelines[subpassNdx]);

		if (m_useDynamicRendering)
		{
			VkRenderingAttachmentInfoKHR colorAttachment
			{
				vk::VK_STRUCTURE_TYPE_RENDERING_ATTACHMENT_INFO_KHR,	// VkStructureType						sType;
				DE_NULL,												// const void*							pNext;
				m_colorAttachment->getImageView(),						// VkImageView							imageView;
				VK_IMAGE_LAYOUT_COLOR_ATTACHMENT_OPTIMAL,				// VkImageLayout						imageLayout;
				VK_RESOLVE_MODE_NONE,									// VkResolveModeFlagBits				resolveMode;
				DE_NULL,												// VkImageView							resolveImageView;
				VK_IMAGE_LAYOUT_UNDEFINED,								// VkImageLayout						resolveImageLayout;
				VK_ATTACHMENT_LOAD_OP_LOAD,								// VkAttachmentLoadOp					loadOp;
				vk::VK_ATTACHMENT_STORE_OP_STORE,						// VkAttachmentStoreOp					storeOp;
				renderPassClearValue									// VkClearValue							clearValue;
			};

			VkRenderingAttachmentInfoKHR dsAttachment
			{
				VK_STRUCTURE_TYPE_RENDERING_ATTACHMENT_INFO_KHR,		// VkStructureType						sType;
				DE_NULL,												// const void*							pNext;
				m_dsAttachment->getImageView(),							// VkImageView							imageView;
				VK_IMAGE_LAYOUT_DEPTH_STENCIL_ATTACHMENT_OPTIMAL,		// VkImageLayout						imageLayout;
				VK_RESOLVE_MODE_NONE,									// VkResolveModeFlagBits				resolveMode;
				DE_NULL,												// VkImageView							resolveImageView;
				VK_IMAGE_LAYOUT_UNDEFINED,								// VkImageLayout						resolveImageLayout;
				VK_ATTACHMENT_LOAD_OP_LOAD,								// VkAttachmentLoadOp					loadOp;
				VK_ATTACHMENT_STORE_OP_STORE,							// VkAttachmentStoreOp					storeOp;
				makeClearValueDepthStencil(0.0f, 0)						// VkClearValue							clearValue;
			};

			vk::VkRenderingInfoKHR renderingInfo
			{
				vk::VK_STRUCTURE_TYPE_RENDERING_INFO_KHR,
				DE_NULL,
				0u,														// VkRenderingFlagsKHR					flags;
				renderArea,												// VkRect2D								renderArea;
				m_parameters.extent.depth,								// deUint32								layerCount;
				m_parameters.viewMasks[subpassNdx],						// deUint32								viewMask;
				1u,														// deUint32								colorAttachmentCount;
				&colorAttachment,										// const VkRenderingAttachmentInfoKHR*	pColorAttachments;
				(m_depthTest ? &dsAttachment : DE_NULL),				// const VkRenderingAttachmentInfoKHR*	pDepthAttachment;
				(m_stencilTest ? &dsAttachment : DE_NULL),				// const VkRenderingAttachmentInfoKHR*	pStencilAttachment;
			};

			m_device->cmdBeginRenderingKHR(*m_cmdBuffer, &renderingInfo);
		}

		for (deUint32 drawNdx = 0u; drawNdx < drawCountPerSubpass; ++drawNdx)
			m_device->cmdDraw(*m_cmdBuffer, vertexPerPrimitive, 1u, firstVertexOffset + (drawNdx + subpassNdx % m_squareCount) * vertexPerPrimitive, 0u);

		if (m_useDynamicRendering)
			endRendering(*m_device, *m_cmdBuffer);
		else if (subpassNdx < subpassCount - 1u)
			cmdNextSubpass(*m_device, *m_cmdBuffer, VK_SUBPASS_CONTENTS_INLINE, m_parameters.renderingType);
	}

	if (!m_useDynamicRendering)
		cmdEndRenderPass(*m_device, *m_cmdBuffer, m_parameters.renderingType);

	afterDraw();

	VK_CHECK(m_device->endCommandBuffer(*m_cmdBuffer));
	submitCommandsAndWait(*m_device, *m_logicalDevice, m_queue, *m_cmdBuffer);
}

void MultiViewDepthStencilTestInstance::beforeDraw (void)
{
	MultiViewRenderTestInstance::beforeDraw();

	const VkImageSubresourceRange	subresourceRange		=
	{
		VK_IMAGE_ASPECT_DEPTH_BIT | VK_IMAGE_ASPECT_STENCIL_BIT,	//VkImageAspectFlags	aspectMask;
		0u,															//deUint32				baseMipLevel;
		1u,															//deUint32				levelCount;
		0u,															//deUint32				baseArrayLayer;
		m_parameters.extent.depth,									//deUint32				layerCount;
	};
	imageBarrier(*m_device, *m_cmdBuffer, m_dsAttachment->getImage(), subresourceRange,
		VK_IMAGE_LAYOUT_UNDEFINED, VK_IMAGE_LAYOUT_TRANSFER_DST_OPTIMAL,
		0, VK_ACCESS_TRANSFER_WRITE_BIT,
		VK_PIPELINE_STAGE_TOP_OF_PIPE_BIT, VK_PIPELINE_STAGE_TRANSFER_BIT);

	const tcu::Vec4		baseColor	= getQuarterRefColor(0u, 0u, 0u, false);
	const float			clearDepth	= baseColor[0];
	const VkClearValue	clearValue	= makeClearValueDepthStencil(clearDepth, 0);

	m_device->cmdClearDepthStencilImage(*m_cmdBuffer, m_dsAttachment->getImage(),  VK_IMAGE_LAYOUT_TRANSFER_DST_OPTIMAL, &clearValue.depthStencil, 1, &subresourceRange);

	imageBarrier(*m_device, *m_cmdBuffer, m_dsAttachment->getImage(), subresourceRange,
		VK_IMAGE_LAYOUT_TRANSFER_DST_OPTIMAL, VK_IMAGE_LAYOUT_DEPTH_STENCIL_ATTACHMENT_OPTIMAL,
		VK_ACCESS_TRANSFER_WRITE_BIT, VK_ACCESS_DEPTH_STENCIL_ATTACHMENT_READ_BIT | VK_ACCESS_DEPTH_STENCIL_ATTACHMENT_WRITE_BIT,
		VK_PIPELINE_STAGE_TRANSFER_BIT, VK_PIPELINE_STAGE_EARLY_FRAGMENT_TESTS_BIT);
}

void MultiViewDepthStencilTestInstance::afterDraw (void)
{
	MultiViewRenderTestInstance::afterDraw();

	const VkImageSubresourceRange	dsSubresourceRange		=
	{
		VK_IMAGE_ASPECT_DEPTH_BIT | VK_IMAGE_ASPECT_STENCIL_BIT,	//  VkImageAspectFlags	aspectMask;
		0u,															//  deUint32			baseMipLevel;
		1u,															//  deUint32			levelCount;
		0u,															//  deUint32			baseArrayLayer;
		m_parameters.extent.depth,									//  deUint32			layerCount;
	};

	imageBarrier(*m_device, *m_cmdBuffer, m_dsAttachment->getImage(), dsSubresourceRange,
		VK_IMAGE_LAYOUT_DEPTH_STENCIL_ATTACHMENT_OPTIMAL, VK_IMAGE_LAYOUT_TRANSFER_SRC_OPTIMAL,
		VK_ACCESS_DEPTH_STENCIL_ATTACHMENT_WRITE_BIT, VK_ACCESS_TRANSFER_READ_BIT,
		VK_PIPELINE_STAGE_LATE_FRAGMENT_TESTS_BIT, VK_PIPELINE_STAGE_TRANSFER_BIT);
}

class MultiViewRenderTestsCase : public vkt::TestCase
{
public:
	MultiViewRenderTestsCase (tcu::TestContext &context, const char *name, const char *description, const TestParameters& parameters)
		: TestCase			(context, name, description)
		, m_parameters		(parameters)
	{
		DE_ASSERT(m_parameters.extent.width == m_parameters.extent.height);
	}
private:
	const TestParameters	m_parameters;

	vkt::TestInstance*	createInstance		(vkt::Context& context) const
	{
		if (TEST_TYPE_INPUT_ATTACHMENTS == m_parameters.viewIndex ||
			TEST_TYPE_INPUT_ATTACHMENTS_GEOMETRY == m_parameters.viewIndex)
			return new MultiViewAttachmentsTestInstance(context, m_parameters);

		if (TEST_TYPE_INSTANCED_RENDERING == m_parameters.viewIndex)
			return new MultiViewInstancedTestInstance(context, m_parameters);

		if (TEST_TYPE_INPUT_RATE_INSTANCE == m_parameters.viewIndex)
			return new MultiViewInputRateInstanceTestInstance(context, m_parameters);

		if (TEST_TYPE_DRAW_INDIRECT == m_parameters.viewIndex ||
			TEST_TYPE_DRAW_INDIRECT_INDEXED == m_parameters.viewIndex)
			return new MultiViewDrawIndirectTestInstance(context, m_parameters);

		if (TEST_TYPE_CLEAR_ATTACHMENTS == m_parameters.viewIndex)
			return new MultiViewClearAttachmentsTestInstance(context, m_parameters);

		if (TEST_TYPE_SECONDARY_CMD_BUFFER == m_parameters.viewIndex ||
			TEST_TYPE_SECONDARY_CMD_BUFFER_GEOMETRY == m_parameters.viewIndex)
			return new MultiViewSecondaryCommandBufferTestInstance(context, m_parameters);

		if (TEST_TYPE_POINT_SIZE == m_parameters.viewIndex)
			return new MultiViewPointSizeTestInstance(context, m_parameters);

		if (TEST_TYPE_MULTISAMPLE == m_parameters.viewIndex)
			return new MultiViewMultsampleTestInstance(context, m_parameters);

		if (TEST_TYPE_QUERIES == m_parameters.viewIndex ||
			TEST_TYPE_NON_PRECISE_QUERIES == m_parameters.viewIndex)
			return new MultiViewQueriesTestInstance(context, m_parameters);

		if (TEST_TYPE_VIEW_MASK == m_parameters.viewIndex ||
			TEST_TYPE_VIEW_INDEX_IN_VERTEX == m_parameters.viewIndex ||
			TEST_TYPE_VIEW_INDEX_IN_FRAGMENT == m_parameters.viewIndex ||
			TEST_TYPE_VIEW_INDEX_IN_GEOMETRY == m_parameters.viewIndex ||
			TEST_TYPE_VIEW_INDEX_IN_TESELLATION == m_parameters.viewIndex ||
			TEST_TYPE_DRAW_INDEXED == m_parameters.viewIndex)
			return new MultiViewRenderTestInstance(context, m_parameters);

		if (TEST_TYPE_READBACK_WITH_IMPLICIT_CLEAR == m_parameters.viewIndex ||
			TEST_TYPE_READBACK_WITH_EXPLICIT_CLEAR == m_parameters.viewIndex)
			return new MultiViewReadbackTestInstance(context, m_parameters);

		if (TEST_TYPE_DEPTH == m_parameters.viewIndex ||
			TEST_TYPE_DEPTH_DIFFERENT_RANGES == m_parameters.viewIndex ||
			TEST_TYPE_STENCIL == m_parameters.viewIndex)
			return new MultiViewDepthStencilTestInstance(context, m_parameters);

		TCU_THROW(InternalError, "Unknown test type");
	}

	virtual void		checkSupport		(Context& context) const
	{
		if (m_parameters.renderingType == RENDERING_TYPE_RENDERPASS2)
			context.requireDeviceFunctionality("VK_KHR_create_renderpass2");

		if (m_parameters.renderingType == RENDERING_TYPE_DYNAMIC_RENDERING)
			context.requireDeviceFunctionality("VK_KHR_dynamic_rendering");

		context.requireDeviceFunctionality("VK_KHR_multiview");
		if (m_parameters.viewIndex == TEST_TYPE_DEPTH_DIFFERENT_RANGES)
			context.requireDeviceFunctionality("VK_EXT_depth_range_unrestricted");
	}

	void				initPrograms		(SourceCollections& programCollection) const
	{
		// Create vertex shader
		if (TEST_TYPE_INSTANCED_RENDERING == m_parameters.viewIndex)
		{
			std::ostringstream source;
			source	<< glu::getGLSLVersionDeclaration(glu::GLSL_VERSION_450)<<"\n"
					<< "#extension GL_EXT_multiview : enable\n"
					<< "layout(location = 0) in highp vec4 in_position;\n"
					<< "layout(location = 1) in vec4 in_color;\n"
					<< "layout(location = 0) out vec4 out_color;\n"
					<< "void main (void)\n"
					<< "{\n"
					<< "	int modInstance = gl_InstanceIndex % 4;\n"
					<< "	int instance    = gl_InstanceIndex + 1;\n"
					<< "	gl_Position = in_position;\n"
					<< "	if (modInstance == 1)\n"
					<< "		gl_Position = in_position + vec4(0.0f, 1.0f, 0.0f, 0.0f);\n"
					<< "	if (modInstance == 2)\n"
					<< "		gl_Position = in_position + vec4(1.0f, 0.0f, 0.0f, 0.0f);\n"
					<< "	if (modInstance == 3)\n"
					<< "		gl_Position =  in_position + vec4(1.0f, 1.0f, 0.0f, 0.0f);\n"
					<< "	out_color = in_color + vec4(0.0f, gl_ViewIndex * 0.10f, instance * 0.10f, 0.0f);\n"
					<< "}\n";
			programCollection.glslSources.add("vertex") << glu::VertexSource(source.str());
		}
		else if (TEST_TYPE_INPUT_RATE_INSTANCE == m_parameters.viewIndex)
		{
			std::ostringstream source;
			source	<< glu::getGLSLVersionDeclaration(glu::GLSL_VERSION_450)<<"\n"
					<< "#extension GL_EXT_multiview : enable\n"
					<< "layout(location = 0) in highp vec4 in_position;\n"
					<< "layout(location = 1) in vec4 in_color;\n"
					<< "layout(location = 0) out vec4 out_color;\n"
					<< "void main (void)\n"
					<< "{\n"
					<< "	int instance = gl_InstanceIndex + 1;\n"
					<< "	gl_Position = in_position;\n"
					<< "	if (gl_VertexIndex == 1)\n"
					<< "		gl_Position.y += 1.0f;\n"
					<< "	else if (gl_VertexIndex == 2)\n"
					<< "		gl_Position.x += 1.0f;\n"
					<< "	else if (gl_VertexIndex == 3)\n"
					<< "	{\n"
					<< "		gl_Position.x += 1.0f;\n"
					<< "		gl_Position.y += 1.0f;\n"
					<< "	}\n"
					<< "	out_color = in_color + vec4(0.0f, gl_ViewIndex * 0.10f, instance * 0.10f, 0.0f);\n"
					<< "}\n";
			programCollection.glslSources.add("vertex") << glu::VertexSource(source.str());
		}
		else if (TEST_TYPE_POINT_SIZE == m_parameters.viewIndex)
		{
			std::ostringstream source;
			source	<< glu::getGLSLVersionDeclaration(glu::GLSL_VERSION_450)<<"\n"
					<< "#extension GL_EXT_multiview : enable\n"
					<< "layout(location = 0) in highp vec4 in_position;\n"
					<< "layout(location = 1) in highp vec4 in_color;\n"
					<< "layout(location = 0) out vec4 out_color;\n"
					<< "void main (void)\n"
					<< "{\n"
					<< "	gl_Position = in_position;\n"
					<< "	if (gl_ViewIndex == 0)\n"
					<< "		gl_PointSize = " << de::floatToString(static_cast<float>(TEST_POINT_SIZE_WIDE), 1) << "f;\n"
					<< "	else\n"
					<< "		gl_PointSize = " << de::floatToString(static_cast<float>(TEST_POINT_SIZE_SMALL), 1) << "f;\n"
					<< "	out_color = in_color;\n"
					<< "}\n";
			programCollection.glslSources.add("vertex") << glu::VertexSource(source.str());
		}
		else
		{
			const bool generateColor	=  (TEST_TYPE_VIEW_INDEX_IN_VERTEX == m_parameters.viewIndex)
										|| (TEST_TYPE_DRAW_INDIRECT == m_parameters.viewIndex)
										|| (TEST_TYPE_DRAW_INDIRECT_INDEXED == m_parameters.viewIndex)
										|| (TEST_TYPE_CLEAR_ATTACHMENTS == m_parameters.viewIndex);
			std::ostringstream source;
			source	<< glu::getGLSLVersionDeclaration(glu::GLSL_VERSION_450)<<"\n"
					<< "#extension GL_EXT_multiview : enable\n"
					<< "layout(location = 0) in highp vec4 in_position;\n"
					<< "layout(location = 1) in vec4 in_color;\n"
					<< "layout(location = 0) out vec4 out_color;\n"
					<< "void main (void)\n"
					<< "{\n"
					<< "	gl_Position = in_position;\n";
				if (generateColor)
					source << "	out_color = in_color + vec4(0.0, gl_ViewIndex * 0.10f, 0.0, 0.0);\n";
				else
					source << "	out_color = in_color;\n";
			source	<< "}\n";
			programCollection.glslSources.add("vertex") << glu::VertexSource(source.str());
		}

		if (TEST_TYPE_VIEW_INDEX_IN_TESELLATION == m_parameters.viewIndex)
		{// Tessellation control & evaluation
			std::ostringstream source_tc;
			source_tc	<< glu::getGLSLVersionDeclaration(glu::GLSL_VERSION_450) << "\n"
						<< "#extension GL_EXT_multiview : enable\n"
						<< "#extension GL_EXT_tessellation_shader : require\n"
						<< "layout(vertices = 4) out;\n"
						<< "layout(location = 0) in vec4 in_color[];\n"
						<< "layout(location = 0) out vec4 out_color[];\n"
						<< "\n"
						<< "void main (void)\n"
						<< "{\n"
						<< "	if ( gl_InvocationID == 0 )\n"
						<< "	{\n"
						<< "		gl_TessLevelInner[0] = 4.0f;\n"
						<< "		gl_TessLevelInner[1] = 4.0f;\n"
						<< "		gl_TessLevelOuter[0] = 4.0f;\n"
						<< "		gl_TessLevelOuter[1] = 4.0f;\n"
						<< "		gl_TessLevelOuter[2] = 4.0f;\n"
						<< "		gl_TessLevelOuter[3] = 4.0f;\n"
						<< "	}\n"
						<< "	out_color[gl_InvocationID] = in_color[gl_InvocationID];\n"
						<< "	gl_out[gl_InvocationID].gl_Position = gl_in[gl_InvocationID].gl_Position;\n"
						<< "}\n";
			programCollection.glslSources.add("tessellation_control") << glu::TessellationControlSource(source_tc.str());

			std::ostringstream source_te;
			source_te	<< glu::getGLSLVersionDeclaration(glu::GLSL_VERSION_450) << "\n"
						<< "#extension GL_EXT_multiview : enable\n"
						<< "#extension GL_EXT_tessellation_shader : require\n"
						<< "layout( quads, equal_spacing, ccw ) in;\n"
						<< "layout(location = 0) in vec4 in_color[];\n"
						<< "layout(location = 0) out vec4 out_color;\n"
						<< "void main (void)\n"
						<< "{\n"
						<< "	const float u = gl_TessCoord.x;\n"
						<< "	const float v = gl_TessCoord.y;\n"
						<< "	const float w = gl_TessCoord.z;\n"
						<< "	gl_Position = (1 - u) * (1 - v) * gl_in[0].gl_Position +(1 - u) * v * gl_in[1].gl_Position + u * (1 - v) * gl_in[2].gl_Position + u * v * gl_in[3].gl_Position;\n"
						<< "	out_color = in_color[0]+ vec4(0.0, gl_ViewIndex * 0.10f, 0.0, 0.0);\n"
						<< "}\n";
			programCollection.glslSources.add("tessellation_evaluation") << glu::TessellationEvaluationSource(source_te.str());
		}

		if (TEST_TYPE_VIEW_INDEX_IN_GEOMETRY		== m_parameters.viewIndex ||
			TEST_TYPE_INPUT_ATTACHMENTS_GEOMETRY	== m_parameters.viewIndex ||
			TEST_TYPE_SECONDARY_CMD_BUFFER_GEOMETRY	== m_parameters.viewIndex)
		{// Geometry Shader
			std::ostringstream	source;
			source	<< glu::getGLSLVersionDeclaration(glu::GLSL_VERSION_450)<<"\n"
					<< "#extension GL_EXT_multiview : enable\n"
					<< "layout(triangles) in;\n"
					<< "layout(triangle_strip, max_vertices = 16) out;\n"
					<< "layout(location = 0) in vec4 in_color[];\n"
					<< "layout(location = 0) out vec4 out_color;\n"
					<< "void main (void)\n"
					<< "{\n"
					<< "	out_color = in_color[0] + vec4(0.0, gl_ViewIndex * 0.10f, 0.0, 0.0);\n"
					<< "	gl_Position = gl_in[0].gl_Position;\n"
					<< "	EmitVertex();\n"
					<< "	out_color = in_color[0] + vec4(0.0, gl_ViewIndex * 0.10f, 0.0, 0.0);\n"
					<< "	gl_Position = gl_in[1].gl_Position;\n"
					<< "	EmitVertex();\n"
					<< "	out_color = in_color[0] + vec4(0.0, gl_ViewIndex * 0.10f, 0.0, 0.0);\n"
					<< "	gl_Position = gl_in[2].gl_Position;\n"
					<< "	EmitVertex();\n"
					<< "	out_color = in_color[0] + vec4(0.0, gl_ViewIndex * 0.10f, 0.0, 0.0);\n"
					<< "	gl_Position = vec4(gl_in[2].gl_Position.x, gl_in[1].gl_Position.y, 1.0, 1.0);\n"
					<< "	EmitVertex();\n"
					<< "	EndPrimitive();\n"
					<< "}\n";
			programCollection.glslSources.add("geometry") << glu::GeometrySource(source.str());
		}

		if (TEST_TYPE_INPUT_ATTACHMENTS == m_parameters.viewIndex)
		{// Create fragment shader read/write attachment
			std::ostringstream source;
			source	<< glu::getGLSLVersionDeclaration(glu::GLSL_VERSION_450)<<"\n"
					<< "#extension GL_EXT_multiview : enable\n"
					<< "layout(location = 0) in vec4 in_color;\n"
					<< "layout(location = 0) out vec4 out_color;\n"
					<< "layout(input_attachment_index = 0, set=0, binding=0) uniform highp subpassInput in_color_attachment;\n"
					<< "void main()\n"
					<<"{\n"
					<< "	out_color = vec4(subpassLoad(in_color_attachment));\n"
					<< "}\n";
			programCollection.glslSources.add("fragment") << glu::FragmentSource(source.str());
		}
		else
		{// Create fragment shader
			std::ostringstream source;
			source	<< glu::getGLSLVersionDeclaration(glu::GLSL_VERSION_450)<<"\n"
					<< "#extension GL_EXT_multiview : enable\n"
					<< "layout(location = 0) in vec4 in_color;\n"
					<< "layout(location = 0) out vec4 out_color;\n"
					<< "void main()\n"
					<<"{\n";
				if (TEST_TYPE_VIEW_INDEX_IN_FRAGMENT == m_parameters.viewIndex ||
					TEST_TYPE_SECONDARY_CMD_BUFFER == m_parameters.viewIndex)
					source << "	out_color = in_color + vec4(0.0, gl_ViewIndex * 0.10f, 0.0, 0.0);\n";
				else
					source << "	out_color = in_color;\n";
			source	<< "}\n";
			programCollection.glslSources.add("fragment") << glu::FragmentSource(source.str());
		}
	}
};
} //anonymous

static std::string createViewMasksName(const std::vector<deUint32>& viewMasks)
{
	std::ostringstream		masks;

	for (size_t ndx = 0u; ndx < viewMasks.size(); ++ndx)
	{
		masks << viewMasks[ndx];
		if (viewMasks.size() - 1 != ndx)
			masks << "_";
	}

	return masks.str();
}

static std::vector<deUint32> tripleDepthStencilMasks(std::vector<deUint32>& baseMasks)
{
	std::vector<deUint32> tripledMasks(baseMasks);
	std::vector<deUint32> partBMasks;

	// a,b,c,d  =>  b,c,d,a
	partBMasks.insert(partBMasks.end(), baseMasks.begin() + 1, baseMasks.end());
	partBMasks.push_back(baseMasks[0]);

	tripledMasks.insert(tripledMasks.end(), partBMasks.begin(), partBMasks.end());
	tripledMasks.insert(tripledMasks.end(), partBMasks.begin(), partBMasks.end());

	return tripledMasks;
}

void multiViewRenderCreateTests (tcu::TestCaseGroup* group)
{
	const deUint32				testCaseCount				= 7u;
	const string				shaderName[TEST_TYPE_LAST]	=
	{
		"masks",
		"vertex_shader",
		"fragment_shader",
		"geometry_shader",
		"tessellation_shader",
		"input_attachments",
		"input_attachments_geometry",
		"instanced",
		"input_instance",
		"draw_indirect",
		"draw_indirect_indexed",
		"draw_indexed",
		"clear_attachments",
		"secondary_cmd_buffer",
		"secondary_cmd_buffer_geometry",
		"point_size",
		"multisample",
		"queries",
		"non_precise_queries",
		"readback_implicit_clear",
		"readback_explicit_clear",
		"depth",
		"depth_different_ranges",
		"stencil",
	};
	const VkExtent3D			extent3D[testCaseCount]		=
	{
		{16u,	16u,	4u},
		{64u,	64u,	8u},
		{128u,	128u,	4u},
		{32u,	32u,	5u},
		{64u,	64u,	6u},
		{32u,	32u,	4u},
		{16u,	16u,	10u},
	};
	vector<deUint32>			viewMasks[testCaseCount];

	viewMasks[0].push_back(15u);	//1111

	viewMasks[1].push_back(8u);		//1000

	viewMasks[2].push_back(1u);		//0001
	viewMasks[2].push_back(2u);		//0010
	viewMasks[2].push_back(4u);		//0100
	viewMasks[2].push_back(8u);		//1000

	viewMasks[3].push_back(15u);	//1111
	viewMasks[3].push_back(15u);	//1111
	viewMasks[3].push_back(15u);	//1111
	viewMasks[3].push_back(15u);	//1111

	viewMasks[4].push_back(8u);		//1000
	viewMasks[4].push_back(1u);		//0001
	viewMasks[4].push_back(1u);		//0001
	viewMasks[4].push_back(8u);		//1000

	viewMasks[5].push_back(5u);		//0101
	viewMasks[5].push_back(10u);	//1010
	viewMasks[5].push_back(5u);		//0101
	viewMasks[5].push_back(10u);	//1010

	const deUint32 minSupportedMultiviewViewCount	= 6u;
	const deUint32 maxViewMask						= (1u << minSupportedMultiviewViewCount) - 1u;

	for (deUint32 mask = 1u; mask <= maxViewMask; mask = mask << 1u)
		viewMasks[testCaseCount - 1].push_back(mask);

	vector<deUint32>			depthStencilMasks;

	depthStencilMasks.push_back(3u);	// 0011
	depthStencilMasks.push_back(6u);	// 0110
	depthStencilMasks.push_back(12u);	// 1100
	depthStencilMasks.push_back(9u);	// 1001

	for (int renderPassTypeNdx = 0; renderPassTypeNdx < 3; ++renderPassTypeNdx)
	{
		RenderingType				renderPassType	(RENDERING_TYPE_RENDERPASS_LEGACY);
		MovePtr<tcu::TestCaseGroup>	targetGroup		(DE_NULL);
		tcu::TestCaseGroup*			targetGroupPtr	(group);

		if (renderPassTypeNdx == 1)
		{
			renderPassType	= RENDERING_TYPE_RENDERPASS2;
			targetGroup		= MovePtr<tcu::TestCaseGroup>(new tcu::TestCaseGroup(group->getTestContext(), "renderpass2", "RenderPass2 index tests"));
			targetGroupPtr	= targetGroup.get();
		}
		else if (renderPassTypeNdx == 2)
		{
			renderPassType	= RENDERING_TYPE_DYNAMIC_RENDERING;
			targetGroup		= MovePtr<tcu::TestCaseGroup>(new tcu::TestCaseGroup(group->getTestContext(), "dynamic_rendering", "Dynamic rendering tests"));
			targetGroupPtr	= targetGroup.get();
		}

		tcu::TestContext&			testCtx				(targetGroupPtr->getTestContext());
		MovePtr<tcu::TestCaseGroup>	groupViewIndex		(new tcu::TestCaseGroup(testCtx, "index", "ViewIndex rendering tests."));

		for (int testTypeNdx = TEST_TYPE_VIEW_MASK; testTypeNdx < TEST_TYPE_LAST; ++testTypeNdx)
		{
			MovePtr<tcu::TestCaseGroup>	groupShader			(new tcu::TestCaseGroup(testCtx, shaderName[testTypeNdx].c_str(), ""));
			const TestType				testType			= static_cast<TestType>(testTypeNdx);
			const VkSampleCountFlagBits	sampleCountFlags	= (testType == TEST_TYPE_MULTISAMPLE) ? VK_SAMPLE_COUNT_4_BIT : VK_SAMPLE_COUNT_1_BIT;
			const VkFormat				colorFormat			= (testType == TEST_TYPE_MULTISAMPLE) ? VK_FORMAT_R32G32B32A32_SFLOAT : VK_FORMAT_R8G8B8A8_UNORM;

			// subpassLoad can't be used with dynamic rendering
			if ((testTypeNdx == TEST_TYPE_INPUT_ATTACHMENTS) && (renderPassType == RENDERING_TYPE_DYNAMIC_RENDERING))
				continue;

			if (testTypeNdx == TEST_TYPE_DEPTH ||
                                  testTypeNdx == TEST_TYPE_DEPTH_DIFFERENT_RANGES ||
                                  testTypeNdx == TEST_TYPE_STENCIL)
			{
				const VkExtent3D		dsTestExtent3D	= { 64u, 64u, 4u };
				const TestParameters	parameters		= { dsTestExtent3D, tripleDepthStencilMasks(depthStencilMasks), testType, sampleCountFlags, colorFormat, renderPassType };
				const std::string		testName		= createViewMasksName(parameters.viewMasks);

				groupShader->addChild(new MultiViewRenderTestsCase(testCtx, testName.c_str(), "", parameters));
			}
			else
			{
				for (deUint32 testCaseNdx = 0u; testCaseNdx < testCaseCount; ++testCaseNdx)
				{
					const TestParameters	parameters	=	{ extent3D[testCaseNdx], viewMasks[testCaseNdx], testType, sampleCountFlags, colorFormat, renderPassType };
					const std::string		testName	=	createViewMasksName(parameters.viewMasks);

					groupShader->addChild(new MultiViewRenderTestsCase(testCtx, testName.c_str(), "", parameters));
				}

				// maxMultiviewViewCount case
				{
					const VkExtent3D		incompleteExtent3D	= { 16u, 16u, 0u };
					const vector<deUint32>	dummyMasks;
					const TestParameters	parameters			= { incompleteExtent3D, dummyMasks, testType, sampleCountFlags, colorFormat, renderPassType };

					groupShader->addChild(new MultiViewRenderTestsCase(testCtx, "max_multi_view_view_count", "", parameters));
				}
			}

			switch (testType)
			{
				case TEST_TYPE_VIEW_MASK:
				case TEST_TYPE_INPUT_ATTACHMENTS:
				case TEST_TYPE_INPUT_ATTACHMENTS_GEOMETRY:
				case TEST_TYPE_INSTANCED_RENDERING:
				case TEST_TYPE_INPUT_RATE_INSTANCE:
				case TEST_TYPE_DRAW_INDIRECT:
				case TEST_TYPE_DRAW_INDIRECT_INDEXED:
				case TEST_TYPE_DRAW_INDEXED:
				case TEST_TYPE_CLEAR_ATTACHMENTS:
				case TEST_TYPE_SECONDARY_CMD_BUFFER:
				case TEST_TYPE_SECONDARY_CMD_BUFFER_GEOMETRY:
				case TEST_TYPE_POINT_SIZE:
				case TEST_TYPE_MULTISAMPLE:
				case TEST_TYPE_QUERIES:
				case TEST_TYPE_NON_PRECISE_QUERIES:
				case TEST_TYPE_READBACK_WITH_IMPLICIT_CLEAR:
				case TEST_TYPE_READBACK_WITH_EXPLICIT_CLEAR:
				case TEST_TYPE_DEPTH:
				case TEST_TYPE_DEPTH_DIFFERENT_RANGES:
				case TEST_TYPE_STENCIL:
					targetGroupPtr->addChild(groupShader.release());
					break;
				case TEST_TYPE_VIEW_INDEX_IN_VERTEX:
				case TEST_TYPE_VIEW_INDEX_IN_FRAGMENT:
				case TEST_TYPE_VIEW_INDEX_IN_GEOMETRY:
				case TEST_TYPE_VIEW_INDEX_IN_TESELLATION:
					groupViewIndex->addChild(groupShader.release());
					break;
				default:
					DE_ASSERT(0);
					break;
			}
		}

		targetGroupPtr->addChild(groupViewIndex.release());

		if (renderPassType != RENDERING_TYPE_RENDERPASS_LEGACY)
			group->addChild(targetGroup.release());
	}
}

} //MultiView
} //vkt
<|MERGE_RESOLUTION|>--- conflicted
+++ resolved
@@ -3072,15 +3072,9 @@
 		const VkAttachmentLoadOp					loadOp			= (!fullClearPass) ? VK_ATTACHMENT_LOAD_OP_LOAD :
 																	  (m_parameters.viewIndex == TEST_TYPE_READBACK_WITH_IMPLICIT_CLEAR) ? VK_ATTACHMENT_LOAD_OP_CLEAR :
 																	  (m_parameters.viewIndex == TEST_TYPE_READBACK_WITH_EXPLICIT_CLEAR) ? VK_ATTACHMENT_LOAD_OP_DONT_CARE :
-<<<<<<< HEAD
-																	  VK_ATTACHMENT_LOAD_OP_MAX_ENUM;
+																	  VK_ATTACHMENT_LOAD_OP_DONT_CARE;
 		Move<VkRenderPass>							renderPass;
 		Move<VkFramebuffer>							frameBuffer;
-=======
-																	  VK_ATTACHMENT_LOAD_OP_DONT_CARE;
-		Unique<VkRenderPass>						renderPass		(makeRenderPass (*m_device, *m_logicalDevice, m_parameters.colorFormat, m_parameters.viewMasks, m_parameters.renderPassType, VK_SAMPLE_COUNT_1_BIT, loadOp));
-		Unique<VkFramebuffer>						frameBuffer		(makeFramebuffer(*m_device, *m_logicalDevice, *renderPass, m_colorAttachment->getImageView(), m_parameters.extent.width, m_parameters.extent.height));
->>>>>>> 82a32e51
 		Unique<VkPipelineLayout>					pipelineLayout	(makePipelineLayout(*m_device, *m_logicalDevice));
 		vector<PipelineSp>							pipelines		(subpassCount);
 		map<VkShaderStageFlagBits, ShaderModuleSP>	shaderModule;
