/*------------------------------------------------------------------------
 * Vulkan Conformance Tests
 * ------------------------
 *
 * Copyright (c) 2016 The Khronos Group Inc.
 *
 * Licensed under the Apache License, Version 2.0 (the "License");
 * you may not use this file except in compliance with the License.
 * You may obtain a copy of the License at
 *
 *      http://www.apache.org/licenses/LICENSE-2.0
 *
 * Unless required by applicable law or agreed to in writing, software
 * distributed under the License is distributed on an "AS IS" BASIS,
 * WITHOUT WARRANTIES OR CONDITIONS OF ANY KIND, either express or implied.
 * See the License for the specific language governing permissions and
 * limitations under the License.
 *
 *//*
 * \file  vktSparseResourcesShaderIntrinsicsBase.cpp
 * \brief Sparse Resources Shader Intrinsics Base Classes
 *//*--------------------------------------------------------------------*/

#include "vktSparseResourcesShaderIntrinsicsBase.hpp"
#include "vkCmdUtil.hpp"
#include "vkBarrierUtil.hpp"

using namespace vk;

namespace vkt
{
namespace sparse
{

std::string getOpTypeImageComponent (const tcu::TextureFormat& format)
{
	switch (tcu::getTextureChannelClass(format.type))
	{
		case tcu::TEXTURECHANNELCLASS_UNSIGNED_INTEGER:
			return "OpTypeInt 32 0";
		case tcu::TEXTURECHANNELCLASS_SIGNED_INTEGER:
			return "OpTypeInt 32 1";
		case tcu::TEXTURECHANNELCLASS_UNSIGNED_FIXED_POINT:
		case tcu::TEXTURECHANNELCLASS_SIGNED_FIXED_POINT:
		case tcu::TEXTURECHANNELCLASS_FLOATING_POINT:
			return "OpTypeFloat 32";
		default:
			DE_FATAL("Unexpected channel type");
			return "";
	}
}

std::string getOpTypeImageComponent (const vk::PlanarFormatDescription& description)
{
	switch (description.channels[0].type)
	{
		case tcu::TEXTURECHANNELCLASS_UNSIGNED_INTEGER:
			return "OpTypeInt 32 0";
		case tcu::TEXTURECHANNELCLASS_SIGNED_INTEGER:
			return "OpTypeInt 32 1";
		case tcu::TEXTURECHANNELCLASS_UNSIGNED_FIXED_POINT:
		case tcu::TEXTURECHANNELCLASS_SIGNED_FIXED_POINT:
		case tcu::TEXTURECHANNELCLASS_FLOATING_POINT:
			return "OpTypeFloat 32";
		default:
			DE_FATAL("Unexpected channel type");
			return "";
	}
}

std::string getImageComponentTypeName (const tcu::TextureFormat& format)
{
	switch (tcu::getTextureChannelClass(format.type))
	{
		case tcu::TEXTURECHANNELCLASS_UNSIGNED_INTEGER:
			return "%type_uint";
		case tcu::TEXTURECHANNELCLASS_SIGNED_INTEGER:
			return "%type_int";
		case tcu::TEXTURECHANNELCLASS_UNSIGNED_FIXED_POINT:
		case tcu::TEXTURECHANNELCLASS_SIGNED_FIXED_POINT:
		case tcu::TEXTURECHANNELCLASS_FLOATING_POINT:
			return "%type_float";
		default:
			DE_FATAL("Unexpected channel type");
			return "";
	}
}

std::string getImageComponentTypeName (const vk::PlanarFormatDescription& description)
{
	switch (description.channels[0].type)
	{
		case tcu::TEXTURECHANNELCLASS_UNSIGNED_INTEGER:
			return (formatIsR64(description.planes[0].planeCompatibleFormat) ? "%type_uint64" : "%type_uint");
		case tcu::TEXTURECHANNELCLASS_SIGNED_INTEGER:
			return (formatIsR64(description.planes[0].planeCompatibleFormat) ? "%type_int64" : "%type_int");
		case tcu::TEXTURECHANNELCLASS_UNSIGNED_FIXED_POINT:
		case tcu::TEXTURECHANNELCLASS_SIGNED_FIXED_POINT:
		case tcu::TEXTURECHANNELCLASS_FLOATING_POINT:
			return "%type_float";
		default:
			DE_FATAL("Unexpected channel type");
			return "";
	}
}

std::string getImageComponentVec4TypeName (const tcu::TextureFormat& format)
{
	switch (tcu::getTextureChannelClass(format.type))
	{
		case tcu::TEXTURECHANNELCLASS_UNSIGNED_INTEGER:
			return "%type_uvec4";
		case tcu::TEXTURECHANNELCLASS_SIGNED_INTEGER:
			return "%type_ivec4";
		case tcu::TEXTURECHANNELCLASS_UNSIGNED_FIXED_POINT:
		case tcu::TEXTURECHANNELCLASS_SIGNED_FIXED_POINT:
		case tcu::TEXTURECHANNELCLASS_FLOATING_POINT:
			return "%type_vec4";
		default:
			DE_FATAL("Unexpected channel type");
			return "";
	}
}

std::string getImageComponentVec4TypeName (const vk::PlanarFormatDescription& description)
{

	switch (description.channels[0].type)
	{
		case tcu::TEXTURECHANNELCLASS_UNSIGNED_INTEGER:
			return (formatIsR64(description.planes[0].planeCompatibleFormat) ? "%type_u64vec4" : "%type_uvec4");
		case tcu::TEXTURECHANNELCLASS_SIGNED_INTEGER:
			return (formatIsR64(description.planes[0].planeCompatibleFormat) ? "%type_i64vec4" : "%type_ivec4");
		case tcu::TEXTURECHANNELCLASS_UNSIGNED_FIXED_POINT:
		case tcu::TEXTURECHANNELCLASS_SIGNED_FIXED_POINT:
		case tcu::TEXTURECHANNELCLASS_FLOATING_POINT:
			return "%type_vec4";
		default:
			DE_FATAL("Unexpected channel type");
			return "";
	}
}

std::string getOpTypeImageSparse (const ImageType			imageType,
								  const tcu::TextureFormat&	format,
								  const std::string&		componentType,
								  const bool				requiresSampler)
{
	std::ostringstream	src;

	src << "OpTypeImage " << componentType << " ";

	switch (imageType)
	{
		case IMAGE_TYPE_1D :
			src << "1D 0 0 0 ";
		break;
		case IMAGE_TYPE_1D_ARRAY :
			src << "1D 0 1 0 ";
		break;
		case IMAGE_TYPE_2D :
			src << "2D 0 0 0 ";
		break;
		case IMAGE_TYPE_2D_ARRAY :
			src << "2D 0 1 0 ";
		break;
		case IMAGE_TYPE_3D :
			src << "3D 0 0 0 ";
		break;
		case IMAGE_TYPE_CUBE :
			src << "Cube 0 0 0 ";
		break;
		case IMAGE_TYPE_CUBE_ARRAY :
			src << "Cube 0 1 0 ";
		break;
		default :
			DE_FATAL("Unexpected image type");
		break;
	}

	if (requiresSampler)
		src << "1 ";
	else
		src << "2 ";

	switch (format.order)
	{
		case tcu::TextureFormat::R:
			src << "R";
		break;
		case tcu::TextureFormat::RG:
			src << "Rg";
			break;
		case tcu::TextureFormat::RGB:
			src << "Rgb";
			break;
		case tcu::TextureFormat::RGBA:
			src << "Rgba";
		break;
		default:
			DE_FATAL("Unexpected channel order");
		break;
	}

	switch (format.type)
	{
		case tcu::TextureFormat::SIGNED_INT8:
			src << "8i";
		break;
		case tcu::TextureFormat::SIGNED_INT16:
			src << "16i";
		break;
		case tcu::TextureFormat::SIGNED_INT32:
			src << "32i";
		break;
		case tcu::TextureFormat::UNSIGNED_INT8:
			src << "8ui";
		break;
		case tcu::TextureFormat::UNSIGNED_INT16:
			src << "16ui";
		break;
		case tcu::TextureFormat::UNSIGNED_INT32:
			src << "32ui";
		break;
		case tcu::TextureFormat::SNORM_INT8:
			src << "8Snorm";
		break;
		case tcu::TextureFormat::SNORM_INT16:
			src << "16Snorm";
		break;
		case tcu::TextureFormat::SNORM_INT32:
			src << "32Snorm";
		break;
		case tcu::TextureFormat::UNORM_INT8:
			src << "8";
		break;
		case tcu::TextureFormat::UNORM_INT16:
			src << "16";
		break;
		case tcu::TextureFormat::UNORM_INT32:
			src << "32";
		break;
		default:
			DE_FATAL("Unexpected channel type");
		break;
	}

	return src.str();
}

std::string getOpTypeImageSparse (const ImageType		imageType,
								  const VkFormat		format,
								  const std::string&	componentType,
								  const bool			requiresSampler)
{
	std::ostringstream	src;

	src << "OpTypeImage " << componentType << " ";

	switch (imageType)
	{
		case IMAGE_TYPE_1D :
			src << "1D 0 0 0 ";
		break;
		case IMAGE_TYPE_1D_ARRAY :
			src << "1D 0 1 0 ";
		break;
		case IMAGE_TYPE_2D :
			src << "2D 0 0 0 ";
		break;
		case IMAGE_TYPE_2D_ARRAY :
			src << "2D 0 1 0 ";
		break;
		case IMAGE_TYPE_3D :
			src << "3D 0 0 0 ";
		break;
		case IMAGE_TYPE_CUBE :
			src << "Cube 0 0 0 ";
		break;
		case IMAGE_TYPE_CUBE_ARRAY :
			src << "Cube 0 1 0 ";
		break;
		default :
			DE_FATAL("Unexpected image type");
		break;
	}

	if (requiresSampler)
		src << "1 ";
	else
		src << "2 ";

	switch (format)
	{
		case VK_FORMAT_R8_SINT:										src <<	"R8i";			break;
		case VK_FORMAT_R16_SINT:									src <<	"R16i";			break;
		case VK_FORMAT_R32_SINT:									src <<	"R32i";			break;
		case VK_FORMAT_R64_SINT:									src <<	"R64i";			break;
		case VK_FORMAT_R8_UINT:										src <<	"R8ui";			break;
		case VK_FORMAT_R16_UINT:									src <<	"R16ui";		break;
		case VK_FORMAT_R32_UINT:									src <<	"R32ui";		break;
		case VK_FORMAT_R64_UINT:									src <<	"R64ui";		break;
		case VK_FORMAT_R8_SNORM:									src <<	"R8Snorm";		break;
		case VK_FORMAT_R16_SNORM:									src <<	"R16Snorm";		break;
		case VK_FORMAT_R8_UNORM:									src <<	"R8";			break;
		case VK_FORMAT_R16_UNORM:									src <<	"R16";			break;

		case VK_FORMAT_R8G8_SINT:									src <<	"Rg8i";			break;
		case VK_FORMAT_R16G16_SINT:									src <<	"Rg16i";		break;
		case VK_FORMAT_R32G32_SINT:									src <<	"Rg32i";		break;
		case VK_FORMAT_R8G8_UINT:									src <<	"Rg8ui";		break;
		case VK_FORMAT_R16G16_UINT:									src <<	"Rg16ui";		break;
		case VK_FORMAT_R32G32_UINT:									src <<	"Rg32ui";		break;
		case VK_FORMAT_R8G8_SNORM:									src <<	"Rg8Snorm";		break;
		case VK_FORMAT_R16G16_SNORM:								src <<	"Rg16Snorm";	break;
		case VK_FORMAT_R8G8_UNORM:									src <<	"Rg8";			break;
		case VK_FORMAT_R16G16_UNORM:								src <<	"Rg16";			break;

		case VK_FORMAT_R8G8B8A8_SINT:								src <<	"Rgba8i";		break;
		case VK_FORMAT_R16G16B16A16_SINT:							src <<	"Rgba16i";		break;
		case VK_FORMAT_R32G32B32A32_SINT:							src <<	"Rgba32i";		break;
		case VK_FORMAT_R8G8B8A8_UINT:								src <<	"Rgba8ui";		break;
		case VK_FORMAT_R16G16B16A16_UINT:							src <<	"Rgba16ui";		break;
		case VK_FORMAT_R32G32B32A32_UINT:							src <<	"Rgba32ui";		break;
		case VK_FORMAT_R8G8B8A8_SNORM:								src <<	"Rgba8Snorm";	break;
		case VK_FORMAT_R16G16B16A16_SNORM:							src <<	"Rgba16Snorm";	break;
		case VK_FORMAT_R8G8B8A8_UNORM:								src <<	"Rgba8";		break;
		case VK_FORMAT_R16G16B16A16_UNORM:							src <<	"Rgba16";		break;

		case VK_FORMAT_G8B8G8R8_422_UNORM:							src <<	"Rgba8";		break;
		case VK_FORMAT_B8G8R8G8_422_UNORM:							src <<	"Rgba8";		break;
		case VK_FORMAT_G8_B8_R8_3PLANE_420_UNORM:					src <<	"Rgba8";		break;
		case VK_FORMAT_G8_B8R8_2PLANE_420_UNORM:					src <<	"Rgba8";		break;
		case VK_FORMAT_G8_B8_R8_3PLANE_422_UNORM:					src <<	"Rgba8";		break;
		case VK_FORMAT_G8_B8R8_2PLANE_422_UNORM:					src <<	"Rgba8";		break;
		case VK_FORMAT_G8_B8_R8_3PLANE_444_UNORM:					src <<	"Rgba8";		break;
		case VK_FORMAT_R10X6_UNORM_PACK16:							src <<	"R16";			break;
		case VK_FORMAT_R10X6G10X6_UNORM_2PACK16:					src <<	"Rg16";			break;
		case VK_FORMAT_R10X6G10X6B10X6A10X6_UNORM_4PACK16:			src <<	"Rgba16";		break;
		case VK_FORMAT_G10X6B10X6G10X6R10X6_422_UNORM_4PACK16:		src <<	"Rgba16";		break;
		case VK_FORMAT_B10X6G10X6R10X6G10X6_422_UNORM_4PACK16:		src <<	"Rgba16";		break;
		case VK_FORMAT_G10X6_B10X6_R10X6_3PLANE_420_UNORM_3PACK16:	src <<	"Rgba16";		break;
		case VK_FORMAT_G10X6_B10X6R10X6_2PLANE_420_UNORM_3PACK16:	src <<	"Rgba16";		break;
		case VK_FORMAT_G10X6_B10X6_R10X6_3PLANE_422_UNORM_3PACK16:	src <<	"Rgba16";		break;
		case VK_FORMAT_G10X6_B10X6R10X6_2PLANE_422_UNORM_3PACK16:	src <<	"Rgba16";		break;
		case VK_FORMAT_G10X6_B10X6_R10X6_3PLANE_444_UNORM_3PACK16:	src <<	"Rgba16";		break;
		case VK_FORMAT_R12X4_UNORM_PACK16:							src <<	"R16";			break;
		case VK_FORMAT_R12X4G12X4_UNORM_2PACK16:					src <<	"Rg16";			break;
		case VK_FORMAT_R12X4G12X4B12X4A12X4_UNORM_4PACK16:			src <<	"Rgba16";		break;
		case VK_FORMAT_G12X4B12X4G12X4R12X4_422_UNORM_4PACK16:		src <<	"Rgba16";		break;
		case VK_FORMAT_B12X4G12X4R12X4G12X4_422_UNORM_4PACK16:		src <<	"Rgba16";		break;
		case VK_FORMAT_G12X4_B12X4_R12X4_3PLANE_420_UNORM_3PACK16:	src <<	"Rgba16";		break;
		case VK_FORMAT_G12X4_B12X4R12X4_2PLANE_420_UNORM_3PACK16:	src <<	"Rgba16";		break;
		case VK_FORMAT_G12X4_B12X4_R12X4_3PLANE_422_UNORM_3PACK16:	src <<	"Rgba16";		break;
		case VK_FORMAT_G12X4_B12X4R12X4_2PLANE_422_UNORM_3PACK16:	src <<	"Rgba16";		break;
		case VK_FORMAT_G12X4_B12X4_R12X4_3PLANE_444_UNORM_3PACK16:	src <<	"Rgba16";		break;
		case VK_FORMAT_G16B16G16R16_422_UNORM:						src <<	"Rgba16";		break;
		case VK_FORMAT_B16G16R16G16_422_UNORM:						src <<	"Rgba16";		break;
		case VK_FORMAT_G16_B16_R16_3PLANE_420_UNORM:				src <<	"Rgba16";		break;
		case VK_FORMAT_G16_B16R16_2PLANE_420_UNORM:					src <<	"Rgba16";		break;
		case VK_FORMAT_G16_B16_R16_3PLANE_422_UNORM:				src <<	"Rgba16";		break;
		case VK_FORMAT_G16_B16R16_2PLANE_422_UNORM:					src <<	"Rgba16";		break;
		case VK_FORMAT_G16_B16_R16_3PLANE_444_UNORM:				src <<	"Rgba16";		break;
		case VK_FORMAT_G8_B8R8_2PLANE_444_UNORM_EXT:				src <<	"Rgba8";		break;
		case VK_FORMAT_G10X6_B10X6R10X6_2PLANE_444_UNORM_3PACK16_EXT:src <<	"Rgba16";		break;
		case VK_FORMAT_G12X4_B12X4R12X4_2PLANE_444_UNORM_3PACK16_EXT:src <<	"Rgba16";		break;
		case VK_FORMAT_G16_B16R16_2PLANE_444_UNORM_EXT:				src <<	"Rgba16";		break;

		default:
			DE_FATAL("Unexpected texture format");
			break;
	}
	return src.str();
}


std::string getOpTypeImageResidency (const ImageType imageType)
{
	std::ostringstream	src;

	src << "OpTypeImage %type_uint ";

	switch (imageType)
	{
		case IMAGE_TYPE_1D :
			src << "1D 0 0 0 2 R32ui";
		break;
		case IMAGE_TYPE_1D_ARRAY :
			src << "1D 0 1 0 2 R32ui";
		break;
		case IMAGE_TYPE_2D :
			src << "2D 0 0 0 2 R32ui";
		break;
		case IMAGE_TYPE_2D_ARRAY :
			src << "2D 0 1 0 2 R32ui";
		break;
		case IMAGE_TYPE_3D :
			src << "3D 0 0 0 2 R32ui";
		break;
		case IMAGE_TYPE_CUBE :
			src << "Cube 0 0 0 2 R32ui";
		break;
		case IMAGE_TYPE_CUBE_ARRAY :
			src << "Cube 0 1 0 2 R32ui";
		break;
		default :
			DE_FATAL("Unexpected image type");
		break;
	}

	return src.str();
}

void SparseShaderIntrinsicsInstanceBase::checkSupport(VkImageCreateInfo imageSparseInfo) const
{
	const InstanceInterface&			instance				= m_context.getInstanceInterface();
	const VkPhysicalDevice				physicalDevice			= m_context.getPhysicalDevice();

	if (formatIsR64(m_format))
	{
		m_context.requireDeviceFunctionality("VK_EXT_shader_image_atomic_int64");

		if (m_context.getShaderImageAtomicInt64FeaturesEXT().shaderImageInt64Atomics == VK_FALSE)
		{
			TCU_THROW(NotSupportedError, "shaderImageInt64Atomics is not supported");
		}

		if (m_context.getShaderImageAtomicInt64FeaturesEXT().sparseImageInt64Atomics == VK_FALSE)
		{
			TCU_THROW(NotSupportedError, "sparseImageInt64Atomics is not supported for device");
		}
	}

	// Check if device supports sparse operations for image format
	if (!checkSparseSupportForImageFormat(instance, physicalDevice, imageSparseInfo))
		TCU_THROW(NotSupportedError, "The image format does not support sparse operations");

}

tcu::TestStatus SparseShaderIntrinsicsInstanceBase::iterate (void)
{
	const InstanceInterface&			instance				= m_context.getInstanceInterface();
	const VkPhysicalDevice				physicalDevice			= m_context.getPhysicalDevice();
	VkImageCreateInfo					imageSparseInfo;
	VkImageCreateInfo					imageTexelsInfo;
	VkImageCreateInfo					imageResidencyInfo;
	std::vector <deUint32>				residencyReferenceData;
	std::vector<DeviceMemorySp>			deviceMemUniquePtrVec;
	const PlanarFormatDescription		formatDescription		= getPlanarFormatDescription(m_format);

	imageSparseInfo.sType					= VK_STRUCTURE_TYPE_IMAGE_CREATE_INFO;
	imageSparseInfo.pNext					= DE_NULL;
	imageSparseInfo.flags					= VK_IMAGE_CREATE_SPARSE_RESIDENCY_BIT | VK_IMAGE_CREATE_SPARSE_BINDING_BIT;
	imageSparseInfo.imageType				= mapImageType(m_imageType);
	imageSparseInfo.format					= m_format;
	imageSparseInfo.extent					= makeExtent3D(getLayerSize(m_imageType, m_imageSize));
	imageSparseInfo.arrayLayers				= getNumLayers(m_imageType, m_imageSize);
	imageSparseInfo.samples					= VK_SAMPLE_COUNT_1_BIT;
	imageSparseInfo.tiling					= VK_IMAGE_TILING_OPTIMAL;
	imageSparseInfo.initialLayout			= VK_IMAGE_LAYOUT_UNDEFINED;
	imageSparseInfo.usage					= VK_IMAGE_USAGE_TRANSFER_DST_BIT | imageSparseUsageFlags();
	imageSparseInfo.sharingMode				= VK_SHARING_MODE_EXCLUSIVE;
	imageSparseInfo.queueFamilyIndexCount	= 0u;
	imageSparseInfo.pQueueFamilyIndices		= DE_NULL;

	if (m_imageType == IMAGE_TYPE_CUBE || m_imageType == IMAGE_TYPE_CUBE_ARRAY)
	{
		imageSparseInfo.flags |= VK_IMAGE_CREATE_CUBE_COMPATIBLE_BIT;
	}

	checkSupport(imageSparseInfo);

	{
		// Assign maximum allowed mipmap levels to image
		VkImageFormatProperties imageFormatProperties;
		if (instance.getPhysicalDeviceImageFormatProperties(physicalDevice,
			imageSparseInfo.format,
			imageSparseInfo.imageType,
			imageSparseInfo.tiling,
			imageSparseInfo.usage,
			imageSparseInfo.flags,
			&imageFormatProperties) == VK_ERROR_FORMAT_NOT_SUPPORTED)
		{
			TCU_THROW(NotSupportedError, "Image format does not support sparse operations");
		}

		imageSparseInfo.mipLevels = getMipmapCount(m_format, formatDescription, imageFormatProperties, imageSparseInfo.extent);
	}

	// Create image to store texels copied from sparse image
	imageTexelsInfo.sType = VK_STRUCTURE_TYPE_IMAGE_CREATE_INFO;
	imageTexelsInfo.pNext = DE_NULL;
	imageTexelsInfo.flags = 0u;
	imageTexelsInfo.imageType = imageSparseInfo.imageType;
	imageTexelsInfo.format = imageSparseInfo.format;
	imageTexelsInfo.extent = imageSparseInfo.extent;
	imageTexelsInfo.arrayLayers = imageSparseInfo.arrayLayers;
	imageTexelsInfo.mipLevels = imageSparseInfo.mipLevels;
	imageTexelsInfo.samples = imageSparseInfo.samples;
	imageTexelsInfo.tiling = VK_IMAGE_TILING_OPTIMAL;
	imageTexelsInfo.initialLayout = VK_IMAGE_LAYOUT_UNDEFINED;
	imageTexelsInfo.usage = VK_IMAGE_USAGE_TRANSFER_SRC_BIT | imageOutputUsageFlags();
	imageTexelsInfo.sharingMode = VK_SHARING_MODE_EXCLUSIVE;
	imageTexelsInfo.queueFamilyIndexCount = 0u;
	imageTexelsInfo.pQueueFamilyIndices = DE_NULL;

	if (m_imageType == IMAGE_TYPE_CUBE || m_imageType == IMAGE_TYPE_CUBE_ARRAY)
	{
		imageTexelsInfo.flags |= VK_IMAGE_CREATE_CUBE_COMPATIBLE_BIT;
	}

	checkImageSupport(instance, physicalDevice, imageTexelsInfo);

	{
		// Create logical device supporting both sparse and compute/graphics queues
		QueueRequirementsVec queueRequirements;
		queueRequirements.push_back(QueueRequirements(VK_QUEUE_SPARSE_BINDING_BIT, 1u));
		queueRequirements.push_back(QueueRequirements(getQueueFlags(), 1u));

		createDeviceSupportingQueues(queueRequirements, formatIsR64(m_format));
	}

	// Create queues supporting sparse binding operations and compute/graphics operations
	const DeviceInterface&			deviceInterface		= getDeviceInterface();
	const Queue&					sparseQueue			= getQueue(VK_QUEUE_SPARSE_BINDING_BIT, 0);
	const Queue&					extractQueue		= getQueue(getQueueFlags(), 0);

	// Create sparse image
	const Unique<VkImage> imageSparse(createImage(deviceInterface, getDevice(), &imageSparseInfo));

	// Create sparse image memory bind semaphore
	const Unique<VkSemaphore> memoryBindSemaphore(createSemaphore(deviceInterface, getDevice()));

	std::vector<VkSparseImageMemoryRequirements> sparseMemoryRequirements;

	deUint32	imageSparseSizeInBytes	= 0;
	deUint32	imageSizeInPixels		= 0;

	for (deUint32 planeNdx = 0; planeNdx < formatDescription.numPlanes; ++planeNdx)
	{
		for (deUint32 mipmapNdx = 0; mipmapNdx < imageSparseInfo.mipLevels; ++mipmapNdx)
		{
			imageSparseSizeInBytes	+= getImageMipLevelSizeInBytes(imageSparseInfo.extent, imageSparseInfo.arrayLayers, formatDescription, planeNdx, mipmapNdx, BUFFER_IMAGE_COPY_OFFSET_GRANULARITY);
			imageSizeInPixels		+= getImageMipLevelSizeInBytes(imageSparseInfo.extent, imageSparseInfo.arrayLayers, formatDescription, planeNdx, mipmapNdx) / formatDescription.planes[planeNdx].elementSizeBytes;
		}
	}

	residencyReferenceData.assign(imageSizeInPixels, MEMORY_BLOCK_NOT_BOUND_VALUE);

	{
		// Get sparse image general memory requirements
		const VkMemoryRequirements				imageMemoryRequirements	= getImageMemoryRequirements(deviceInterface, getDevice(), *imageSparse);

		// Check if required image memory size does not exceed device limits
		if (imageMemoryRequirements.size > getPhysicalDeviceProperties(instance, physicalDevice).limits.sparseAddressSpaceSize)
			TCU_THROW(NotSupportedError, "Required memory size for sparse resource exceeds device limits");

		DE_ASSERT((imageMemoryRequirements.size % imageMemoryRequirements.alignment) == 0);

		const deUint32							memoryType				= findMatchingMemoryType(instance, physicalDevice, imageMemoryRequirements, MemoryRequirement::Any);

		if (memoryType == NO_MATCH_FOUND)
			return tcu::TestStatus::fail("No matching memory type found");

		// Get sparse image sparse memory requirements
		sparseMemoryRequirements = getImageSparseMemoryRequirements(deviceInterface, getDevice(), *imageSparse);

		DE_ASSERT(sparseMemoryRequirements.size() != 0);

		const deUint32							metadataAspectIndex		= getSparseAspectRequirementsIndex(sparseMemoryRequirements, VK_IMAGE_ASPECT_METADATA_BIT);
		deUint32								pixelOffset				= 0u;
		std::vector<VkSparseImageMemoryBind>	imageResidencyMemoryBinds;
		std::vector<VkSparseMemoryBind>			imageMipTailBinds;

		for (deUint32 planeNdx = 0; planeNdx < formatDescription.numPlanes; ++planeNdx)
		{
			const VkImageAspectFlags		aspect				= (formatDescription.numPlanes > 1) ? getPlaneAspect(planeNdx) : VK_IMAGE_ASPECT_COLOR_BIT;
			const deUint32					aspectIndex			= getSparseAspectRequirementsIndex(sparseMemoryRequirements, aspect);

			if (aspectIndex == NO_MATCH_FOUND)
				TCU_THROW(NotSupportedError, "Not supported image aspect");

			VkSparseImageMemoryRequirements	aspectRequirements	= sparseMemoryRequirements[aspectIndex];

			DE_ASSERT((aspectRequirements.imageMipTailSize % imageMemoryRequirements.alignment) == 0);

			VkExtent3D						imageGranularity	= aspectRequirements.formatProperties.imageGranularity;

			// Bind memory for each mipmap level
			for (deUint32 mipmapNdx = 0; mipmapNdx < aspectRequirements.imageMipTailFirstLod; ++mipmapNdx)
			{
				const deUint32 mipLevelSizeInPixels = getImageMipLevelSizeInBytes(imageSparseInfo.extent, imageSparseInfo.arrayLayers, formatDescription, planeNdx, mipmapNdx) / formatDescription.planes[planeNdx].elementSizeBytes;

				if (mipmapNdx % MEMORY_BLOCK_TYPE_COUNT == MEMORY_BLOCK_NOT_BOUND)
				{
					pixelOffset += mipLevelSizeInPixels;
					continue;
				}

				for (deUint32 pixelNdx = 0u; pixelNdx < mipLevelSizeInPixels; ++pixelNdx)
				{
					residencyReferenceData[pixelOffset + pixelNdx] = MEMORY_BLOCK_BOUND_VALUE;
				}

				pixelOffset += mipLevelSizeInPixels;

				for (deUint32 layerNdx = 0; layerNdx < imageSparseInfo.arrayLayers; ++layerNdx)
				{
					const VkExtent3D			mipExtent		= getPlaneExtent(formatDescription, imageSparseInfo.extent, planeNdx, mipmapNdx);
					const tcu::UVec3			sparseBlocks	= alignedDivide(mipExtent, imageGranularity);
					const deUint32				numSparseBlocks	= sparseBlocks.x() * sparseBlocks.y() * sparseBlocks.z();
					const VkImageSubresource	subresource		= { aspect, mipmapNdx, layerNdx };

					const VkSparseImageMemoryBind imageMemoryBind = makeSparseImageMemoryBind(deviceInterface, getDevice(),
						imageMemoryRequirements.alignment * numSparseBlocks, memoryType, subresource, makeOffset3D(0u, 0u, 0u), mipExtent);

					deviceMemUniquePtrVec.push_back(makeVkSharedPtr(Move<VkDeviceMemory>(check<VkDeviceMemory>(imageMemoryBind.memory), Deleter<VkDeviceMemory>(deviceInterface, getDevice(), DE_NULL))));

					imageResidencyMemoryBinds.push_back(imageMemoryBind);
				}
			}

			if (aspectRequirements.imageMipTailFirstLod < imageSparseInfo.mipLevels)
			{
				if (aspectRequirements.formatProperties.flags & VK_SPARSE_IMAGE_FORMAT_SINGLE_MIPTAIL_BIT)
				{
					const VkSparseMemoryBind imageMipTailMemoryBind = makeSparseMemoryBind(deviceInterface, getDevice(),
						aspectRequirements.imageMipTailSize, memoryType, aspectRequirements.imageMipTailOffset);

					deviceMemUniquePtrVec.push_back(makeVkSharedPtr(Move<VkDeviceMemory>(check<VkDeviceMemory>(imageMipTailMemoryBind.memory), Deleter<VkDeviceMemory>(deviceInterface, getDevice(), DE_NULL))));

					imageMipTailBinds.push_back(imageMipTailMemoryBind);
				}
				else
				{
					for (deUint32 layerNdx = 0; layerNdx < imageSparseInfo.arrayLayers; ++layerNdx)
					{
						const VkSparseMemoryBind imageMipTailMemoryBind = makeSparseMemoryBind(deviceInterface, getDevice(),
							aspectRequirements.imageMipTailSize, memoryType, aspectRequirements.imageMipTailOffset + layerNdx * aspectRequirements.imageMipTailStride);

						deviceMemUniquePtrVec.push_back(makeVkSharedPtr(Move<VkDeviceMemory>(check<VkDeviceMemory>(imageMipTailMemoryBind.memory), Deleter<VkDeviceMemory>(deviceInterface, getDevice(), DE_NULL))));

						imageMipTailBinds.push_back(imageMipTailMemoryBind);
					}
				}

				for (deUint32 pixelNdx = pixelOffset; pixelNdx < residencyReferenceData.size(); ++pixelNdx)
				{
					residencyReferenceData[pixelNdx] = MEMORY_BLOCK_BOUND_VALUE;
				}
			}
		}

		// Metadata
		if (metadataAspectIndex != NO_MATCH_FOUND)
		{
			const VkSparseImageMemoryRequirements metadataAspectRequirements = sparseMemoryRequirements[metadataAspectIndex];

			const deUint32 metadataBindCount = (metadataAspectRequirements.formatProperties.flags & VK_SPARSE_IMAGE_FORMAT_SINGLE_MIPTAIL_BIT ? 1u : imageSparseInfo.arrayLayers);
			for (deUint32 bindNdx = 0u; bindNdx < metadataBindCount; ++bindNdx)
			{
				const VkSparseMemoryBind imageMipTailMemoryBind = makeSparseMemoryBind(deviceInterface, getDevice(),
					metadataAspectRequirements.imageMipTailSize, memoryType,
					metadataAspectRequirements.imageMipTailOffset + bindNdx * metadataAspectRequirements.imageMipTailStride,
					VK_SPARSE_MEMORY_BIND_METADATA_BIT);

				deviceMemUniquePtrVec.push_back(makeVkSharedPtr(Move<VkDeviceMemory>(check<VkDeviceMemory>(imageMipTailMemoryBind.memory), Deleter<VkDeviceMemory>(deviceInterface, getDevice(), DE_NULL))));

				imageMipTailBinds.push_back(imageMipTailMemoryBind);
			}
		}

		VkBindSparseInfo bindSparseInfo =
		{
			VK_STRUCTURE_TYPE_BIND_SPARSE_INFO,	//VkStructureType							sType;
			DE_NULL,							//const void*								pNext;
			0u,									//deUint32									waitSemaphoreCount;
			DE_NULL,							//const VkSemaphore*						pWaitSemaphores;
			0u,									//deUint32									bufferBindCount;
			DE_NULL,							//const VkSparseBufferMemoryBindInfo*		pBufferBinds;
			0u,									//deUint32									imageOpaqueBindCount;
			DE_NULL,							//const VkSparseImageOpaqueMemoryBindInfo*	pImageOpaqueBinds;
			0u,									//deUint32									imageBindCount;
			DE_NULL,							//const VkSparseImageMemoryBindInfo*		pImageBinds;
			1u,									//deUint32									signalSemaphoreCount;
			&memoryBindSemaphore.get()			//const VkSemaphore*						pSignalSemaphores;
		};

		VkSparseImageMemoryBindInfo			imageResidencyBindInfo;
		VkSparseImageOpaqueMemoryBindInfo	imageMipTailBindInfo;

		if (imageResidencyMemoryBinds.size() > 0)
		{
			imageResidencyBindInfo.image		= *imageSparse;
			imageResidencyBindInfo.bindCount	= static_cast<deUint32>(imageResidencyMemoryBinds.size());
			imageResidencyBindInfo.pBinds		= imageResidencyMemoryBinds.data();

			bindSparseInfo.imageBindCount		= 1u;
			bindSparseInfo.pImageBinds			= &imageResidencyBindInfo;
		}

		if (imageMipTailBinds.size() > 0)
		{
			imageMipTailBindInfo.image			= *imageSparse;
			imageMipTailBindInfo.bindCount		= static_cast<deUint32>(imageMipTailBinds.size());
			imageMipTailBindInfo.pBinds			= imageMipTailBinds.data();

			bindSparseInfo.imageOpaqueBindCount = 1u;
			bindSparseInfo.pImageOpaqueBinds	= &imageMipTailBindInfo;
		}

		// Submit sparse bind commands for execution
		VK_CHECK(deviceInterface.queueBindSparse(sparseQueue.queueHandle, 1u, &bindSparseInfo, DE_NULL));
	}

<<<<<<< HEAD
	// Create image to store texels copied from sparse image
	imageTexelsInfo.sType					= VK_STRUCTURE_TYPE_IMAGE_CREATE_INFO;
	imageTexelsInfo.pNext					= DE_NULL;
	imageTexelsInfo.flags					= 0u;
	imageTexelsInfo.imageType				= imageSparseInfo.imageType;
	imageTexelsInfo.format					= imageSparseInfo.format;
	imageTexelsInfo.extent					= imageSparseInfo.extent;
	imageTexelsInfo.arrayLayers				= imageSparseInfo.arrayLayers;
	imageTexelsInfo.mipLevels				= imageSparseInfo.mipLevels;
	imageTexelsInfo.samples					= imageSparseInfo.samples;
	imageTexelsInfo.tiling					= VK_IMAGE_TILING_OPTIMAL;
	imageTexelsInfo.initialLayout			= VK_IMAGE_LAYOUT_UNDEFINED;
	imageTexelsInfo.usage					= VK_IMAGE_USAGE_TRANSFER_SRC_BIT | imageOutputUsageFlags();
	imageTexelsInfo.sharingMode				= VK_SHARING_MODE_EXCLUSIVE;
	imageTexelsInfo.queueFamilyIndexCount	= 0u;
	imageTexelsInfo.pQueueFamilyIndices		= DE_NULL;

	if (m_imageType == IMAGE_TYPE_CUBE || m_imageType == IMAGE_TYPE_CUBE_ARRAY)
	{
		imageTexelsInfo.flags |= VK_IMAGE_CREATE_CUBE_COMPATIBLE_BIT;
	}

	{
		VkImageFormatProperties imageFormatProperties;
		if (instance.getPhysicalDeviceImageFormatProperties(physicalDevice,
			imageTexelsInfo.format,
			imageTexelsInfo.imageType,
			imageTexelsInfo.tiling,
			imageTexelsInfo.usage,
			imageTexelsInfo.flags,
			&imageFormatProperties) == VK_ERROR_FORMAT_NOT_SUPPORTED)
		{
			TCU_THROW(NotSupportedError, "Image format not supported for its usage ");
		}
	}

=======
>>>>>>> 388ad376
	const Unique<VkImage>			imageTexels			(createImage(deviceInterface, getDevice(), &imageTexelsInfo));
	const de::UniquePtr<Allocation>	imageTexelsAlloc	(bindImage(deviceInterface, getDevice(), getAllocator(), *imageTexels, MemoryRequirement::Any));

	// Create image to store residency info copied from sparse image
	imageResidencyInfo			= imageTexelsInfo;
	imageResidencyInfo.format	= mapTextureFormat(m_residencyFormat);

	{
		VkImageFormatProperties imageFormatProperties;
		if (instance.getPhysicalDeviceImageFormatProperties(physicalDevice,
			imageResidencyInfo.format,
			imageResidencyInfo.imageType,
			imageResidencyInfo.tiling,
			imageResidencyInfo.usage,
			imageResidencyInfo.flags,
			&imageFormatProperties) == VK_ERROR_FORMAT_NOT_SUPPORTED)
		{
			TCU_THROW(NotSupportedError, "Image format not supported for its usage ");
		}
	}

	const Unique<VkImage>			imageResidency		(createImage(deviceInterface, getDevice(), &imageResidencyInfo));
	const de::UniquePtr<Allocation>	imageResidencyAlloc	(bindImage(deviceInterface, getDevice(), getAllocator(), *imageResidency, MemoryRequirement::Any));

	std::vector <VkBufferImageCopy> bufferImageSparseCopy(formatDescription.numPlanes * imageSparseInfo.mipLevels);

	{
		deUint32 bufferOffset = 0u;
		for (deUint32 planeNdx = 0; planeNdx < formatDescription.numPlanes; ++planeNdx)
		{
			const VkImageAspectFlags aspect = (formatDescription.numPlanes > 1) ? getPlaneAspect(planeNdx) : VK_IMAGE_ASPECT_COLOR_BIT;

			for (deUint32 mipmapNdx = 0; mipmapNdx < imageSparseInfo.mipLevels; ++mipmapNdx)
			{
				bufferImageSparseCopy[planeNdx*imageSparseInfo.mipLevels + mipmapNdx] =
				{
					bufferOffset,																		//	VkDeviceSize				bufferOffset;
					0u,																					//	deUint32					bufferRowLength;
					0u,																					//	deUint32					bufferImageHeight;
					makeImageSubresourceLayers(aspect, mipmapNdx, 0u, imageSparseInfo.arrayLayers),		//	VkImageSubresourceLayers	imageSubresource;
					makeOffset3D(0, 0, 0),																//	VkOffset3D					imageOffset;
					vk::getPlaneExtent(formatDescription, imageSparseInfo.extent, planeNdx, mipmapNdx)	//	VkExtent3D					imageExtent;
				};
				bufferOffset += getImageMipLevelSizeInBytes(imageSparseInfo.extent, imageSparseInfo.arrayLayers, formatDescription, planeNdx, mipmapNdx, BUFFER_IMAGE_COPY_OFFSET_GRANULARITY);
			}
		}
	}

	// Create command buffer for compute and transfer operations
	const Unique<VkCommandPool>		commandPool(makeCommandPool(deviceInterface, getDevice(), extractQueue.queueFamilyIndex));
	const Unique<VkCommandBuffer>	commandBuffer(allocateCommandBuffer(deviceInterface, getDevice(), *commandPool, VK_COMMAND_BUFFER_LEVEL_PRIMARY));

	// Start recording commands
	beginCommandBuffer(deviceInterface, *commandBuffer);

	// Create input buffer
	const VkBufferCreateInfo		inputBufferCreateInfo	= makeBufferCreateInfo(imageSparseSizeInBytes, VK_BUFFER_USAGE_TRANSFER_SRC_BIT);
	const Unique<VkBuffer>			inputBuffer				(createBuffer(deviceInterface, getDevice(), &inputBufferCreateInfo));
	const de::UniquePtr<Allocation>	inputBufferAlloc		(bindBuffer(deviceInterface, getDevice(), getAllocator(), *inputBuffer, MemoryRequirement::HostVisible));

	// Fill input buffer with reference data
	std::vector<deUint8> referenceData(imageSparseSizeInBytes);

	for (deUint32 planeNdx = 0; planeNdx < formatDescription.numPlanes; ++planeNdx)
	{
		for (deUint32 mipmapNdx = 0u; mipmapNdx < imageSparseInfo.mipLevels; ++mipmapNdx)
		{
			const deUint32 mipLevelSizeinBytes	= getImageMipLevelSizeInBytes(imageSparseInfo.extent, imageSparseInfo.arrayLayers, formatDescription, planeNdx, mipmapNdx);
			const deUint32 bufferOffset			= static_cast<deUint32>(bufferImageSparseCopy[mipmapNdx].bufferOffset);

			if (formatIsR64(m_format) &&
				(m_function == SPARSE_SAMPLE_EXPLICIT_LOD || m_function == SPARSE_SAMPLE_IMPLICIT_LOD || m_function == SPARSE_GATHER))
			{
				for (deUint32 byteNdx = 0u; byteNdx < mipLevelSizeinBytes/8; byteNdx += 8)
				{
					void* prtData = &referenceData[bufferOffset + byteNdx];
					*(static_cast<deUint64*>(prtData)) = (deUint64)((mipmapNdx + byteNdx) % 0x0FFFFFFF);
				}
			}
			else
			{
				for (deUint32 byteNdx = 0u; byteNdx < mipLevelSizeinBytes; ++byteNdx)
				{
					referenceData[bufferOffset + byteNdx] = (deUint8)( (mipmapNdx + byteNdx) % 127u );
				}
			}
		}
	}

	deMemcpy(inputBufferAlloc->getHostPtr(), referenceData.data(), imageSparseSizeInBytes);
	flushAlloc(deviceInterface, getDevice(), *inputBufferAlloc);

	{
		// Prepare input buffer for data transfer operation
		const VkBufferMemoryBarrier inputBufferBarrier = makeBufferMemoryBarrier
		(
			VK_ACCESS_HOST_WRITE_BIT,
			VK_ACCESS_TRANSFER_READ_BIT,
			*inputBuffer,
			0u,
			imageSparseSizeInBytes
		);

		deviceInterface.cmdPipelineBarrier(*commandBuffer, VK_PIPELINE_STAGE_HOST_BIT, VK_PIPELINE_STAGE_TRANSFER_BIT, 0u, 0u, DE_NULL, 1u, &inputBufferBarrier, 0u, DE_NULL);
	}

	{
		// Prepare sparse image for data transfer operation
		std::vector<VkImageMemoryBarrier> imageSparseTransferDstBarriers;
		for (deUint32 planeNdx = 0; planeNdx < formatDescription.numPlanes; ++planeNdx)
		{
			const VkImageAspectFlags aspect = (formatDescription.numPlanes > 1) ? getPlaneAspect(planeNdx) : VK_IMAGE_ASPECT_COLOR_BIT;

			imageSparseTransferDstBarriers.emplace_back(makeImageMemoryBarrier
			(
				0u,
				VK_ACCESS_TRANSFER_WRITE_BIT,
				VK_IMAGE_LAYOUT_UNDEFINED,
				VK_IMAGE_LAYOUT_TRANSFER_DST_OPTIMAL,
				*imageSparse,
				makeImageSubresourceRange(aspect, 0u, imageSparseInfo.mipLevels, 0u, imageSparseInfo.arrayLayers),
				sparseQueue.queueFamilyIndex != extractQueue.queueFamilyIndex ? sparseQueue.queueFamilyIndex : VK_QUEUE_FAMILY_IGNORED,
				sparseQueue.queueFamilyIndex != extractQueue.queueFamilyIndex ? extractQueue.queueFamilyIndex : VK_QUEUE_FAMILY_IGNORED
			));
		}
		deviceInterface.cmdPipelineBarrier(*commandBuffer, VK_PIPELINE_STAGE_TOP_OF_PIPE_BIT, VK_PIPELINE_STAGE_TRANSFER_BIT, 0u, 0u, DE_NULL, 0u, DE_NULL, static_cast<deUint32>(imageSparseTransferDstBarriers.size()), imageSparseTransferDstBarriers.data());
	}

	// Copy reference data from input buffer to sparse image
	deviceInterface.cmdCopyBufferToImage(*commandBuffer, *inputBuffer, *imageSparse, VK_IMAGE_LAYOUT_TRANSFER_DST_OPTIMAL, static_cast<deUint32>(bufferImageSparseCopy.size()), bufferImageSparseCopy.data());

	recordCommands(*commandBuffer, imageSparseInfo, *imageSparse, *imageTexels, *imageResidency);

	const VkBufferCreateInfo		bufferTexelsCreateInfo	= makeBufferCreateInfo(imageSparseSizeInBytes, VK_BUFFER_USAGE_TRANSFER_DST_BIT);
	const Unique<VkBuffer>			bufferTexels			(createBuffer(deviceInterface, getDevice(), &bufferTexelsCreateInfo));
	const de::UniquePtr<Allocation>	bufferTexelsAlloc		(bindBuffer(deviceInterface, getDevice(), getAllocator(), *bufferTexels, MemoryRequirement::HostVisible));

	// Copy data from texels image to buffer
	deviceInterface.cmdCopyImageToBuffer(*commandBuffer, *imageTexels, VK_IMAGE_LAYOUT_TRANSFER_SRC_OPTIMAL, *bufferTexels, static_cast<deUint32>(bufferImageSparseCopy.size()), bufferImageSparseCopy.data());

	const deUint32				imageResidencySizeInBytes = getImageSizeInBytes(imageSparseInfo.extent, imageSparseInfo.arrayLayers, m_residencyFormat, imageSparseInfo.mipLevels, BUFFER_IMAGE_COPY_OFFSET_GRANULARITY);

	const VkBufferCreateInfo		bufferResidencyCreateInfo	= makeBufferCreateInfo(imageResidencySizeInBytes, VK_BUFFER_USAGE_TRANSFER_DST_BIT);
	const Unique<VkBuffer>			bufferResidency				(createBuffer(deviceInterface, getDevice(), &bufferResidencyCreateInfo));
	const de::UniquePtr<Allocation>	bufferResidencyAlloc		(bindBuffer(deviceInterface, getDevice(), getAllocator(), *bufferResidency, MemoryRequirement::HostVisible));

	// Copy data from residency image to buffer
	std::vector <VkBufferImageCopy> bufferImageResidencyCopy(formatDescription.numPlanes * imageSparseInfo.mipLevels);

	{
		deUint32 bufferOffset = 0u;
		for (deUint32 planeNdx = 0u; planeNdx < formatDescription.numPlanes; ++planeNdx)
		{
			const VkImageAspectFlags aspect = (formatDescription.numPlanes > 1) ? getPlaneAspect(planeNdx) : VK_IMAGE_ASPECT_COLOR_BIT;

			for (deUint32 mipmapNdx = 0u; mipmapNdx < imageSparseInfo.mipLevels; ++mipmapNdx)
			{
				bufferImageResidencyCopy[planeNdx * imageSparseInfo.mipLevels + mipmapNdx] =
				{
					bufferOffset,																		//	VkDeviceSize				bufferOffset;
					0u,																					//	deUint32					bufferRowLength;
					0u,																					//	deUint32					bufferImageHeight;
					makeImageSubresourceLayers(aspect, mipmapNdx, 0u, imageSparseInfo.arrayLayers),		//	VkImageSubresourceLayers	imageSubresource;
					makeOffset3D(0, 0, 0),																//	VkOffset3D					imageOffset;
					vk::getPlaneExtent(formatDescription, imageSparseInfo.extent, planeNdx, mipmapNdx)	//	VkExtent3D					imageExtent;
				};
				bufferOffset += getImageMipLevelSizeInBytes(imageSparseInfo.extent, imageSparseInfo.arrayLayers, m_residencyFormat, mipmapNdx, BUFFER_IMAGE_COPY_OFFSET_GRANULARITY);
			}
		}
	}

	deviceInterface.cmdCopyImageToBuffer(*commandBuffer, *imageResidency, VK_IMAGE_LAYOUT_TRANSFER_SRC_OPTIMAL, *bufferResidency, static_cast<deUint32>(bufferImageResidencyCopy.size()), bufferImageResidencyCopy.data());

	{
		VkBufferMemoryBarrier bufferOutputHostReadBarriers[2];

		bufferOutputHostReadBarriers[0] = makeBufferMemoryBarrier
		(
			VK_ACCESS_TRANSFER_WRITE_BIT,
			VK_ACCESS_HOST_READ_BIT,
			*bufferTexels,
			0u,
			imageSparseSizeInBytes
		);

		bufferOutputHostReadBarriers[1] = makeBufferMemoryBarrier
		(
			VK_ACCESS_TRANSFER_WRITE_BIT,
			VK_ACCESS_HOST_READ_BIT,
			*bufferResidency,
			0u,
			imageResidencySizeInBytes
		);

		deviceInterface.cmdPipelineBarrier(*commandBuffer, VK_PIPELINE_STAGE_TRANSFER_BIT, VK_PIPELINE_STAGE_HOST_BIT, 0u, 0u, DE_NULL, 2u, bufferOutputHostReadBarriers, 0u, DE_NULL);
	}

	// End recording commands
	endCommandBuffer(deviceInterface, *commandBuffer);

	const VkPipelineStageFlags stageBits[] = { VK_PIPELINE_STAGE_TRANSFER_BIT };

	// Submit commands for execution and wait for completion
	submitCommandsAndWait(deviceInterface, getDevice(), extractQueue.queueHandle, *commandBuffer, 1u, &memoryBindSemaphore.get(), stageBits);

	// Wait for sparse queue to become idle
	deviceInterface.queueWaitIdle(sparseQueue.queueHandle);

	// Retrieve data from residency buffer to host memory
	invalidateAlloc(deviceInterface, getDevice(), *bufferResidencyAlloc);

	const deUint32* bufferResidencyData = static_cast<const deUint32*>(bufferResidencyAlloc->getHostPtr());

	deUint32 pixelOffsetNotAligned = 0u;
	for (deUint32 planeNdx = 0; planeNdx < formatDescription.numPlanes; ++planeNdx)
	{
		for (deUint32 mipmapNdx = 0; mipmapNdx < imageSparseInfo.mipLevels; ++mipmapNdx)
		{
			const deUint32 mipLevelSizeInBytes	= getImageMipLevelSizeInBytes(imageSparseInfo.extent, imageSparseInfo.arrayLayers, m_residencyFormat, mipmapNdx);
			const deUint32 pixelOffsetAligned	= static_cast<deUint32>(bufferImageResidencyCopy[planeNdx * imageSparseInfo.mipLevels + mipmapNdx].bufferOffset) / tcu::getPixelSize(m_residencyFormat);

			if (deMemCmp(&bufferResidencyData[pixelOffsetAligned], &residencyReferenceData[pixelOffsetNotAligned], mipLevelSizeInBytes) != 0)
				return tcu::TestStatus::fail("Failed");

			pixelOffsetNotAligned += mipLevelSizeInBytes / tcu::getPixelSize(m_residencyFormat);
		}
}
	// Retrieve data from texels buffer to host memory
	invalidateAlloc(deviceInterface, getDevice(), *bufferTexelsAlloc);

	const deUint8* bufferTexelsData = static_cast<const deUint8*>(bufferTexelsAlloc->getHostPtr());

	for (deUint32 planeNdx = 0; planeNdx < formatDescription.numPlanes; ++planeNdx)
	{
		const VkImageAspectFlags	aspect		= (formatDescription.numPlanes > 1) ? getPlaneAspect(planeNdx) : VK_IMAGE_ASPECT_COLOR_BIT;
		const deUint32				aspectIndex	= getSparseAspectRequirementsIndex(sparseMemoryRequirements, aspect);

		if (aspectIndex == NO_MATCH_FOUND)
			TCU_THROW(NotSupportedError, "Not supported image aspect");

		VkSparseImageMemoryRequirements	aspectRequirements	= sparseMemoryRequirements[aspectIndex];

		for (deUint32 mipmapNdx = 0; mipmapNdx < imageSparseInfo.mipLevels; ++mipmapNdx)
		{
			const deUint32 mipLevelSizeInBytes	= getImageMipLevelSizeInBytes(imageSparseInfo.extent, imageSparseInfo.arrayLayers, formatDescription,planeNdx, mipmapNdx);
			const deUint32 bufferOffset			= static_cast<deUint32>(bufferImageSparseCopy[planeNdx * imageSparseInfo.mipLevels + mipmapNdx].bufferOffset);

			if (mipmapNdx < aspectRequirements.imageMipTailFirstLod)
			{
				if (mipmapNdx % MEMORY_BLOCK_TYPE_COUNT == MEMORY_BLOCK_BOUND)
				{
					if (deMemCmp(&bufferTexelsData[bufferOffset], &referenceData[bufferOffset], mipLevelSizeInBytes) != 0)
						return tcu::TestStatus::fail("Failed");
				}
				else if (getPhysicalDeviceProperties(instance, physicalDevice).sparseProperties.residencyNonResidentStrict)
				{
					std::vector<deUint8> zeroData;
					zeroData.assign(mipLevelSizeInBytes, 0u);

					if (deMemCmp(&bufferTexelsData[bufferOffset], zeroData.data(), mipLevelSizeInBytes) != 0)
						return tcu::TestStatus::fail("Failed");
				}
			}
			else
			{
				if (deMemCmp(&bufferTexelsData[bufferOffset], &referenceData[bufferOffset], mipLevelSizeInBytes) != 0)
					return tcu::TestStatus::fail("Failed");
			}
		}
	}

	return tcu::TestStatus::pass("Passed");
}

} // sparse
} // vkt<|MERGE_RESOLUTION|>--- conflicted
+++ resolved
@@ -713,45 +713,6 @@
 		VK_CHECK(deviceInterface.queueBindSparse(sparseQueue.queueHandle, 1u, &bindSparseInfo, DE_NULL));
 	}
 
-<<<<<<< HEAD
-	// Create image to store texels copied from sparse image
-	imageTexelsInfo.sType					= VK_STRUCTURE_TYPE_IMAGE_CREATE_INFO;
-	imageTexelsInfo.pNext					= DE_NULL;
-	imageTexelsInfo.flags					= 0u;
-	imageTexelsInfo.imageType				= imageSparseInfo.imageType;
-	imageTexelsInfo.format					= imageSparseInfo.format;
-	imageTexelsInfo.extent					= imageSparseInfo.extent;
-	imageTexelsInfo.arrayLayers				= imageSparseInfo.arrayLayers;
-	imageTexelsInfo.mipLevels				= imageSparseInfo.mipLevels;
-	imageTexelsInfo.samples					= imageSparseInfo.samples;
-	imageTexelsInfo.tiling					= VK_IMAGE_TILING_OPTIMAL;
-	imageTexelsInfo.initialLayout			= VK_IMAGE_LAYOUT_UNDEFINED;
-	imageTexelsInfo.usage					= VK_IMAGE_USAGE_TRANSFER_SRC_BIT | imageOutputUsageFlags();
-	imageTexelsInfo.sharingMode				= VK_SHARING_MODE_EXCLUSIVE;
-	imageTexelsInfo.queueFamilyIndexCount	= 0u;
-	imageTexelsInfo.pQueueFamilyIndices		= DE_NULL;
-
-	if (m_imageType == IMAGE_TYPE_CUBE || m_imageType == IMAGE_TYPE_CUBE_ARRAY)
-	{
-		imageTexelsInfo.flags |= VK_IMAGE_CREATE_CUBE_COMPATIBLE_BIT;
-	}
-
-	{
-		VkImageFormatProperties imageFormatProperties;
-		if (instance.getPhysicalDeviceImageFormatProperties(physicalDevice,
-			imageTexelsInfo.format,
-			imageTexelsInfo.imageType,
-			imageTexelsInfo.tiling,
-			imageTexelsInfo.usage,
-			imageTexelsInfo.flags,
-			&imageFormatProperties) == VK_ERROR_FORMAT_NOT_SUPPORTED)
-		{
-			TCU_THROW(NotSupportedError, "Image format not supported for its usage ");
-		}
-	}
-
-=======
->>>>>>> 388ad376
 	const Unique<VkImage>			imageTexels			(createImage(deviceInterface, getDevice(), &imageTexelsInfo));
 	const de::UniquePtr<Allocation>	imageTexelsAlloc	(bindImage(deviceInterface, getDevice(), getAllocator(), *imageTexels, MemoryRequirement::Any));
 
