/*------------------------------------------------------------------------
 * Vulkan Conformance Tests
 * ------------------------
 *
 * Copyright (c) 2019 The Khronos Group Inc.
 * Copyright (c) 2019 Google Inc.
 * Copyright (c) 2017 Codeplay Software Ltd.
 *
 * Licensed under the Apache License, Version 2.0 (the "License");
 * you may not use this file except in compliance with the License.
 * You may obtain a copy of the License at
 *
 *      http://www.apache.org/licenses/LICENSE-2.0
 *
 * Unless required by applicable law or agreed to in writing, software
 * distributed under the License is distributed on an "AS IS" BASIS,
 * WITHOUT WARRANTIES OR CONDITIONS OF ANY KIND, either express or implied.
 * See the License for the specific language governing permissions and
 * limitations under the License.
 *
 */ /*!
 * \file
 * \brief Subgroups Tests
 */ /*--------------------------------------------------------------------*/

#include "vktSubgroupsBallotBroadcastTests.hpp"
#include "vktSubgroupsTestsUtils.hpp"

#include <string>
#include <vector>

using namespace tcu;
using namespace std;
using namespace vk;
using namespace vkt;

namespace
{
enum OpType
{
	OPTYPE_BROADCAST = 0,
	OPTYPE_BROADCAST_NONCONST,
	OPTYPE_BROADCAST_FIRST,
	OPTYPE_LAST
};

static bool checkVertexPipelineStages(std::vector<const void*> datas,
									  deUint32 width, deUint32)
{
	return vkt::subgroups::check(datas, width, 3);
}

static bool checkCompute(std::vector<const void*> datas,
						 const deUint32 numWorkgroups[3], const deUint32 localSize[3],
						 deUint32)
{
	return vkt::subgroups::checkCompute(datas, numWorkgroups, localSize, 3);
}

std::string getOpTypeCaseName(int opType)
{
	switch (opType)
	{
		default:
			DE_FATAL("Unsupported op type");
			return "";
		case OPTYPE_BROADCAST:
			return "subgroupbroadcast";
		case OPTYPE_BROADCAST_NONCONST:
			return "subgroupbroadcast_nonconst";
		case OPTYPE_BROADCAST_FIRST:
			return "subgroupbroadcastfirst";
	}
}


struct CaseDefinition
{
	int					opType;
	VkShaderStageFlags	shaderStage;
	VkFormat			format;
	de::SharedPtr<bool>	geometryPointSizeSupported;
	deBool				extShaderSubGroupBallotTests;
};

std::string getBodySource(CaseDefinition caseDef)
{
	std::ostringstream bdy;

	std::string broadcast;
	std::string broadcastFirst;
<<<<<<< HEAD
=======
	std::string mask;
>>>>>>> b3507875
	int max;
	if (caseDef.extShaderSubGroupBallotTests)
	{
		broadcast		= "readInvocationARB";
		broadcastFirst	= "readFirstInvocationARB";
<<<<<<< HEAD
		max = 64;

		bdy << "  uint64_t mask = ballotARB(true);\n";
		bdy << "  uint sgSize = gl_SubGroupSizeARB;\n";
		bdy << "  uint sgInvocation = gl_SubGroupInvocationARB;\n";
=======
		mask			= "mask = ballotARB(true);\n";
		max = 64;

		bdy << "  uint64_t mask;\n"
			<< mask
			<< "  uint sgSize = gl_SubGroupSizeARB;\n"
			<< "  uint sgInvocation = gl_SubGroupInvocationARB;\n";
>>>>>>> b3507875
	}
	else
	{
		broadcast		= "subgroupBroadcast";
		broadcastFirst	= "subgroupBroadcastFirst";
<<<<<<< HEAD
		max = (int)subgroups::maxSupportedSubgroupSize();

		bdy << "  uvec4 mask = subgroupBallot(true);\n";
		bdy << "  uint sgSize = gl_SubgroupSize;\n";
		bdy << "  uint sgInvocation = gl_SubgroupInvocationID;\n";
=======
		mask			= "mask = subgroupBallot(true);\n";
		max = (int)subgroups::maxSupportedSubgroupSize();

		bdy << "  uvec4 mask = subgroupBallot(true);\n"
			<< "  uint sgSize = gl_SubgroupSize;\n"
			<< "  uint sgInvocation = gl_SubgroupInvocationID;\n";
>>>>>>> b3507875
	}

	if (OPTYPE_BROADCAST == caseDef.opType)
	{
		bdy	<< "  uint tempResult = 0x3;\n";
		for (int i = 0; i < max; i++)
		{
			bdy << "  {\n"
			<< "    const uint id = "<< i << ";\n"
			<< "    " << subgroups::getFormatNameForGLSL(caseDef.format) << " op = "
				<< broadcast << "(data1[sgInvocation], id);\n"
			<< "    if ((id < sgSize) && subgroupBallotBitExtract(mask, id))\n"
			<< "    {\n"
			<< "      if (op != data1[id])\n"
			<< "      {\n"
			<< "        tempResult = 0;\n"
			<< "      }\n"
			<< "    }\n"
			<< "  }\n";
		}
	}
	else if (OPTYPE_BROADCAST_NONCONST == caseDef.opType)
	{
		bdy	<< "  uint tempResult = 0x3;\n"
			<< "  for (uint id = 0; id < sgSize; id++)\n"
			<< "  {\n"
			<< "    " << subgroups::getFormatNameForGLSL(caseDef.format) << " op = "
				<< broadcast << "(data1[sgInvocation], id);\n"
			<< "    if (subgroupBallotBitExtract(mask, id))\n"
			<< "    {\n"
			<< "      if (op != data1[id])\n"
			<< "      {\n"
			<< "        tempResult = 0;\n"
			<< "      }\n"
			<< "    }\n"
			<< "  }\n";
	}
	else
	{
		bdy << "  uint tempResult = 0;\n"
			<< "  uint firstActive = 0;\n"
			<< "  for (uint i = 0; i < sgSize; i++)\n"
			<< "  {\n"
			<< "    if (subgroupBallotBitExtract(mask, i))\n"
			<< "    {\n"
			<< "      firstActive = i;\n"
			<< "      break;\n"
			<< "    }\n"
			<< "  }\n"
			<< "  tempResult |= (" << broadcastFirst << "(data1[sgInvocation]) == data1[firstActive]) ? 0x1 : 0;\n"
			<< "  // make the firstActive invocation inactive now\n"
<<<<<<< HEAD
			<< "  if (firstActive == sgInvocation)\n"
			<< "  {\n"
=======
			<< "  if (firstActive != sgInvocation)\n"
			<< "  {\n"
			<< mask
>>>>>>> b3507875
			<< "    for (uint i = 0; i < sgSize; i++)\n"
			<< "    {\n"
			<< "      if (subgroupBallotBitExtract(mask, i))\n"
			<< "      {\n"
			<< "        firstActive = i;\n"
			<< "        break;\n"
			<< "      }\n"
			<< "    }\n"
			<< "    tempResult |= (" << broadcastFirst << "(data1[sgInvocation]) == data1[firstActive]) ? 0x2 : 0;\n"
			<< "  }\n"
			<< "  else\n"
			<< "  {\n"
			<< "    // the firstActive invocation didn't partake in the second result so set it to true\n"
			<< "    tempResult |= 0x2;\n"
			<< "  }\n";
	}
   return bdy.str();
}

std::string getHelperFunctionARB(CaseDefinition caseDef)
{
	std::ostringstream bdy;

	if (caseDef.extShaderSubGroupBallotTests == DE_FALSE)
		return "";

	bdy << "bool subgroupBallotBitExtract(uint64_t value, uint index)\n";
	bdy << "{\n";
	bdy << "    if (index > 63)\n";
	bdy << "        return false;\n";
	bdy << "    uint64_t mask = 1ul << index;\n";
	bdy << "    if (bool((value & mask)) == true)\n";
	bdy << "        return true;\n";
	bdy << "    return false;\n";
	bdy << "}\n";
   return bdy.str();
}

void initFrameBufferPrograms(SourceCollections& programCollection, CaseDefinition caseDef)
{
<<<<<<< HEAD
	const vk::SpirvVersion			spirvVersion = (caseDef.opType == OPTYPE_BROADCAST_NONCONST) ? vk::SPIRV_VERSION_1_5 : vk::SPIRV_VERSION_1_3;
	const vk::ShaderBuildOptions	buildOptions	(programCollection.usedVulkanVersion, spirvVersion, 0u);
=======
	const vk::ShaderBuildOptions	buildOptions	(programCollection.usedVulkanVersion, vk::SPIRV_VERSION_1_3, 0u);
>>>>>>> b3507875
	const string extensionHeader =  (caseDef.extShaderSubGroupBallotTests ?	"#extension GL_ARB_shader_ballot: enable\n"
																			"#extension GL_KHR_shader_subgroup_basic: enable\n"
																			"#extension GL_ARB_gpu_shader_int64: enable\n"
																		:	"#extension GL_KHR_shader_subgroup_ballot: enable\n")
									+ subgroups::getAdditionalExtensionForFormat(caseDef.format);

	subgroups::setFragmentShaderFrameBuffer(programCollection);

	if (VK_SHADER_STAGE_VERTEX_BIT != caseDef.shaderStage)
		subgroups::setVertexShaderFrameBuffer(programCollection);

	std::string bdyStr = getBodySource(caseDef);
	std::string helperStrARB = getHelperFunctionARB(caseDef);

	if (VK_SHADER_STAGE_VERTEX_BIT == caseDef.shaderStage)
	{
		std::ostringstream				vertex;
		vertex << glu::getGLSLVersionDeclaration(glu::GLSL_VERSION_450)<<"\n"
			<< extensionHeader.c_str()
			<< "layout(location = 0) in highp vec4 in_position;\n"
			<< "layout(location = 0) out float out_color;\n"
			<< "layout(set = 0, binding = 0) uniform  Buffer1\n"
			<< "{\n"
			<< "  " << subgroups::getFormatNameForGLSL(caseDef.format) << " data1[" << subgroups::maxSupportedSubgroupSize() << "];\n"
			<< "};\n"
			<< "\n"
			<< helperStrARB.c_str()
			<< "void main (void)\n"
			<< "{\n"
			<< bdyStr
			<< "  out_color = float(tempResult);\n"
			<< "  gl_Position = in_position;\n"
			<< "  gl_PointSize = 1.0f;\n"
			<< "}\n";
		programCollection.glslSources.add("vert")
			<< glu::VertexSource(vertex.str()) << buildOptions;
	}
	else if (VK_SHADER_STAGE_GEOMETRY_BIT == caseDef.shaderStage)
	{
		std::ostringstream geometry;

		geometry << glu::getGLSLVersionDeclaration(glu::GLSL_VERSION_450)<<"\n"
			<< extensionHeader.c_str()
			<< "layout(points) in;\n"
			<< "layout(points, max_vertices = 1) out;\n"
			<< "layout(location = 0) out float out_color;\n"
			<< "layout(set = 0, binding = 0) uniform Buffer1\n"
			<< "{\n"
			<< "  " << subgroups::getFormatNameForGLSL(caseDef.format) << " data1[" <<subgroups::maxSupportedSubgroupSize() << "];\n"
			<< "};\n"
			<< "\n"
			<< helperStrARB.c_str()
			<< "void main (void)\n"
			<< "{\n"
			<< bdyStr
			<< "  out_color = float(tempResult);\n"
			<< "  gl_Position = gl_in[0].gl_Position;\n"
			<< (*caseDef.geometryPointSizeSupported ? "  gl_PointSize = gl_in[0].gl_PointSize;\n" : "")
			<< "  EmitVertex();\n"
			<< "  EndPrimitive();\n"
			<< "}\n";

		programCollection.glslSources.add("geometry")
			<< glu::GeometrySource(geometry.str()) << buildOptions;
	}
	else if (VK_SHADER_STAGE_TESSELLATION_CONTROL_BIT == caseDef.shaderStage)
	{
		std::ostringstream controlSource;

		controlSource << glu::getGLSLVersionDeclaration(glu::GLSL_VERSION_450)<<"\n"
			<< extensionHeader.c_str()
			<< "layout(vertices = 2) out;\n"
			<< "layout(location = 0) out float out_color[];\n"
			<< "layout(set = 0, binding = 0) uniform Buffer2\n"
			<< "{\n"
			<< "  " << subgroups::getFormatNameForGLSL(caseDef.format) << " data1[" <<subgroups::maxSupportedSubgroupSize() << "];\n"
			<< "};\n"
			<< "\n"
			<< helperStrARB.c_str()
			<< "void main (void)\n"
			<< "{\n"
			<< "  if (gl_InvocationID == 0)\n"
			<< "  {\n"
			<< "    gl_TessLevelOuter[0] = 1.0f;\n"
			<< "    gl_TessLevelOuter[1] = 1.0f;\n"
			<< "  }\n"
			<< bdyStr
			<< "  out_color[gl_InvocationID ] = float(tempResult);\n"
			<< "  gl_out[gl_InvocationID].gl_Position = gl_in[gl_InvocationID].gl_Position;\n"
			<< "}\n";

		programCollection.glslSources.add("tesc")
			<< glu::TessellationControlSource(controlSource.str()) << buildOptions;
		subgroups::setTesEvalShaderFrameBuffer(programCollection);
	}
	else if (VK_SHADER_STAGE_TESSELLATION_EVALUATION_BIT == caseDef.shaderStage)
	{
		std::ostringstream evaluationSource;
		evaluationSource << glu::getGLSLVersionDeclaration(glu::GLSL_VERSION_450)<<"\n"
			<< extensionHeader.c_str()
			<< "layout(isolines, equal_spacing, ccw ) in;\n"
			<< "layout(location = 0) out float out_color;\n"
			<< "layout(set = 0, binding = 0) uniform Buffer1\n"
			<< "{\n"
			<< "  " << subgroups::getFormatNameForGLSL(caseDef.format) << " data1[" <<subgroups::maxSupportedSubgroupSize() << "];\n"
			<< "};\n"
			<< "\n"
			<< helperStrARB.c_str()
			<< "void main (void)\n"
			<< "{\n"
			<< bdyStr
			<< "  out_color  = float(tempResult);\n"
			<< "  gl_Position = mix(gl_in[0].gl_Position, gl_in[1].gl_Position, gl_TessCoord.x);\n"
			<< "}\n";

		subgroups::setTesCtrlShaderFrameBuffer(programCollection);
		programCollection.glslSources.add("tese")
			<< glu::TessellationEvaluationSource(evaluationSource.str()) << buildOptions;
	}
	else
	{
		DE_FATAL("Unsupported shader stage");
	}
}

void initPrograms(SourceCollections& programCollection, CaseDefinition caseDef)
{
<<<<<<< HEAD
	const vk::SpirvVersion			spirvVersion = (caseDef.opType == OPTYPE_BROADCAST_NONCONST) ? vk::SPIRV_VERSION_1_5 : vk::SPIRV_VERSION_1_3;
	const vk::ShaderBuildOptions	buildOptions	(programCollection.usedVulkanVersion, spirvVersion, 0u);
=======
	const vk::ShaderBuildOptions	buildOptions	(programCollection.usedVulkanVersion, vk::SPIRV_VERSION_1_3, 0u);
>>>>>>> b3507875

	std::string bdyStr = getBodySource(caseDef);
	std::string helperStrARB = getHelperFunctionARB(caseDef);

	const string extensionHeader =  (caseDef.extShaderSubGroupBallotTests ?	"#extension GL_ARB_shader_ballot: enable\n"
																			"#extension GL_KHR_shader_subgroup_basic: enable\n"
																			"#extension GL_ARB_gpu_shader_int64: enable\n"
																		:	"#extension GL_KHR_shader_subgroup_ballot: enable\n")
									+ subgroups::getAdditionalExtensionForFormat(caseDef.format);

	if (VK_SHADER_STAGE_COMPUTE_BIT == caseDef.shaderStage)
	{
		std::ostringstream src;

		src << "#version 450\n"
			<< extensionHeader.c_str()
			<< "layout (local_size_x_id = 0, local_size_y_id = 1, "
			"local_size_z_id = 2) in;\n"
			<< "layout(set = 0, binding = 0, std430) buffer Buffer1\n"
			<< "{\n"
			<< "  uint result[];\n"
			<< "};\n"
			<< "layout(set = 0, binding = 1, std430) buffer Buffer2\n"
			<< "{\n"
			<< "  " << subgroups::getFormatNameForGLSL(caseDef.format) << " data1[];\n"
			<< "};\n"
			<< "\n"
			<< helperStrARB.c_str()
			<< "void main (void)\n"
			<< "{\n"
			<< "  uvec3 globalSize = gl_NumWorkGroups * gl_WorkGroupSize;\n"
			<< "  highp uint offset = globalSize.x * ((globalSize.y * "
			"gl_GlobalInvocationID.z) + gl_GlobalInvocationID.y) + "
			"gl_GlobalInvocationID.x;\n"
			<< bdyStr
			<< "  result[offset] = tempResult;\n"
			<< "}\n";

		programCollection.glslSources.add("comp") << glu::ComputeSource(src.str()) << buildOptions;
	}
	else
	{
		const string vertex =
			"#version 450\n"
			+ extensionHeader +
			"layout(set = 0, binding = 0, std430) buffer Buffer1\n"
			"{\n"
			"  uint result[];\n"
			"};\n"
			"layout(set = 0, binding = 4, std430) readonly buffer Buffer2\n"
			"{\n"
			"  " + subgroups::getFormatNameForGLSL(caseDef.format) + " data1[];\n"
			"};\n"
			"\n"
			+ helperStrARB +
			"void main (void)\n"
			"{\n"
			+ bdyStr +
			"  result[gl_VertexIndex] = tempResult;\n"
			"  float pixelSize = 2.0f/1024.0f;\n"
			"  float pixelPosition = pixelSize/2.0f - 1.0f;\n"
			"  gl_Position = vec4(float(gl_VertexIndex) * pixelSize + pixelPosition, 0.0f, 0.0f, 1.0f);\n"
			"  gl_PointSize = 1.0f;\n"
			"}\n";

		const string tesc =
			"#version 450\n"
			+ extensionHeader +
			"layout(vertices=1) out;\n"
			"layout(set = 0, binding = 1, std430) buffer Buffer1\n"
			"{\n"
			"  uint result[];\n"
			"};\n"
			"layout(set = 0, binding = 4, std430) readonly buffer Buffer2\n"
			"{\n"
			"  " + subgroups::getFormatNameForGLSL(caseDef.format) + " data1[];\n"
			"};\n"
			"\n"
			+ helperStrARB +
			"void main (void)\n"
			"{\n"
			+ bdyStr +
			"  result[gl_PrimitiveID] = tempResult;\n"
			"  if (gl_InvocationID == 0)\n"
			"  {\n"
			"    gl_TessLevelOuter[0] = 1.0f;\n"
			"    gl_TessLevelOuter[1] = 1.0f;\n"
			"  }\n"
			"  gl_out[gl_InvocationID].gl_Position = gl_in[gl_InvocationID].gl_Position;\n"
			"}\n";

		const string tese =
			"#version 450\n"
			+ extensionHeader +
			"layout(isolines) in;\n"
			"layout(set = 0, binding = 2, std430) buffer Buffer1\n"
			"{\n"
			"  uint result[];\n"
			"};\n"
			"layout(set = 0, binding = 4, std430) readonly buffer Buffer2\n"
			"{\n"
			"  " + subgroups::getFormatNameForGLSL(caseDef.format) + " data1[];\n"
			"};\n"
			"\n"
			+ helperStrARB +
			"void main (void)\n"
			"{\n"
			+ bdyStr +
			"  result[gl_PrimitiveID * 2 + uint(gl_TessCoord.x + 0.5)] = tempResult;\n"
			"  float pixelSize = 2.0f/1024.0f;\n"
			"  gl_Position = gl_in[0].gl_Position + gl_TessCoord.x * pixelSize / 2.0f;\n"
			"}\n";

		const string geometry =
			"#version 450\n"
			+ extensionHeader +
			"layout(${TOPOLOGY}) in;\n"
			"layout(points, max_vertices = 1) out;\n"
			"layout(set = 0, binding = 3, std430) buffer Buffer1\n"
			"{\n"
			"  uint result[];\n"
			"};\n"
			"layout(set = 0, binding = 4, std430) readonly buffer Buffer2\n"
			"{\n"
			"  " + subgroups::getFormatNameForGLSL(caseDef.format) + " data1[];\n"
			"};\n"
			"\n"
			+ helperStrARB +
			"void main (void)\n"
			"{\n"
			+ bdyStr +
			"  result[gl_PrimitiveIDIn] = tempResult;\n"
			"  gl_Position = gl_in[0].gl_Position;\n"
			"  EmitVertex();\n"
			"  EndPrimitive();\n"
			"}\n";

		const string fragment =
			"#version 450\n"
			+ extensionHeader +
			"layout(location = 0) out uint result;\n"
			"layout(set = 0, binding = 4, std430) readonly buffer Buffer1\n"
			"{\n"
			"  " + subgroups::getFormatNameForGLSL(caseDef.format) + " data1[];\n"
			"};\n"
			+ helperStrARB +
			"void main (void)\n"
			"{\n"
			+ bdyStr +
			"  result = tempResult;\n"
			"}\n";

		subgroups::addNoSubgroupShader(programCollection);

		programCollection.glslSources.add("vert") << glu::VertexSource(vertex) << buildOptions;
		programCollection.glslSources.add("tesc") << glu::TessellationControlSource(tesc) << buildOptions;
		programCollection.glslSources.add("tese") << glu::TessellationEvaluationSource(tese) << buildOptions;
		subgroups::addGeometryShadersFromTemplate(geometry, buildOptions, programCollection.glslSources);
		programCollection.glslSources.add("fragment") << glu::FragmentSource(fragment)<< buildOptions;
	}
}

void supportedCheck (Context& context, CaseDefinition caseDef)
{
	if (!subgroups::isSubgroupSupported(context))
		TCU_THROW(NotSupportedError, "Subgroup operations are not supported");

	if (!subgroups::isSubgroupFeatureSupportedForDevice(context, VK_SUBGROUP_FEATURE_BALLOT_BIT))
	{
		TCU_THROW(NotSupportedError, "Device does not support subgroup ballot operations");
	}

	if (!subgroups::isFormatSupportedForDevice(context, caseDef.format))
		TCU_THROW(NotSupportedError, "Device does not support the specified format in subgroup operations");

<<<<<<< HEAD
	if (caseDef.extShaderSubGroupBallotTests && !context.requireDeviceFunctionality("VK_EXT_shader_subgroup_ballot"))
	{
		TCU_THROW(NotSupportedError, "Device does not support VK_EXT_shader_subgroup_ballot extension");
=======
	if (caseDef.extShaderSubGroupBallotTests && !context.requireDeviceExtension("VK_EXT_shader_subgroup_ballot"))
	{
		TCU_THROW(NotSupportedError, "Device does not support VK_EXT_shader_subgroup_ballot extension");
	}

	if (caseDef.extShaderSubGroupBallotTests && !subgroups::isInt64SupportedForDevice(context))
	{
		TCU_THROW(NotSupportedError, "Device does not support int64 data types");
>>>>>>> b3507875
	}

	if (caseDef.extShaderSubGroupBallotTests && !subgroups::isInt64SupportedForDevice(context))
	{
		TCU_THROW(NotSupportedError, "Device does not support int64 data types");
	}

	if ((caseDef.opType == OPTYPE_BROADCAST_NONCONST) && !subgroups::isSubgroupBroadcastDynamicIdSupported(context))
		TCU_THROW(NotSupportedError, "Device does not support SubgroupBroadcastDynamicId");

	*caseDef.geometryPointSizeSupported = subgroups::isTessellationAndGeometryPointSizeSupported(context);
}

tcu::TestStatus noSSBOtest (Context& context, const CaseDefinition caseDef)
{
	if (!subgroups::areSubgroupOperationsSupportedForStage(
			context, caseDef.shaderStage))
	{
		if (subgroups::areSubgroupOperationsRequiredForStage(caseDef.shaderStage))
		{
			return tcu::TestStatus::fail(
					   "Shader stage " +
					   subgroups::getShaderStageName(caseDef.shaderStage) +
					   " is required to support subgroup operations!");
		}
		else
		{
			TCU_THROW(NotSupportedError, "Device does not support subgroup operations for this stage");
		}
	}

	subgroups::SSBOData inputData[1];
	inputData[0].format = caseDef.format;
	inputData[0].layout = subgroups::SSBOData::LayoutStd140;
	inputData[0].numElements = caseDef.extShaderSubGroupBallotTests ? 64u : subgroups::maxSupportedSubgroupSize();
	inputData[0].initializeType = subgroups::SSBOData::InitializeNonZero;

	if (VK_SHADER_STAGE_VERTEX_BIT == caseDef.shaderStage)
		return subgroups::makeVertexFrameBufferTest(context, VK_FORMAT_R32_UINT, inputData, 1, checkVertexPipelineStages);
	else if (VK_SHADER_STAGE_GEOMETRY_BIT == caseDef.shaderStage)
		return subgroups::makeGeometryFrameBufferTest(context, VK_FORMAT_R32_UINT, inputData, 1, checkVertexPipelineStages);
	else if (VK_SHADER_STAGE_TESSELLATION_CONTROL_BIT == caseDef.shaderStage)
		return subgroups::makeTessellationEvaluationFrameBufferTest(context, VK_FORMAT_R32_UINT, inputData, 1, checkVertexPipelineStages, VK_SHADER_STAGE_TESSELLATION_CONTROL_BIT);
	else if (VK_SHADER_STAGE_TESSELLATION_EVALUATION_BIT == caseDef.shaderStage)
		return subgroups::makeTessellationEvaluationFrameBufferTest(context, VK_FORMAT_R32_UINT, inputData, 1, checkVertexPipelineStages, VK_SHADER_STAGE_TESSELLATION_EVALUATION_BIT);
	else
		TCU_THROW(InternalError, "Unhandled shader stage");
}


tcu::TestStatus test(Context& context, const CaseDefinition caseDef)
{
	if (VK_SHADER_STAGE_COMPUTE_BIT == caseDef.shaderStage)
	{
		if (!subgroups::areSubgroupOperationsSupportedForStage(context, caseDef.shaderStage))
		{
			if (subgroups::areSubgroupOperationsRequiredForStage(caseDef.shaderStage))
			{
				return tcu::TestStatus::fail(
						   "Shader stage " +
						   subgroups::getShaderStageName(caseDef.shaderStage) +
						   " is required to support subgroup operations!");
			}
			else
			{
				TCU_THROW(NotSupportedError, "Device does not support subgroup operations for this stage");
			}
		}
		subgroups::SSBOData inputData[1];
		inputData[0].format = caseDef.format;
		inputData[0].layout = subgroups::SSBOData::LayoutStd430;
		inputData[0].numElements = caseDef.extShaderSubGroupBallotTests ? 64u : subgroups::maxSupportedSubgroupSize();
		inputData[0].initializeType = subgroups::SSBOData::InitializeNonZero;

		return subgroups::makeComputeTest(context, VK_FORMAT_R32_UINT, inputData, 1, checkCompute);
	}
	else
	{
		VkPhysicalDeviceSubgroupProperties subgroupProperties;
		subgroupProperties.sType = VK_STRUCTURE_TYPE_PHYSICAL_DEVICE_SUBGROUP_PROPERTIES;
		subgroupProperties.pNext = DE_NULL;

		VkPhysicalDeviceProperties2 properties;
		properties.sType = VK_STRUCTURE_TYPE_PHYSICAL_DEVICE_PROPERTIES_2;
		properties.pNext = &subgroupProperties;

		context.getInstanceInterface().getPhysicalDeviceProperties2(context.getPhysicalDevice(), &properties);

		VkShaderStageFlagBits stages = (VkShaderStageFlagBits)(caseDef.shaderStage  & subgroupProperties.supportedStages);

		if ( VK_SHADER_STAGE_FRAGMENT_BIT != stages && !subgroups::isVertexSSBOSupportedForDevice(context))
		{
			if ( (stages & VK_SHADER_STAGE_FRAGMENT_BIT) == 0)
				TCU_THROW(NotSupportedError, "Device does not support vertex stage SSBO writes");
			else
				stages = VK_SHADER_STAGE_FRAGMENT_BIT;
		}

		if ((VkShaderStageFlagBits)0u == stages)
			TCU_THROW(NotSupportedError, "Subgroup operations are not supported for any graphic shader");

		subgroups::SSBOData inputData;
		inputData.format			= caseDef.format;
		inputData.layout			= subgroups::SSBOData::LayoutStd430;
		inputData.numElements		= caseDef.extShaderSubGroupBallotTests ? 64u : subgroups::maxSupportedSubgroupSize();
		inputData.initializeType	= subgroups::SSBOData::InitializeNonZero;
		inputData.binding			= 4u;
		inputData.stages			= stages;

		return subgroups::allStages(context, VK_FORMAT_R32_UINT, &inputData, 1, checkVertexPipelineStages, stages);
	}
}
}

namespace vkt
{
namespace subgroups
{
tcu::TestCaseGroup* createSubgroupsBallotBroadcastTests(tcu::TestContext& testCtx)
{
	de::MovePtr<tcu::TestCaseGroup> graphicGroup(new tcu::TestCaseGroup(
		testCtx, "graphics", "Subgroup ballot broadcast category tests: graphics"));
	de::MovePtr<tcu::TestCaseGroup> computeGroup(new tcu::TestCaseGroup(
		testCtx, "compute", "Subgroup ballot broadcast category tests: compute"));
	de::MovePtr<tcu::TestCaseGroup> framebufferGroup(new tcu::TestCaseGroup(
		testCtx, "framebuffer", "Subgroup ballot broadcast category tests: framebuffer"));

	de::MovePtr<tcu::TestCaseGroup> graphicGroupARB(new tcu::TestCaseGroup(
		testCtx, "graphics", "Subgroup ballot broadcast category tests: graphics"));
	de::MovePtr<tcu::TestCaseGroup> computeGroupARB(new tcu::TestCaseGroup(
		testCtx, "compute", "Subgroup ballot broadcast category tests: compute"));
	de::MovePtr<tcu::TestCaseGroup> framebufferGroupARB(new tcu::TestCaseGroup(
		testCtx, "framebuffer", "Subgroup ballot broadcast category tests: framebuffer"));

	const VkShaderStageFlags stages[] =
	{
		VK_SHADER_STAGE_VERTEX_BIT,
		VK_SHADER_STAGE_TESSELLATION_EVALUATION_BIT,
		VK_SHADER_STAGE_TESSELLATION_CONTROL_BIT,
		VK_SHADER_STAGE_GEOMETRY_BIT,
	};

	const std::vector<VkFormat> formats = subgroups::getAllFormats();

	for (size_t formatIndex = 0; formatIndex < formats.size(); ++formatIndex)
	{
		const VkFormat format = formats[formatIndex];
		// Vector, boolean and double types are not supported by functions defined in VK_EXT_shader_subgroup_ballot.
		const bool formatTypeIsSupportedARB =
		    format == VK_FORMAT_R32_SINT || format == VK_FORMAT_R32_UINT || format == VK_FORMAT_R32_SFLOAT;

		for (int opTypeIndex = 0; opTypeIndex < OPTYPE_LAST; ++opTypeIndex)
		{
			const std::string name = getOpTypeCaseName(opTypeIndex) + "_" + subgroups::getFormatNameForGLSL(format);

			{
				CaseDefinition caseDef = {opTypeIndex, VK_SHADER_STAGE_COMPUTE_BIT, format, de::SharedPtr<bool>(new bool), DE_FALSE};
				addFunctionCaseWithPrograms(computeGroup.get(), name, "", supportedCheck, initPrograms, test, caseDef);
				caseDef.extShaderSubGroupBallotTests = DE_TRUE;
				if (formatTypeIsSupportedARB)
					addFunctionCaseWithPrograms(computeGroupARB.get(), name, "", supportedCheck, initPrograms, test, caseDef);

			}

			{
				CaseDefinition caseDef = {opTypeIndex, VK_SHADER_STAGE_ALL_GRAPHICS, format, de::SharedPtr<bool>(new bool), DE_FALSE};
				addFunctionCaseWithPrograms(graphicGroup.get(), name, "", supportedCheck, initPrograms, test, caseDef);
				caseDef.extShaderSubGroupBallotTests = DE_TRUE;
				if (formatTypeIsSupportedARB)
					addFunctionCaseWithPrograms(graphicGroupARB.get(), name, "", supportedCheck, initPrograms, test, caseDef);

			}

			for (int stageIndex = 0; stageIndex < DE_LENGTH_OF_ARRAY(stages); ++stageIndex)
			{
				CaseDefinition caseDef = {opTypeIndex, stages[stageIndex], format, de::SharedPtr<bool>(new bool), DE_FALSE};
				addFunctionCaseWithPrograms(framebufferGroup.get(), name + getShaderStageName(caseDef.shaderStage), "",
							supportedCheck, initFrameBufferPrograms, noSSBOtest, caseDef);
				caseDef.extShaderSubGroupBallotTests = DE_TRUE;
				if (formatTypeIsSupportedARB)
					addFunctionCaseWithPrograms(framebufferGroupARB.get(), name + getShaderStageName(caseDef.shaderStage), "",
								supportedCheck, initFrameBufferPrograms, noSSBOtest, caseDef);
			}
		}
	}

	de::MovePtr<tcu::TestCaseGroup> groupARB(new tcu::TestCaseGroup(
		testCtx, "ext_shader_subgroup_ballot", "VK_EXT_shader_subgroup_ballot category tests"));

	groupARB->addChild(graphicGroupARB.release());
	groupARB->addChild(computeGroupARB.release());
	groupARB->addChild(framebufferGroupARB.release());

	de::MovePtr<tcu::TestCaseGroup> group(new tcu::TestCaseGroup(
		testCtx, "ballot_broadcast", "Subgroup ballot broadcast category tests"));

	group->addChild(graphicGroup.release());
	group->addChild(computeGroup.release());
	group->addChild(framebufferGroup.release());
	group->addChild(groupARB.release());

	return group.release();
}

} // subgroups
} // vkt<|MERGE_RESOLUTION|>--- conflicted
+++ resolved
@@ -89,22 +89,12 @@
 
 	std::string broadcast;
 	std::string broadcastFirst;
-<<<<<<< HEAD
-=======
 	std::string mask;
->>>>>>> b3507875
 	int max;
 	if (caseDef.extShaderSubGroupBallotTests)
 	{
 		broadcast		= "readInvocationARB";
 		broadcastFirst	= "readFirstInvocationARB";
-<<<<<<< HEAD
-		max = 64;
-
-		bdy << "  uint64_t mask = ballotARB(true);\n";
-		bdy << "  uint sgSize = gl_SubGroupSizeARB;\n";
-		bdy << "  uint sgInvocation = gl_SubGroupInvocationARB;\n";
-=======
 		mask			= "mask = ballotARB(true);\n";
 		max = 64;
 
@@ -112,26 +102,17 @@
 			<< mask
 			<< "  uint sgSize = gl_SubGroupSizeARB;\n"
 			<< "  uint sgInvocation = gl_SubGroupInvocationARB;\n";
->>>>>>> b3507875
 	}
 	else
 	{
 		broadcast		= "subgroupBroadcast";
 		broadcastFirst	= "subgroupBroadcastFirst";
-<<<<<<< HEAD
-		max = (int)subgroups::maxSupportedSubgroupSize();
-
-		bdy << "  uvec4 mask = subgroupBallot(true);\n";
-		bdy << "  uint sgSize = gl_SubgroupSize;\n";
-		bdy << "  uint sgInvocation = gl_SubgroupInvocationID;\n";
-=======
 		mask			= "mask = subgroupBallot(true);\n";
 		max = (int)subgroups::maxSupportedSubgroupSize();
 
 		bdy << "  uvec4 mask = subgroupBallot(true);\n"
 			<< "  uint sgSize = gl_SubgroupSize;\n"
 			<< "  uint sgInvocation = gl_SubgroupInvocationID;\n";
->>>>>>> b3507875
 	}
 
 	if (OPTYPE_BROADCAST == caseDef.opType)
@@ -183,14 +164,9 @@
 			<< "  }\n"
 			<< "  tempResult |= (" << broadcastFirst << "(data1[sgInvocation]) == data1[firstActive]) ? 0x1 : 0;\n"
 			<< "  // make the firstActive invocation inactive now\n"
-<<<<<<< HEAD
-			<< "  if (firstActive == sgInvocation)\n"
-			<< "  {\n"
-=======
 			<< "  if (firstActive != sgInvocation)\n"
 			<< "  {\n"
 			<< mask
->>>>>>> b3507875
 			<< "    for (uint i = 0; i < sgSize; i++)\n"
 			<< "    {\n"
 			<< "      if (subgroupBallotBitExtract(mask, i))\n"
@@ -231,12 +207,8 @@
 
 void initFrameBufferPrograms(SourceCollections& programCollection, CaseDefinition caseDef)
 {
-<<<<<<< HEAD
 	const vk::SpirvVersion			spirvVersion = (caseDef.opType == OPTYPE_BROADCAST_NONCONST) ? vk::SPIRV_VERSION_1_5 : vk::SPIRV_VERSION_1_3;
 	const vk::ShaderBuildOptions	buildOptions	(programCollection.usedVulkanVersion, spirvVersion, 0u);
-=======
-	const vk::ShaderBuildOptions	buildOptions	(programCollection.usedVulkanVersion, vk::SPIRV_VERSION_1_3, 0u);
->>>>>>> b3507875
 	const string extensionHeader =  (caseDef.extShaderSubGroupBallotTests ?	"#extension GL_ARB_shader_ballot: enable\n"
 																			"#extension GL_KHR_shader_subgroup_basic: enable\n"
 																			"#extension GL_ARB_gpu_shader_int64: enable\n"
@@ -364,12 +336,8 @@
 
 void initPrograms(SourceCollections& programCollection, CaseDefinition caseDef)
 {
-<<<<<<< HEAD
 	const vk::SpirvVersion			spirvVersion = (caseDef.opType == OPTYPE_BROADCAST_NONCONST) ? vk::SPIRV_VERSION_1_5 : vk::SPIRV_VERSION_1_3;
 	const vk::ShaderBuildOptions	buildOptions	(programCollection.usedVulkanVersion, spirvVersion, 0u);
-=======
-	const vk::ShaderBuildOptions	buildOptions	(programCollection.usedVulkanVersion, vk::SPIRV_VERSION_1_3, 0u);
->>>>>>> b3507875
 
 	std::string bdyStr = getBodySource(caseDef);
 	std::string helperStrARB = getHelperFunctionARB(caseDef);
@@ -545,20 +513,9 @@
 	if (!subgroups::isFormatSupportedForDevice(context, caseDef.format))
 		TCU_THROW(NotSupportedError, "Device does not support the specified format in subgroup operations");
 
-<<<<<<< HEAD
 	if (caseDef.extShaderSubGroupBallotTests && !context.requireDeviceFunctionality("VK_EXT_shader_subgroup_ballot"))
 	{
 		TCU_THROW(NotSupportedError, "Device does not support VK_EXT_shader_subgroup_ballot extension");
-=======
-	if (caseDef.extShaderSubGroupBallotTests && !context.requireDeviceExtension("VK_EXT_shader_subgroup_ballot"))
-	{
-		TCU_THROW(NotSupportedError, "Device does not support VK_EXT_shader_subgroup_ballot extension");
-	}
-
-	if (caseDef.extShaderSubGroupBallotTests && !subgroups::isInt64SupportedForDevice(context))
-	{
-		TCU_THROW(NotSupportedError, "Device does not support int64 data types");
->>>>>>> b3507875
 	}
 
 	if (caseDef.extShaderSubGroupBallotTests && !subgroups::isInt64SupportedForDevice(context))
