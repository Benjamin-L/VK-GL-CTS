/*------------------------------------------------------------------------
 * Vulkan Conformance Tests
 * ------------------------
 *
 * Copyright (c) 2019 The Khronos Group Inc.
 * Copyright (c) 2019 Google Inc.
 * Copyright (c) 2017 Codeplay Software Ltd.
 *
 * Licensed under the Apache License, Version 2.0 (the "License");
 * you may not use this file except in compliance with the License.
 * You may obtain a copy of the License at
 *
 *      http://www.apache.org/licenses/LICENSE-2.0
 *
 * Unless required by applicable law or agreed to in writing, software
 * distributed under the License is distributed on an "AS IS" BASIS,
 * WITHOUT WARRANTIES OR CONDITIONS OF ANY KIND, either express or implied.
 * See the License for the specific language governing permissions and
 * limitations under the License.
 *
 */ /*!
 * \file
 * \brief Subgroups Tests
 */ /*--------------------------------------------------------------------*/

#include "vktSubgroupsBallotBroadcastTests.hpp"
#include "vktSubgroupsTestsUtils.hpp"

#include <string>
#include <vector>

using namespace tcu;
using namespace std;
using namespace vk;
using namespace vkt;

namespace
{
enum OpType
{
	OPTYPE_BROADCAST = 0,
	OPTYPE_BROADCAST_NONCONST,
	OPTYPE_BROADCAST_FIRST,
	OPTYPE_LAST
};

struct CaseDefinition
{
	OpType				opType;
	VkShaderStageFlags	shaderStage;
	VkFormat			format;
	de::SharedPtr<bool>	geometryPointSizeSupported;
	deBool				extShaderSubGroupBallotTests;
	deBool				subgroupSizeControl;
	deUint32			requiredSubgroupSize;
};

bool checkVertexPipelineStages (const void*			internalData,
								vector<const void*>	datas,
								deUint32			width,
								deUint32)
{
	DE_UNREF(internalData);

	return subgroups::check(datas, width, 3);
}

bool checkComputeOrMesh (const void*			internalData,
						 vector<const void*>	datas,
						 const deUint32			numWorkgroups[3],
						 const deUint32			localSize[3],
						 deUint32)
{
	DE_UNREF(internalData);

	return subgroups::checkComputeOrMesh(datas, numWorkgroups, localSize, 3);
}

string getOpTypeCaseName (OpType opType)
{
	switch (opType)
	{
		case OPTYPE_BROADCAST:			return "subgroupbroadcast";
		case OPTYPE_BROADCAST_NONCONST:	return "subgroupbroadcast_nonconst";
		case OPTYPE_BROADCAST_FIRST:	return "subgroupbroadcastfirst";
		default:						TCU_THROW(InternalError, "Unsupported op type");
	}
}

string getExtHeader (const CaseDefinition& caseDef)
{
	return (caseDef.extShaderSubGroupBallotTests ?	"#extension GL_ARB_shader_ballot: enable\n"
													"#extension GL_KHR_shader_subgroup_basic: enable\n"
													"#extension GL_ARB_gpu_shader_int64: enable\n"
												:	"#extension GL_KHR_shader_subgroup_ballot: enable\n")
				+ subgroups::getAdditionalExtensionForFormat(caseDef.format);
}

string getTestSrc (const CaseDefinition &caseDef)
{
	ostringstream	bdy;
	string			broadcast;
	string			broadcastFirst;
	string			mask;
	int				max;
	const string	fmt					= subgroups::getFormatNameForGLSL(caseDef.format);

	if (caseDef.extShaderSubGroupBallotTests)
	{
		broadcast		= "readInvocationARB";
		broadcastFirst	= "readFirstInvocationARB";
		mask			= "mask = ballotARB(true);\n";
		max				= 64;

		bdy << "  uint64_t mask;\n"
			<< mask
			<< "  uint sgSize = gl_SubGroupSizeARB;\n"
			<< "  uint sgInvocation = gl_SubGroupInvocationARB;\n";
	}
	else
	{
		broadcast		= "subgroupBroadcast";
		broadcastFirst	= "subgroupBroadcastFirst";
		mask			= "mask = subgroupBallot(true);\n";

		if (caseDef.subgroupSizeControl)
			max = caseDef.requiredSubgroupSize;
		else
			max = (int)subgroups::maxSupportedSubgroupSize();

		bdy << "  uvec4 mask = subgroupBallot(true);\n"
			<< "  uint sgSize = gl_SubgroupSize;\n"
			<< "  uint sgInvocation = gl_SubgroupInvocationID;\n";
	}

	if (caseDef.opType == OPTYPE_BROADCAST)
	{
		bdy	<< "  tempRes = 0x3;\n"
			<< "  " << fmt << " ops[" << max << "];\n"
			<< "  " << fmt << " d = data[sgInvocation];\n";

		for (int i = 0; i < max; i++)
			bdy << "  ops[" << i << "] = " << broadcast << "(d, " << i << "u);\n";

		bdy << "  for(int id = 0; id < sgSize; id++)\n"
			<< "  {\n"
			<< "    if (subgroupBallotBitExtract(mask, id) && ops[id] != data[id])\n"
			<< "    {\n"
			<< "      tempRes = 0;\n"
			<< "    }\n"
			<< "  };\n";
	}
	else if (caseDef.opType == OPTYPE_BROADCAST_NONCONST)
	{
		const string validate =	"    if (subgroupBallotBitExtract(mask, id) && op != data[id])\n"
								"        tempRes = 0;\n";

		bdy	<< "  tempRes= 0x3;\n"
			<< "  for (uint id = 0; id < sgSize; id++)\n"
			<< "  {\n"
			<< "    " << fmt << " op = " << broadcast << "(data[sgInvocation], id);\n"
			<< validate
			<< "  }\n"
			<< "  // Test lane id that is only uniform across active lanes\n"
			<< "  if (sgInvocation >= sgSize / 2)\n"
			<< "  {\n"
			<< "    uint id = sgInvocation & ~((sgSize / 2) - 1);\n"
			<< "    " << fmt << " op = " << broadcast << "(data[sgInvocation], id);\n"
			<< validate
			<< "  }\n";
	}
	else if (caseDef.opType == OPTYPE_BROADCAST_FIRST)
	{
		bdy << "  tempRes = 0;\n"
			<< "  uint firstActive = 0;\n"
			<< "  for (uint i = 0; i < sgSize; i++)\n"
			<< "  {\n"
			<< "    if (subgroupBallotBitExtract(mask, i))\n"
			<< "    {\n"
			<< "      firstActive = i;\n"
			<< "      break;\n"
			<< "    }\n"
			<< "  }\n"
			<< "  tempRes |= (" << broadcastFirst << "(data[sgInvocation]) == data[firstActive]) ? 0x1 : 0;\n"
			<< "  // make the firstActive invocation inactive now\n"
			<< "  if (firstActive != sgInvocation)\n"
			<< "  {\n"
			<< mask
			<< "    for (uint i = 0; i < sgSize; i++)\n"
			<< "    {\n"
			<< "      if (subgroupBallotBitExtract(mask, i))\n"
			<< "      {\n"
			<< "        firstActive = i;\n"
			<< "        break;\n"
			<< "      }\n"
			<< "    }\n"
			<< "    tempRes |= (" << broadcastFirst << "(data[sgInvocation]) == data[firstActive]) ? 0x2 : 0;\n"
			<< "  }\n"
			<< "  else\n"
			<< "  {\n"
			<< "    // the firstActive invocation didn't partake in the second result so set it to true\n"
			<< "    tempRes |= 0x2;\n"
			<< "  }\n";
	}
	else
		TCU_THROW(InternalError, "Unknown operation type");

	return bdy.str();
}

string getHelperFunctionARB (const CaseDefinition &caseDef)
{
	ostringstream bdy;

	if (caseDef.extShaderSubGroupBallotTests == DE_FALSE)
		return "";

	bdy << "bool subgroupBallotBitExtract(uint64_t value, uint index)\n";
	bdy << "{\n";
	bdy << "    if (index > 63)\n";
	bdy << "        return false;\n";
	bdy << "    uint64_t mask = 1ul << index;\n";
	bdy << "    if (bool((value & mask)) == true)\n";
	bdy << "        return true;\n";
	bdy << "    return false;\n";
	bdy << "}\n";

	return bdy.str();
}

void initFrameBufferPrograms (SourceCollections& programCollection, CaseDefinition caseDef)
{
	const SpirvVersion			spirvVersion	= (caseDef.opType == OPTYPE_BROADCAST_NONCONST) ? SPIRV_VERSION_1_5 : SPIRV_VERSION_1_3;
	const ShaderBuildOptions	buildOptions	(programCollection.usedVulkanVersion, spirvVersion, 0u);
	const string				extHeader		= getExtHeader(caseDef);
	const string				testSrc			= getTestSrc(caseDef);
	const string				helperStr		= getHelperFunctionARB(caseDef);

	subgroups::initStdFrameBufferPrograms(programCollection, buildOptions, caseDef.shaderStage, caseDef.format, *caseDef.geometryPointSizeSupported, extHeader, testSrc, helperStr);
}

void initPrograms (SourceCollections& programCollection, CaseDefinition caseDef)
{
	const bool					spirv15required	= caseDef.opType == OPTYPE_BROADCAST_NONCONST;
<<<<<<< HEAD
	const bool					spirv14required	= (isAllRayTracingStages(caseDef.shaderStage) || isAllMeshShadingStages(caseDef.shaderStage));
=======
#ifndef CTS_USES_VULKANSC
	const bool					spirv14required	= isAllRayTracingStages(caseDef.shaderStage);
#else
	const bool					spirv14required	= false;
#endif // CTS_USES_VULKANSC
>>>>>>> 609cce79
	const SpirvVersion			spirvVersion	= spirv15required ? SPIRV_VERSION_1_5
												: spirv14required ? SPIRV_VERSION_1_4
												: SPIRV_VERSION_1_3;
	const ShaderBuildOptions	buildOptions	(programCollection.usedVulkanVersion, spirvVersion, 0u, (spirv14required && !spirv15required));
	const string				extHeader		= getExtHeader(caseDef);
	const string				testSrc			= getTestSrc(caseDef);
	const string				helperStr		= getHelperFunctionARB(caseDef);

	subgroups::initStdPrograms(programCollection, buildOptions, caseDef.shaderStage, caseDef.format, *caseDef.geometryPointSizeSupported, extHeader, testSrc, helperStr);
}

void supportedCheck (Context& context, CaseDefinition caseDef)
{
	if (!subgroups::isSubgroupSupported(context))
		TCU_THROW(NotSupportedError, "Subgroup operations are not supported");

	if (!subgroups::isSubgroupFeatureSupportedForDevice(context, VK_SUBGROUP_FEATURE_BALLOT_BIT))
		TCU_THROW(NotSupportedError, "Device does not support subgroup ballot operations");

	if (!subgroups::isFormatSupportedForDevice(context, caseDef.format))
		TCU_THROW(NotSupportedError, "Device does not support the specified format in subgroup operations");

	if (caseDef.extShaderSubGroupBallotTests)
	{
		context.requireDeviceFunctionality("VK_EXT_shader_subgroup_ballot");

		if (!subgroups::isInt64SupportedForDevice(context))
			TCU_THROW(NotSupportedError, "Device does not support int64 data types");
	}

	if ((caseDef.opType == OPTYPE_BROADCAST_NONCONST) && !subgroups::isSubgroupBroadcastDynamicIdSupported(context))
		TCU_THROW(NotSupportedError, "Device does not support SubgroupBroadcastDynamicId");

	if (caseDef.subgroupSizeControl)
	{
		context.requireDeviceFunctionality("VK_EXT_subgroup_size_control");

#ifndef CTS_USES_VULKANSC
		const VkPhysicalDeviceSubgroupSizeControlFeatures&		subgroupSizeControlFeatures		= context.getSubgroupSizeControlFeatures();
		const VkPhysicalDeviceSubgroupSizeControlProperties&	subgroupSizeControlProperties	= context.getSubgroupSizeControlProperties();
#else
		const VkPhysicalDeviceSubgroupSizeControlFeaturesEXT&	subgroupSizeControlFeatures		= context.getSubgroupSizeControlFeaturesEXT();
		const VkPhysicalDeviceSubgroupSizeControlPropertiesEXT&	subgroupSizeControlProperties	= context.getSubgroupSizeControlPropertiesEXT();
#endif // CTS_USES_VULKANSC

		if (subgroupSizeControlFeatures.subgroupSizeControl == DE_FALSE)
			TCU_THROW(NotSupportedError, "Device does not support varying subgroup sizes nor required subgroup size");

		if (subgroupSizeControlFeatures.computeFullSubgroups == DE_FALSE)
			TCU_THROW(NotSupportedError, "Device does not support full subgroups in compute shaders");

		if (caseDef.requiredSubgroupSize < subgroupSizeControlProperties.minSubgroupSize
			|| caseDef.requiredSubgroupSize > subgroupSizeControlProperties.maxSubgroupSize)
		{
			TCU_THROW(NotSupportedError, "Unsupported subgroup size");
		}

		if ((subgroupSizeControlProperties.requiredSubgroupSizeStages & caseDef.shaderStage) != caseDef.shaderStage)
			TCU_THROW(NotSupportedError, "Required subgroup size is not supported for shader stage");
	}

	*caseDef.geometryPointSizeSupported = subgroups::isTessellationAndGeometryPointSizeSupported(context);

#ifndef CTS_USES_VULKANSC
	if (isAllRayTracingStages(caseDef.shaderStage))
	{
		context.requireDeviceFunctionality("VK_KHR_ray_tracing_pipeline");
	}
<<<<<<< HEAD
	else if (isAllMeshShadingStages(caseDef.shaderStage))
	{
		context.requireDeviceCoreFeature(DEVICE_CORE_FEATURE_VERTEX_PIPELINE_STORES_AND_ATOMICS);
		context.requireDeviceFunctionality("VK_EXT_mesh_shader");

		if ((caseDef.shaderStage & VK_SHADER_STAGE_TASK_BIT_EXT) != 0u)
		{
			const auto& features = context.getMeshShaderFeaturesEXT();
			if (!features.taskShader)
				TCU_THROW(NotSupportedError, "Task shaders not supported");
		}
	}
=======
#endif // CTS_USES_VULKANSC
>>>>>>> 609cce79

	subgroups::supportedCheckShader(context, caseDef.shaderStage);
}

TestStatus noSSBOtest (Context& context, const CaseDefinition caseDef)
{
	const VkDeviceSize			numElements	=	caseDef.extShaderSubGroupBallotTests ? 64u : subgroups::maxSupportedSubgroupSize();
	const subgroups::SSBOData	inputData	=
	{
		subgroups::SSBOData::InitializeNonZero,	//  InputDataInitializeType		initializeType;
		subgroups::SSBOData::LayoutStd140,		//  InputDataLayoutType			layout;
		caseDef.format,							//  vk::VkFormat				format;
		numElements,							//  vk::VkDeviceSize			numElements;
		subgroups::SSBOData::BindingUBO,		//  BindingType					bindingType;
	};

	switch (caseDef.shaderStage)
	{
		case VK_SHADER_STAGE_VERTEX_BIT:					return subgroups::makeVertexFrameBufferTest(context, VK_FORMAT_R32_UINT, &inputData, 1, DE_NULL, checkVertexPipelineStages);
		case VK_SHADER_STAGE_GEOMETRY_BIT:					return subgroups::makeGeometryFrameBufferTest(context, VK_FORMAT_R32_UINT, &inputData, 1, DE_NULL, checkVertexPipelineStages);
		case VK_SHADER_STAGE_TESSELLATION_CONTROL_BIT:		return subgroups::makeTessellationEvaluationFrameBufferTest(context, VK_FORMAT_R32_UINT, &inputData, 1, DE_NULL, checkVertexPipelineStages, caseDef.shaderStage);
		case VK_SHADER_STAGE_TESSELLATION_EVALUATION_BIT:	return subgroups::makeTessellationEvaluationFrameBufferTest(context, VK_FORMAT_R32_UINT, &inputData, 1, DE_NULL, checkVertexPipelineStages, caseDef.shaderStage);
		default:											TCU_THROW(InternalError, "Unhandled shader stage");
	}
}

TestStatus test (Context& context, const CaseDefinition caseDef)
{
	const VkDeviceSize	numElements	= caseDef.extShaderSubGroupBallotTests ? 64u : subgroups::maxSupportedSubgroupSize();
	const bool			isCompute	= isAllComputeStages(caseDef.shaderStage);
	const bool			isMesh		= isAllMeshShadingStages(caseDef.shaderStage);

	DE_ASSERT(!(isCompute && isMesh));

	if (isCompute || isMesh)
	{
		const subgroups::SSBOData	inputData	=
		{
			subgroups::SSBOData::InitializeNonZero,	//  InputDataInitializeType		initializeType;
			subgroups::SSBOData::LayoutStd430,		//  InputDataLayoutType			layout;
			caseDef.format,							//  vk::VkFormat				format;
			numElements,							//  vk::VkDeviceSize			numElements;
		};

<<<<<<< HEAD
		if (isCompute)
		{
			if (caseDef.subgroupSizeControl)
				return subgroups::makeComputeTest(context, VK_FORMAT_R32_UINT, &inputData, 1, DE_NULL, checkComputeOrMesh, caseDef.requiredSubgroupSize);
			else
				return subgroups::makeComputeTest(context, VK_FORMAT_R32_UINT, &inputData, 1, DE_NULL, checkComputeOrMesh);
		}
=======
		if (caseDef.subgroupSizeControl)
			return subgroups::makeComputeTest(context, VK_FORMAT_R32_UINT, &inputData, 1, DE_NULL, checkCompute, caseDef.requiredSubgroupSize);
>>>>>>> 609cce79
		else
		{
			if (caseDef.subgroupSizeControl)
				return subgroups::makeMeshTest(context, VK_FORMAT_R32_UINT, &inputData, 1, nullptr, checkComputeOrMesh, caseDef.requiredSubgroupSize);
			else
				return subgroups::makeMeshTest(context, VK_FORMAT_R32_UINT, &inputData, 1, nullptr, checkComputeOrMesh);
		}
	}
	else if (isAllGraphicsStages(caseDef.shaderStage))
	{
		const VkShaderStageFlags	stages		= subgroups::getPossibleGraphicsSubgroupStages(context, caseDef.shaderStage);
		const subgroups::SSBOData	inputData	=
		{
			subgroups::SSBOData::InitializeNonZero,	//  InputDataInitializeType		initializeType;
			subgroups::SSBOData::LayoutStd430,		//  InputDataLayoutType			layout;
			caseDef.format,							//  vk::VkFormat				format;
			numElements,							//  vk::VkDeviceSize			numElements;
			subgroups::SSBOData::BindingSSBO,		//  bool						isImage;
			4u,										//  deUint32					binding;
			stages,									//  vk::VkShaderStageFlagBits	stages;
		};

		return subgroups::allStages(context, VK_FORMAT_R32_UINT, &inputData, 1, DE_NULL, checkVertexPipelineStages, stages);
	}
#ifndef CTS_USES_VULKANSC
	else if (isAllRayTracingStages(caseDef.shaderStage))
	{
		const VkShaderStageFlags	stages		= subgroups::getPossibleRayTracingSubgroupStages(context, caseDef.shaderStage);
		const subgroups::SSBOData	inputData	=
		{
			subgroups::SSBOData::InitializeNonZero,	//  InputDataInitializeType		initializeType;
			subgroups::SSBOData::LayoutStd430,		//  InputDataLayoutType			layout;
			caseDef.format,							//  vk::VkFormat				format;
			numElements,							//  vk::VkDeviceSize			numElements;
			subgroups::SSBOData::BindingSSBO,		//  bool						isImage;
			6u,										//  deUint32					binding;
			stages,									//  vk::VkShaderStageFlagBits	stages;
		};

		return subgroups::allRayTracingStages(context, VK_FORMAT_R32_UINT, &inputData, 1, DE_NULL, checkVertexPipelineStages, stages);
	}
#endif // CTS_USES_VULKANSC
	else
		TCU_THROW(InternalError, "Unknown stage or invalid stage set");
}
}

namespace vkt
{
namespace subgroups
{
TestCaseGroup* createSubgroupsBallotBroadcastTests (TestContext& testCtx)
{
	de::MovePtr<TestCaseGroup>	group				(new TestCaseGroup(testCtx, "ballot_broadcast", "Subgroup ballot broadcast category tests"));
	de::MovePtr<TestCaseGroup>	graphicGroup		(new TestCaseGroup(testCtx, "graphics", "Subgroup ballot broadcast category tests: graphics"));
	de::MovePtr<TestCaseGroup>	computeGroup		(new TestCaseGroup(testCtx, "compute", "Subgroup ballot broadcast category tests: compute"));
	de::MovePtr<TestCaseGroup>	framebufferGroup	(new TestCaseGroup(testCtx, "framebuffer", "Subgroup ballot broadcast category tests: framebuffer"));
#ifndef CTS_USES_VULKANSC
	de::MovePtr<TestCaseGroup>	raytracingGroup		(new TestCaseGroup(testCtx, "ray_tracing", "Subgroup ballot broadcast category tests: ray tracing"));
<<<<<<< HEAD
	de::MovePtr<TestCaseGroup>	meshGroup			(new TestCaseGroup(testCtx, "mesh", "Subgroup ballot broadcast category tests: mesh"));
=======
#endif // CTS_USES_VULKANSC
>>>>>>> 609cce79

	de::MovePtr<TestCaseGroup>	groupARB			(new TestCaseGroup(testCtx, "ext_shader_subgroup_ballot", "VK_EXT_shader_subgroup_ballot category tests"));
	de::MovePtr<TestCaseGroup>	graphicGroupARB		(new TestCaseGroup(testCtx, "graphics", "Subgroup ballot broadcast category tests: graphics"));
	de::MovePtr<TestCaseGroup>	computeGroupARB		(new TestCaseGroup(testCtx, "compute", "Subgroup ballot broadcast category tests: compute"));
	de::MovePtr<TestCaseGroup>	framebufferGroupARB	(new TestCaseGroup(testCtx, "framebuffer", "Subgroup ballot broadcast category tests: framebuffer"));
	de::MovePtr<TestCaseGroup>	meshGroupARB		(new TestCaseGroup(testCtx, "mesh", "Subgroup ballot broadcast category tests: mesh"));

	const VkShaderStageFlags	fbStages[]			=
	{
		VK_SHADER_STAGE_VERTEX_BIT,
		VK_SHADER_STAGE_TESSELLATION_EVALUATION_BIT,
		VK_SHADER_STAGE_TESSELLATION_CONTROL_BIT,
		VK_SHADER_STAGE_GEOMETRY_BIT,
	};
	const VkShaderStageFlags	meshStages[]		=
	{
		VK_SHADER_STAGE_MESH_BIT_EXT,
		VK_SHADER_STAGE_TASK_BIT_EXT,
	};
	const deBool				boolValues[]		=
	{
		DE_FALSE,
		DE_TRUE
	};

	{
		const vector<VkFormat>	formats		= subgroups::getAllFormats();

		for (size_t formatIndex = 0; formatIndex < formats.size(); ++formatIndex)
		{
			const VkFormat	format						= formats[formatIndex];
			// Vector, boolean and double types are not supported by functions defined in VK_EXT_shader_subgroup_ballot.
			const bool		formatTypeIsSupportedARB	= format == VK_FORMAT_R32_SINT || format == VK_FORMAT_R32_UINT || format == VK_FORMAT_R32_SFLOAT;

			for (int opTypeIndex = 0; opTypeIndex < OPTYPE_LAST; ++opTypeIndex)
			{
				const OpType	opType	= static_cast<OpType>(opTypeIndex);
				const string	name	= getOpTypeCaseName(opType) + "_" + subgroups::getFormatNameForGLSL(format);

				for (size_t extNdx = 0; extNdx < DE_LENGTH_OF_ARRAY(boolValues); ++extNdx)
				{
					const deBool	extShaderSubGroupBallotTests	= boolValues[extNdx];

					if (extShaderSubGroupBallotTests && !formatTypeIsSupportedARB)
						continue;

					{
						TestCaseGroup*		testGroup	= extShaderSubGroupBallotTests ? computeGroupARB.get() : computeGroup.get();
						{
							const CaseDefinition	caseDef		=
							{
								opType,							//  OpType				opType;
								VK_SHADER_STAGE_COMPUTE_BIT,	//  VkShaderStageFlags	shaderStage;
								format,							//  VkFormat			format;
								de::SharedPtr<bool>(new bool),	//  de::SharedPtr<bool>	geometryPointSizeSupported;
								extShaderSubGroupBallotTests,	//  deBool				extShaderSubGroupBallotTests;
								DE_FALSE,						//  deBool				subgroupSizeControl;
								0u								//  deUint32			requiredSubgroupSize;
							};

							addFunctionCaseWithPrograms(testGroup, name, "", supportedCheck, initPrograms, test, caseDef);
						}

						for (deUint32 subgroupSize = 1; subgroupSize <= subgroups::maxSupportedSubgroupSize(); subgroupSize *= 2)
						{
							const CaseDefinition	caseDef		=
							{
								opType,							//  OpType				opType;
								VK_SHADER_STAGE_COMPUTE_BIT,	//  VkShaderStageFlags	shaderStage;
								format,							//  VkFormat			format;
								de::SharedPtr<bool>(new bool),	//  de::SharedPtr<bool>	geometryPointSizeSupported;
								extShaderSubGroupBallotTests,	//  deBool				extShaderSubGroupBallotTests;
								DE_TRUE,						//  deBool				subgroupSizeControl;
								subgroupSize,					//  deUint32			requiredSubgroupSize;
							};
							const string			testName	= name + "_requiredsubgroupsize" + de::toString(subgroupSize);

							addFunctionCaseWithPrograms(testGroup, testName, "", supportedCheck, initPrograms, test, caseDef);
						}
					}

					for (const auto& stage : meshStages)
					{
						const auto			stageName	= "_" + getShaderStageName(stage);

						TestCaseGroup*		testGroup	= extShaderSubGroupBallotTests ? meshGroupARB.get() : meshGroup.get();
						{
							const CaseDefinition	caseDef		=
							{
								opType,							//  OpType				opType;
								stage,							//  VkShaderStageFlags	shaderStage;
								format,							//  VkFormat			format;
								de::SharedPtr<bool>(new bool),	//  de::SharedPtr<bool>	geometryPointSizeSupported;
								extShaderSubGroupBallotTests,	//  deBool				extShaderSubGroupBallotTests;
								DE_FALSE,						//  deBool				subgroupSizeControl;
								0u								//  deUint32			requiredSubgroupSize;
							};

							addFunctionCaseWithPrograms(testGroup, name + stageName, "", supportedCheck, initPrograms, test, caseDef);
						}

						for (deUint32 subgroupSize = 1; subgroupSize <= subgroups::maxSupportedSubgroupSize(); subgroupSize *= 2)
						{
							const CaseDefinition	caseDef		=
							{
								opType,							//  OpType				opType;
								stage,							//  VkShaderStageFlags	shaderStage;
								format,							//  VkFormat			format;
								de::SharedPtr<bool>(new bool),	//  de::SharedPtr<bool>	geometryPointSizeSupported;
								extShaderSubGroupBallotTests,	//  deBool				extShaderSubGroupBallotTests;
								DE_TRUE,						//  deBool				subgroupSizeControl;
								subgroupSize,					//  deUint32			requiredSubgroupSize;
							};
							const string			testName	= name + "_requiredsubgroupsize" + de::toString(subgroupSize) + stageName;

							addFunctionCaseWithPrograms(testGroup, testName, "", supportedCheck, initPrograms, test, caseDef);
						}
					}

					{
						TestCaseGroup*			testGroup	= extShaderSubGroupBallotTests ? graphicGroupARB.get() : graphicGroup.get();
						const CaseDefinition	caseDef		=
						{
							opType,							//  OpType				opType;
							VK_SHADER_STAGE_ALL_GRAPHICS,	//  VkShaderStageFlags	shaderStage;
							format,							//  VkFormat			format;
							de::SharedPtr<bool>(new bool),	//  de::SharedPtr<bool>	geometryPointSizeSupported;
							extShaderSubGroupBallotTests,	//  deBool				extShaderSubGroupBallotTests;
							DE_FALSE,						//  deBool				subgroupSizeControl;
							0u								//  deUint32			requiredSubgroupSize;
						};

						addFunctionCaseWithPrograms(testGroup, name, "", supportedCheck, initPrograms, test, caseDef);
					}

					{
						TestCaseGroup*	testGroup	= extShaderSubGroupBallotTests ? framebufferGroupARB.get() : framebufferGroup.get();

						for (int stageIndex = 0; stageIndex < DE_LENGTH_OF_ARRAY(fbStages); ++stageIndex)
						{
							const CaseDefinition	caseDef		=
							{
								opType,							//  OpType				opType;
								fbStages[stageIndex],			//  VkShaderStageFlags	shaderStage;
								format,							//  VkFormat			format;
								de::SharedPtr<bool>(new bool),	//  de::SharedPtr<bool>	geometryPointSizeSupported;
								extShaderSubGroupBallotTests,	//  deBool				extShaderSubGroupBallotTests;
								DE_FALSE,						//  deBool				subgroupSizeControl;
								0u								//  deUint32			requiredSubgroupSize;
							};

							addFunctionCaseWithPrograms(testGroup, name + getShaderStageName(caseDef.shaderStage), "", supportedCheck, initFrameBufferPrograms, noSSBOtest, caseDef);
						}
					}
				}
			}
		}
	}

#ifndef CTS_USES_VULKANSC
	{
		const vector<VkFormat>	formats		= subgroups::getAllRayTracingFormats();

		for (size_t formatIndex = 0; formatIndex < formats.size(); ++formatIndex)
		{
			const VkFormat	format		= formats[formatIndex];
			const string	formatName	= subgroups::getFormatNameForGLSL(format);

			for (int opTypeIndex = 0; opTypeIndex < OPTYPE_LAST; ++opTypeIndex)
			{
				const OpType			opType		= static_cast<OpType>(opTypeIndex);
				const string			name		= getOpTypeCaseName(opType) + "_" + formatName;
				const CaseDefinition	caseDef		=
				{
					opType,							//  OpType				opType;
					SHADER_STAGE_ALL_RAY_TRACING,	//  VkShaderStageFlags	shaderStage;
					format,							//  VkFormat			format;
					de::SharedPtr<bool>(new bool),	//  de::SharedPtr<bool>	geometryPointSizeSupported;
					DE_FALSE,						//  deBool				extShaderSubGroupBallotTests;
					DE_FALSE,						//  deBool				subgroupSizeControl;
					0								//  int					requiredSubgroupSize;
				};

				addFunctionCaseWithPrograms(raytracingGroup.get(), name, "", supportedCheck, initPrograms, test, caseDef);
			}
		}
	}
#endif // CTS_USES_VULKANSC

	groupARB->addChild(graphicGroupARB.release());
	groupARB->addChild(computeGroupARB.release());
	groupARB->addChild(framebufferGroupARB.release());
	groupARB->addChild(meshGroupARB.release());

	group->addChild(graphicGroup.release());
	group->addChild(computeGroup.release());
	group->addChild(framebufferGroup.release());
#ifndef CTS_USES_VULKANSC
	group->addChild(raytracingGroup.release());
<<<<<<< HEAD
	group->addChild(meshGroup.release());
=======
#endif // CTS_USES_VULKANSC
>>>>>>> 609cce79
	group->addChild(groupARB.release());

	return group.release();
}
} // subgroups
} // vkt<|MERGE_RESOLUTION|>--- conflicted
+++ resolved
@@ -242,15 +242,11 @@
 void initPrograms (SourceCollections& programCollection, CaseDefinition caseDef)
 {
 	const bool					spirv15required	= caseDef.opType == OPTYPE_BROADCAST_NONCONST;
-<<<<<<< HEAD
+#ifndef CTS_USES_VULKANSC
 	const bool					spirv14required	= (isAllRayTracingStages(caseDef.shaderStage) || isAllMeshShadingStages(caseDef.shaderStage));
-=======
-#ifndef CTS_USES_VULKANSC
-	const bool					spirv14required	= isAllRayTracingStages(caseDef.shaderStage);
 #else
 	const bool					spirv14required	= false;
 #endif // CTS_USES_VULKANSC
->>>>>>> 609cce79
 	const SpirvVersion			spirvVersion	= spirv15required ? SPIRV_VERSION_1_5
 												: spirv14required ? SPIRV_VERSION_1_4
 												: SPIRV_VERSION_1_3;
@@ -319,7 +315,6 @@
 	{
 		context.requireDeviceFunctionality("VK_KHR_ray_tracing_pipeline");
 	}
-<<<<<<< HEAD
 	else if (isAllMeshShadingStages(caseDef.shaderStage))
 	{
 		context.requireDeviceCoreFeature(DEVICE_CORE_FEATURE_VERTEX_PIPELINE_STORES_AND_ATOMICS);
@@ -332,9 +327,7 @@
 				TCU_THROW(NotSupportedError, "Task shaders not supported");
 		}
 	}
-=======
-#endif // CTS_USES_VULKANSC
->>>>>>> 609cce79
+#endif // CTS_USES_VULKANSC
 
 	subgroups::supportedCheckShader(context, caseDef.shaderStage);
 }
@@ -365,7 +358,11 @@
 {
 	const VkDeviceSize	numElements	= caseDef.extShaderSubGroupBallotTests ? 64u : subgroups::maxSupportedSubgroupSize();
 	const bool			isCompute	= isAllComputeStages(caseDef.shaderStage);
+#ifndef CTS_USES_VULKANSC
 	const bool			isMesh		= isAllMeshShadingStages(caseDef.shaderStage);
+#else
+	const bool			isMesh		= false;
+#endif // CTS_USES_VULKANSC
 
 	DE_ASSERT(!(isCompute && isMesh));
 
@@ -379,7 +376,6 @@
 			numElements,							//  vk::VkDeviceSize			numElements;
 		};
 
-<<<<<<< HEAD
 		if (isCompute)
 		{
 			if (caseDef.subgroupSizeControl)
@@ -387,10 +383,6 @@
 			else
 				return subgroups::makeComputeTest(context, VK_FORMAT_R32_UINT, &inputData, 1, DE_NULL, checkComputeOrMesh);
 		}
-=======
-		if (caseDef.subgroupSizeControl)
-			return subgroups::makeComputeTest(context, VK_FORMAT_R32_UINT, &inputData, 1, DE_NULL, checkCompute, caseDef.requiredSubgroupSize);
->>>>>>> 609cce79
 		else
 		{
 			if (caseDef.subgroupSizeControl)
@@ -450,17 +442,14 @@
 	de::MovePtr<TestCaseGroup>	framebufferGroup	(new TestCaseGroup(testCtx, "framebuffer", "Subgroup ballot broadcast category tests: framebuffer"));
 #ifndef CTS_USES_VULKANSC
 	de::MovePtr<TestCaseGroup>	raytracingGroup		(new TestCaseGroup(testCtx, "ray_tracing", "Subgroup ballot broadcast category tests: ray tracing"));
-<<<<<<< HEAD
 	de::MovePtr<TestCaseGroup>	meshGroup			(new TestCaseGroup(testCtx, "mesh", "Subgroup ballot broadcast category tests: mesh"));
-=======
-#endif // CTS_USES_VULKANSC
->>>>>>> 609cce79
+	de::MovePtr<TestCaseGroup>	meshGroupARB		(new TestCaseGroup(testCtx, "mesh", "Subgroup ballot broadcast category tests: mesh"));
+#endif // CTS_USES_VULKANSC
 
 	de::MovePtr<TestCaseGroup>	groupARB			(new TestCaseGroup(testCtx, "ext_shader_subgroup_ballot", "VK_EXT_shader_subgroup_ballot category tests"));
 	de::MovePtr<TestCaseGroup>	graphicGroupARB		(new TestCaseGroup(testCtx, "graphics", "Subgroup ballot broadcast category tests: graphics"));
 	de::MovePtr<TestCaseGroup>	computeGroupARB		(new TestCaseGroup(testCtx, "compute", "Subgroup ballot broadcast category tests: compute"));
 	de::MovePtr<TestCaseGroup>	framebufferGroupARB	(new TestCaseGroup(testCtx, "framebuffer", "Subgroup ballot broadcast category tests: framebuffer"));
-	de::MovePtr<TestCaseGroup>	meshGroupARB		(new TestCaseGroup(testCtx, "mesh", "Subgroup ballot broadcast category tests: mesh"));
 
 	const VkShaderStageFlags	fbStages[]			=
 	{
@@ -469,11 +458,13 @@
 		VK_SHADER_STAGE_TESSELLATION_CONTROL_BIT,
 		VK_SHADER_STAGE_GEOMETRY_BIT,
 	};
+#ifndef CTS_USES_VULKANSC
 	const VkShaderStageFlags	meshStages[]		=
 	{
 		VK_SHADER_STAGE_MESH_BIT_EXT,
 		VK_SHADER_STAGE_TASK_BIT_EXT,
 	};
+#endif // CTS_USES_VULKANSC
 	const deBool				boolValues[]		=
 	{
 		DE_FALSE,
@@ -536,6 +527,7 @@
 						}
 					}
 
+#ifndef CTS_USES_VULKANSC
 					for (const auto& stage : meshStages)
 					{
 						const auto			stageName	= "_" + getShaderStageName(stage);
@@ -573,6 +565,7 @@
 							addFunctionCaseWithPrograms(testGroup, testName, "", supportedCheck, initPrograms, test, caseDef);
 						}
 					}
+#endif // CTS_USES_VULKANSC
 
 					{
 						TestCaseGroup*			testGroup	= extShaderSubGroupBallotTests ? graphicGroupARB.get() : graphicGroup.get();
@@ -647,18 +640,15 @@
 	groupARB->addChild(graphicGroupARB.release());
 	groupARB->addChild(computeGroupARB.release());
 	groupARB->addChild(framebufferGroupARB.release());
-	groupARB->addChild(meshGroupARB.release());
 
 	group->addChild(graphicGroup.release());
 	group->addChild(computeGroup.release());
 	group->addChild(framebufferGroup.release());
 #ifndef CTS_USES_VULKANSC
 	group->addChild(raytracingGroup.release());
-<<<<<<< HEAD
 	group->addChild(meshGroup.release());
-=======
-#endif // CTS_USES_VULKANSC
->>>>>>> 609cce79
+	groupARB->addChild(meshGroupARB.release());
+#endif // CTS_USES_VULKANSC
 	group->addChild(groupARB.release());
 
 	return group.release();
