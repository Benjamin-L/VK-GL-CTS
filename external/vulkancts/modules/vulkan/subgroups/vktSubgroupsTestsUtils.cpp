--- conflicted
+++ resolved
@@ -1662,7 +1662,6 @@
 
 		beginCommandBuffer(context.getDeviceInterface(), *cmdBuffer);
 		{
-<<<<<<< HEAD
 
 			context.getDeviceInterface().cmdSetViewport(*cmdBuffer, 0, 1, &viewport);
 			context.getDeviceInterface().cmdSetScissor(*cmdBuffer, 0, 1, &scissor);
@@ -1683,61 +1682,7 @@
 
 			endRenderPass(context.getDeviceInterface(), *cmdBuffer);
 
-			const VkImageSubresourceRange	subresourceRange	=
-			{
-				VK_IMAGE_ASPECT_COLOR_BIT,											//VkImageAspectFlags	aspectMask
-				0u,																	//deUint32				baseMipLevel
-				1u,																	//deUint32				levelCount
-				0u,																	//deUint32				baseArrayLayer
-				1u																	//deUint32				layerCount
-			};
-
-			const VkBufferImageCopy			copyRegion			=
-			{
-				0ull,																//	VkDeviceSize				bufferOffset;
-				0u,																	//	deUint32					bufferRowLength;
-				0u,																	//	deUint32					bufferImageHeight;
-				makeImageSubresourceLayers(VK_IMAGE_ASPECT_COLOR_BIT, 0u, 0u, 1u),	//	VkImageSubresourceLayers	imageSubresource;
-				makeOffset3D(0, 0, 0),												//	VkOffset3D					imageOffset;
-				makeExtent3D(IVec3(maxWidth,1,1)),									//	VkExtent3D					imageExtent;
-			};
-
-			const VkImageMemoryBarrier prepareForTransferBarrier = makeImageMemoryBarrier(
-																	VK_ACCESS_COLOR_ATTACHMENT_WRITE_BIT, VK_ACCESS_TRANSFER_READ_BIT,
-																	VK_IMAGE_LAYOUT_TRANSFER_SRC_OPTIMAL, VK_IMAGE_LAYOUT_TRANSFER_SRC_OPTIMAL,
-																	discardableImage.getImage(), subresourceRange);
-
-			const VkBufferMemoryBarrier copyBarrier = makeBufferMemoryBarrier(
-														VK_ACCESS_TRANSFER_WRITE_BIT, VK_ACCESS_HOST_READ_BIT,
-														imageBufferResult.getBuffer(), 0ull, imageResultSize);
-
-			context.getDeviceInterface().cmdPipelineBarrier(*cmdBuffer, VK_PIPELINE_STAGE_COLOR_ATTACHMENT_OUTPUT_BIT, VK_PIPELINE_STAGE_TRANSFER_BIT, (VkDependencyFlags)0, 0u, (const VkMemoryBarrier*)DE_NULL, 0u, (const VkBufferMemoryBarrier*)DE_NULL, 1u, &prepareForTransferBarrier);
-			context.getDeviceInterface().cmdCopyImageToBuffer(*cmdBuffer, discardableImage.getImage(), VK_IMAGE_LAYOUT_TRANSFER_SRC_OPTIMAL, imageBufferResult.getBuffer(), 1u, &copyRegion);
-			context.getDeviceInterface().cmdPipelineBarrier(*cmdBuffer, VK_PIPELINE_STAGE_TRANSFER_BIT, VK_PIPELINE_STAGE_HOST_BIT, (VkDependencyFlags)0, 0u, (const VkMemoryBarrier*)DE_NULL, 1u, &copyBarrier, 0u, (const VkImageMemoryBarrier*)DE_NULL);
-
-=======
-
-			context.getDeviceInterface().cmdSetViewport(*cmdBuffer, 0, 1, &viewport);
-			context.getDeviceInterface().cmdSetScissor(*cmdBuffer, 0, 1, &scissor);
-
-			beginRenderPass(context.getDeviceInterface(), *cmdBuffer, *renderPass, *framebuffer, makeRect2D(0, 0, maxWidth, 1u), tcu::Vec4(0.0f));
-
-			context.getDeviceInterface().cmdBindPipeline(*cmdBuffer, VK_PIPELINE_BIND_POINT_GRAPHICS, *pipeline);
-
-			if (extraDataCount > 0)
-			{
-				context.getDeviceInterface().cmdBindDescriptorSets(*cmdBuffer,
-					VK_PIPELINE_BIND_POINT_GRAPHICS, *pipelineLayout, 0u, 1u,
-					&descriptorSet.get(), 0u, DE_NULL);
-			}
-
-			context.getDeviceInterface().cmdBindVertexBuffers(*cmdBuffer, 0u, 1u, vertexBuffer.getBufferPtr(), &vertexBufferOffset);
-			context.getDeviceInterface().cmdDraw(*cmdBuffer, 2 * width, 1, 0, 0);
-
-			endRenderPass(context.getDeviceInterface(), *cmdBuffer);
-
 			copyImageToBuffer(context.getDeviceInterface(), *cmdBuffer, discardableImage.getImage(), imageBufferResult.getBuffer(), tcu::IVec2(maxWidth, 1), VK_ACCESS_COLOR_ATTACHMENT_WRITE_BIT, VK_IMAGE_LAYOUT_TRANSFER_SRC_OPTIMAL);
->>>>>>> 055f40e9
 			endCommandBuffer(context.getDeviceInterface(), *cmdBuffer);
 
 			Move<VkFence> fence(submitCommandBuffer(context, *cmdBuffer));
@@ -1766,8 +1711,6 @@
 	return tcu::TestStatus::pass("OK");
 }
 
-<<<<<<< HEAD
-=======
 bool vkt::subgroups::check(std::vector<const void*> datas,
 	deUint32 width, deUint32 ref)
 {
@@ -1795,7 +1738,6 @@
 	return check(datas, globalSizeX * globalSizeY * globalSizeZ, ref);
 }
 
->>>>>>> 055f40e9
 tcu::TestStatus vkt::subgroups::makeGeometryFrameBufferTest(
 	Context& context, VkFormat format, SSBOData* extraData,
 	deUint32 extraDataCount,
@@ -1961,41 +1903,7 @@
 
 			endRenderPass(context.getDeviceInterface(), *cmdBuffer);
 
-<<<<<<< HEAD
-			const VkImageSubresourceRange	subresourceRange	=
-			{
-				VK_IMAGE_ASPECT_COLOR_BIT,											//VkImageAspectFlags	aspectMask
-				0u,																	//deUint32				baseMipLevel
-				1u,																	//deUint32				levelCount
-				0u,																	//deUint32				baseArrayLayer
-				1u																	//deUint32				layerCount
-			};
-
-			const VkBufferImageCopy			copyRegion			=
-			{
-				0ull,																//	VkDeviceSize				bufferOffset;
-				0u,																	//	deUint32					bufferRowLength;
-				0u,																	//	deUint32					bufferImageHeight;
-				makeImageSubresourceLayers(VK_IMAGE_ASPECT_COLOR_BIT, 0u, 0u, 1u),	//	VkImageSubresourceLayers	imageSubresource;
-				makeOffset3D(0, 0, 0),												//	VkOffset3D					imageOffset;
-				makeExtent3D(IVec3(maxWidth,1,1)),									//	VkExtent3D					imageExtent;
-			};
-
-			const VkImageMemoryBarrier prepareForTransferBarrier = makeImageMemoryBarrier(
-																	VK_ACCESS_COLOR_ATTACHMENT_WRITE_BIT, VK_ACCESS_TRANSFER_READ_BIT,
-																	VK_IMAGE_LAYOUT_TRANSFER_SRC_OPTIMAL, VK_IMAGE_LAYOUT_TRANSFER_SRC_OPTIMAL,
-																	discardableImage.getImage(), subresourceRange);
-
-			const VkBufferMemoryBarrier copyBarrier = makeBufferMemoryBarrier(
-														VK_ACCESS_TRANSFER_WRITE_BIT, VK_ACCESS_HOST_READ_BIT,
-														imageBufferResult.getBuffer(), 0ull, imageResultSize);
-
-			context.getDeviceInterface().cmdPipelineBarrier(*cmdBuffer, VK_PIPELINE_STAGE_COLOR_ATTACHMENT_OUTPUT_BIT, VK_PIPELINE_STAGE_TRANSFER_BIT, (VkDependencyFlags)0, 0u, (const VkMemoryBarrier*)DE_NULL, 0u, (const VkBufferMemoryBarrier*)DE_NULL, 1u, &prepareForTransferBarrier);
-			context.getDeviceInterface().cmdCopyImageToBuffer(*cmdBuffer, discardableImage.getImage(), VK_IMAGE_LAYOUT_TRANSFER_SRC_OPTIMAL, imageBufferResult.getBuffer(), 1u, &copyRegion);
-			context.getDeviceInterface().cmdPipelineBarrier(*cmdBuffer, VK_PIPELINE_STAGE_TRANSFER_BIT, VK_PIPELINE_STAGE_HOST_BIT, (VkDependencyFlags)0, 0u, (const VkMemoryBarrier*)DE_NULL, 1u, &copyBarrier, 0u, (const VkImageMemoryBarrier*)DE_NULL);
-=======
 			copyImageToBuffer(context.getDeviceInterface(), *cmdBuffer, discardableImage.getImage(), imageBufferResult.getBuffer(), tcu::IVec2(maxWidth, 1), VK_ACCESS_COLOR_ATTACHMENT_WRITE_BIT, VK_IMAGE_LAYOUT_TRANSFER_SRC_OPTIMAL);
->>>>>>> 055f40e9
 
 			endCommandBuffer(context.getDeviceInterface(), *cmdBuffer);
 			Move<VkFence> fence(submitCommandBuffer(context, *cmdBuffer));
@@ -2202,7 +2110,6 @@
 			VkDescriptorBufferInfo info =
 				makeDescriptorBufferInfo(inputBuffers[ndx]->getAsBuffer()->getBuffer(),
 										 0ull, inputBuffers[ndx]->getAsBuffer()->getSize());
-<<<<<<< HEAD
 
 			updateBuilder.writeSingle(*descriptorSet,
 									  DescriptorSetUpdateBuilder::Location::binding(extraDatas[ndx - stagesCount].binding),
@@ -2237,15 +2144,6 @@
 			VK_IMAGE_LAYOUT_UNDEFINED, VK_IMAGE_LAYOUT_COLOR_ATTACHMENT_OPTIMAL,
 			resultImage.getImage(), subresourceRange);
 
-		const VkImageMemoryBarrier		prepareForTransferBarrier	= makeImageMemoryBarrier(
-			VK_ACCESS_COLOR_ATTACHMENT_WRITE_BIT, VK_ACCESS_TRANSFER_READ_BIT,
-			VK_IMAGE_LAYOUT_TRANSFER_SRC_OPTIMAL, VK_IMAGE_LAYOUT_TRANSFER_SRC_OPTIMAL,
-			resultImage.getImage(), subresourceRange);
-
-		const VkBufferMemoryBarrier		copyBarrier					= makeBufferMemoryBarrier(
-			VK_ACCESS_TRANSFER_WRITE_BIT, VK_ACCESS_HOST_READ_BIT,
-			imageBufferResult.getBuffer(), 0ull, imageResultSize);
-
 		for (deUint32 width = 1u; width < maxWidth; width++)
 		{
 			for (deUint32 ndx = stagesCount; ndx < stagesCount + extraDatasCount; ++ndx)
@@ -2255,11 +2153,6 @@
 				initializeMemory(context, alloc, extraDatas[ndx - stagesCount]);
 			}
 
-			const VkBufferImageCopy region = {0, 0, 0,
-					{VK_IMAGE_ASPECT_COLOR_BIT, 0, 0, 1}, {0, 0, 0},
-					{width, 1, 1}
-				};
-
 			totalIterations++;
 
 			beginCommandBuffer(context.getDeviceInterface(), *cmdBuffer);
@@ -2282,9 +2175,7 @@
 
 			endRenderPass(context.getDeviceInterface(), *cmdBuffer);
 
-			context.getDeviceInterface().cmdPipelineBarrier(*cmdBuffer, VK_PIPELINE_STAGE_COLOR_ATTACHMENT_OUTPUT_BIT, VK_PIPELINE_STAGE_TRANSFER_BIT, (VkDependencyFlags)0, 0u, (const VkMemoryBarrier*)DE_NULL, 0u, (const VkBufferMemoryBarrier*)DE_NULL, 1u, &prepareForTransferBarrier);
-			context.getDeviceInterface().cmdCopyImageToBuffer(*cmdBuffer, resultImage.getImage(), VK_IMAGE_LAYOUT_TRANSFER_SRC_OPTIMAL, imageBufferResult.getBuffer(), 1u, &region);
-			context.getDeviceInterface().cmdPipelineBarrier(*cmdBuffer, VK_PIPELINE_STAGE_TRANSFER_BIT, VK_PIPELINE_STAGE_HOST_BIT, (VkDependencyFlags)0, 0u, (const VkMemoryBarrier*)DE_NULL, 1u, &copyBarrier, 0u, (const VkImageMemoryBarrier*)DE_NULL);
+			copyImageToBuffer(context.getDeviceInterface(), *cmdBuffer, resultImage.getImage(), imageBufferResult.getBuffer(), tcu::IVec2(width, 1), VK_ACCESS_COLOR_ATTACHMENT_WRITE_BIT, VK_IMAGE_LAYOUT_TRANSFER_SRC_OPTIMAL);
 
 			endCommandBuffer(context.getDeviceInterface(), *cmdBuffer);
 
@@ -2314,103 +2205,6 @@
 					}
 				}
 
-=======
-
-			updateBuilder.writeSingle(*descriptorSet,
-									  DescriptorSetUpdateBuilder::Location::binding(extraDatas[ndx - stagesCount].binding),
-									  inputBuffers[ndx]->getType(), &info);
-		}
-	}
-	updateBuilder.update(context.getDeviceInterface(), context.getDevice());
-
-	{
-		const Unique<VkCommandPool>		cmdPool					(makeCommandPool(context));
-		const deUint32					subgroupSize			= getSubgroupSize(context);
-		const Unique<VkCommandBuffer>	cmdBuffer				(makeCommandBuffer(context, *cmdPool));
-		unsigned						totalIterations			= 0u;
-		unsigned						failedIterations		= 0u;
-		Image							resultImage				(context, maxWidth, 1, format, VK_IMAGE_USAGE_COLOR_ATTACHMENT_BIT | VK_IMAGE_USAGE_TRANSFER_SRC_BIT);
-		const Unique<VkFramebuffer>		framebuffer				(makeFramebuffer(context, *renderPass, resultImage.getImageView(), maxWidth, 1));
-		const VkViewport				viewport				= makeViewport(maxWidth, 1u);
-		const VkRect2D					scissor					= makeRect2D(maxWidth, 1u);
-		const vk::VkDeviceSize			imageResultSize			= tcu::getPixelSize(vk::mapVkFormat(format)) * maxWidth;
-		Buffer							imageBufferResult		(context, imageResultSize, VK_BUFFER_USAGE_TRANSFER_DST_BIT);
-		const VkImageSubresourceRange	subresourceRange		=
-		{
-			VK_IMAGE_ASPECT_COLOR_BIT,											//VkImageAspectFlags	aspectMask
-			0u,																	//deUint32				baseMipLevel
-			1u,																	//deUint32				levelCount
-			0u,																	//deUint32				baseArrayLayer
-			1u																	//deUint32				layerCount
-		};
-
-		const VkImageMemoryBarrier		colorAttachmentBarrier	= makeImageMemoryBarrier(
-			(VkAccessFlags)0u, VK_ACCESS_COLOR_ATTACHMENT_WRITE_BIT,
-			VK_IMAGE_LAYOUT_UNDEFINED, VK_IMAGE_LAYOUT_COLOR_ATTACHMENT_OPTIMAL,
-			resultImage.getImage(), subresourceRange);
-
-		for (deUint32 width = 1u; width < maxWidth; width++)
-		{
-			for (deUint32 ndx = stagesCount; ndx < stagesCount + extraDatasCount; ++ndx)
-			{
-				// re-init the data
-				const Allocation& alloc = inputBuffers[ndx]->getAllocation();
-				initializeMemory(context, alloc, extraDatas[ndx - stagesCount]);
-			}
-
-			totalIterations++;
-
-			beginCommandBuffer(context.getDeviceInterface(), *cmdBuffer);
-
-			context.getDeviceInterface().cmdPipelineBarrier(*cmdBuffer, VK_PIPELINE_STAGE_TOP_OF_PIPE_BIT, VK_PIPELINE_STAGE_COLOR_ATTACHMENT_OUTPUT_BIT, (VkDependencyFlags)0, 0u, (const VkMemoryBarrier*)DE_NULL, 0u, (const VkBufferMemoryBarrier*)DE_NULL, 1u, &colorAttachmentBarrier);
-
-			context.getDeviceInterface().cmdSetViewport(*cmdBuffer, 0, 1, &viewport);
-
-			context.getDeviceInterface().cmdSetScissor(*cmdBuffer, 0, 1, &scissor);
-
-			beginRenderPass(context.getDeviceInterface(), *cmdBuffer, *renderPass, *framebuffer, makeRect2D(0, 0, maxWidth, 1u), tcu::Vec4(0.0f));
-
-			context.getDeviceInterface().cmdBindPipeline(*cmdBuffer, VK_PIPELINE_BIND_POINT_GRAPHICS, *pipeline);
-
-			context.getDeviceInterface().cmdBindDescriptorSets(*cmdBuffer,
-					VK_PIPELINE_BIND_POINT_GRAPHICS, *pipelineLayout, 0u, 1u,
-					&descriptorSet.get(), 0u, DE_NULL);
-
-			context.getDeviceInterface().cmdDraw(*cmdBuffer, width, 1, 0, 0);
-
-			endRenderPass(context.getDeviceInterface(), *cmdBuffer);
-
-			copyImageToBuffer(context.getDeviceInterface(), *cmdBuffer, resultImage.getImage(), imageBufferResult.getBuffer(), tcu::IVec2(width, 1), VK_ACCESS_COLOR_ATTACHMENT_WRITE_BIT, VK_IMAGE_LAYOUT_TRANSFER_SRC_OPTIMAL);
-
-			endCommandBuffer(context.getDeviceInterface(), *cmdBuffer);
-
-			Move<VkFence> fence(submitCommandBuffer(context, *cmdBuffer));
-			waitFence(context, fence);
-
-			for (deUint32 ndx = 0u; ndx < stagesCount; ++ndx)
-			{
-				std::vector<const void*> datas;
-				if (!inputBuffers[ndx]->isImage())
-				{
-					const Allocation& resultAlloc = inputBuffers[ndx]->getAllocation();
-					invalidateAlloc(context.getDeviceInterface(), context.getDevice(), resultAlloc);
-					// we always have our result data first
-					datas.push_back(resultAlloc.getHostPtr());
-				}
-
-				for (deUint32 index = stagesCount; index < stagesCount + extraDatasCount; ++index)
-				{
-					const deUint32 datasNdx = index - stagesCount;
-					if ((stagesVector[ndx] & extraDatas[datasNdx].stages) && (!inputBuffers[index]->isImage()))
-					{
-						const Allocation& resultAlloc = inputBuffers[index]->getAllocation();
-						invalidateAlloc(context.getDeviceInterface(), context.getDevice(), resultAlloc);
-						// we always have our result data first
-						datas.push_back(resultAlloc.getHostPtr());
-					}
-				}
-
->>>>>>> 055f40e9
 				if (!checkResult(datas, (stagesVector[ndx] == VK_SHADER_STAGE_TESSELLATION_EVALUATION_BIT) ? width * 2 : width , subgroupSize))
 					failedIterations++;
 			}
@@ -2629,39 +2423,8 @@
 			context.getDeviceInterface().cmdDraw(*cmdBuffer, width, 1u, 0u, 0u);
 
 			endRenderPass(context.getDeviceInterface(), *cmdBuffer);
-<<<<<<< HEAD
-
-			const VkImageSubresourceRange	subresourceRange	=
-			{
-				VK_IMAGE_ASPECT_COLOR_BIT,											//VkImageAspectFlags	aspectMask
-				0u,																	//deUint32				baseMipLevel
-				1u,																	//deUint32				levelCount
-				0u,																	//deUint32				baseArrayLayer
-				1u																	//deUint32				layerCount
-			};
-
-			const VkBufferImageCopy			copyRegion			=
-			{
-				0ull,																//	VkDeviceSize				bufferOffset;
-				0u,																	//	deUint32					bufferRowLength;
-				0u,																	//	deUint32					bufferImageHeight;
-				makeImageSubresourceLayers(VK_IMAGE_ASPECT_COLOR_BIT, 0u, 0u, 1u),	//	VkImageSubresourceLayers	imageSubresource;
-				makeOffset3D(0, 0, 0),												//	VkOffset3D					imageOffset;
-				makeExtent3D(IVec3(maxWidth,1,1)),									//	VkExtent3D					imageExtent;
-			};
-
-			const VkImageMemoryBarrier prepareForTransferBarrier = makeImageMemoryBarrier(
-																	VK_ACCESS_COLOR_ATTACHMENT_WRITE_BIT, VK_ACCESS_TRANSFER_READ_BIT,
-																	VK_IMAGE_LAYOUT_TRANSFER_SRC_OPTIMAL, VK_IMAGE_LAYOUT_TRANSFER_SRC_OPTIMAL,
-																	discardableImage.getImage(), subresourceRange);
-
-			const VkBufferMemoryBarrier copyBarrier = makeBufferMemoryBarrier(
-														VK_ACCESS_TRANSFER_WRITE_BIT, VK_ACCESS_HOST_READ_BIT,
-														imageBufferResult.getBuffer(), 0ull, imageResultSize);
-
-			context.getDeviceInterface().cmdPipelineBarrier(*cmdBuffer, VK_PIPELINE_STAGE_COLOR_ATTACHMENT_OUTPUT_BIT, VK_PIPELINE_STAGE_TRANSFER_BIT, (VkDependencyFlags)0, 0u, (const VkMemoryBarrier*)DE_NULL, 0u, (const VkBufferMemoryBarrier*)DE_NULL, 1u, &prepareForTransferBarrier);
-			context.getDeviceInterface().cmdCopyImageToBuffer(*cmdBuffer, discardableImage.getImage(), VK_IMAGE_LAYOUT_TRANSFER_SRC_OPTIMAL, imageBufferResult.getBuffer(), 1u, &copyRegion);
-			context.getDeviceInterface().cmdPipelineBarrier(*cmdBuffer, VK_PIPELINE_STAGE_TRANSFER_BIT, VK_PIPELINE_STAGE_HOST_BIT, (VkDependencyFlags)0, 0u, (const VkMemoryBarrier*)DE_NULL, 1u, &copyBarrier, 0u, (const VkImageMemoryBarrier*)DE_NULL);
+
+			copyImageToBuffer(context.getDeviceInterface(), *cmdBuffer, discardableImage.getImage(), imageBufferResult.getBuffer(), tcu::IVec2(maxWidth, 1), VK_ACCESS_COLOR_ATTACHMENT_WRITE_BIT, VK_IMAGE_LAYOUT_TRANSFER_SRC_OPTIMAL);
 
 			endCommandBuffer(context.getDeviceInterface(), *cmdBuffer);
 			Move<VkFence> fence(submitCommandBuffer(context, *cmdBuffer));
@@ -2672,20 +2435,6 @@
 			const Allocation& allocResult = imageBufferResult.getAllocation();
 			invalidateAlloc(context.getDeviceInterface(), context.getDevice(), allocResult);
 
-=======
-
-			copyImageToBuffer(context.getDeviceInterface(), *cmdBuffer, discardableImage.getImage(), imageBufferResult.getBuffer(), tcu::IVec2(maxWidth, 1), VK_ACCESS_COLOR_ATTACHMENT_WRITE_BIT, VK_IMAGE_LAYOUT_TRANSFER_SRC_OPTIMAL);
-
-			endCommandBuffer(context.getDeviceInterface(), *cmdBuffer);
-			Move<VkFence> fence(submitCommandBuffer(context, *cmdBuffer));
-			waitFence(context, fence);
-		}
-
-		{
-			const Allocation& allocResult = imageBufferResult.getAllocation();
-			invalidateAlloc(context.getDeviceInterface(), context.getDevice(), allocResult);
-
->>>>>>> 055f40e9
 			std::vector<const void*> datas;
 			datas.push_back(allocResult.getHostPtr());
 			if (!checkResult(datas, width, subgroupSize))
@@ -2865,20 +2614,6 @@
 						VK_PIPELINE_BIND_POINT_GRAPHICS, *pipelineLayout, 0u, 1u,
 						&descriptorSet.get(), 0u, DE_NULL);
 			}
-<<<<<<< HEAD
-
-			context.getDeviceInterface().cmdDraw(*cmdBuffer, 4, 1, 0, 0);
-
-			endRenderPass(context.getDeviceInterface(), *cmdBuffer);
-
-			vk::VkBufferImageCopy region = {0, 0, 0,
-				{VK_IMAGE_ASPECT_COLOR_BIT, 0, 0, 1}, {0, 0, 0},
-				{width, height, 1}};
-
-			const vk::VkImageSubresourceRange subresourceRange = {
-				VK_IMAGE_ASPECT_COLOR_BIT, 0u, 1u, 0u, 1u};
-=======
->>>>>>> 055f40e9
 
 			context.getDeviceInterface().cmdDraw(*cmdBuffer, 4, 1, 0, 0);
 
