/*------------------------------------------------------------------------
 * Vulkan Conformance Tests
 * ------------------------
 *
 * Copyright (c) 2019 The Khronos Group Inc.
 * Copyright (c) 2019 Google Inc.
 * Copyright (c) 2017 Codeplay Software Ltd.
 *
 * Licensed under the Apache License, Version 2.0 (the "License");
 * you may not use this file except in compliance with the License.
 * You may obtain a copy of the License at
 *
 *      http://www.apache.org/licenses/LICENSE-2.0
 *
 * Unless required by applicable law or agreed to in writing, software
 * distributed under the License is distributed on an "AS IS" BASIS,
 * WITHOUT WARRANTIES OR CONDITIONS OF ANY KIND, either express or implied.
 * See the License for the specific language governing permissions and
 * limitations under the License.
 *
 */ /*!
 * \file
 * \brief Subgroups Tests
 */ /*--------------------------------------------------------------------*/

#include "vktSubgroupsBuiltinMaskVarTests.hpp"
#include "vktSubgroupsTestsUtils.hpp"

#include <string>
#include <vector>

using namespace tcu;
using namespace std;
using namespace vk;

namespace vkt
{
namespace subgroups
{

enum TestType
{
	TEST_TYPE_SUBGROUP_EQ_MASK = 0,
	TEST_TYPE_SUBGROUP_GE_MASK = 1,
	TEST_TYPE_SUBGROUP_GT_MASK = 2,
	TEST_TYPE_SUBGROUP_LE_MASK = 3,
	TEST_TYPE_SUBGROUP_LT_MASK = 4,
	TEST_TYPE_LAST
};

const char*	TestTypeSpirvBuiltins[]	=
{
	"SubgroupEqMask",
	"SubgroupGeMask",
	"SubgroupGtMask",
	"SubgroupLeMask",
	"SubgroupLtMask",
};
DE_STATIC_ASSERT(DE_LENGTH_OF_ARRAY(TestTypeSpirvBuiltins) == TEST_TYPE_LAST);

const char*	TestTypeMathOps[]	=
{
	"==",
	">=",
	">",
	"<=",
	"<",
};
DE_STATIC_ASSERT(DE_LENGTH_OF_ARRAY(TestTypeMathOps) == TEST_TYPE_LAST);

const char*	TestTypeSpirvOps[]	=
{
	"OpIEqual",
	"OpUGreaterThanEqual",
	"OpUGreaterThan",
	"OpULessThanEqual",
	"OpULessThan",
};
DE_STATIC_ASSERT(DE_LENGTH_OF_ARRAY(TestTypeSpirvOps) == TEST_TYPE_LAST);

namespace
{
struct CaseDefinition
{
	TestType			testType;
	VkShaderStageFlags	shaderStage;
	de::SharedPtr<bool>	geometryPointSizeSupported;
	deBool				requiredSubgroupSize;
};
}

static inline string getTestSpirvBuiltinName (TestType testType)
{
	return TestTypeSpirvBuiltins[static_cast<deUint32>(testType)];
}

static inline string getTestName (TestType testType)
{
	return de::toLower(getTestSpirvBuiltinName(testType));
}

static inline string getTestVarName (TestType testType)
{
	return string("gl_") + getTestSpirvBuiltinName(testType);
}

static inline string getTestMathOp (TestType testType)
{
	return TestTypeMathOps[static_cast<deUint32>(testType)];
}

static inline string getTestSpirvOp (TestType testType)
{
	return TestTypeSpirvOps[static_cast<deUint32>(testType)];
}

static bool checkVertexPipelineStages (const void*			internalData,
									   vector<const void*>	datas,
									   deUint32				width,
									   deUint32)
{
	DE_UNREF(internalData);

	return check(datas, width, 1);
}

static bool checkComputeOrMeshStage (const void*			internalData,
									 vector<const void*>	datas,
									 const deUint32			numWorkgroups[3],
									 const deUint32			localSize[3],
									 deUint32)
{
	DE_UNREF(internalData);

	return checkComputeOrMesh(datas, numWorkgroups, localSize, 1);
}

static inline string subgroupComparison (const CaseDefinition& caseDef)
{
	const string	spirvOp	= getTestSpirvOp(caseDef.testType);
	const string	result	= (VK_SHADER_STAGE_TESSELLATION_CONTROL_BIT == caseDef.shaderStage)
							? "%56 = " + spirvOp + " %11 %53 %55\n"
							: "%38 = " + spirvOp + " %16 %35 %37\n";

	return result;
}

static inline string varSubgroupMask (const CaseDefinition& caseDef)
{
	const string	spirvBuiltin	= getTestSpirvBuiltinName(caseDef.testType);
	const string	result			= (VK_SHADER_STAGE_TESSELLATION_CONTROL_BIT == caseDef.shaderStage)
									? "OpDecorate %40 BuiltIn " + spirvBuiltin + "\n"
									: "OpDecorate %22 BuiltIn " + spirvBuiltin + "\n";

	return result;
}

string subgroupMask (const CaseDefinition& caseDef)
{
	const string	varName	= getTestVarName(caseDef.testType);
	const string	comp	= getTestMathOp(caseDef.testType);
	ostringstream	bdy;

	bdy << "  uint tempResult = 0x1;\n"
		<< "  uvec4 mask = subgroupBallot(true);\n"
		<< "  const uvec4 var = " << varName << ";\n"
		<< "  for (uint i = 0; i < gl_SubgroupSize; i++)\n"
		<< "  {\n"
		<< "    if ((i " << comp << " gl_SubgroupInvocationID) ^^ subgroupBallotBitExtract(var, i))\n"
		<< "    {\n"
		<< "      tempResult = 0;\n"
		<< "    }\n"
		<< "  }\n"
		<< "  uint c = bitCount(var.x) + bitCount(var.y) + bitCount(var.z) + bitCount(var.w);\n"
		<< "  if (subgroupBallotBitCount(var) != c)\n"
		<< "  {\n"
		<< "    tempResult = 0;\n"
		<< "  }\n"
		<< "  tempRes = tempResult;\n";

	return bdy.str();
}

void initFrameBufferPrograms(SourceCollections& programCollection, CaseDefinition caseDef)
{
	const SpirVAsmBuildOptions	buildOptionsSpr	(programCollection.usedVulkanVersion, SPIRV_VERSION_1_3);
	const string				comparison		= subgroupComparison(caseDef);
	const string				mask			= varSubgroupMask(caseDef);

	subgroups::setFragmentShaderFrameBuffer(programCollection);

	if (VK_SHADER_STAGE_VERTEX_BIT != caseDef.shaderStage)
		subgroups::setVertexShaderFrameBuffer(programCollection);

	if (VK_SHADER_STAGE_VERTEX_BIT == caseDef.shaderStage)
	{
		/*
			const string bdy = subgroupMask(caseDef);
			const string vertex =
			"#version 450\n"
			"#extension GL_KHR_shader_subgroup_ballot: enable\n"
			"layout(location = 0) out float out_color;\n"
			"layout(location = 0) in highp vec4 in_position;\n"
			"\n"
			"void main (void)\n"
			"{\n"
			+ bdy +
			"  out_color = float(tempResult);\n"
			"  gl_Position = in_position;\n"
			"  gl_PointSize = 1.0f;\n"
			"}\n";
			programCollection.glslSources.add("vert")
				<< glu::VertexSource(vertex) << vk::ShaderBuildOptions(vk::SPIRV_VERSION_1_3, 0u);
		*/

		const string vertex =
			"; SPIR-V\n"
			"; Version: 1.3\n"
			"; Generator: Khronos Glslang Reference Front End; 2\n"
			"; Bound: 123\n"
			"; Schema: 0\n"
			"OpCapability Shader\n"
			"OpCapability GroupNonUniform\n"
			"OpCapability GroupNonUniformBallot\n"
			"%1 = OpExtInstImport \"GLSL.std.450\"\n"
			"OpMemoryModel Logical GLSL450\n"
			"OpEntryPoint Vertex %4 \"main\" %22 %32 %36 %107 %114 %117\n"
			+ mask +
			"OpDecorate %32 RelaxedPrecision\n"
			"OpDecorate %32 BuiltIn SubgroupSize\n"
			"OpDecorate %33 RelaxedPrecision\n"
			"OpDecorate %36 RelaxedPrecision\n"
			"OpDecorate %36 BuiltIn SubgroupLocalInvocationId\n"
			"OpDecorate %37 RelaxedPrecision\n"
			"OpDecorate %107 Location 0\n"
			"OpMemberDecorate %112 0 BuiltIn Position\n"
			"OpMemberDecorate %112 1 BuiltIn PointSize\n"
			"OpMemberDecorate %112 2 BuiltIn ClipDistance\n"
			"OpMemberDecorate %112 3 BuiltIn CullDistance\n"
			"OpDecorate %112 Block\n"
			"OpDecorate %117 Location 0\n"
			"%2 = OpTypeVoid\n"
			"%3 = OpTypeFunction %2\n"
			"%6 = OpTypeInt 32 0\n"
			"%7 = OpTypePointer Function %6\n"
			"%9 = OpConstant %6 1\n"
			"%12 = OpConstant %6 0\n"
			"%13 = OpTypeVector %6 4\n"
			"%14 = OpTypePointer Function %13\n"
			"%16 = OpTypeBool\n"
			"%17 = OpConstantTrue %16\n"
			"%18 = OpConstant %6 3\n"
			"%21 = OpTypePointer Input %13\n"
			"%22 = OpVariable %21 Input\n"
			"%31 = OpTypePointer Input %6\n"
			"%32 = OpVariable %31 Input\n"
			"%36 = OpVariable %31 Input\n"
			"%46 = OpTypeInt 32 1\n"
			"%47 = OpConstant %46 1\n"
			"%56 = OpConstant %6 32\n"
			"%76 = OpConstant %6 2\n"
			"%105 = OpTypeFloat 32\n"
			"%106 = OpTypePointer Output %105\n"
			"%107 = OpVariable %106 Output\n"
			"%110 = OpTypeVector %105 4\n"
			"%111 = OpTypeArray %105 %9\n"
			"%112 = OpTypeStruct %110 %105 %111 %111\n"
			"%113 = OpTypePointer Output %112\n"
			"%114 = OpVariable %113 Output\n"
			"%115 = OpConstant %46 0\n"
			"%116 = OpTypePointer Input %110\n"
			"%117 = OpVariable %116 Input\n"
			"%119 = OpTypePointer Output %110\n"
			"%121 = OpConstant %105 1\n"
			"%4 = OpFunction %2 None %3\n"
			"%5 = OpLabel\n"
			"%8 = OpVariable %7 Function\n"
			"%10 = OpVariable %7 Function\n"
			"%11 = OpVariable %7 Function\n"
			"%15 = OpVariable %14 Function\n"
			"%20 = OpVariable %14 Function\n"
			"%24 = OpVariable %7 Function\n"
			"%49 = OpVariable %7 Function\n"
			"OpStore %8 %9\n"
			"OpStore %10 %9\n"
			"OpStore %11 %12\n"
			"%19 = OpGroupNonUniformBallot %13 %18 %17\n"
			"OpStore %15 %19\n"
			"%23 = OpLoad %13 %22\n"
			"OpStore %20 %23\n"
			"OpStore %24 %12\n"
			"OpBranch %25\n"
			"%25 = OpLabel\n"
			"OpLoopMerge %27 %28 None\n"
			"OpBranch %29\n"
			"%29 = OpLabel\n"
			"%30 = OpLoad %6 %24\n"
			"%33 = OpLoad %6 %32\n"
			"%34 = OpULessThan %16 %30 %33\n"
			"OpBranchConditional %34 %26 %27\n"
			"%26 = OpLabel\n"
			"%35 = OpLoad %6 %24\n"
			"%37 = OpLoad %6 %36\n"
			+ comparison +
			"%39 = OpLoad %13 %20\n"
			"%40 = OpLoad %6 %24\n"
			"%41 = OpGroupNonUniformBallotBitExtract %16 %18 %39 %40\n"
			"%42 = OpLogicalNotEqual %16 %38 %41\n"
			"OpSelectionMerge %44 None\n"
			"OpBranchConditional %42 %43 %44\n"
			"%43 = OpLabel\n"
			"OpStore %8 %12\n"
			"OpBranch %44\n"
			"%44 = OpLabel\n"
			"OpBranch %28\n"
			"%28 = OpLabel\n"
			"%45 = OpLoad %6 %24\n"
			"%48 = OpIAdd %6 %45 %47\n"
			"OpStore %24 %48\n"
			"OpBranch %25\n"
			"%27 = OpLabel\n"
			"OpStore %49 %12\n"
			"OpBranch %50\n"
			"%50 = OpLabel\n"
			"OpLoopMerge %52 %53 None\n"
			"OpBranch %54\n"
			"%54 = OpLabel\n"
			"%55 = OpLoad %6 %49\n"
			"%57 = OpULessThan %16 %55 %56\n"
			"OpBranchConditional %57 %51 %52\n"
			"%51 = OpLabel\n"
			"%58 = OpAccessChain %7 %20 %12\n"
			"%59 = OpLoad %6 %58\n"
			"%60 = OpLoad %6 %10\n"
			"%61 = OpBitwiseAnd %6 %59 %60\n"
			"%62 = OpUGreaterThan %16 %61 %12\n"
			"OpSelectionMerge %64 None\n"
			"OpBranchConditional %62 %63 %64\n"
			"%63 = OpLabel\n"
			"%65 = OpLoad %6 %11\n"
			"%66 = OpIAdd %6 %65 %47\n"
			"OpStore %11 %66\n"
			"OpBranch %64\n"
			"%64 = OpLabel\n"
			"%67 = OpAccessChain %7 %20 %9\n"
			"%68 = OpLoad %6 %67\n"
			"%69 = OpLoad %6 %10\n"
			"%70 = OpBitwiseAnd %6 %68 %69\n"
			"%71 = OpUGreaterThan %16 %70 %12\n"
			"OpSelectionMerge %73 None\n"
			"OpBranchConditional %71 %72 %73\n"
			"%72 = OpLabel\n"
			"%74 = OpLoad %6 %11\n"
			"%75 = OpIAdd %6 %74 %47\n"
			"OpStore %11 %75\n"
			"OpBranch %73\n"
			"%73 = OpLabel\n"
			"%77 = OpAccessChain %7 %20 %76\n"
			"%78 = OpLoad %6 %77\n"
			"%79 = OpLoad %6 %10\n"
			"%80 = OpBitwiseAnd %6 %78 %79\n"
			"%81 = OpUGreaterThan %16 %80 %12\n"
			"OpSelectionMerge %83 None\n"
			"OpBranchConditional %81 %82 %83\n"
			"%82 = OpLabel\n"
			"%84 = OpLoad %6 %11\n"
			"%85 = OpIAdd %6 %84 %47\n"
			"OpStore %11 %85\n"
			"OpBranch %83\n"
			"%83 = OpLabel\n"
			"%86 = OpAccessChain %7 %20 %18\n"
			"%87 = OpLoad %6 %86\n"
			"%88 = OpLoad %6 %10\n"
			"%89 = OpBitwiseAnd %6 %87 %88\n"
			"%90 = OpUGreaterThan %16 %89 %12\n"
			"OpSelectionMerge %92 None\n"
			"OpBranchConditional %90 %91 %92\n"
			"%91 = OpLabel\n"
			"%93 = OpLoad %6 %11\n"
			"%94 = OpIAdd %6 %93 %47\n"
			"OpStore %11 %94\n"
			"OpBranch %92\n"
			"%92 = OpLabel\n"
			"%95 = OpLoad %6 %10\n"
			"%96 = OpShiftLeftLogical %6 %95 %47\n"
			"OpStore %10 %96\n"
			"OpBranch %53\n"
			"%53 = OpLabel\n"
			"%97 = OpLoad %6 %49\n"
			"%98 = OpIAdd %6 %97 %47\n"
			"OpStore %49 %98\n"
			"OpBranch %50\n"
			"%52 = OpLabel\n"
			"%99 = OpLoad %13 %20\n"
			"%100 = OpGroupNonUniformBallotBitCount %6 %18 Reduce %99\n"
			"%101 = OpLoad %6 %11\n"
			"%102 = OpINotEqual %16 %100 %101\n"
			"OpSelectionMerge %104 None\n"
			"OpBranchConditional %102 %103 %104\n"
			"%103 = OpLabel\n"
			"OpStore %8 %12\n"
			"OpBranch %104\n"
			"%104 = OpLabel\n"
			"%108 = OpLoad %6 %8\n"
			"%109 = OpConvertUToF %105 %108\n"
			"OpStore %107 %109\n"
			"%118 = OpLoad %110 %117\n"
			"%120 = OpAccessChain %119 %114 %115\n"
			"OpStore %120 %118\n"
			"%122 = OpAccessChain %106 %114 %47\n"
			"OpStore %122 %121\n"
			"OpReturn\n"
			"OpFunctionEnd\n";
		programCollection.spirvAsmSources.add("vert") << vertex << buildOptionsSpr;
	}
	else if (VK_SHADER_STAGE_TESSELLATION_EVALUATION_BIT == caseDef.shaderStage)
	{
		/*
			const string bdy = subgroupMask(caseDef);
			const string  evaluationSource =
			"#version 450\n"
			"#extension GL_KHR_shader_subgroup_ballot: enable\n"
			"#extension GL_EXT_tessellation_shader : require\n"
			"layout(isolines, equal_spacing, ccw ) in;\n"
			"layout(location = 0) out float out_color;\n"
			"\n"
			"void main (void)\n"
			"{\n"
			+ bdy +
			"  out_color = float(tempResult);\n"
			"  gl_Position = mix(gl_in[0].gl_Position, gl_in[1].gl_Position, gl_TessCoord.x);\n"
			"}\n";
			programCollection.glslSources.add("tese")
				<< glu::TessellationEvaluationSource(evaluationSource) << vk::ShaderBuildOptions(vk::SPIRV_VERSION_1_3, 0u);
		*/
		const string evaluationSource =
			"; SPIR-V\n"
			"; Version: 1.3\n"
			"; Generator: Khronos Glslang Reference Front End; 2\n"
			"; Bound: 136\n"
			"; Schema: 0\n"
			"OpCapability Tessellation\n"
			"OpCapability GroupNonUniform\n"
			"OpCapability GroupNonUniformBallot\n"
			"%1 = OpExtInstImport \"GLSL.std.450\"\n"
			"OpMemoryModel Logical GLSL450\n"
			"OpEntryPoint TessellationEvaluation %4 \"main\" %22 %32 %36 %107 %114 %120 %128\n"
			"OpExecutionMode %4 Isolines\n"
			"OpExecutionMode %4 SpacingEqual\n"
			"OpExecutionMode %4 VertexOrderCcw\n"
			+ mask +
			"OpDecorate %32 RelaxedPrecision\n"
			"OpDecorate %32 BuiltIn SubgroupSize\n"
			"OpDecorate %33 RelaxedPrecision\n"
			"OpDecorate %36 RelaxedPrecision\n"
			"OpDecorate %36 BuiltIn SubgroupLocalInvocationId\n"
			"OpDecorate %37 RelaxedPrecision\n"
			"OpDecorate %107 Location 0\n"
			"OpMemberDecorate %112 0 BuiltIn Position\n"
			"OpMemberDecorate %112 1 BuiltIn PointSize\n"
			"OpMemberDecorate %112 2 BuiltIn ClipDistance\n"
			"OpMemberDecorate %112 3 BuiltIn CullDistance\n"
			"OpDecorate %112 Block\n"
			"OpMemberDecorate %116 0 BuiltIn Position\n"
			"OpMemberDecorate %116 1 BuiltIn PointSize\n"
			"OpMemberDecorate %116 2 BuiltIn ClipDistance\n"
			"OpMemberDecorate %116 3 BuiltIn CullDistance\n"
			"OpDecorate %116 Block\n"
			"OpDecorate %128 BuiltIn TessCoord\n"
			"%2 = OpTypeVoid\n"
			"%3 = OpTypeFunction %2\n"
			"%6 = OpTypeInt 32 0\n"
			"%7 = OpTypePointer Function %6\n"
			"%9 = OpConstant %6 1\n"
			"%12 = OpConstant %6 0\n"
			"%13 = OpTypeVector %6 4\n"
			"%14 = OpTypePointer Function %13\n"
			"%16 = OpTypeBool\n"
			"%17 = OpConstantTrue %16\n"
			"%18 = OpConstant %6 3\n"
			"%21 = OpTypePointer Input %13\n"
			"%22 = OpVariable %21 Input\n"
			"%31 = OpTypePointer Input %6\n"
			"%32 = OpVariable %31 Input\n"
			"%36 = OpVariable %31 Input\n"
			"%46 = OpTypeInt 32 1\n"
			"%47 = OpConstant %46 1\n"
			"%56 = OpConstant %6 32\n"
			"%76 = OpConstant %6 2\n"
			"%105 = OpTypeFloat 32\n"
			"%106 = OpTypePointer Output %105\n"
			"%107 = OpVariable %106 Output\n"
			"%110 = OpTypeVector %105 4\n"
			"%111 = OpTypeArray %105 %9\n"
			"%112 = OpTypeStruct %110 %105 %111 %111\n"
			"%113 = OpTypePointer Output %112\n"
			"%114 = OpVariable %113 Output\n"
			"%115 = OpConstant %46 0\n"
			"%116 = OpTypeStruct %110 %105 %111 %111\n"
			"%117 = OpConstant %6 32\n"
			"%118 = OpTypeArray %116 %117\n"
			"%119 = OpTypePointer Input %118\n"
			"%120 = OpVariable %119 Input\n"
			"%121 = OpTypePointer Input %110\n"
			"%126 = OpTypeVector %105 3\n"
			"%127 = OpTypePointer Input %126\n"
			"%128 = OpVariable %127 Input\n"
			"%129 = OpTypePointer Input %105\n"
			"%134 = OpTypePointer Output %110\n"
			"%4 = OpFunction %2 None %3\n"
			"%5 = OpLabel\n"
			"%8 = OpVariable %7 Function\n"
			"%10 = OpVariable %7 Function\n"
			"%11 = OpVariable %7 Function\n"
			"%15 = OpVariable %14 Function\n"
			"%20 = OpVariable %14 Function\n"
			"%24 = OpVariable %7 Function\n"
			"%49 = OpVariable %7 Function\n"
			"OpStore %8 %9\n"
			"OpStore %10 %9\n"
			"OpStore %11 %12\n"
			"%19 = OpGroupNonUniformBallot %13 %18 %17\n"
			"OpStore %15 %19\n"
			"%23 = OpLoad %13 %22\n"
			"OpStore %20 %23\n"
			"OpStore %24 %12\n"
			"OpBranch %25\n"
			"%25 = OpLabel\n"
			"OpLoopMerge %27 %28 None\n"
			"OpBranch %29\n"
			"%29 = OpLabel\n"
			"%30 = OpLoad %6 %24\n"
			"%33 = OpLoad %6 %32\n"
			"%34 = OpULessThan %16 %30 %33\n"
			"OpBranchConditional %34 %26 %27\n"
			"%26 = OpLabel\n"
			"%35 = OpLoad %6 %24\n"
			"%37 = OpLoad %6 %36\n"
			+ comparison +
			"%39 = OpLoad %13 %20\n"
			"%40 = OpLoad %6 %24\n"
			"%41 = OpGroupNonUniformBallotBitExtract %16 %18 %39 %40\n"
			"%42 = OpLogicalNotEqual %16 %38 %41\n"
			"OpSelectionMerge %44 None\n"
			"OpBranchConditional %42 %43 %44\n"
			"%43 = OpLabel\n"
			"OpStore %8 %12\n"
			"OpBranch %44\n"
			"%44 = OpLabel\n"
			"OpBranch %28\n"
			"%28 = OpLabel\n"
			"%45 = OpLoad %6 %24\n"
			"%48 = OpIAdd %6 %45 %47\n"
			"OpStore %24 %48\n"
			"OpBranch %25\n"
			"%27 = OpLabel\n"
			"OpStore %49 %12\n"
			"OpBranch %50\n"
			"%50 = OpLabel\n"
			"OpLoopMerge %52 %53 None\n"
			"OpBranch %54\n"
			"%54 = OpLabel\n"
			"%55 = OpLoad %6 %49\n"
			"%57 = OpULessThan %16 %55 %56\n"
			"OpBranchConditional %57 %51 %52\n"
			"%51 = OpLabel\n"
			"%58 = OpAccessChain %7 %20 %12\n"
			"%59 = OpLoad %6 %58\n"
			"%60 = OpLoad %6 %10\n"
			"%61 = OpBitwiseAnd %6 %59 %60\n"
			"%62 = OpUGreaterThan %16 %61 %12\n"
			"OpSelectionMerge %64 None\n"
			"OpBranchConditional %62 %63 %64\n"
			"%63 = OpLabel\n"
			"%65 = OpLoad %6 %11\n"
			"%66 = OpIAdd %6 %65 %47\n"
			"OpStore %11 %66\n"
			"OpBranch %64\n"
			"%64 = OpLabel\n"
			"%67 = OpAccessChain %7 %20 %9\n"
			"%68 = OpLoad %6 %67\n"
			"%69 = OpLoad %6 %10\n"
			"%70 = OpBitwiseAnd %6 %68 %69\n"
			"%71 = OpUGreaterThan %16 %70 %12\n"
			"OpSelectionMerge %73 None\n"
			"OpBranchConditional %71 %72 %73\n"
			"%72 = OpLabel\n"
			"%74 = OpLoad %6 %11\n"
			"%75 = OpIAdd %6 %74 %47\n"
			"OpStore %11 %75\n"
			"OpBranch %73\n"
			"%73 = OpLabel\n"
			"%77 = OpAccessChain %7 %20 %76\n"
			"%78 = OpLoad %6 %77\n"
			"%79 = OpLoad %6 %10\n"
			"%80 = OpBitwiseAnd %6 %78 %79\n"
			"%81 = OpUGreaterThan %16 %80 %12\n"
			"OpSelectionMerge %83 None\n"
			"OpBranchConditional %81 %82 %83\n"
			"%82 = OpLabel\n"
			"%84 = OpLoad %6 %11\n"
			"%85 = OpIAdd %6 %84 %47\n"
			"OpStore %11 %85\n"
			"OpBranch %83\n"
			"%83 = OpLabel\n"
			"%86 = OpAccessChain %7 %20 %18\n"
			"%87 = OpLoad %6 %86\n"
			"%88 = OpLoad %6 %10\n"
			"%89 = OpBitwiseAnd %6 %87 %88\n"
			"%90 = OpUGreaterThan %16 %89 %12\n"
			"OpSelectionMerge %92 None\n"
			"OpBranchConditional %90 %91 %92\n"
			"%91 = OpLabel\n"
			"%93 = OpLoad %6 %11\n"
			"%94 = OpIAdd %6 %93 %47\n"
			"OpStore %11 %94\n"
			"OpBranch %92\n"
			"%92 = OpLabel\n"
			"%95 = OpLoad %6 %10\n"
			"%96 = OpShiftLeftLogical %6 %95 %47\n"
			"OpStore %10 %96\n"
			"OpBranch %53\n"
			"%53 = OpLabel\n"
			"%97 = OpLoad %6 %49\n"
			"%98 = OpIAdd %6 %97 %47\n"
			"OpStore %49 %98\n"
			"OpBranch %50\n"
			"%52 = OpLabel\n"
			"%99 = OpLoad %13 %20\n"
			"%100 = OpGroupNonUniformBallotBitCount %6 %18 Reduce %99\n"
			"%101 = OpLoad %6 %11\n"
			"%102 = OpINotEqual %16 %100 %101\n"
			"OpSelectionMerge %104 None\n"
			"OpBranchConditional %102 %103 %104\n"
			"%103 = OpLabel\n"
			"OpStore %8 %12\n"
			"OpBranch %104\n"
			"%104 = OpLabel\n"
			"%108 = OpLoad %6 %8\n"
			"%109 = OpConvertUToF %105 %108\n"
			"OpStore %107 %109\n"
			"%122 = OpAccessChain %121 %120 %115 %115\n"
			"%123 = OpLoad %110 %122\n"
			"%124 = OpAccessChain %121 %120 %47 %115\n"
			"%125 = OpLoad %110 %124\n"
			"%130 = OpAccessChain %129 %128 %12\n"
			"%131 = OpLoad %105 %130\n"
			"%132 = OpCompositeConstruct %110 %131 %131 %131 %131\n"
			"%133 = OpExtInst %110 %1 FMix %123 %125 %132\n"
			"%135 = OpAccessChain %134 %114 %115\n"
			"OpStore %135 %133\n"
			"OpReturn\n"
			"OpFunctionEnd\n";
		programCollection.spirvAsmSources.add("tese") << evaluationSource << buildOptionsSpr;
		subgroups::setTesCtrlShaderFrameBuffer(programCollection);
	}
	else if (VK_SHADER_STAGE_TESSELLATION_CONTROL_BIT == caseDef.shaderStage)
	{
		/*
			const string bdy = subgroupMask(caseDef);
			const string  controlSource =
			"#version 450\n"
			"#extension GL_EXT_tessellation_shader : require\n"
			"#extension GL_KHR_shader_subgroup_ballot: enable\n"
			"layout(vertices = 2) out;\n"
			"layout(location = 0) out float out_color[];\n"
			"void main (void)\n"
			"{\n"
			"  if (gl_InvocationID == 0)\n"
			"  {\n"
			"    gl_TessLevelOuter[0] = 1.0f;\n"
			"    gl_TessLevelOuter[1] = 1.0f;\n"
			"  }\n"
			+ bdy +
			"  out_color[gl_InvocationID] = float(tempResult);\n"
			"  gl_out[gl_InvocationID].gl_Position = gl_in[gl_InvocationID].gl_Position;\n"
			"}\n";
			programCollection.glslSources.add("tesc")
			<< glu::TessellationControlSource(controlSource) << vk::ShaderBuildOptions(vk::SPIRV_VERSION_1_3, 0u);
		*/
		const string controlSource =
			"; SPIR-V\n"
			"; Version: 1.3\n"
			"; Generator: Khronos Glslang Reference Front End; 2\n"
			"; Bound: 146\n"
			"; Schema: 0\n"
			"OpCapability Tessellation\n"
			"OpCapability GroupNonUniform\n"
			"OpCapability GroupNonUniformBallot\n"
			"%1 = OpExtInstImport \"GLSL.std.450\"\n"
			"OpMemoryModel Logical GLSL450\n"
			"OpEntryPoint TessellationControl %4 \"main\" %8 %20 %40 %50 %54 %123 %133 %139\n"
			"OpExecutionMode %4 OutputVertices 2\n"
			"OpDecorate %8 BuiltIn InvocationId\n"
			"OpDecorate %20 Patch\n"
			"OpDecorate %20 BuiltIn TessLevelOuter\n"
			+ mask +
			"OpDecorate %50 RelaxedPrecision\n"
			"OpDecorate %50 BuiltIn SubgroupSize\n"
			"OpDecorate %51 RelaxedPrecision\n"
			"OpDecorate %54 RelaxedPrecision\n"
			"OpDecorate %54 BuiltIn SubgroupLocalInvocationId\n"
			"OpDecorate %55 RelaxedPrecision\n"
			"OpDecorate %123 Location 0\n"
			"OpMemberDecorate %130 0 BuiltIn Position\n"
			"OpMemberDecorate %130 1 BuiltIn PointSize\n"
			"OpMemberDecorate %130 2 BuiltIn ClipDistance\n"
			"OpMemberDecorate %130 3 BuiltIn CullDistance\n"
			"OpDecorate %130 Block\n"
			"OpMemberDecorate %135 0 BuiltIn Position\n"
			"OpMemberDecorate %135 1 BuiltIn PointSize\n"
			"OpMemberDecorate %135 2 BuiltIn ClipDistance\n"
			"OpMemberDecorate %135 3 BuiltIn CullDistance\n"
			"OpDecorate %135 Block\n"
			"%2 = OpTypeVoid\n"
			"%3 = OpTypeFunction %2\n"
			"%6 = OpTypeInt 32 1\n"
			"%7 = OpTypePointer Input %6\n"
			"%8 = OpVariable %7 Input\n"
			"%10 = OpConstant %6 0\n"
			"%11 = OpTypeBool\n"
			"%15 = OpTypeFloat 32\n"
			"%16 = OpTypeInt 32 0\n"
			"%17 = OpConstant %16 4\n"
			"%18 = OpTypeArray %15 %17\n"
			"%19 = OpTypePointer Output %18\n"
			"%20 = OpVariable %19 Output\n"
			"%21 = OpConstant %15 1\n"
			"%22 = OpTypePointer Output %15\n"
			"%24 = OpConstant %6 1\n"
			"%26 = OpTypePointer Function %16\n"
			"%28 = OpConstant %16 1\n"
			"%31 = OpConstant %16 0\n"
			"%32 = OpTypeVector %16 4\n"
			"%33 = OpTypePointer Function %32\n"
			"%35 = OpConstantTrue %11\n"
			"%36 = OpConstant %16 3\n"
			"%39 = OpTypePointer Input %32\n"
			"%40 = OpVariable %39 Input\n"
			"%49 = OpTypePointer Input %16\n"
			"%50 = OpVariable %49 Input\n"
			"%54 = OpVariable %49 Input\n"
			"%72 = OpConstant %16 32\n"
			"%92 = OpConstant %16 2\n"
			"%121 = OpTypeArray %15 %92\n"
			"%122 = OpTypePointer Output %121\n"
			"%123 = OpVariable %122 Output\n"
			"%128 = OpTypeVector %15 4\n"
			"%129 = OpTypeArray %15 %28\n"
			"%130 = OpTypeStruct %128 %15 %129 %129\n"
			"%131 = OpTypeArray %130 %92\n"
			"%132 = OpTypePointer Output %131\n"
			"%133 = OpVariable %132 Output\n"
			"%135 = OpTypeStruct %128 %15 %129 %129\n"
			"%136 = OpConstant %16 32\n"
			"%137 = OpTypeArray %135 %136\n"
			"%138 = OpTypePointer Input %137\n"
			"%139 = OpVariable %138 Input\n"
			"%141 = OpTypePointer Input %128\n"
			"%144 = OpTypePointer Output %128\n"
			"%4 = OpFunction %2 None %3\n"
			"%5 = OpLabel\n"
			"%27 = OpVariable %26 Function\n"
			"%29 = OpVariable %26 Function\n"
			"%30 = OpVariable %26 Function\n"
			"%34 = OpVariable %33 Function\n"
			"%38 = OpVariable %33 Function\n"
			"%42 = OpVariable %26 Function\n"
			"%65 = OpVariable %26 Function\n"
			"%9 = OpLoad %6 %8\n"
			"%12 = OpIEqual %11 %9 %10\n"
			"OpSelectionMerge %14 None\n"
			"OpBranchConditional %12 %13 %14\n"
			"%13 = OpLabel\n"
			"%23 = OpAccessChain %22 %20 %10\n"
			"OpStore %23 %21\n"
			"%25 = OpAccessChain %22 %20 %24\n"
			"OpStore %25 %21\n"
			"OpBranch %14\n"
			"%14 = OpLabel\n"
			"OpStore %27 %28\n"
			"OpStore %29 %28\n"
			"OpStore %30 %31\n"
			"%37 = OpGroupNonUniformBallot %32 %36 %35\n"
			"OpStore %34 %37\n"
			"%41 = OpLoad %32 %40\n"
			"OpStore %38 %41\n"
			"OpStore %42 %31\n"
			"OpBranch %43\n"
			"%43 = OpLabel\n"
			"OpLoopMerge %45 %46 None\n"
			"OpBranch %47\n"
			"%47 = OpLabel\n"
			"%48 = OpLoad %16 %42\n"
			"%51 = OpLoad %16 %50\n"
			"%52 = OpULessThan %11 %48 %51\n"
			"OpBranchConditional %52 %44 %45\n"
			"%44 = OpLabel\n"
			"%53 = OpLoad %16 %42\n"
			"%55 = OpLoad %16 %54\n"
			+ comparison +
			"%57 = OpLoad %32 %38\n"
			"%58 = OpLoad %16 %42\n"
			"%59 = OpGroupNonUniformBallotBitExtract %11 %36 %57 %58\n"
			"%60 = OpLogicalNotEqual %11 %56 %59\n"
			"OpSelectionMerge %62 None\n"
			"OpBranchConditional %60 %61 %62\n"
			"%61 = OpLabel\n"
			"OpStore %27 %31\n"
			"OpBranch %62\n"
			"%62 = OpLabel\n"
			"OpBranch %46\n"
			"%46 = OpLabel\n"
			"%63 = OpLoad %16 %42\n"
			"%64 = OpIAdd %16 %63 %24\n"
			"OpStore %42 %64\n"
			"OpBranch %43\n"
			"%45 = OpLabel\n"
			"OpStore %65 %31\n"
			"OpBranch %66\n"
			"%66 = OpLabel\n"
			"OpLoopMerge %68 %69 None\n"
			"OpBranch %70\n"
			"%70 = OpLabel\n"
			"%71 = OpLoad %16 %65\n"
			"%73 = OpULessThan %11 %71 %72\n"
			"OpBranchConditional %73 %67 %68\n"
			"%67 = OpLabel\n"
			"%74 = OpAccessChain %26 %38 %31\n"
			"%75 = OpLoad %16 %74\n"
			"%76 = OpLoad %16 %29\n"
			"%77 = OpBitwiseAnd %16 %75 %76\n"
			"%78 = OpUGreaterThan %11 %77 %31\n"
			"OpSelectionMerge %80 None\n"
			"OpBranchConditional %78 %79 %80\n"
			"%79 = OpLabel\n"
			"%81 = OpLoad %16 %30\n"
			"%82 = OpIAdd %16 %81 %24\n"
			"OpStore %30 %82\n"
			"OpBranch %80\n"
			"%80 = OpLabel\n"
			"%83 = OpAccessChain %26 %38 %28\n"
			"%84 = OpLoad %16 %83\n"
			"%85 = OpLoad %16 %29\n"
			"%86 = OpBitwiseAnd %16 %84 %85\n"
			"%87 = OpUGreaterThan %11 %86 %31\n"
			"OpSelectionMerge %89 None\n"
			"OpBranchConditional %87 %88 %89\n"
			"%88 = OpLabel\n"
			"%90 = OpLoad %16 %30\n"
			"%91 = OpIAdd %16 %90 %24\n"
			"OpStore %30 %91\n"
			"OpBranch %89\n"
			"%89 = OpLabel\n"
			"%93 = OpAccessChain %26 %38 %92\n"
			"%94 = OpLoad %16 %93\n"
			"%95 = OpLoad %16 %29\n"
			"%96 = OpBitwiseAnd %16 %94 %95\n"
			"%97 = OpUGreaterThan %11 %96 %31\n"
			"OpSelectionMerge %99 None\n"
			"OpBranchConditional %97 %98 %99\n"
			"%98 = OpLabel\n"
			"%100 = OpLoad %16 %30\n"
			"%101 = OpIAdd %16 %100 %24\n"
			"OpStore %30 %101\n"
			"OpBranch %99\n"
			"%99 = OpLabel\n"
			"%102 = OpAccessChain %26 %38 %36\n"
			"%103 = OpLoad %16 %102\n"
			"%104 = OpLoad %16 %29\n"
			"%105 = OpBitwiseAnd %16 %103 %104\n"
			"%106 = OpUGreaterThan %11 %105 %31\n"
			"OpSelectionMerge %108 None\n"
			"OpBranchConditional %106 %107 %108\n"
			"%107 = OpLabel\n"
			"%109 = OpLoad %16 %30\n"
			"%110 = OpIAdd %16 %109 %24\n"
			"OpStore %30 %110\n"
			"OpBranch %108\n"
			"%108 = OpLabel\n"
			"%111 = OpLoad %16 %29\n"
			"%112 = OpShiftLeftLogical %16 %111 %24\n"
			"OpStore %29 %112\n"
			"OpBranch %69\n"
			"%69 = OpLabel\n"
			"%113 = OpLoad %16 %65\n"
			"%114 = OpIAdd %16 %113 %24\n"
			"OpStore %65 %114\n"
			"OpBranch %66\n"
			"%68 = OpLabel\n"
			"%115 = OpLoad %32 %38\n"
			"%116 = OpGroupNonUniformBallotBitCount %16 %36 Reduce %115\n"
			"%117 = OpLoad %16 %30\n"
			"%118 = OpINotEqual %11 %116 %117\n"
			"OpSelectionMerge %120 None\n"
			"OpBranchConditional %118 %119 %120\n"
			"%119 = OpLabel\n"
			"OpStore %27 %31\n"
			"OpBranch %120\n"
			"%120 = OpLabel\n"
			"%124 = OpLoad %6 %8\n"
			"%125 = OpLoad %16 %27\n"
			"%126 = OpConvertUToF %15 %125\n"
			"%127 = OpAccessChain %22 %123 %124\n"
			"OpStore %127 %126\n"
			"%134 = OpLoad %6 %8\n"
			"%140 = OpLoad %6 %8\n"
			"%142 = OpAccessChain %141 %139 %140 %10\n"
			"%143 = OpLoad %128 %142\n"
			"%145 = OpAccessChain %144 %133 %134 %10\n"
			"OpStore %145 %143\n"
			"OpReturn\n"
			"OpFunctionEnd\n";
		programCollection.spirvAsmSources.add("tesc") << controlSource << buildOptionsSpr;
		subgroups::setTesEvalShaderFrameBuffer(programCollection);
	}
	else if (VK_SHADER_STAGE_GEOMETRY_BIT == caseDef.shaderStage)
	{
		/*
		const string bdy = subgroupMask(caseDef);
		const string geometry =
		"#version 450\n"
		"#extension GL_KHR_shader_subgroup_ballot: enable\n"
		"layout(points) in;\n"
		"layout(points, max_vertices = 1) out;\n"
		"layout(location = 0) out float out_color;\n"
		"\n"
		"void main (void)\n"
		"{\n"
		+ bdy +
		"  out_color = float(tempResult);\n"
		"  gl_Position = gl_in[0].gl_Position;\n"
		"  gl_PointSize = gl_in[0].gl_PointSize;\n"
		"  EmitVertex();\n"
		"  EndPrimitive();\n"
		"}\n";
		programCollection.glslSources.add("geometry")
			<< glu::GeometrySource(geometry) << vk::ShaderBuildOptions(vk::SPIRV_VERSION_1_3, 0u);
		*/

		ostringstream geometry;
		geometry
		<< "; SPIR-V\n"
		<< "; Version: 1.3\n"
		<< "; Generator: Khronos Glslang Reference Front End; 2\n"
		<< "; Bound: 125\n"
		<< "; Schema: 0\n"
		<< "OpCapability Geometry\n"
		<< (*caseDef.geometryPointSizeSupported ?
			"OpCapability GeometryPointSize\n" : "")
		<< "OpCapability GroupNonUniform\n"
		<< "OpCapability GroupNonUniformBallot\n"
		<< "%1 = OpExtInstImport \"GLSL.std.450\"\n"
		<< "OpMemoryModel Logical GLSL450\n"
		<< "OpEntryPoint Geometry %4 \"main\" %22 %32 %36 %107 %114 %119\n"
		<< "OpExecutionMode %4 InputPoints\n"
		<< "OpExecutionMode %4 Invocations 1\n"
		<< "OpExecutionMode %4 OutputPoints\n"
		<< "OpExecutionMode %4 OutputVertices 1\n"
		<< mask
		<< "OpDecorate %32 RelaxedPrecision\n"
		<< "OpDecorate %32 BuiltIn SubgroupSize\n"
		<< "OpDecorate %33 RelaxedPrecision\n"
		<< "OpDecorate %36 RelaxedPrecision\n"
		<< "OpDecorate %36 BuiltIn SubgroupLocalInvocationId\n"
		<< "OpDecorate %37 RelaxedPrecision\n"
		<< "OpDecorate %107 Location 0\n"
		<< "OpMemberDecorate %112 0 BuiltIn Position\n"
		<< "OpMemberDecorate %112 1 BuiltIn PointSize\n"
		<< "OpMemberDecorate %112 2 BuiltIn ClipDistance\n"
		<< "OpMemberDecorate %112 3 BuiltIn CullDistance\n"
		<< "OpDecorate %112 Block\n"
		<< "OpMemberDecorate %116 0 BuiltIn Position\n"
		<< "OpMemberDecorate %116 1 BuiltIn PointSize\n"
		<< "OpMemberDecorate %116 2 BuiltIn ClipDistance\n"
		<< "OpMemberDecorate %116 3 BuiltIn CullDistance\n"
		<< "OpDecorate %116 Block\n"
		<< "%2 = OpTypeVoid\n"
		<< "%3 = OpTypeFunction %2\n"
		<< "%6 = OpTypeInt 32 0\n"
		<< "%7 = OpTypePointer Function %6\n"
		<< "%9 = OpConstant %6 1\n"
		<< "%12 = OpConstant %6 0\n"
		<< "%13 = OpTypeVector %6 4\n"
		<< "%14 = OpTypePointer Function %13\n"
		<< "%16 = OpTypeBool\n"
		<< "%17 = OpConstantTrue %16\n"
		<< "%18 = OpConstant %6 3\n"
		<< "%21 = OpTypePointer Input %13\n"
		<< "%22 = OpVariable %21 Input\n"
		<< "%31 = OpTypePointer Input %6\n"
		<< "%32 = OpVariable %31 Input\n"
		<< "%36 = OpVariable %31 Input\n"
		<< "%46 = OpTypeInt 32 1\n"
		<< "%47 = OpConstant %46 1\n"
		<< "%56 = OpConstant %6 32\n"
		<< "%76 = OpConstant %6 2\n"
		<< "%105 = OpTypeFloat 32\n"
		<< "%106 = OpTypePointer Output %105\n"
		<< "%107 = OpVariable %106 Output\n"
		<< "%110 = OpTypeVector %105 4\n"
		<< "%111 = OpTypeArray %105 %9\n"
		<< "%112 = OpTypeStruct %110 %105 %111 %111\n"
		<< "%113 = OpTypePointer Output %112\n"
		<< "%114 = OpVariable %113 Output\n"
		<< "%115 = OpConstant %46 0\n"
		<< "%116 = OpTypeStruct %110 %105 %111 %111\n"
		<< "%117 = OpTypeArray %116 %9\n"
		<< "%118 = OpTypePointer Input %117\n"
		<< "%119 = OpVariable %118 Input\n"
		<< "%120 = OpTypePointer Input %110\n"
		<< "%123 = OpTypePointer Output %110\n"
		<< (*caseDef.geometryPointSizeSupported ?
			"%125 = OpTypePointer Input %105\n"
			"%126 = OpTypePointer Output %105\n" : "" )
		<< "%4 = OpFunction %2 None %3\n"
		<< "%5 = OpLabel\n"
		<< "%8 = OpVariable %7 Function\n"
		<< "%10 = OpVariable %7 Function\n"
		<< "%11 = OpVariable %7 Function\n"
		<< "%15 = OpVariable %14 Function\n"
		<< "%20 = OpVariable %14 Function\n"
		<< "%24 = OpVariable %7 Function\n"
		<< "%49 = OpVariable %7 Function\n"
		<< "OpStore %8 %9\n"
		<< "OpStore %10 %9\n"
		<< "OpStore %11 %12\n"
		<< "%19 = OpGroupNonUniformBallot %13 %18 %17\n"
		<< "OpStore %15 %19\n"
		<< "%23 = OpLoad %13 %22\n"
		<< "OpStore %20 %23\n"
		<< "OpStore %24 %12\n"
		<< "OpBranch %25\n"
		<< "%25 = OpLabel\n"
		<< "OpLoopMerge %27 %28 None\n"
		<< "OpBranch %29\n"
		<< "%29 = OpLabel\n"
		<< "%30 = OpLoad %6 %24\n"
		<< "%33 = OpLoad %6 %32\n"
		<< "%34 = OpULessThan %16 %30 %33\n"
		<< "OpBranchConditional %34 %26 %27\n"
		<< "%26 = OpLabel\n"
		<< "%35 = OpLoad %6 %24\n"
		<< "%37 = OpLoad %6 %36\n"
		<< comparison
		<< "%39 = OpLoad %13 %20\n"
		<< "%40 = OpLoad %6 %24\n"
		<< "%41 = OpGroupNonUniformBallotBitExtract %16 %18 %39 %40\n"
		<< "%42 = OpLogicalNotEqual %16 %38 %41\n"
		<< "OpSelectionMerge %44 None\n"
		<< "OpBranchConditional %42 %43 %44\n"
		<< "%43 = OpLabel\n"
		<< "OpStore %8 %12\n"
		<< "OpBranch %44\n"
		<< "%44 = OpLabel\n"
		<< "OpBranch %28\n"
		<< "%28 = OpLabel\n"
		<< "%45 = OpLoad %6 %24\n"
		<< "%48 = OpIAdd %6 %45 %47\n"
		<< "OpStore %24 %48\n"
		<< "OpBranch %25\n"
		<< "%27 = OpLabel\n"
		<< "OpStore %49 %12\n"
		<< "OpBranch %50\n"
		<< "%50 = OpLabel\n"
		<< "OpLoopMerge %52 %53 None\n"
		<< "OpBranch %54\n"
		<< "%54 = OpLabel\n"
		<< "%55 = OpLoad %6 %49\n"
		<< "%57 = OpULessThan %16 %55 %56\n"
		<< "OpBranchConditional %57 %51 %52\n"
		<< "%51 = OpLabel\n"
		<< "%58 = OpAccessChain %7 %20 %12\n"
		<< "%59 = OpLoad %6 %58\n"
		<< "%60 = OpLoad %6 %10\n"
		<< "%61 = OpBitwiseAnd %6 %59 %60\n"
		<< "%62 = OpUGreaterThan %16 %61 %12\n"
		<< "OpSelectionMerge %64 None\n"
		<< "OpBranchConditional %62 %63 %64\n"
		<< "%63 = OpLabel\n"
		<< "%65 = OpLoad %6 %11\n"
		<< "%66 = OpIAdd %6 %65 %47\n"
		<< "OpStore %11 %66\n"
		<< "OpBranch %64\n"
		<< "%64 = OpLabel\n"
		<< "%67 = OpAccessChain %7 %20 %9\n"
		<< "%68 = OpLoad %6 %67\n"
		<< "%69 = OpLoad %6 %10\n"
		<< "%70 = OpBitwiseAnd %6 %68 %69\n"
		<< "%71 = OpUGreaterThan %16 %70 %12\n"
		<< "OpSelectionMerge %73 None\n"
		<< "OpBranchConditional %71 %72 %73\n"
		<< "%72 = OpLabel\n"
		<< "%74 = OpLoad %6 %11\n"
		<< "%75 = OpIAdd %6 %74 %47\n"
		<< "OpStore %11 %75\n"
		<< "OpBranch %73\n"
		<< "%73 = OpLabel\n"
		<< "%77 = OpAccessChain %7 %20 %76\n"
		<< "%78 = OpLoad %6 %77\n"
		<< "%79 = OpLoad %6 %10\n"
		<< "%80 = OpBitwiseAnd %6 %78 %79\n"
		<< "%81 = OpUGreaterThan %16 %80 %12\n"
		<< "OpSelectionMerge %83 None\n"
		<< "OpBranchConditional %81 %82 %83\n"
		<< "%82 = OpLabel\n"
		<< "%84 = OpLoad %6 %11\n"
		<< "%85 = OpIAdd %6 %84 %47\n"
		<< "OpStore %11 %85\n"
		<< "OpBranch %83\n"
		<< "%83 = OpLabel\n"
		<< "%86 = OpAccessChain %7 %20 %18\n"
		<< "%87 = OpLoad %6 %86\n"
		<< "%88 = OpLoad %6 %10\n"
		<< "%89 = OpBitwiseAnd %6 %87 %88\n"
		<< "%90 = OpUGreaterThan %16 %89 %12\n"
		<< "OpSelectionMerge %92 None\n"
		<< "OpBranchConditional %90 %91 %92\n"
		<< "%91 = OpLabel\n"
		<< "%93 = OpLoad %6 %11\n"
		<< "%94 = OpIAdd %6 %93 %47\n"
		<< "OpStore %11 %94\n"
		<< "OpBranch %92\n"
		<< "%92 = OpLabel\n"
		<< "%95 = OpLoad %6 %10\n"
		<< "%96 = OpShiftLeftLogical %6 %95 %47\n"
		<< "OpStore %10 %96\n"
		<< "OpBranch %53\n"
		<< "%53 = OpLabel\n"
		<< "%97 = OpLoad %6 %49\n"
		<< "%98 = OpIAdd %6 %97 %47\n"
		<< "OpStore %49 %98\n"
		<< "OpBranch %50\n"
		<< "%52 = OpLabel\n"
		<< "%99 = OpLoad %13 %20\n"
		<< "%100 = OpGroupNonUniformBallotBitCount %6 %18 Reduce %99\n"
		<< "%101 = OpLoad %6 %11\n"
		<< "%102 = OpINotEqual %16 %100 %101\n"
		<< "OpSelectionMerge %104 None\n"
		<< "OpBranchConditional %102 %103 %104\n"
		<< "%103 = OpLabel\n"
		<< "OpStore %8 %12\n"
		<< "OpBranch %104\n"
		<< "%104 = OpLabel\n"
		<< "%108 = OpLoad %6 %8\n"
		<< "%109 = OpConvertUToF %105 %108\n"
		<< "OpStore %107 %109\n"
		<< "%121 = OpAccessChain %120 %119 %115 %115\n"
		<< "%122 = OpLoad %110 %121\n"
		<< "%124 = OpAccessChain %123 %114 %115\n"
		<< "OpStore %124 %122\n"
		<< (*caseDef.geometryPointSizeSupported ?
			"%127 = OpAccessChain %125 %119 %115 %47\n"
			"%128 = OpLoad %105 %127\n"
			"%129 = OpAccessChain %126 %114 %47\n"
			"OpStore %129 %128\n" : "")
		<< "OpEmitVertex\n"
		<< "OpEndPrimitive\n"
		<< "OpReturn\n"
		<< "OpFunctionEnd\n";

		programCollection.spirvAsmSources.add("geometry") << geometry.str() << buildOptionsSpr;
	}
	else
	{
		DE_FATAL("Unsupported shader stage");
	}
}

string getExtHeader (const CaseDefinition&)
{
	return	"#extension GL_KHR_shader_subgroup_ballot: enable\n";
}

vector<string> getPerStageHeadDeclarations (const CaseDefinition& caseDef)
{
	const deUint32	stageCount	= subgroups::getStagesCount(caseDef.shaderStage);
	const bool		fragment	= (caseDef.shaderStage & VK_SHADER_STAGE_FRAGMENT_BIT) != 0;
	vector<string>	result		(stageCount, string());

	if (fragment)
		result.reserve(result.size() + 1);

	for (size_t i = 0; i < result.size(); ++i)
	{
		result[i] =
			"layout(set = 0, binding = " + de::toString(i) + ", std430) buffer Output\n"
			"{\n"
			"  uint result[];\n"
			"};\n";
	}

	if (fragment)
	{
		const string	fragPart	=
			"layout(location = 0) out uint result;\n";

		result.push_back(fragPart);
	}

	return result;
}

void initPrograms (SourceCollections& programCollection, CaseDefinition caseDef)
{
<<<<<<< HEAD
	const bool					spirv14required		= (isAllRayTracingStages(caseDef.shaderStage) || isAllMeshShadingStages(caseDef.shaderStage));
	const SpirvVersion			spirvVersion		= (spirv14required ? SPIRV_VERSION_1_4 : SPIRV_VERSION_1_3);
	const ShaderBuildOptions	buildOptions		(programCollection.usedVulkanVersion, spirvVersion, 0u, spirv14required);
=======
#ifndef CTS_USES_VULKANSC
	const bool					spirv14required		= isAllRayTracingStages(caseDef.shaderStage);
#else
	const bool					spirv14required		= false;
#endif // CTS_USES_VULKANSC
	const SpirvVersion			spirvVersion		= spirv14required ? SPIRV_VERSION_1_4 : SPIRV_VERSION_1_3;
	const ShaderBuildOptions	buildOptions		(programCollection.usedVulkanVersion, spirvVersion, 0u);
>>>>>>> 609cce79
	const string				extHeader			= getExtHeader(caseDef);
	const string				testSrc				= subgroupMask(caseDef);
	const vector<string>		headDeclarations	= getPerStageHeadDeclarations(caseDef);

	subgroups::initStdPrograms(programCollection, buildOptions, caseDef.shaderStage, VK_FORMAT_R32_UINT, true, extHeader, testSrc, "", headDeclarations);
}

void supportedCheck (Context& context, CaseDefinition caseDef)
{
	if (!subgroups::isSubgroupSupported(context))
		TCU_THROW(NotSupportedError, "Subgroup operations are not supported");

	if (caseDef.requiredSubgroupSize)
	{
		context.requireDeviceFunctionality("VK_EXT_subgroup_size_control");

#ifndef CTS_USES_VULKANSC
		const VkPhysicalDeviceSubgroupSizeControlFeatures&	subgroupSizeControlFeatures			= context.getSubgroupSizeControlFeatures();
		const VkPhysicalDeviceSubgroupSizeControlProperties&	subgroupSizeControlProperties	= context.getSubgroupSizeControlProperties();
#else
		const VkPhysicalDeviceSubgroupSizeControlFeaturesEXT&	subgroupSizeControlFeatures			= context.getSubgroupSizeControlFeaturesEXT();
		const VkPhysicalDeviceSubgroupSizeControlPropertiesEXT&	subgroupSizeControlProperties	= context.getSubgroupSizeControlPropertiesEXT();
#endif // CTS_USES_VULKANSC

		if (subgroupSizeControlFeatures.subgroupSizeControl == DE_FALSE)
			TCU_THROW(NotSupportedError, "Device does not support varying subgroup sizes nor required subgroup size");

		if (subgroupSizeControlFeatures.computeFullSubgroups == DE_FALSE)
			TCU_THROW(NotSupportedError, "Device does not support full subgroups in compute shaders");

		if ((subgroupSizeControlProperties.requiredSubgroupSizeStages & caseDef.shaderStage) != caseDef.shaderStage)
			TCU_THROW(NotSupportedError, "Required subgroup size is not supported for shader stage");
	}

	*caseDef.geometryPointSizeSupported = subgroups::isTessellationAndGeometryPointSizeSupported(context);

	vkt::subgroups::supportedCheckShader(context, caseDef.shaderStage);

	if (!subgroups::isSubgroupFeatureSupportedForDevice(context, VK_SUBGROUP_FEATURE_BALLOT_BIT))
	{
		TCU_THROW(NotSupportedError, "Device does not support subgroup ballot operations");
	}

#ifndef CTS_USES_VULKANSC
	if (isAllRayTracingStages(caseDef.shaderStage))
	{
		context.requireDeviceFunctionality("VK_KHR_ray_tracing_pipeline");
	}
<<<<<<< HEAD
	else if (isAllMeshShadingStages(caseDef.shaderStage))
	{
		context.requireDeviceCoreFeature(DEVICE_CORE_FEATURE_VERTEX_PIPELINE_STORES_AND_ATOMICS);
		context.requireDeviceFunctionality("VK_EXT_mesh_shader");

		if ((caseDef.shaderStage & VK_SHADER_STAGE_TASK_BIT_EXT) != 0u)
		{
			const auto& features = context.getMeshShaderFeaturesEXT();
			if (!features.taskShader)
				TCU_THROW(NotSupportedError, "Task shaders not supported");
		}
	}
=======
#endif // CTS_USES_VULKANSC
>>>>>>> 609cce79
}

TestStatus noSSBOtest(Context& context, const CaseDefinition caseDef)
{
	switch (caseDef.shaderStage)
	{
		case VK_SHADER_STAGE_VERTEX_BIT:					return makeVertexFrameBufferTest(context, VK_FORMAT_R32_UINT, DE_NULL, 0, DE_NULL, checkVertexPipelineStages);
		case VK_SHADER_STAGE_TESSELLATION_EVALUATION_BIT:	return makeTessellationEvaluationFrameBufferTest(context, VK_FORMAT_R32_UINT, DE_NULL, 0, DE_NULL, checkVertexPipelineStages);
		case VK_SHADER_STAGE_TESSELLATION_CONTROL_BIT:		return makeTessellationEvaluationFrameBufferTest(context, VK_FORMAT_R32_UINT, DE_NULL, 0, DE_NULL, checkVertexPipelineStages);
		case VK_SHADER_STAGE_GEOMETRY_BIT:					return makeGeometryFrameBufferTest(context, VK_FORMAT_R32_UINT, DE_NULL, 0, DE_NULL, checkVertexPipelineStages);
		default:											TCU_THROW(InternalError, "Unhandled shader stage");
	}
}

TestStatus test(Context& context, const CaseDefinition caseDef)
{
	const bool isCompute	= isAllComputeStages(caseDef.shaderStage);
	const bool isMesh		= isAllMeshShadingStages(caseDef.shaderStage);
	DE_ASSERT(!(isCompute && isMesh));

	if (isCompute || isMesh)
	{
#ifndef CTS_USES_VULKANSC
		const VkPhysicalDeviceSubgroupSizeControlProperties&	subgroupSizeControlProperties	= context.getSubgroupSizeControlProperties();
#else
		const VkPhysicalDeviceSubgroupSizeControlPropertiesEXT&	subgroupSizeControlProperties	= context.getSubgroupSizeControlPropertiesEXT();
#endif // CTS_USES_VULKANSC
		TestLog&												log								= context.getTestContext().getLog();

		if (caseDef.requiredSubgroupSize == DE_FALSE)
		{
			if (isCompute)
				return makeComputeTest(context, VK_FORMAT_R32_UINT, DE_NULL, 0, DE_NULL, checkComputeOrMeshStage);
			else
				return makeMeshTest(context, VK_FORMAT_R32_UINT, nullptr, 0, nullptr, checkComputeOrMeshStage);
		}

		log << TestLog::Message << "Testing required subgroup size range [" <<  subgroupSizeControlProperties.minSubgroupSize << ", "
			<< subgroupSizeControlProperties.maxSubgroupSize << "]" << TestLog::EndMessage;

		// According to the spec, requiredSubgroupSize must be a power-of-two integer.
		for (deUint32 size = subgroupSizeControlProperties.minSubgroupSize; size <= subgroupSizeControlProperties.maxSubgroupSize; size *= 2)
		{
<<<<<<< HEAD
			TestStatus result (QP_TEST_RESULT_INTERNAL_ERROR, "Internal Error");

			if (isCompute)
				result = subgroups::makeComputeTest(context, VK_FORMAT_R32_UINT, DE_NULL, 0, DE_NULL, checkComputeOrMeshStage, size);
			else
				result = subgroups::makeMeshTest(context, VK_FORMAT_R32_UINT, nullptr, 0, nullptr, checkComputeOrMeshStage, size);

=======
			TestStatus result = subgroups::makeComputeTest(context, VK_FORMAT_R32_UINT, DE_NULL, 0, DE_NULL, checkComputeStage, size);
>>>>>>> 609cce79
			if (result.getCode() != QP_TEST_RESULT_PASS)
			{
				log << TestLog::Message << "subgroupSize " << size << " failed" << TestLog::EndMessage;
				return result;
			}
		}

		return TestStatus::pass("OK");
	}
	else if (isAllGraphicsStages(caseDef.shaderStage))
	{
		const VkShaderStageFlags	stages	= subgroups::getPossibleGraphicsSubgroupStages(context, caseDef.shaderStage);

		return subgroups::allStages(context, VK_FORMAT_R32_UINT, DE_NULL, 0, DE_NULL, checkVertexPipelineStages, stages);
	}
#ifndef CTS_USES_VULKANSC
	else if (isAllRayTracingStages(caseDef.shaderStage))
	{
		const VkShaderStageFlags	stages	= subgroups::getPossibleRayTracingSubgroupStages(context, caseDef.shaderStage);

		return subgroups::allRayTracingStages(context, VK_FORMAT_R32_UINT, DE_NULL, 0, DE_NULL, checkVertexPipelineStages, stages);
	}
#endif // CTS_USES_VULKANSC
	else
		TCU_THROW(InternalError, "Unknown stage or invalid stage set");
}

TestCaseGroup* createSubgroupsBuiltinMaskVarTests (TestContext& testCtx)
{
	de::MovePtr<TestCaseGroup>	group					(new TestCaseGroup(testCtx, "builtin_mask_var", "Subgroup builtin mask variable tests"));
	de::MovePtr<TestCaseGroup>	graphicGroup			(new TestCaseGroup(testCtx, "graphics", "Subgroup builtin mask category tests: graphics"));
	de::MovePtr<TestCaseGroup>	computeGroup			(new TestCaseGroup(testCtx, "compute", "Subgroup builtin mask category tests: compute"));
	de::MovePtr<TestCaseGroup>	meshGroup				(new TestCaseGroup(testCtx, "mesh", "Subgroup builtin mask category tests: mesh shading"));
	de::MovePtr<TestCaseGroup>	framebufferGroup		(new TestCaseGroup(testCtx, "framebuffer", "Subgroup builtin mask category tests: framebuffer"));
#ifndef CTS_USES_VULKANSC
	de::MovePtr<TestCaseGroup>	raytracingGroup			(new TestCaseGroup(testCtx, "ray_tracing", "Subgroup builtin mask category tests: ray tracing"));
#endif // CTS_USES_VULKANSC
	const TestType				allStagesBuiltinVars[]	=
	{
		TEST_TYPE_SUBGROUP_EQ_MASK,
		TEST_TYPE_SUBGROUP_GE_MASK,
		TEST_TYPE_SUBGROUP_GT_MASK,
		TEST_TYPE_SUBGROUP_LE_MASK,
		TEST_TYPE_SUBGROUP_LT_MASK,
	};
	const VkShaderStageFlags	fbStages[]				=
	{
		VK_SHADER_STAGE_VERTEX_BIT,
		VK_SHADER_STAGE_TESSELLATION_EVALUATION_BIT,
		VK_SHADER_STAGE_TESSELLATION_CONTROL_BIT,
		VK_SHADER_STAGE_GEOMETRY_BIT,
	};
	const VkShaderStageFlags	meshStages[]		=
	{
		VK_SHADER_STAGE_MESH_BIT_EXT,
		VK_SHADER_STAGE_TASK_BIT_EXT,
	};
	const deBool				boolValues[]			=
	{
		DE_FALSE,
		DE_TRUE
	};

	for (int a = 0; a < DE_LENGTH_OF_ARRAY(allStagesBuiltinVars); ++a)
	{
		const TestType	testType	= allStagesBuiltinVars[a];
		const string	name		= getTestName(testType);

		{
			const CaseDefinition	caseDef	=
			{
				testType,						//  TestType			testType;
				VK_SHADER_STAGE_ALL_GRAPHICS,	//  VkShaderStageFlags	shaderStage;
				de::SharedPtr<bool>(new bool),	//  de::SharedPtr<bool>	geometryPointSizeSupported;
				DE_FALSE						//  deBool				requiredSubgroupSize;
			};

			addFunctionCaseWithPrograms(graphicGroup.get(), name, "", supportedCheck, initPrograms, test, caseDef);
		}

#ifndef CTS_USES_VULKANSC
		{
			const CaseDefinition	caseDef	=
			{
				testType,						//  TestType			testType;
				SHADER_STAGE_ALL_RAY_TRACING,	//  VkShaderStageFlags	shaderStage;
				de::SharedPtr<bool>(new bool),	//  de::SharedPtr<bool>	geometryPointSizeSupported;
				DE_FALSE						//  deBool				requiredSubgroupSize;
			};

			addFunctionCaseWithPrograms(raytracingGroup.get(), name, "", supportedCheck, initPrograms, test, caseDef);
		}
#endif // CTS_USES_VULKANSC

		for (size_t groupSizeNdx = 0; groupSizeNdx < DE_LENGTH_OF_ARRAY(boolValues); ++groupSizeNdx)
		{
			const deBool			requiredSubgroupSize	= boolValues[groupSizeNdx];
			const string			testName				= name + (requiredSubgroupSize ? "_requiredsubgroupsize" : "");
			const CaseDefinition	caseDef =
			{
				testType,						//  TestType			testType;
				VK_SHADER_STAGE_COMPUTE_BIT,	//  VkShaderStageFlags	shaderStage;
				de::SharedPtr<bool>(new bool),	//  de::SharedPtr<bool>	geometryPointSizeSupported;
				requiredSubgroupSize			//  deBool				requiredSubgroupSize;
			};

			addFunctionCaseWithPrograms(computeGroup.get(), testName, "", supportedCheck, initPrograms, test, caseDef);
		}

		for (size_t groupSizeNdx = 0; groupSizeNdx < DE_LENGTH_OF_ARRAY(boolValues); ++groupSizeNdx)
		{
			for (const auto& stage : meshStages)
			{
				const deBool			requiredSubgroupSize	= boolValues[groupSizeNdx];
				const string			testName				= name + (requiredSubgroupSize ? "_requiredsubgroupsize" : "") + "_" + getShaderStageName(stage);
				const CaseDefinition	caseDef =
				{
					testType,						//  TestType			testType;
					stage,							//  VkShaderStageFlags	shaderStage;
					de::SharedPtr<bool>(new bool),	//  de::SharedPtr<bool>	geometryPointSizeSupported;
					requiredSubgroupSize			//  deBool				requiredSubgroupSize;
				};

				addFunctionCaseWithPrograms(meshGroup.get(), testName, "", supportedCheck, initPrograms, test, caseDef);
			}
		}

		for (int stageIndex = 0; stageIndex < DE_LENGTH_OF_ARRAY(fbStages); ++stageIndex)
		{
			const CaseDefinition	caseDef		=
			{
				testType,						//  TestType			testType;
				fbStages[stageIndex],			//  VkShaderStageFlags	shaderStage;
				de::SharedPtr<bool>(new bool),	//  de::SharedPtr<bool>	geometryPointSizeSupported;
				DE_FALSE						//  deBool				requiredSubgroupSize;
			};
			const string			testName	= name + + "_" + getShaderStageName(caseDef.shaderStage);

			addFunctionCaseWithPrograms(framebufferGroup.get(), testName, "", supportedCheck, initFrameBufferPrograms, noSSBOtest, caseDef);
		}
	}

	group->addChild(graphicGroup.release());
	group->addChild(computeGroup.release());
	group->addChild(framebufferGroup.release());
#ifndef CTS_USES_VULKANSC
	group->addChild(raytracingGroup.release());
<<<<<<< HEAD
	group->addChild(meshGroup.release());
=======
#endif // CTS_USES_VULKANSC
>>>>>>> 609cce79

	return group.release();
}
} // subgroups
} // vkt<|MERGE_RESOLUTION|>--- conflicted
+++ resolved
@@ -1203,19 +1203,13 @@
 
 void initPrograms (SourceCollections& programCollection, CaseDefinition caseDef)
 {
-<<<<<<< HEAD
+#ifndef CTS_USES_VULKANSC
 	const bool					spirv14required		= (isAllRayTracingStages(caseDef.shaderStage) || isAllMeshShadingStages(caseDef.shaderStage));
-	const SpirvVersion			spirvVersion		= (spirv14required ? SPIRV_VERSION_1_4 : SPIRV_VERSION_1_3);
-	const ShaderBuildOptions	buildOptions		(programCollection.usedVulkanVersion, spirvVersion, 0u, spirv14required);
-=======
-#ifndef CTS_USES_VULKANSC
-	const bool					spirv14required		= isAllRayTracingStages(caseDef.shaderStage);
 #else
 	const bool					spirv14required		= false;
 #endif // CTS_USES_VULKANSC
-	const SpirvVersion			spirvVersion		= spirv14required ? SPIRV_VERSION_1_4 : SPIRV_VERSION_1_3;
-	const ShaderBuildOptions	buildOptions		(programCollection.usedVulkanVersion, spirvVersion, 0u);
->>>>>>> 609cce79
+	const SpirvVersion			spirvVersion		= (spirv14required ? SPIRV_VERSION_1_4 : SPIRV_VERSION_1_3);
+	const ShaderBuildOptions	buildOptions		(programCollection.usedVulkanVersion, spirvVersion, 0u, spirv14required);
 	const string				extHeader			= getExtHeader(caseDef);
 	const string				testSrc				= subgroupMask(caseDef);
 	const vector<string>		headDeclarations	= getPerStageHeadDeclarations(caseDef);
@@ -1264,7 +1258,6 @@
 	{
 		context.requireDeviceFunctionality("VK_KHR_ray_tracing_pipeline");
 	}
-<<<<<<< HEAD
 	else if (isAllMeshShadingStages(caseDef.shaderStage))
 	{
 		context.requireDeviceCoreFeature(DEVICE_CORE_FEATURE_VERTEX_PIPELINE_STORES_AND_ATOMICS);
@@ -1277,9 +1270,7 @@
 				TCU_THROW(NotSupportedError, "Task shaders not supported");
 		}
 	}
-=======
 #endif // CTS_USES_VULKANSC
->>>>>>> 609cce79
 }
 
 TestStatus noSSBOtest(Context& context, const CaseDefinition caseDef)
@@ -1297,7 +1288,11 @@
 TestStatus test(Context& context, const CaseDefinition caseDef)
 {
 	const bool isCompute	= isAllComputeStages(caseDef.shaderStage);
+#ifndef CTS_USES_VULKANSC
 	const bool isMesh		= isAllMeshShadingStages(caseDef.shaderStage);
+#else
+	const bool isMesh		= false;
+#endif // CTS_USES_VULKANSC
 	DE_ASSERT(!(isCompute && isMesh));
 
 	if (isCompute || isMesh)
@@ -1323,7 +1318,6 @@
 		// According to the spec, requiredSubgroupSize must be a power-of-two integer.
 		for (deUint32 size = subgroupSizeControlProperties.minSubgroupSize; size <= subgroupSizeControlProperties.maxSubgroupSize; size *= 2)
 		{
-<<<<<<< HEAD
 			TestStatus result (QP_TEST_RESULT_INTERNAL_ERROR, "Internal Error");
 
 			if (isCompute)
@@ -1331,9 +1325,6 @@
 			else
 				result = subgroups::makeMeshTest(context, VK_FORMAT_R32_UINT, nullptr, 0, nullptr, checkComputeOrMeshStage, size);
 
-=======
-			TestStatus result = subgroups::makeComputeTest(context, VK_FORMAT_R32_UINT, DE_NULL, 0, DE_NULL, checkComputeStage, size);
->>>>>>> 609cce79
 			if (result.getCode() != QP_TEST_RESULT_PASS)
 			{
 				log << TestLog::Message << "subgroupSize " << size << " failed" << TestLog::EndMessage;
@@ -1366,10 +1357,10 @@
 	de::MovePtr<TestCaseGroup>	group					(new TestCaseGroup(testCtx, "builtin_mask_var", "Subgroup builtin mask variable tests"));
 	de::MovePtr<TestCaseGroup>	graphicGroup			(new TestCaseGroup(testCtx, "graphics", "Subgroup builtin mask category tests: graphics"));
 	de::MovePtr<TestCaseGroup>	computeGroup			(new TestCaseGroup(testCtx, "compute", "Subgroup builtin mask category tests: compute"));
-	de::MovePtr<TestCaseGroup>	meshGroup				(new TestCaseGroup(testCtx, "mesh", "Subgroup builtin mask category tests: mesh shading"));
 	de::MovePtr<TestCaseGroup>	framebufferGroup		(new TestCaseGroup(testCtx, "framebuffer", "Subgroup builtin mask category tests: framebuffer"));
 #ifndef CTS_USES_VULKANSC
 	de::MovePtr<TestCaseGroup>	raytracingGroup			(new TestCaseGroup(testCtx, "ray_tracing", "Subgroup builtin mask category tests: ray tracing"));
+	de::MovePtr<TestCaseGroup>	meshGroup				(new TestCaseGroup(testCtx, "mesh", "Subgroup builtin mask category tests: mesh shading"));
 #endif // CTS_USES_VULKANSC
 	const TestType				allStagesBuiltinVars[]	=
 	{
@@ -1386,11 +1377,13 @@
 		VK_SHADER_STAGE_TESSELLATION_CONTROL_BIT,
 		VK_SHADER_STAGE_GEOMETRY_BIT,
 	};
+#ifndef CTS_USES_VULKANSC
 	const VkShaderStageFlags	meshStages[]		=
 	{
 		VK_SHADER_STAGE_MESH_BIT_EXT,
 		VK_SHADER_STAGE_TASK_BIT_EXT,
 	};
+#endif // CTS_USES_VULKANSC
 	const deBool				boolValues[]			=
 	{
 		DE_FALSE,
@@ -1443,6 +1436,7 @@
 			addFunctionCaseWithPrograms(computeGroup.get(), testName, "", supportedCheck, initPrograms, test, caseDef);
 		}
 
+#ifndef CTS_USES_VULKANSC
 		for (size_t groupSizeNdx = 0; groupSizeNdx < DE_LENGTH_OF_ARRAY(boolValues); ++groupSizeNdx)
 		{
 			for (const auto& stage : meshStages)
@@ -1460,6 +1454,7 @@
 				addFunctionCaseWithPrograms(meshGroup.get(), testName, "", supportedCheck, initPrograms, test, caseDef);
 			}
 		}
+#endif // CTS_USES_VULKANSC
 
 		for (int stageIndex = 0; stageIndex < DE_LENGTH_OF_ARRAY(fbStages); ++stageIndex)
 		{
@@ -1481,11 +1476,8 @@
 	group->addChild(framebufferGroup.release());
 #ifndef CTS_USES_VULKANSC
 	group->addChild(raytracingGroup.release());
-<<<<<<< HEAD
 	group->addChild(meshGroup.release());
-=======
 #endif // CTS_USES_VULKANSC
->>>>>>> 609cce79
 
 	return group.release();
 }
