/*------------------------------------------------------------------------
 * Vulkan Conformance Tests
 * ------------------------
 *
 * Copyright (c) 2019 The Khronos Group Inc.
 * Copyright (c) 2019 Google Inc.
 * Copyright (c) 2017 Codeplay Software Ltd.
 *
 * Licensed under the Apache License, Version 2.0 (the "License");
 * you may not use this file except in compliance with the License.
 * You may obtain a copy of the License at
 *
 *      http://www.apache.org/licenses/LICENSE-2.0
 *
 * Unless required by applicable law or agreed to in writing, software
 * distributed under the License is distributed on an "AS IS" BASIS,
 * WITHOUT WARRANTIES OR CONDITIONS OF ANY KIND, either express or implied.
 * See the License for the specific language governing permissions and
 * limitations under the License.
 *
 */ /*!
 * \file
 * \brief Subgroups Tests
 */ /*--------------------------------------------------------------------*/

#include "vktSubgroupsVoteTests.hpp"
#include "vktSubgroupsTestsUtils.hpp"

#include <string>
#include <vector>

using namespace tcu;
using namespace std;
using namespace vk;
using namespace vkt;

namespace
{
enum OpType
{
	OPTYPE_ALL			= 0,
	OPTYPE_ANY			= 1,
	OPTYPE_ALLEQUAL		= 2,
	OPTYPE_LAST_NON_ARB	= 3,
	OPTYPE_ALL_ARB		= 4,
	OPTYPE_ANY_ARB		= 5,
	OPTYPE_ALLEQUAL_ARB	= 6,
	OPTYPE_LAST
};

struct CaseDefinition
{
	OpType				opType;
	VkShaderStageFlags	shaderStage;
	VkFormat			format;
	de::SharedPtr<bool>	geometryPointSizeSupported;
	deBool				requiredSubgroupSize;
	deBool				requires8BitUniformBuffer;
	deBool				requires16BitUniformBuffer;
};

static bool checkVertexPipelineStages (const void*			internalData,
									   vector<const void*>	datas,
									   deUint32				width,
									   deUint32)
{
	DE_UNREF(internalData);

	return subgroups::check(datas, width, 0x1F);
}

static bool checkFragmentPipelineStages (const void*			internalData,
										 vector<const void*>	datas,
										 deUint32				width,
										 deUint32				height,
										 deUint32)
{
	DE_UNREF(internalData);

	const deUint32* data = reinterpret_cast<const deUint32*>(datas[0]);

	for (deUint32 x = 0u; x < width; ++x)
	{
		for (deUint32 y = 0u; y < height; ++y)
		{
			const deUint32 ndx = (x * height + y);
			const deUint32 val = data[ndx] & 0x1F;

			if (data[ndx] & 0x40) //Helper fragment shader invocation was executed
			{
				if(val != 0x1F)
					return false;
			}
			else //Helper fragment shader invocation was not executed yet
			{
				if (val != 0x1E)
					return false;
			}
		}
	}

	return true;
}

static bool checkComputeOrMesh (const void*			internalData,
								vector<const void*>	datas,
								const deUint32		numWorkgroups[3],
								const deUint32		localSize[3],
								deUint32)
{
	DE_UNREF(internalData);

	return subgroups::checkComputeOrMesh(datas, numWorkgroups, localSize, 0x1F);
}

string getOpTypeName (int opType)
{
	switch (opType)
	{
		case OPTYPE_ALL:			return "subgroupAll";
		case OPTYPE_ANY:			return "subgroupAny";
		case OPTYPE_ALLEQUAL:		return "subgroupAllEqual";
		case OPTYPE_ALL_ARB:		return "allInvocationsARB";
		case OPTYPE_ANY_ARB:		return "anyInvocationARB";
		case OPTYPE_ALLEQUAL_ARB:	return "allInvocationsEqualARB";
		default:					TCU_THROW(InternalError, "Unsupported op type");
	}
}

bool fmtIsBoolean (VkFormat format)
{
	// For reasons unknown, the tests use R8_USCALED as the boolean format
	return	format == VK_FORMAT_R8_USCALED || format == VK_FORMAT_R8G8_USCALED ||
			format == VK_FORMAT_R8G8B8_USCALED || format == VK_FORMAT_R8G8B8A8_USCALED;
}

const string getExtensions (bool arbFunctions)
{
	return arbFunctions	?	"#extension GL_ARB_shader_group_vote: enable\n"
							"#extension GL_KHR_shader_subgroup_basic: enable\n"
						:	"#extension GL_KHR_shader_subgroup_vote: enable\n";
}

const string getStageTestSource (const CaseDefinition& caseDef)
{
	const bool		formatIsBoolean	= fmtIsBoolean(caseDef.format);
	const string	op				= getOpTypeName(caseDef.opType);
	const string	fmt				= subgroups::getFormatNameForGLSL(caseDef.format);
	const string	computePart		= isAllComputeStages(caseDef.shaderStage)
									? op + "(data[gl_SubgroupInvocationID] > 0) ? 0x4 : 0x0"
									: "0x4";

	return
		(OPTYPE_ALL == caseDef.opType || OPTYPE_ALL_ARB == caseDef.opType) ?
			"  tempRes = " + op + "(true) ? 0x1 : 0;\n"
			"  tempRes |= " + op + "(false) ? 0 : 0x1A;\n"
			"  tempRes |= " + computePart + ";\n"
		: (OPTYPE_ANY == caseDef.opType || OPTYPE_ANY_ARB == caseDef.opType) ?
			"  tempRes = " + op + "(true) ? 0x1 : 0;\n"
			"  tempRes |= " + op + "(false) ? 0 : 0x1A;\n"
			"  tempRes |= " + computePart + ";\n"
		: (OPTYPE_ALLEQUAL == caseDef.opType || OPTYPE_ALLEQUAL_ARB == caseDef.opType) ?
			"  " + fmt + " valueEqual = " + fmt + "(1.25 * float(data[gl_SubgroupInvocationID]) + 5.0);\n" +
			"  " + fmt + " valueNoEqual = " + fmt + (formatIsBoolean ? "(subgroupElect());\n" : "(gl_SubgroupInvocationID);\n") +
			"  tempRes = " + op + "(" + fmt + "(1)) ? 0x1 : 0;\n"
			"  tempRes |= "
				+ (formatIsBoolean ? "0x2" : op + "(" + fmt + "(gl_SubgroupInvocationID)) ? 0 : 0x2")
				+ ";\n"
			"  tempRes |= " + op + "(data[0]) ? 0x4 : 0;\n"
			"  tempRes |= " + op + "(valueEqual) ? 0x8 : 0x0;\n"
			"  tempRes |= " + op + "(valueNoEqual) ? 0x0 : 0x10;\n"
			"  if (subgroupElect()) tempRes |= 0x2 | 0x10;\n"
		: "";
}

void initFrameBufferPrograms (SourceCollections& programCollection, CaseDefinition caseDef)
{
#ifndef CTS_USES_VULKANSC
	const bool					spirv14required	= isAllRayTracingStages(caseDef.shaderStage);
#else
	const bool					spirv14required	= false;
#endif // CTS_USES_VULKANSC
	const SpirvVersion			spirvVersion	= spirv14required ? SPIRV_VERSION_1_4 : SPIRV_VERSION_1_3;
	const ShaderBuildOptions	buildOptions	(programCollection.usedVulkanVersion, spirvVersion, 0u);
	const bool					arbFunctions	= caseDef.opType > OPTYPE_LAST_NON_ARB;
	const string				extensions		= getExtensions(arbFunctions) + subgroups::getAdditionalExtensionForFormat(caseDef.format);
	const bool					pointSize		= *caseDef.geometryPointSizeSupported;

	subgroups::initStdFrameBufferPrograms(programCollection, buildOptions, caseDef.shaderStage, caseDef.format, pointSize, extensions, getStageTestSource(caseDef), "");
}

const string getStageTestSourceFrag (const CaseDefinition& caseDef)
{
	const bool		formatIsBoolean	= fmtIsBoolean(caseDef.format);
	const string	op				= getOpTypeName(caseDef.opType);
	const string	fmt				= subgroups::getFormatNameForGLSL(caseDef.format);

	return
		(OPTYPE_ALL == caseDef.opType || OPTYPE_ALL_ARB == caseDef.opType) ?
			"  tempRes |= " + op + "(!gl_HelperInvocation) ? 0x0 : 0x1;\n"
			"  tempRes |= " + op + "(false) ? 0 : 0x1A;\n"
			"  tempRes |= 0x4;\n"
		: (OPTYPE_ANY == caseDef.opType || OPTYPE_ANY_ARB == caseDef.opType) ?
			"  tempRes |= " + op + "(gl_HelperInvocation) ? 0x1 : 0x0;\n"
			"  tempRes |= " + op + "(false) ? 0 : 0x1A;\n"
			"  tempRes |= 0x4;\n"
		: (OPTYPE_ALLEQUAL == caseDef.opType || OPTYPE_ALLEQUAL_ARB == caseDef.opType) ?
			"  " + fmt + " valueEqual = " + fmt + "(1.25 * float(data[gl_SubgroupInvocationID]) + 5.0);\n" +
			"  " + fmt + " valueNoEqual = " + fmt + (formatIsBoolean ? "(subgroupElect());\n" : "(gl_SubgroupInvocationID);\n") +
			"  tempRes |= " + getOpTypeName(caseDef.opType) + "("
			+ fmt + "(1)) ? 0x10 : 0;\n"
			"  tempRes |= "
				+ (formatIsBoolean ? "0x2" : op + "(" + fmt + "(gl_SubgroupInvocationID)) ? 0 : 0x2")
				+ ";\n"
			"  tempRes |= " + op + "(data[0]) ? 0x4 : 0;\n"
			"  tempRes |= " + op + "(valueEqual) ? 0x8 : 0x0;\n"
			"  tempRes |= " + op + "(gl_HelperInvocation) ? 0x0 : 0x1;\n"
			"  if (subgroupElect()) tempRes |= 0x2 | 0x10;\n"
		: "";
}

void initFrameBufferProgramsFrag (SourceCollections& programCollection, CaseDefinition caseDef)
{
#ifndef CTS_USES_VULKANSC
	const bool					spirv14required	= isAllRayTracingStages(caseDef.shaderStage);
#else
	const bool					spirv14required	= false;
#endif // CTS_USES_VULKANSC
	const SpirvVersion			spirvVersion	= spirv14required ? SPIRV_VERSION_1_4 : SPIRV_VERSION_1_3;
	const ShaderBuildOptions	buildOptions	(programCollection.usedVulkanVersion, spirvVersion, 0u);
	const bool					arbFunctions	= caseDef.opType > OPTYPE_LAST_NON_ARB;
	const string				extensions		= getExtensions(arbFunctions) + subgroups::getAdditionalExtensionForFormat(caseDef.format);

	DE_ASSERT(VK_SHADER_STAGE_FRAGMENT_BIT == caseDef.shaderStage);

	{
		const string	vertex	=
			"#version 450\n"
			"void main (void)\n"
			"{\n"
			"  vec2 uv = vec2(float(gl_VertexIndex & 1), float((gl_VertexIndex >> 1) & 1));\n"
			"  gl_Position = vec4(uv * 4.0f -2.0f, 0.0f, 1.0f);\n"
			"  gl_PointSize = 1.0f;\n"
			"}\n";

		programCollection.glslSources.add("vert") << glu::VertexSource(vertex) << buildOptions;
	}

	{
		ostringstream	fragmentSource;

		fragmentSource << glu::getGLSLVersionDeclaration(glu::GLSL_VERSION_450)<<"\n"
			<< extensions
			<< "layout(location = 0) out uint out_color;\n"
			<< "layout(set = 0, binding = 0) uniform Buffer1\n"
			<< "{\n"
			<< "  " << subgroups::getFormatNameForGLSL(caseDef.format) << " data[" << subgroups::maxSupportedSubgroupSize() << "];\n"
			<< "};\n"
			<< ""
			<< "void main()\n"
			<< "{\n"
			<< "  uint tempRes = 0u;\n"
			<< "  if (dFdx(gl_SubgroupInvocationID * gl_FragCoord.x * gl_FragCoord.y) - dFdy(gl_SubgroupInvocationID * gl_FragCoord.x * gl_FragCoord.y) > 0.0f)\n"
			<< "  {\n"
			<< "    tempRes |= 0x20;\n" // to be sure that compiler doesn't remove dFdx and dFdy executions
			<< "  }\n"
			<< (arbFunctions ?
				"  bool helper = anyInvocationARB(gl_HelperInvocation);\n" :
				"  bool helper = subgroupAny(gl_HelperInvocation);\n")
			<< "  if (helper)\n"
			<< "  {\n"
			<< "    tempRes |= 0x40;\n"
			<< "  }\n"
			<< getStageTestSourceFrag(caseDef)
			<< "  out_color = tempRes;\n"
			<< "}\n";

		programCollection.glslSources.add("fragment") << glu::FragmentSource(fragmentSource.str())<< buildOptions;
	}
}

void initPrograms (SourceCollections& programCollection, CaseDefinition caseDef)
{
<<<<<<< HEAD
	const bool					spirv14required	= (isAllRayTracingStages(caseDef.shaderStage) || isAllMeshShadingStages(caseDef.shaderStage));
	const SpirvVersion			spirvVersion	= spirv14required ? SPIRV_VERSION_1_4 : SPIRV_VERSION_1_3;
	const ShaderBuildOptions	buildOptions	(programCollection.usedVulkanVersion, spirvVersion, 0u, spirv14required);
=======
#ifndef CTS_USES_VULKANSC
	const bool					spirv14required	= isAllRayTracingStages(caseDef.shaderStage);
#else
	const bool					spirv14required	= false;
#endif // CTS_USES_VULKANSC
	const SpirvVersion			spirvVersion	= spirv14required ? SPIRV_VERSION_1_4 : SPIRV_VERSION_1_3;
	const ShaderBuildOptions	buildOptions	(programCollection.usedVulkanVersion, spirvVersion, 0u);
>>>>>>> 609cce79
	const bool					arbFunctions	= caseDef.opType > OPTYPE_LAST_NON_ARB;
	const string				extensions		= getExtensions(arbFunctions) + subgroups::getAdditionalExtensionForFormat(caseDef.format);
	const bool					pointSize		= *caseDef.geometryPointSizeSupported;

	subgroups::initStdPrograms(programCollection, buildOptions, caseDef.shaderStage, caseDef.format, pointSize, extensions, getStageTestSource(caseDef), "");
}

void supportedCheck (Context& context, CaseDefinition caseDef)
{
	if (!subgroups::isSubgroupSupported(context))
		TCU_THROW(NotSupportedError, "Subgroup operations are not supported");

	if (!subgroups::isSubgroupFeatureSupportedForDevice(context, VK_SUBGROUP_FEATURE_VOTE_BIT))
	{
		TCU_THROW(NotSupportedError, "Device does not support subgroup vote operations");
	}

	if (!subgroups::isFormatSupportedForDevice(context, caseDef.format))
		TCU_THROW(NotSupportedError, "Device does not support the specified format in subgroup operations");

	if (caseDef.requires16BitUniformBuffer)
	{
		if (!subgroups::is16BitUBOStorageSupported(context))
		{
			TCU_THROW(NotSupportedError, "Device does not support the specified format in subgroup operations");
		}
	}

	if (caseDef.requires8BitUniformBuffer)
	{
		if (!subgroups::is8BitUBOStorageSupported(context))
		{
			TCU_THROW(NotSupportedError, "Device does not support the specified format in subgroup operations");
		}
	}

	if (caseDef.opType > OPTYPE_LAST_NON_ARB)
	{
		context.requireDeviceFunctionality("VK_EXT_shader_subgroup_vote");
	}

	if (caseDef.requiredSubgroupSize)
	{
		context.requireDeviceFunctionality("VK_EXT_subgroup_size_control");

#ifndef CTS_USES_VULKANSC
		const VkPhysicalDeviceSubgroupSizeControlFeatures&		subgroupSizeControlFeatures		= context.getSubgroupSizeControlFeatures();
		const VkPhysicalDeviceSubgroupSizeControlProperties&	subgroupSizeControlProperties	= context.getSubgroupSizeControlProperties();
#else
		const VkPhysicalDeviceSubgroupSizeControlFeaturesEXT&		subgroupSizeControlFeatures	= context.getSubgroupSizeControlFeaturesEXT();
		const VkPhysicalDeviceSubgroupSizeControlPropertiesEXT&	subgroupSizeControlProperties	= context.getSubgroupSizeControlPropertiesEXT();
#endif // CTS_USES_VULKANSC

		if (subgroupSizeControlFeatures.subgroupSizeControl == DE_FALSE)
			TCU_THROW(NotSupportedError, "Device does not support varying subgroup sizes nor required subgroup size");

		if (subgroupSizeControlFeatures.computeFullSubgroups == DE_FALSE)
			TCU_THROW(NotSupportedError, "Device does not support full subgroups in compute shaders");

		if ((subgroupSizeControlProperties.requiredSubgroupSizeStages & caseDef.shaderStage) != caseDef.shaderStage)
			TCU_THROW(NotSupportedError, "Required subgroup size is not supported for shader stage");
	}

	*caseDef.geometryPointSizeSupported = subgroups::isTessellationAndGeometryPointSizeSupported(context);

#ifndef CTS_USES_VULKANSC
	if (isAllRayTracingStages(caseDef.shaderStage))
	{
		context.requireDeviceFunctionality("VK_KHR_ray_tracing_pipeline");
	}
<<<<<<< HEAD
	else if (isAllMeshShadingStages(caseDef.shaderStage))
	{
		context.requireDeviceCoreFeature(DEVICE_CORE_FEATURE_VERTEX_PIPELINE_STORES_AND_ATOMICS);
		context.requireDeviceFunctionality("VK_EXT_mesh_shader");

		if ((caseDef.shaderStage & VK_SHADER_STAGE_TASK_BIT_EXT) != 0u)
		{
			const auto& features = context.getMeshShaderFeaturesEXT();
			if (!features.taskShader)
				TCU_THROW(NotSupportedError, "Task shaders not supported");
		}
	}

=======
#endif // CTS_USES_VULKANSC
>>>>>>> 609cce79

	subgroups::supportedCheckShader(context, caseDef.shaderStage);
}

TestStatus noSSBOtest (Context& context, const CaseDefinition caseDef)
{
	if (caseDef.opType > OPTYPE_LAST_NON_ARB)
	{
		context.requireDeviceFunctionality("VK_EXT_shader_subgroup_vote");
	}

	const subgroups::SSBOData::InputDataInitializeType	initializeType	= (OPTYPE_ALLEQUAL == caseDef.opType || OPTYPE_ALLEQUAL_ARB == caseDef.opType)
																		? subgroups::SSBOData::InitializeZero
																		: subgroups::SSBOData::InitializeNonZero;
	const subgroups::SSBOData							inputData
	{
		initializeType,							//  InputDataInitializeType		initializeType;
		subgroups::SSBOData::LayoutStd140,		//  InputDataLayoutType			layout;
		caseDef.format,							//  vk::VkFormat				format;
		subgroups::maxSupportedSubgroupSize(),	//  vk::VkDeviceSize			numElements;
		subgroups::SSBOData::BindingUBO,		//  BindingType					bindingType;
	};

	switch (caseDef.shaderStage)
	{
		case VK_SHADER_STAGE_VERTEX_BIT:					return subgroups::makeVertexFrameBufferTest(context, VK_FORMAT_R32_UINT, &inputData, 1, DE_NULL, checkVertexPipelineStages);
		case VK_SHADER_STAGE_GEOMETRY_BIT:					return subgroups::makeGeometryFrameBufferTest(context, VK_FORMAT_R32_UINT, &inputData, 1, DE_NULL, checkVertexPipelineStages);
		case VK_SHADER_STAGE_TESSELLATION_CONTROL_BIT:		return subgroups::makeTessellationEvaluationFrameBufferTest(context, VK_FORMAT_R32_UINT, &inputData, 1, DE_NULL, checkVertexPipelineStages, caseDef.shaderStage);
		case VK_SHADER_STAGE_TESSELLATION_EVALUATION_BIT:	return subgroups::makeTessellationEvaluationFrameBufferTest(context, VK_FORMAT_R32_UINT, &inputData, 1, DE_NULL, checkVertexPipelineStages, caseDef.shaderStage);
		case VK_SHADER_STAGE_FRAGMENT_BIT:					return subgroups::makeFragmentFrameBufferTest(context, VK_FORMAT_R32_UINT, &inputData, 1, DE_NULL, checkFragmentPipelineStages);
		default:											TCU_THROW(InternalError, "Unhandled shader stage");
	}
}

TestStatus test (Context& context, const CaseDefinition caseDef)
{
	const subgroups::SSBOData::InputDataInitializeType	initializeType	= (OPTYPE_ALLEQUAL == caseDef.opType || OPTYPE_ALLEQUAL_ARB == caseDef.opType)
																		? subgroups::SSBOData::InitializeZero
																		: subgroups::SSBOData::InitializeNonZero;

	const bool isCompute	= isAllComputeStages(caseDef.shaderStage);
	const bool isMesh		= isAllMeshShadingStages(caseDef.shaderStage);
	DE_ASSERT(!(isCompute && isMesh));

	if (isCompute || isMesh)
	{
#ifndef CTS_USES_VULKANSC
		const VkPhysicalDeviceSubgroupSizeControlProperties&	subgroupSizeControlProperties	= context.getSubgroupSizeControlProperties();
#else
		const VkPhysicalDeviceSubgroupSizeControlPropertiesEXT&	subgroupSizeControlProperties	= context.getSubgroupSizeControlPropertiesEXT();
#endif // CTS_USES_VULKANSC
		TestLog&												log								= context.getTestContext().getLog();
		const subgroups::SSBOData								inputData
		{
			initializeType,							//  InputDataInitializeType		initializeType;
			subgroups::SSBOData::LayoutStd430,		//  InputDataLayoutType			layout;
			caseDef.format,							//  vk::VkFormat				format;
			subgroups::maxSupportedSubgroupSize(),	//  vk::VkDeviceSize			numElements;
		};

		if (caseDef.requiredSubgroupSize == DE_FALSE)
		{
			if (isCompute)
				return subgroups::makeComputeTest(context, VK_FORMAT_R32_UINT, &inputData, 1, DE_NULL, checkComputeOrMesh);
			else
				return subgroups::makeMeshTest(context, VK_FORMAT_R32_UINT, &inputData, 1, DE_NULL, checkComputeOrMesh);
		}

		log << TestLog::Message << "Testing required subgroup size range [" <<  subgroupSizeControlProperties.minSubgroupSize << ", "
			<< subgroupSizeControlProperties.maxSubgroupSize << "]" << TestLog::EndMessage;

		// According to the spec, requiredSubgroupSize must be a power-of-two integer.
		for (deUint32 size = subgroupSizeControlProperties.minSubgroupSize; size <= subgroupSizeControlProperties.maxSubgroupSize; size *= 2)
		{
<<<<<<< HEAD
			TestStatus result (QP_TEST_RESULT_INTERNAL_ERROR, "Internal Error");

			if (isCompute)
				result = subgroups::makeComputeTest(context, VK_FORMAT_R32_UINT, &inputData, 1, DE_NULL, checkComputeOrMesh, size);
			else
				result = subgroups::makeMeshTest(context, VK_FORMAT_R32_UINT, &inputData, 1, DE_NULL, checkComputeOrMesh, size);
=======
			TestStatus result = subgroups::makeComputeTest(context, VK_FORMAT_R32_UINT, &inputData, 1, DE_NULL, checkCompute, size);
>>>>>>> 609cce79

			if (result.getCode() != QP_TEST_RESULT_PASS)
			{
				log << TestLog::Message << "subgroupSize " << size << " failed" << TestLog::EndMessage;
				return result;
			}
		}

		return TestStatus::pass("OK");
	}
	else if (isAllGraphicsStages(caseDef.shaderStage))
	{
		const VkShaderStageFlags	stages		= subgroups::getPossibleGraphicsSubgroupStages(context, caseDef.shaderStage);
		const subgroups::SSBOData	inputData	=
		{
			initializeType,							//  InputDataInitializeType		initializeType;
			subgroups::SSBOData::LayoutStd430,		//  InputDataLayoutType			layout;
			caseDef.format,							//  vk::VkFormat				format;
			subgroups::maxSupportedSubgroupSize(),	//  vk::VkDeviceSize			numElements;
			subgroups::SSBOData::BindingSSBO,		//  bool						isImage;
			4u,										//  deUint32					binding;
			stages,									//  vk::VkShaderStageFlags		stages;
		};

		return subgroups::allStages(context, VK_FORMAT_R32_UINT, &inputData, 1, DE_NULL, checkVertexPipelineStages, stages);
	}
#ifndef CTS_USES_VULKANSC
	else if (isAllRayTracingStages(caseDef.shaderStage))
	{
		const VkShaderStageFlags	stages		= subgroups::getPossibleRayTracingSubgroupStages(context, caseDef.shaderStage);
		const subgroups::SSBOData	inputData	=
		{
			initializeType,							//  InputDataInitializeType		initializeType;
			subgroups::SSBOData::LayoutStd430,		//  InputDataLayoutType			layout;
			caseDef.format,							//  vk::VkFormat				format;
			subgroups::maxSupportedSubgroupSize(),	//  vk::VkDeviceSize			numElements;
			subgroups::SSBOData::BindingSSBO,		//  bool						isImage;
			6u,										//  deUint32					binding;
			stages,									//  vk::VkShaderStageFlags		stages;
		};

		return subgroups::allRayTracingStages(context, VK_FORMAT_R32_UINT, &inputData, 1, DE_NULL, checkVertexPipelineStages, stages);
	}
#endif // CTS_USES_VULKANSC
	else
		TCU_THROW(InternalError, "Unknown stage or invalid stage set");
}
}

namespace vkt
{
namespace subgroups
{
TestCaseGroup* createSubgroupsVoteTests (TestContext& testCtx)
{
	de::MovePtr<TestCaseGroup>	group				(new TestCaseGroup(testCtx, "vote", "Subgroup vote category tests"));
	de::MovePtr<TestCaseGroup>	graphicGroup		(new TestCaseGroup(testCtx, "graphics", "Subgroup vote category tests: graphics"));
	de::MovePtr<TestCaseGroup>	computeGroup		(new TestCaseGroup(testCtx, "compute", "Subgroup vote category tests: compute"));
	de::MovePtr<TestCaseGroup>	meshGroup			(new TestCaseGroup(testCtx, "mesh", "Subgroup vote category tests: mesh shading"));
	de::MovePtr<TestCaseGroup>	framebufferGroup	(new TestCaseGroup(testCtx, "framebuffer", "Subgroup vote category tests: framebuffer"));
	de::MovePtr<TestCaseGroup>	fragHelperGroup		(new TestCaseGroup(testCtx, "frag_helper", "Subgroup vote category tests: fragment helper invocation"));
#ifndef CTS_USES_VULKANSC
	de::MovePtr<TestCaseGroup>	raytracingGroup		(new TestCaseGroup(testCtx, "ray_tracing", "Subgroup vote category tests: raytracing"));
#endif // CTS_USES_VULKANSC

	de::MovePtr<TestCaseGroup>	groupARB			(new TestCaseGroup(testCtx, "ext_shader_subgroup_vote", "VK_EXT_shader_subgroup_vote category tests"));
	de::MovePtr<TestCaseGroup>	graphicGroupARB		(new TestCaseGroup(testCtx, "graphics", "Subgroup vote category tests: graphics"));
	de::MovePtr<TestCaseGroup>	computeGroupARB		(new TestCaseGroup(testCtx, "compute", "Subgroup vote category tests: compute"));
	de::MovePtr<TestCaseGroup>	meshGroupARB		(new TestCaseGroup(testCtx, "mesh", "Subgroup vote category tests: mesh shading"));
	de::MovePtr<TestCaseGroup>	framebufferGroupARB	(new TestCaseGroup(testCtx, "framebuffer", "Subgroup vote category tests: framebuffer"));
	de::MovePtr<TestCaseGroup>	fragHelperGroupARB	(new TestCaseGroup(testCtx, "frag_helper", "Subgroup vote category tests: fragment helper invocation"));
	const deBool				boolValues[]		=
	{
		DE_FALSE,
		DE_TRUE
	};

	{
		const VkShaderStageFlags	fbStages[]		=
		{
			VK_SHADER_STAGE_VERTEX_BIT,
			VK_SHADER_STAGE_TESSELLATION_EVALUATION_BIT,
			VK_SHADER_STAGE_TESSELLATION_CONTROL_BIT,
			VK_SHADER_STAGE_GEOMETRY_BIT,
		};
		const VkShaderStageFlags	meshStages[]	=
		{
			VK_SHADER_STAGE_MESH_BIT_EXT,
			VK_SHADER_STAGE_TASK_BIT_EXT,
		};
		const vector<VkFormat>		formats		= subgroups::getAllFormats();

		for (size_t formatIndex = 0; formatIndex < formats.size(); ++formatIndex)
		{
			const VkFormat	format					= formats[formatIndex];
			const bool		needs8BitUBOStorage		= isFormat8bitTy(format);
			const bool		needs16BitUBOStorage	= isFormat16BitTy(format);
			const deBool	formatIsNotVector		=  format == VK_FORMAT_R8_USCALED
													|| format == VK_FORMAT_R32_UINT
													|| format == VK_FORMAT_R32_SINT
													|| format == VK_FORMAT_R32_SFLOAT
													|| format == VK_FORMAT_R64_SFLOAT;

			for (int opTypeIndex = 0; opTypeIndex < OPTYPE_LAST; ++opTypeIndex)
			{
				const OpType	opType	= static_cast<OpType>(opTypeIndex);

				// Skip OPTYPE_LAST_NON_ARB because it is not a real op type.
				if (opType == OPTYPE_LAST_NON_ARB)
					continue;

				// Skip the non-nonvector tests because VK_EXT_shader_subgroup_vote functions only supports boolean scalar arguments.
				if (opType > OPTYPE_LAST_NON_ARB && !formatIsNotVector)
					continue;

				// Skip non-boolean formats when testing allInvocationsEqualARB(bool value), because it requires a boolean
				// argument that should have the same value for all invocations. For the rest of formats, it won't be a boolean argument,
				// so it may give wrong results when converting to bool.
				if (opType == OPTYPE_ALLEQUAL_ARB && format != VK_FORMAT_R8_USCALED)
					continue;

				// Skip the typed tests for all but subgroupAllEqual() and allInvocationsEqualARB()
				if ((VK_FORMAT_R32_UINT != format) && (OPTYPE_ALLEQUAL != opType) && (OPTYPE_ALLEQUAL_ARB != opType))
				{
					continue;
				}

				const string	op					= de::toLower(getOpTypeName(opType));
				const string	name				= op + "_" + subgroups::getFormatNameForGLSL(format);
				const bool		opNonARB			= (opType < OPTYPE_LAST_NON_ARB);
				TestCaseGroup*	computeGroupPtr		= opNonARB ? computeGroup.get() : computeGroupARB.get();
				TestCaseGroup*	graphicGroupPtr		= opNonARB ? graphicGroup.get() : graphicGroupARB.get();
				TestCaseGroup*	framebufferGroupPtr	= opNonARB ? framebufferGroup.get() : framebufferGroupARB.get();
				TestCaseGroup*	fragHelperGroupPtr	= opNonARB ? fragHelperGroup.get() : fragHelperGroupARB.get();
				TestCaseGroup*	meshGroupPtr		= opNonARB ? meshGroup.get() : meshGroupARB.get();

				for (size_t groupSizeNdx = 0; groupSizeNdx < DE_LENGTH_OF_ARRAY(boolValues); ++groupSizeNdx)
				{
					const deBool			requiredSubgroupSize	= boolValues[groupSizeNdx];
					const string			testName				= name + (requiredSubgroupSize ? "_requiredsubgroupsize" : "");
					const CaseDefinition	caseDef					=
					{
						opType,							//  OpType				opType;
						VK_SHADER_STAGE_COMPUTE_BIT,	//  VkShaderStageFlags	shaderStage;
						format,							//  VkFormat			format;
						de::SharedPtr<bool>(new bool),	//  de::SharedPtr<bool>	geometryPointSizeSupported;
						requiredSubgroupSize,			//  deBool				requiredSubgroupSize;
						deBool(false),					//  deBool				requires8BitUniformBuffer;
						deBool(false)					//  deBool				requires16BitUniformBuffer;
					};

					addFunctionCaseWithPrograms(computeGroupPtr, testName, "", supportedCheck, initPrograms, test, caseDef);
				}

				for (size_t groupSizeNdx = 0; groupSizeNdx < DE_LENGTH_OF_ARRAY(boolValues); ++groupSizeNdx)
				{
					for (const auto& stage : meshStages)
					{
						const deBool			requiredSubgroupSize	= boolValues[groupSizeNdx];
						const string			testName				= name + (requiredSubgroupSize ? "_requiredsubgroupsize" : "") + "_" + getShaderStageName(stage);
						const CaseDefinition	caseDef					=
						{
							opType,							//  OpType				opType;
							stage,							//  VkShaderStageFlags	shaderStage;
							format,							//  VkFormat			format;
							de::SharedPtr<bool>(new bool),	//  de::SharedPtr<bool>	geometryPointSizeSupported;
							requiredSubgroupSize,			//  deBool				requiredSubgroupSize;
							deBool(false),					//  deBool				requires8BitUniformBuffer;
							deBool(false)					//  deBool				requires16BitUniformBuffer;
						};

						addFunctionCaseWithPrograms(meshGroupPtr, testName, "", supportedCheck, initPrograms, test, caseDef);
					}
				}

				{
					const CaseDefinition	caseDef		=
					{
						opType,							//  OpType				opType;
						VK_SHADER_STAGE_ALL_GRAPHICS,	//  VkShaderStageFlags	shaderStage;
						format,							//  VkFormat			format;
						de::SharedPtr<bool>(new bool),	//  de::SharedPtr<bool>	geometryPointSizeSupported;
						DE_FALSE,						//  deBool				requiredSubgroupSize;
						deBool(false),					//  deBool				requires8BitUniformBuffer;
						deBool(false)					//  deBool				requires16BitUniformBuffer;
					};

					addFunctionCaseWithPrograms(graphicGroupPtr, name, "", supportedCheck, initPrograms, test, caseDef);
				}

				for (int stageIndex = 0; stageIndex < DE_LENGTH_OF_ARRAY(fbStages); ++stageIndex)
				{
					const CaseDefinition	caseDef		=
					{
						opType,							//  OpType				opType;
						fbStages[stageIndex],			//  VkShaderStageFlags	shaderStage;
						format,							//  VkFormat			format;
						de::SharedPtr<bool>(new bool),	//  de::SharedPtr<bool>	geometryPointSizeSupported;
						DE_FALSE,						//  deBool				requiredSubgroupSize;
						deBool(false),					//  deBool				requires8BitUniformBuffer;
						deBool(false)					//  deBool				requires16BitUniformBuffer;
					};
					const string			testName	= name + "_" + getShaderStageName(caseDef.shaderStage);

					addFunctionCaseWithPrograms(framebufferGroupPtr, testName, "", supportedCheck, initFrameBufferPrograms, noSSBOtest, caseDef);
				}

				{
					const CaseDefinition	caseDef		=
					{
						opType,							//  OpType				opType;
						VK_SHADER_STAGE_FRAGMENT_BIT,	//  VkShaderStageFlags	shaderStage;
						format,							//  VkFormat			format;
						de::SharedPtr<bool>(new bool),	//  de::SharedPtr<bool>	geometryPointSizeSupported;
						DE_FALSE,						//  deBool				requiredSubgroupSize;
						deBool(needs8BitUBOStorage),	//  deBool				requires8BitUniformBuffer;
						deBool(needs16BitUBOStorage)	//  deBool				requires16BitUniformBuffer;
					};
					const string			testName	= name + "_" + getShaderStageName(caseDef.shaderStage);

					addFunctionCaseWithPrograms(fragHelperGroupPtr, testName, "", supportedCheck, initFrameBufferProgramsFrag, noSSBOtest, caseDef);
				}
			}
		}
	}

#ifndef CTS_USES_VULKANSC
	{
		const vector<VkFormat>	formats		= subgroups::getAllRayTracingFormats();

		for (size_t formatIndex = 0; formatIndex < formats.size(); ++formatIndex)
		{
			const VkFormat	format	= formats[formatIndex];

			for (int opTypeIndex = 0; opTypeIndex < OPTYPE_LAST_NON_ARB; ++opTypeIndex)
			{
				const OpType	opType	= static_cast<OpType>(opTypeIndex);

				// Skip the typed tests for all but subgroupAllEqual()
				if ((VK_FORMAT_R32_UINT != format) && (OPTYPE_ALLEQUAL != opType))
				{
					continue;
				}

				const string			op		= de::toLower(getOpTypeName(opType));
				const string			name	= op + "_" + subgroups::getFormatNameForGLSL(format);
				const CaseDefinition	caseDef	=
				{
					opType,							//  OpType				opType;
					SHADER_STAGE_ALL_RAY_TRACING,	//  VkShaderStageFlags	shaderStage;
					format,							//  VkFormat			format;
					de::SharedPtr<bool>(new bool),	//  de::SharedPtr<bool>	geometryPointSizeSupported;
					DE_FALSE,						//  deBool				requiredSubgroupSize;
					DE_FALSE,						//  deBool				requires8BitUniformBuffer;
					DE_FALSE						//  deBool				requires16BitUniformBuffer;
				};

				addFunctionCaseWithPrograms(raytracingGroup.get(), name, "", supportedCheck, initPrograms, test, caseDef);
			}
		}
	}
#endif // CTS_USES_VULKANSC

	groupARB->addChild(graphicGroupARB.release());
	groupARB->addChild(computeGroupARB.release());
	groupARB->addChild(framebufferGroupARB.release());
	groupARB->addChild(fragHelperGroupARB.release());
	groupARB->addChild(meshGroupARB.release());

	group->addChild(graphicGroup.release());
	group->addChild(computeGroup.release());
	group->addChild(framebufferGroup.release());
	group->addChild(fragHelperGroup.release());
#ifndef CTS_USES_VULKANSC
	group->addChild(raytracingGroup.release());
<<<<<<< HEAD
	group->addChild(meshGroup.release());
=======
#endif // CTS_USES_VULKANSC
>>>>>>> 609cce79

	group->addChild(groupARB.release());

	return group.release();
}

} // subgroups
} // vkt<|MERGE_RESOLUTION|>--- conflicted
+++ resolved
@@ -281,19 +281,13 @@
 
 void initPrograms (SourceCollections& programCollection, CaseDefinition caseDef)
 {
-<<<<<<< HEAD
+#ifndef CTS_USES_VULKANSC
 	const bool					spirv14required	= (isAllRayTracingStages(caseDef.shaderStage) || isAllMeshShadingStages(caseDef.shaderStage));
+#else
+	const bool					spirv14required	= false;
+#endif // CTS_USES_VULKANSC
 	const SpirvVersion			spirvVersion	= spirv14required ? SPIRV_VERSION_1_4 : SPIRV_VERSION_1_3;
 	const ShaderBuildOptions	buildOptions	(programCollection.usedVulkanVersion, spirvVersion, 0u, spirv14required);
-=======
-#ifndef CTS_USES_VULKANSC
-	const bool					spirv14required	= isAllRayTracingStages(caseDef.shaderStage);
-#else
-	const bool					spirv14required	= false;
-#endif // CTS_USES_VULKANSC
-	const SpirvVersion			spirvVersion	= spirv14required ? SPIRV_VERSION_1_4 : SPIRV_VERSION_1_3;
-	const ShaderBuildOptions	buildOptions	(programCollection.usedVulkanVersion, spirvVersion, 0u);
->>>>>>> 609cce79
 	const bool					arbFunctions	= caseDef.opType > OPTYPE_LAST_NON_ARB;
 	const string				extensions		= getExtensions(arbFunctions) + subgroups::getAdditionalExtensionForFormat(caseDef.format);
 	const bool					pointSize		= *caseDef.geometryPointSizeSupported;
@@ -364,7 +358,6 @@
 	{
 		context.requireDeviceFunctionality("VK_KHR_ray_tracing_pipeline");
 	}
-<<<<<<< HEAD
 	else if (isAllMeshShadingStages(caseDef.shaderStage))
 	{
 		context.requireDeviceCoreFeature(DEVICE_CORE_FEATURE_VERTEX_PIPELINE_STORES_AND_ATOMICS);
@@ -378,9 +371,7 @@
 		}
 	}
 
-=======
-#endif // CTS_USES_VULKANSC
->>>>>>> 609cce79
+#endif // CTS_USES_VULKANSC
 
 	subgroups::supportedCheckShader(context, caseDef.shaderStage);
 }
@@ -422,7 +413,11 @@
 																		: subgroups::SSBOData::InitializeNonZero;
 
 	const bool isCompute	= isAllComputeStages(caseDef.shaderStage);
+#ifndef CTS_USES_VULKANSC
 	const bool isMesh		= isAllMeshShadingStages(caseDef.shaderStage);
+#else
+	const bool isMesh		= false;
+#endif // CTS_USES_VULKANSC
 	DE_ASSERT(!(isCompute && isMesh));
 
 	if (isCompute || isMesh)
@@ -455,16 +450,12 @@
 		// According to the spec, requiredSubgroupSize must be a power-of-two integer.
 		for (deUint32 size = subgroupSizeControlProperties.minSubgroupSize; size <= subgroupSizeControlProperties.maxSubgroupSize; size *= 2)
 		{
-<<<<<<< HEAD
 			TestStatus result (QP_TEST_RESULT_INTERNAL_ERROR, "Internal Error");
 
 			if (isCompute)
 				result = subgroups::makeComputeTest(context, VK_FORMAT_R32_UINT, &inputData, 1, DE_NULL, checkComputeOrMesh, size);
 			else
 				result = subgroups::makeMeshTest(context, VK_FORMAT_R32_UINT, &inputData, 1, DE_NULL, checkComputeOrMesh, size);
-=======
-			TestStatus result = subgroups::makeComputeTest(context, VK_FORMAT_R32_UINT, &inputData, 1, DE_NULL, checkCompute, size);
->>>>>>> 609cce79
 
 			if (result.getCode() != QP_TEST_RESULT_PASS)
 			{
@@ -523,17 +514,17 @@
 	de::MovePtr<TestCaseGroup>	group				(new TestCaseGroup(testCtx, "vote", "Subgroup vote category tests"));
 	de::MovePtr<TestCaseGroup>	graphicGroup		(new TestCaseGroup(testCtx, "graphics", "Subgroup vote category tests: graphics"));
 	de::MovePtr<TestCaseGroup>	computeGroup		(new TestCaseGroup(testCtx, "compute", "Subgroup vote category tests: compute"));
-	de::MovePtr<TestCaseGroup>	meshGroup			(new TestCaseGroup(testCtx, "mesh", "Subgroup vote category tests: mesh shading"));
 	de::MovePtr<TestCaseGroup>	framebufferGroup	(new TestCaseGroup(testCtx, "framebuffer", "Subgroup vote category tests: framebuffer"));
 	de::MovePtr<TestCaseGroup>	fragHelperGroup		(new TestCaseGroup(testCtx, "frag_helper", "Subgroup vote category tests: fragment helper invocation"));
 #ifndef CTS_USES_VULKANSC
 	de::MovePtr<TestCaseGroup>	raytracingGroup		(new TestCaseGroup(testCtx, "ray_tracing", "Subgroup vote category tests: raytracing"));
+	de::MovePtr<TestCaseGroup>	meshGroup			(new TestCaseGroup(testCtx, "mesh", "Subgroup vote category tests: mesh shading"));
+	de::MovePtr<TestCaseGroup>	meshGroupARB		(new TestCaseGroup(testCtx, "mesh", "Subgroup vote category tests: mesh shading"));
 #endif // CTS_USES_VULKANSC
 
 	de::MovePtr<TestCaseGroup>	groupARB			(new TestCaseGroup(testCtx, "ext_shader_subgroup_vote", "VK_EXT_shader_subgroup_vote category tests"));
 	de::MovePtr<TestCaseGroup>	graphicGroupARB		(new TestCaseGroup(testCtx, "graphics", "Subgroup vote category tests: graphics"));
 	de::MovePtr<TestCaseGroup>	computeGroupARB		(new TestCaseGroup(testCtx, "compute", "Subgroup vote category tests: compute"));
-	de::MovePtr<TestCaseGroup>	meshGroupARB		(new TestCaseGroup(testCtx, "mesh", "Subgroup vote category tests: mesh shading"));
 	de::MovePtr<TestCaseGroup>	framebufferGroupARB	(new TestCaseGroup(testCtx, "framebuffer", "Subgroup vote category tests: framebuffer"));
 	de::MovePtr<TestCaseGroup>	fragHelperGroupARB	(new TestCaseGroup(testCtx, "frag_helper", "Subgroup vote category tests: fragment helper invocation"));
 	const deBool				boolValues[]		=
@@ -550,11 +541,13 @@
 			VK_SHADER_STAGE_TESSELLATION_CONTROL_BIT,
 			VK_SHADER_STAGE_GEOMETRY_BIT,
 		};
+#ifndef CTS_USES_VULKANSC
 		const VkShaderStageFlags	meshStages[]	=
 		{
 			VK_SHADER_STAGE_MESH_BIT_EXT,
 			VK_SHADER_STAGE_TASK_BIT_EXT,
 		};
+#endif // CTS_USES_VULKANSC
 		const vector<VkFormat>		formats		= subgroups::getAllFormats();
 
 		for (size_t formatIndex = 0; formatIndex < formats.size(); ++formatIndex)
@@ -599,7 +592,9 @@
 				TestCaseGroup*	graphicGroupPtr		= opNonARB ? graphicGroup.get() : graphicGroupARB.get();
 				TestCaseGroup*	framebufferGroupPtr	= opNonARB ? framebufferGroup.get() : framebufferGroupARB.get();
 				TestCaseGroup*	fragHelperGroupPtr	= opNonARB ? fragHelperGroup.get() : fragHelperGroupARB.get();
+#ifndef CTS_USES_VULKANSC
 				TestCaseGroup*	meshGroupPtr		= opNonARB ? meshGroup.get() : meshGroupARB.get();
+#endif // CTS_USES_VULKANSC
 
 				for (size_t groupSizeNdx = 0; groupSizeNdx < DE_LENGTH_OF_ARRAY(boolValues); ++groupSizeNdx)
 				{
@@ -619,6 +614,7 @@
 					addFunctionCaseWithPrograms(computeGroupPtr, testName, "", supportedCheck, initPrograms, test, caseDef);
 				}
 
+#ifndef CTS_USES_VULKANSC
 				for (size_t groupSizeNdx = 0; groupSizeNdx < DE_LENGTH_OF_ARRAY(boolValues); ++groupSizeNdx)
 				{
 					for (const auto& stage : meshStages)
@@ -639,6 +635,7 @@
 						addFunctionCaseWithPrograms(meshGroupPtr, testName, "", supportedCheck, initPrograms, test, caseDef);
 					}
 				}
+#endif // CTS_USES_VULKANSC
 
 				{
 					const CaseDefinition	caseDef		=
@@ -732,7 +729,6 @@
 	groupARB->addChild(computeGroupARB.release());
 	groupARB->addChild(framebufferGroupARB.release());
 	groupARB->addChild(fragHelperGroupARB.release());
-	groupARB->addChild(meshGroupARB.release());
 
 	group->addChild(graphicGroup.release());
 	group->addChild(computeGroup.release());
@@ -740,11 +736,9 @@
 	group->addChild(fragHelperGroup.release());
 #ifndef CTS_USES_VULKANSC
 	group->addChild(raytracingGroup.release());
-<<<<<<< HEAD
 	group->addChild(meshGroup.release());
-=======
-#endif // CTS_USES_VULKANSC
->>>>>>> 609cce79
+	groupARB->addChild(meshGroupARB.release());
+#endif // CTS_USES_VULKANSC
 
 	group->addChild(groupARB.release());
 
