/*------------------------------------------------------------------------
 * Vulkan Conformance Tests
 * ------------------------
 *
 * Copyright (c) 2019 The Khronos Group Inc.
 * Copyright (c) 2019 Google Inc.
 * Copyright (c) 2017 Codeplay Software Ltd.
 *
 * Licensed under the Apache License, Version 2.0 (the "License");
 * you may not use this file except in compliance with the License.
 * You may obtain a copy of the License at
 *
 *      http://www.apache.org/licenses/LICENSE-2.0
 *
 * Unless required by applicable law or agreed to in writing, software
 * distributed under the License is distributed on an "AS IS" BASIS,
 * WITHOUT WARRANTIES OR CONDITIONS OF ANY KIND, either express or implied.
 * See the License for the specific language governing permissions and
 * limitations under the License.
 *
 */ /*!
 * \file
 * \brief Subgroups Tests
 */ /*--------------------------------------------------------------------*/

#include "vktSubgroupsVoteTests.hpp"
#include "vktSubgroupsTestsUtils.hpp"

#include <string>
#include <vector>

using namespace tcu;
using namespace std;
using namespace vk;
using namespace vkt;

namespace
{
enum OpType
{
	OPTYPE_ALL = 0,
	OPTYPE_ANY = 1,
	OPTYPE_ALLEQUAL = 2,
	OPTYPE_LAST_NON_ARB = 3,
	OPTYPE_ALL_ARB = 4,
	OPTYPE_ANY_ARB = 5,
	OPTYPE_ALLEQUAL_ARB = 6,
	OPTYPE_LAST
};

static bool checkVertexPipelineStages(std::vector<const void*> datas,
									  deUint32 width, deUint32)
{
	return vkt::subgroups::check(datas, width, 0x1F);
}

static bool checkFragmentPipelineStages(std::vector<const void*> datas,
									  deUint32 width, deUint32 height, deUint32)
{
	const deUint32* data =
		reinterpret_cast<const deUint32*>(datas[0]);
	for (deUint32 x = 0u; x < width; ++x)
	{
		for (deUint32 y = 0u; y < height; ++y)
		{
			const deUint32 ndx = (x * height + y);
			deUint32 val = data[ndx] & 0x1F;

			if (data[ndx] & 0x40) //Helper fragment shader invocation was executed
			{
				if(val != 0x1F)
					return false;
			}
			else //Helper fragment shader invocation was not executed yet
			{
				if (val != 0x1E)
					return false;
			}
		}
	}
	return true;
}

static bool checkCompute(std::vector<const void*> datas,
						 const deUint32 numWorkgroups[3], const deUint32 localSize[3],
						 deUint32)
{
	return vkt::subgroups::checkCompute(datas, numWorkgroups, localSize, 0x1F);
}

std::string getOpTypeName(int opType)
{
	switch (opType)
	{
		default:
			DE_FATAL("Unsupported op type");
			return "";
		case OPTYPE_ALL:
			return "subgroupAll";
		case OPTYPE_ANY:
			return "subgroupAny";
		case OPTYPE_ALLEQUAL:
			return "subgroupAllEqual";
		case OPTYPE_ALL_ARB:
			return "allInvocationsARB";
		case OPTYPE_ANY_ARB:
			return "anyInvocationARB";
		case OPTYPE_ALLEQUAL_ARB:
			return "allInvocationsEqualARB";
	}
}

struct CaseDefinition
{
	int					opType;
	VkShaderStageFlags	shaderStage;
	VkFormat			format;
	de::SharedPtr<bool>	geometryPointSizeSupported;
};

bool fmtIsBoolean(VkFormat format)
{
	// For reasons unknown, the tests use R8_USCALED as the boolean format
	return	format == VK_FORMAT_R8_USCALED || format == VK_FORMAT_R8G8_USCALED ||
			format == VK_FORMAT_R8G8B8_USCALED || format == VK_FORMAT_R8G8B8A8_USCALED;
}

const string extHeader(bool arbFunctions)
{
	return arbFunctions	?	"#extension GL_ARB_shader_group_vote: enable\n"
							"#extension GL_KHR_shader_subgroup_basic: enable\n"
						:	"#extension GL_KHR_shader_subgroup_vote: enable\n";
}

// The test source to use in a generic stage. Fragment and compute sources are different
const string stageTestSource(CaseDefinition caseDef)
{
	const bool formatIsBoolean = fmtIsBoolean(caseDef.format);

	const string op = getOpTypeName(caseDef.opType);
	const string fmt = subgroups::getFormatNameForGLSL(caseDef.format);

	return
		(OPTYPE_ALL == caseDef.opType || OPTYPE_ALL_ARB == caseDef.opType) ?
			"  result = " + op + "(true) ? 0x1 : 0;\n"
			"  result |= " + op + "(false) ? 0 : 0x1A;\n"
			"  result |= 0x4;\n"
		: (OPTYPE_ANY == caseDef.opType || OPTYPE_ANY_ARB == caseDef.opType) ?
			"  result = " + op + "(true) ? 0x1 : 0;\n"
			"  result |= " + op + "(false) ? 0 : 0x1A;\n"
			"  result |= 0x4;\n"
		: (OPTYPE_ALLEQUAL == caseDef.opType || OPTYPE_ALLEQUAL_ARB == caseDef.opType) ?
			"  " + fmt + " valueEqual = " + fmt + "(1.25 * float(data[gl_SubgroupInvocationID]) + 5.0);\n" +
			"  " + fmt + " valueNoEqual = " + fmt + (formatIsBoolean ? "(subgroupElect());\n" : "(gl_SubgroupInvocationID);\n") +
			"  result = " + op + "(" + fmt + "(1)) ? 0x1 : 0;\n"
			"  result |= "
				+ (formatIsBoolean ? "0x2" : op + "(" + fmt + "(gl_SubgroupInvocationID)) ? 0 : 0x2")
				+ ";\n"
			"  result |= " + op + "(data[0]) ? 0x4 : 0;\n"
			"  result |= " + op + "(valueEqual) ? 0x8 : 0x0;\n"
			"  result |= " + op + "(valueNoEqual) ? 0x0 : 0x10;\n"
			"  if (subgroupElect()) result |= 0x2 | 0x10;\n"
		: "";
}

void initFrameBufferPrograms (SourceCollections& programCollection, CaseDefinition caseDef)
{
	const vk::ShaderBuildOptions buildOptions	(programCollection.usedVulkanVersion, vk::SPIRV_VERSION_1_3, 0u);
	const bool formatIsBoolean = fmtIsBoolean(caseDef.format);
	const bool arbFunctions = caseDef.opType > OPTYPE_LAST_NON_ARB;
	const string extensionHeader = extHeader(arbFunctions);

	if (VK_SHADER_STAGE_FRAGMENT_BIT != caseDef.shaderStage)
		subgroups::setFragmentShaderFrameBuffer(programCollection);

	if (VK_SHADER_STAGE_FRAGMENT_BIT == caseDef.shaderStage)
	{
		const string vertex	= "#version 450\n"
			"void main (void)\n"
			"{\n"
			"  vec2 uv = vec2(float(gl_VertexIndex & 1), float((gl_VertexIndex >> 1) & 1));\n"
			"  gl_Position = vec4(uv * 4.0f -2.0f, 0.0f, 1.0f);\n"
			"  gl_PointSize = 1.0f;\n"
			"}\n";
		programCollection.glslSources.add("vert") << glu::VertexSource(vertex) << vk::ShaderBuildOptions(programCollection.usedVulkanVersion, vk::SPIRV_VERSION_1_3, 0u);
	}
	else if (VK_SHADER_STAGE_VERTEX_BIT != caseDef.shaderStage)
		subgroups::setVertexShaderFrameBuffer(programCollection);

	const string source = stageTestSource(caseDef);

	const string fmt = subgroups::getFormatNameForGLSL(caseDef.format);

	if (VK_SHADER_STAGE_VERTEX_BIT == caseDef.shaderStage)
	{
		std::ostringstream vertexSrc;
		vertexSrc << glu::getGLSLVersionDeclaration(glu::GLSL_VERSION_450)<<"\n"
			<< extensionHeader.c_str()
			<< subgroups::getAdditionalExtensionForFormat(caseDef.format)
			<< "layout(location = 0) out vec4 out_color;\n"
			<< "layout(location = 0) in highp vec4 in_position;\n"
			<< "layout(set = 0, binding = 0) uniform Buffer1\n"
			<< "{\n"
			<< "  " << fmt << " data[" << subgroups::maxSupportedSubgroupSize() << "];\n"
			<< "};\n"
			<< "\n"
			<< "void main (void)\n"
			<< "{\n"
			<< "  uint result;\n"
			<< source
			<< "  out_color.r = float(result);\n"
			<< "  gl_Position = in_position;\n"
			<< "  gl_PointSize = 1.0f;\n"
			<< "}\n";

		programCollection.glslSources.add("vert") << glu::VertexSource(vertexSrc.str()) << vk::ShaderBuildOptions(programCollection.usedVulkanVersion, vk::SPIRV_VERSION_1_3, 0u);
	}
	else if (VK_SHADER_STAGE_GEOMETRY_BIT == caseDef.shaderStage)
	{
		std::ostringstream geometry;

		geometry << glu::getGLSLVersionDeclaration(glu::GLSL_VERSION_450)<<"\n"
			<< extensionHeader.c_str()
			<< subgroups::getAdditionalExtensionForFormat(caseDef.format)
			<< "layout(points) in;\n"
			<< "layout(points, max_vertices = 1) out;\n"
			<< "layout(location = 0) out float out_color;\n"
			<< "layout(set = 0, binding = 0) uniform Buffer1\n"
			<< "{\n"
			<< "  " << fmt << " data[" << subgroups::maxSupportedSubgroupSize() << "];\n"
			<< "};\n"
			<< "\n"
			<< "void main (void)\n"
			<< "{\n"
			<< "  uint result;\n"
			<< source
			<< "  out_color = float(result);\n"
			<< "  gl_Position = gl_in[0].gl_Position;\n"
			<< (*caseDef.geometryPointSizeSupported ? "  gl_PointSize = gl_in[0].gl_PointSize;\n" : "")
			<< "  EmitVertex();\n"
			<< "  EndPrimitive();\n"
			<< "}\n";

		programCollection.glslSources.add("geometry")
			<< glu::GeometrySource(geometry.str()) << buildOptions;
	}
	else if (VK_SHADER_STAGE_TESSELLATION_CONTROL_BIT == caseDef.shaderStage)
	{
		std::ostringstream controlSource;
		controlSource << glu::getGLSLVersionDeclaration(glu::GLSL_VERSION_450)<<"\n"
			<< extensionHeader.c_str()
			<< subgroups::getAdditionalExtensionForFormat(caseDef.format)
			<< "layout(vertices = 2) out;\n"
			<< "layout(location = 0) out float out_color[];\n"
			<< "layout(set = 0, binding = 0) uniform Buffer1\n"
			<< "{\n"
			<< "  " << fmt << " data[" << subgroups::maxSupportedSubgroupSize() << "];\n"
			<< "};\n"
			<< "\n"
			<< "void main (void)\n"
			<< "{\n"
			<< "  uint result;\n"
			<< "  if (gl_InvocationID == 0)\n"
			<<"  {\n"
			<< "    gl_TessLevelOuter[0] = 1.0f;\n"
			<< "    gl_TessLevelOuter[1] = 1.0f;\n"
			<< "  }\n"
			<< source
			<< "  out_color[gl_InvocationID] = float(result);"
			<< "  gl_out[gl_InvocationID].gl_Position = gl_in[gl_InvocationID].gl_Position;\n"
			<< "}\n";

		programCollection.glslSources.add("tesc")
			<< glu::TessellationControlSource(controlSource.str()) << buildOptions;
		subgroups::setTesEvalShaderFrameBuffer(programCollection);
	}
	else if (VK_SHADER_STAGE_TESSELLATION_EVALUATION_BIT == caseDef.shaderStage)
	{
		std::ostringstream evaluationSource;
		evaluationSource << glu::getGLSLVersionDeclaration(glu::GLSL_VERSION_450)<<"\n"
			<< extensionHeader.c_str()
			<< "#extension GL_EXT_tessellation_shader : require\n"
			<< subgroups::getAdditionalExtensionForFormat(caseDef.format)
			<< "layout(isolines, equal_spacing, ccw ) in;\n"
			<< "layout(location = 0) out float out_color;\n"
			<< "layout(set = 0, binding = 0) uniform Buffer1\n"
			<< "{\n"
			<< "  " << fmt << " data[" << subgroups::maxSupportedSubgroupSize() << "];\n"
			<< "};\n"
			<< "\n"
			<< "void main (void)\n"
			<< "{\n"
			<< "  uint result;\n"
			<< "  highp uint offset = gl_PrimitiveID * 2 + uint(gl_TessCoord.x + 0.5);\n"
			<< source
			<< "  out_color = float(result);\n"
			<< "  gl_Position = mix(gl_in[0].gl_Position, gl_in[1].gl_Position, gl_TessCoord.x);\n"
			<< "}\n";

		subgroups::setTesCtrlShaderFrameBuffer(programCollection);
		programCollection.glslSources.add("tese")
				<< glu::TessellationEvaluationSource(evaluationSource.str()) << buildOptions;
	}
	else if (VK_SHADER_STAGE_FRAGMENT_BIT == caseDef.shaderStage)
	{
		const string op = getOpTypeName(caseDef.opType);
		const string sourceFragment =
		(OPTYPE_ALL == caseDef.opType || OPTYPE_ALL_ARB == caseDef.opType) ?
			"  result |= " + op + "(!gl_HelperInvocation) ? 0x0 : 0x1;\n"
			"  result |= " + op + "(false) ? 0 : 0x1A;\n"
			"  result |= 0x4;\n"
		: (OPTYPE_ANY == caseDef.opType || OPTYPE_ANY_ARB == caseDef.opType) ?
			"  result |= " + op + "(gl_HelperInvocation) ? 0x1 : 0x0;\n"
			"  result |= " + op + "(false) ? 0 : 0x1A;\n"
			"  result |= 0x4;\n"
		: (OPTYPE_ALLEQUAL == caseDef.opType || OPTYPE_ALLEQUAL_ARB == caseDef.opType) ?
<<<<<<< HEAD
			"  " + subgroups::getFormatNameForGLSL(caseDef.format) + " valueEqual = " + subgroups::getFormatNameForGLSL(caseDef.format) + "(1.25 * float(data[gl_SubgroupInvocationID]) + 5.0);\n" +
			"  " + subgroups::getFormatNameForGLSL(caseDef.format) + " valueNoEqual = " + subgroups::getFormatNameForGLSL(caseDef.format) + (formatIsBoolean ? "(subgroupElect());\n" : "(gl_SubgroupInvocationID);\n") +
			"  result |= " + getOpTypeName(caseDef.opType) + "("
			+ subgroups::getFormatNameForGLSL(caseDef.format) + "(1)) ? 0x10 : 0;\n"
=======
			"  " + fmt + " valueEqual = " + fmt + "(1.25 * float(data[gl_SubgroupInvocationID]) + 5.0);\n" +
			"  " + fmt + " valueNoEqual = " + fmt + (formatIsBoolean ? "(subgroupElect());\n" : "(12.0 * float(data[gl_SubgroupInvocationID]) + int(gl_FragCoord.x*gl_SubgroupInvocationID));\n") +
			"  result |= " + op + "(" + fmt + "(1)) ? 0x10 : 0;\n"
>>>>>>> a02aa0b3
			"  result |= "
				+ (formatIsBoolean ? "0x2" : op + "(" + fmt + "(gl_SubgroupInvocationID)) ? 0 : 0x2")
				+ ";\n"
			"  result |= " + op + "(data[0]) ? 0x4 : 0;\n"
			"  result |= " + op + "(valueEqual) ? 0x8 : 0x0;\n"
			"  result |= " + op + "(gl_HelperInvocation) ? 0x0 : 0x1;\n"
			"  if (subgroupElect()) result |= 0x2 | 0x10;\n"
		: "";

		std::ostringstream fragmentSource;
		fragmentSource << glu::getGLSLVersionDeclaration(glu::GLSL_VERSION_450)<<"\n"
		<< extensionHeader.c_str()
		<< subgroups::getAdditionalExtensionForFormat(caseDef.format)
		<< "layout(location = 0) out uint out_color;\n"
		<< "layout(set = 0, binding = 0) uniform Buffer1\n"
		<< "{\n"
		<< "  " << fmt << " data[" << subgroups::maxSupportedSubgroupSize() << "];\n"
		<< "};\n"
		<< ""
		<< "void main()\n"
		<< "{\n"
		<< "  uint result = 0u;\n"
		<< "  if (dFdx(gl_SubgroupInvocationID * gl_FragCoord.x * gl_FragCoord.y) - dFdy(gl_SubgroupInvocationID * gl_FragCoord.x * gl_FragCoord.y) > 0.0f)\n"
		<< "  {\n"
		<< "    result |= 0x20;\n" // to be sure that compiler doesn't remove dFdx and dFdy executions
		<< "  }\n"
		<< (arbFunctions ?
			"  bool helper = anyInvocationARB(gl_HelperInvocation);\n" :
			"  bool helper = subgroupAny(gl_HelperInvocation);\n")
		<< "  if (helper)\n"
		<< "  {\n"
		<< "    result |= 0x40;\n"
		<< "  }\n"
		<< sourceFragment
		<< "  out_color = result;\n"
		<< "}\n";

		programCollection.glslSources.add("fragment")
			<< glu::FragmentSource(fragmentSource.str())<< vk::ShaderBuildOptions(programCollection.usedVulkanVersion, vk::SPIRV_VERSION_1_3, 0u);
	}
	else
	{
		DE_FATAL("Unsupported shader stage");
	}
}

void initPrograms(SourceCollections& programCollection, CaseDefinition caseDef)
{
	const bool formatIsBoolean = fmtIsBoolean(caseDef.format);
	const bool arbFunctions = caseDef.opType > OPTYPE_LAST_NON_ARB;
	const string extensionHeader = extHeader(arbFunctions);

	const string op = getOpTypeName(caseDef.opType);
	const string fmt = subgroups::getFormatNameForGLSL(caseDef.format);

	if (VK_SHADER_STAGE_COMPUTE_BIT == caseDef.shaderStage)
	{
		std::ostringstream src;

		const string source =
		(OPTYPE_ALL == caseDef.opType || OPTYPE_ALL_ARB == caseDef.opType) ?
			"  result = " + op + "(true) ? 0x1 : 0;\n"
			"  result |= " + op + "(false) ? 0 : 0x1A;\n"
			"  result |= " + op + "(data[gl_SubgroupInvocationID] > 0) ? 0x4 : 0;\n"
		: (OPTYPE_ANY == caseDef.opType || OPTYPE_ANY_ARB == caseDef.opType) ?
			"  result = " + op + "(true) ? 0x1 : 0;\n"
			"  result |= " + op + "(false) ? 0 : 0x1A;\n"
			"  result |= " + op + "(data[gl_SubgroupInvocationID] == data[0]) ? 0x4 : 0;\n"
		: (OPTYPE_ALLEQUAL == caseDef.opType || OPTYPE_ALLEQUAL_ARB == caseDef.opType) ?
<<<<<<< HEAD
			"  " + subgroups::getFormatNameForGLSL(caseDef.format) + " valueEqual = " + subgroups::getFormatNameForGLSL(caseDef.format) + "(1.25 * float(data[gl_SubgroupInvocationID]) + 5.0);\n"
			"  " + subgroups::getFormatNameForGLSL(caseDef.format) + " valueNoEqual = " + subgroups::getFormatNameForGLSL(caseDef.format) + (formatIsBoolean ? "(subgroupElect());\n" : "(gl_SubgroupInvocationID);\n") +
			"  result = " + getOpTypeName(caseDef.opType) + "("
			+ subgroups::getFormatNameForGLSL(caseDef.format) + "(1)) ? 0x1 : 0;\n"
=======
			"  " + fmt + " valueEqual = " + fmt + "(1.25 * float(data[gl_SubgroupInvocationID]) + 5.0);\n"
			"  " + fmt + " valueNoEqual = " + fmt + (formatIsBoolean ? "(subgroupElect());\n" : "(12.0 * float(data[gl_SubgroupInvocationID]) + offset);\n") +
			"  result = " + op + "(" + fmt + "(1)) ? 0x1 : 0;\n"
>>>>>>> a02aa0b3
			"  result |= "
				+ (formatIsBoolean ? "0x2" : op + "(" + fmt + "(gl_SubgroupInvocationID)) ? 0 : 0x2")
				+ ";\n"
			"  result |= " + op + "(data[0]) ? 0x4 : 0x0;\n"
			"  result |= " + op + "(valueEqual) ? 0x8 : 0x0;\n"
			"  result |= " + op + "(valueNoEqual) ? 0x0 : 0x10;\n"
			"  if (subgroupElect()) result |= 0x2 | 0x10;\n"
		: "";

		src << "#version 450\n"
			<< extensionHeader.c_str()
			<< subgroups::getAdditionalExtensionForFormat(caseDef.format)
			<< "layout (local_size_x_id = 0, local_size_y_id = 1, "
			"local_size_z_id = 2) in;\n"
			<< "layout(set = 0, binding = 0, std430) buffer Buffer1\n"
			<< "{\n"
			<< "  uint res[];\n"
			<< "};\n"
			<< "layout(set = 0, binding = 1, std430) buffer Buffer2\n"
			<< "{\n"
			<< "  " << fmt << " data[];\n"
			<< "};\n"
			<< "\n"
			<< "void main (void)\n"
			<< "{\n"
			<< "  uint result;\n"
			<< "  uvec3 globalSize = gl_NumWorkGroups * gl_WorkGroupSize;\n"
			<< "  highp uint offset = globalSize.x * ((globalSize.y * "
			"gl_GlobalInvocationID.z) + gl_GlobalInvocationID.y) + "
			"gl_GlobalInvocationID.x;\n"
			<< source
			<< "  res[offset] = result;\n"
			<< "}\n";

		programCollection.glslSources.add("comp")
				<< glu::ComputeSource(src.str()) << vk::ShaderBuildOptions(programCollection.usedVulkanVersion, vk::SPIRV_VERSION_1_3, 0u);
	}
	else
	{
		const string source = stageTestSource(caseDef);

		{
			const string vertex =
				"#version 450\n"
				+ extensionHeader
				+ subgroups::getAdditionalExtensionForFormat(caseDef.format) +
				"layout(set = 0, binding = 0, std430) buffer Buffer1\n"
				"{\n"
				"  uint res[];\n"
				"};\n"
				"layout(set = 0, binding = 4, std430) readonly buffer Buffer2\n"
				"{\n"
				"  " + fmt + " data[];\n"
				"};\n"
				"\n"
				"void main (void)\n"
				"{\n"
				"  uint result;\n"
				"  highp uint offset = gl_VertexIndex;\n"
				+ source +
				"  res[offset] = result;\n"
				"  float pixelSize = 2.0f/1024.0f;\n"
				"  float pixelPosition = pixelSize/2.0f - 1.0f;\n"
				"  gl_Position = vec4(float(gl_VertexIndex) * pixelSize + pixelPosition, 0.0f, 0.0f, 1.0f);\n"
				"  gl_PointSize = 1.0f;\n"
				"}\n";
			programCollection.glslSources.add("vert")
				<< glu::VertexSource(vertex) << vk::ShaderBuildOptions(programCollection.usedVulkanVersion, vk::SPIRV_VERSION_1_3, 0u);
		}

		{
			const string tesc =
				"#version 450\n"
				+ extensionHeader
				+ subgroups::getAdditionalExtensionForFormat(caseDef.format) +
				"layout(vertices=1) out;\n"
				"layout(set = 0, binding = 1, std430) buffer Buffer1\n"
				"{\n"
				"  uint res[];\n"
				"};\n"
				"layout(set = 0, binding = 4, std430) readonly buffer Buffer2\n"
				"{\n"
				"  " + fmt + " data[];\n"
				"};\n"
				"\n"
				"void main (void)\n"
				"{\n"
				"  uint result;\n"
				"  highp uint offset = gl_PrimitiveID;\n"
				+ source +
				"  res[offset] = result;\n"
				"  if (gl_InvocationID == 0)\n"
				"  {\n"
				"    gl_TessLevelOuter[0] = 1.0f;\n"
				"    gl_TessLevelOuter[1] = 1.0f;\n"
				"  }\n"
				"  gl_out[gl_InvocationID].gl_Position = gl_in[gl_InvocationID].gl_Position;\n"
				"}\n";

			programCollection.glslSources.add("tesc")
					<< glu::TessellationControlSource(tesc) << vk::ShaderBuildOptions(programCollection.usedVulkanVersion, vk::SPIRV_VERSION_1_3, 0u);
		}

		{
			const string tese =
				"#version 450\n"
				+ extensionHeader
				+ subgroups::getAdditionalExtensionForFormat(caseDef.format) +
				"layout(isolines) in;\n"
				"layout(set = 0, binding = 2, std430) buffer Buffer1\n"
				"{\n"
				"  uint res[];\n"
				"};\n"
				"layout(set = 0, binding = 4, std430) readonly buffer Buffer2\n"
				"{\n"
				"  " + fmt + " data[];\n"
				"};\n"
				"\n"
				"void main (void)\n"
				"{\n"
				"  uint result;\n"
				"  highp uint offset = gl_PrimitiveID * 2 + uint(gl_TessCoord.x + 0.5);\n"
				+ source +
				"  res[offset] = result;\n"
				"  float pixelSize = 2.0f/1024.0f;\n"
				"  gl_Position = gl_in[0].gl_Position + gl_TessCoord.x * pixelSize / 2.0f;\n"
				"}\n";

			programCollection.glslSources.add("tese")
					<< glu::TessellationEvaluationSource(tese) << vk::ShaderBuildOptions(programCollection.usedVulkanVersion, vk::SPIRV_VERSION_1_3, 0u);
		}

		{
			const string geometry =
				"#version 450\n"
				+ extensionHeader
				+ subgroups::getAdditionalExtensionForFormat(caseDef.format) +
				"layout(${TOPOLOGY}) in;\n"
				"layout(points, max_vertices = 1) out;\n"
				"layout(set = 0, binding = 3, std430) buffer Buffer1\n"
				"{\n"
				"  uint res[];\n"
				"};\n"
				"layout(set = 0, binding = 4, std430) readonly buffer Buffer2\n"
				"{\n"
				"  " + fmt + " data[];\n"
				"};\n"
				"\n"
				"void main (void)\n"
				"{\n"
				"  uint result;\n"
				"  highp uint offset = gl_PrimitiveIDIn;\n"
				+ source +
				"  res[offset] = result;\n"
				"  gl_Position = gl_in[0].gl_Position;\n"
				"  EmitVertex();\n"
				"  EndPrimitive();\n"
				"}\n";

			subgroups::addGeometryShadersFromTemplate(geometry, vk::ShaderBuildOptions(programCollection.usedVulkanVersion, vk::SPIRV_VERSION_1_3, 0u),
													  programCollection.glslSources);
		}

		{
			const string sourceFragment =
			(OPTYPE_ALL == caseDef.opType || OPTYPE_ALL_ARB == caseDef.opType) ?
				"  result = " + op + "(true) ? 0x1 : 0;\n"
				"  result |= " + op + "(false) ? 0 : 0x1A;\n"
				"  result |= 0x4;\n"
			: (OPTYPE_ANY == caseDef.opType || OPTYPE_ANY_ARB == caseDef.opType) ?
				"  result = " + op + "(true) ? 0x1 : 0;\n"
				"  result |= " + op + "(false) ? 0 : 0x1A;\n"
				"  result |= 0x4;\n"
			: (OPTYPE_ALLEQUAL == caseDef.opType || OPTYPE_ALLEQUAL_ARB == caseDef.opType) ?
<<<<<<< HEAD
				"  " + subgroups::getFormatNameForGLSL(caseDef.format) + " valueEqual = " + subgroups::getFormatNameForGLSL(caseDef.format) + "(1.25 * float(data[gl_SubgroupInvocationID]) + 5.0);\n" +
				"  " + subgroups::getFormatNameForGLSL(caseDef.format) + " valueNoEqual = " + subgroups::getFormatNameForGLSL(caseDef.format) + (formatIsBoolean ? "(subgroupElect());\n" : "(gl_SubgroupInvocationID);\n") +
				"  result = " + getOpTypeName(caseDef.opType) + "("
				+ subgroups::getFormatNameForGLSL(caseDef.format) + "(1)) ? 0x1 : 0;\n"
=======
				"  " + fmt + " valueEqual = " + fmt + "(1.25 * float(data[gl_SubgroupInvocationID]) + 5.0);\n" +
				"  " + fmt + " valueNoEqual = " + fmt + (formatIsBoolean ? "(subgroupElect());\n" : "(12.0 * float(data[gl_SubgroupInvocationID]) + int(gl_FragCoord.x*gl_SubgroupInvocationID));\n") +
				"  result = " + op + "(" + fmt + "(1)) ? 0x1 : 0;\n"
>>>>>>> a02aa0b3
				"  result |= "
					+ (formatIsBoolean ? "0x2" : op + "(" + fmt + "(gl_SubgroupInvocationID)) ? 0 : 0x2")
					+ ";\n"
				"  result |= " + op + "(data[0]) ? 0x4 : 0;\n"
				"  result |= " + op + "(valueEqual) ? 0x8 : 0x0;\n"
				"  result |= " + op + "(valueNoEqual) ? 0x0 : 0x10;\n"
				"  if (subgroupElect()) result |= 0x2 | 0x10;\n"
			: "";
			const string fragment =
				"#version 450\n"
				+ extensionHeader
				+ subgroups::getAdditionalExtensionForFormat(caseDef.format) +
				"layout(location = 0) out uint result;\n"
				"layout(set = 0, binding = 4, std430) readonly buffer Buffer2\n"
				"{\n"
				"  " + fmt + " data[];\n"
				"};\n"
				"void main (void)\n"
				"{\n"
				+ sourceFragment +
				"}\n";

			programCollection.glslSources.add("fragment")
				<< glu::FragmentSource(fragment)<< vk::ShaderBuildOptions(programCollection.usedVulkanVersion, vk::SPIRV_VERSION_1_3, 0u);
		}

		subgroups::addNoSubgroupShader(programCollection);
	}
}

void supportedCheck (Context& context, CaseDefinition caseDef)
{
	if (!subgroups::isSubgroupSupported(context))
		TCU_THROW(NotSupportedError, "Subgroup operations are not supported");

	if (!subgroups::isSubgroupFeatureSupportedForDevice(context, VK_SUBGROUP_FEATURE_VOTE_BIT))
	{
		TCU_THROW(NotSupportedError, "Device does not support subgroup vote operations");
	}

	if (!subgroups::isFormatSupportedForDevice(context, caseDef.format))
		TCU_THROW(NotSupportedError, "Device does not support the specified format in subgroup operations");

	if (caseDef.opType > OPTYPE_LAST_NON_ARB)
	{
		context.requireDeviceExtension("VK_EXT_shader_subgroup_vote");
	}

	*caseDef.geometryPointSizeSupported = subgroups::isTessellationAndGeometryPointSizeSupported(context);
}

tcu::TestStatus noSSBOtest (Context& context, const CaseDefinition caseDef)
{
	if (!subgroups::areSubgroupOperationsSupportedForStage(
				context, caseDef.shaderStage))
	{
		if (subgroups::areSubgroupOperationsRequiredForStage(
					caseDef.shaderStage))
		{
			return tcu::TestStatus::fail(
					   "Shader stage " +
					   subgroups::getShaderStageName(caseDef.shaderStage) +
					   " is required to support subgroup operations!");
		}
		else
		{
			TCU_THROW(NotSupportedError, "Device does not support subgroup operations for this stage");
		}
	}

	if (caseDef.opType > OPTYPE_LAST_NON_ARB)
	{
		context.requireDeviceExtension("VK_EXT_shader_subgroup_vote");
	}

	subgroups::SSBOData inputData;
	inputData.format = caseDef.format;
	inputData.layout = subgroups::SSBOData::LayoutStd140;
	inputData.numElements = subgroups::maxSupportedSubgroupSize();
	inputData.initializeType = (OPTYPE_ALLEQUAL == caseDef.opType || OPTYPE_ALLEQUAL_ARB == caseDef.opType) ? subgroups::SSBOData::InitializeZero : subgroups::SSBOData::InitializeNonZero;

	if (VK_SHADER_STAGE_VERTEX_BIT == caseDef.shaderStage)
		return subgroups::makeVertexFrameBufferTest(context, VK_FORMAT_R32_UINT, &inputData, 1, checkVertexPipelineStages);
	else if (VK_SHADER_STAGE_GEOMETRY_BIT == caseDef.shaderStage)
		return subgroups::makeGeometryFrameBufferTest(context, VK_FORMAT_R32_UINT, &inputData, 1, checkVertexPipelineStages);
	else if (VK_SHADER_STAGE_TESSELLATION_CONTROL_BIT == caseDef.shaderStage)
		return subgroups::makeTessellationEvaluationFrameBufferTest(context, VK_FORMAT_R32_UINT, &inputData, 1, checkVertexPipelineStages, VK_SHADER_STAGE_TESSELLATION_CONTROL_BIT);
	else if (VK_SHADER_STAGE_TESSELLATION_EVALUATION_BIT == caseDef.shaderStage)
		return subgroups::makeTessellationEvaluationFrameBufferTest(context, VK_FORMAT_R32_UINT, &inputData, 1, checkVertexPipelineStages, VK_SHADER_STAGE_TESSELLATION_EVALUATION_BIT);
	else if (VK_SHADER_STAGE_FRAGMENT_BIT == caseDef.shaderStage)
		return subgroups::makeFragmentFrameBufferTest(context, VK_FORMAT_R32_UINT, &inputData, 1, checkFragmentPipelineStages);
	else
		TCU_THROW(InternalError, "Unhandled shader stage");
}

tcu::TestStatus test(Context& context, const CaseDefinition caseDef)
{
	if (VK_SHADER_STAGE_COMPUTE_BIT == caseDef.shaderStage)
	{
		if (!subgroups::areSubgroupOperationsSupportedForStage(context, caseDef.shaderStage))
		{
			return tcu::TestStatus::fail(
					   "Shader stage " +
					   subgroups::getShaderStageName(caseDef.shaderStage) +
					   " is required to support subgroup operations!");
		}

		subgroups::SSBOData inputData;
		inputData.format = caseDef.format;
		inputData.layout = subgroups::SSBOData::LayoutStd430;
		inputData.numElements = subgroups::maxSupportedSubgroupSize();
		inputData.initializeType = (OPTYPE_ALLEQUAL == caseDef.opType || OPTYPE_ALLEQUAL_ARB == caseDef.opType) ? subgroups::SSBOData::InitializeZero : subgroups::SSBOData::InitializeNonZero;

		return subgroups::makeComputeTest(context, VK_FORMAT_R32_UINT, &inputData,
										  1, checkCompute);
	}
	else
	{
		VkPhysicalDeviceSubgroupProperties subgroupProperties;
		subgroupProperties.sType = VK_STRUCTURE_TYPE_PHYSICAL_DEVICE_SUBGROUP_PROPERTIES;
		subgroupProperties.pNext = DE_NULL;

		VkPhysicalDeviceProperties2 properties;
		properties.sType = VK_STRUCTURE_TYPE_PHYSICAL_DEVICE_PROPERTIES_2;
		properties.pNext = &subgroupProperties;

		context.getInstanceInterface().getPhysicalDeviceProperties2(context.getPhysicalDevice(), &properties);

		VkShaderStageFlagBits stages = (VkShaderStageFlagBits)(caseDef.shaderStage  & subgroupProperties.supportedStages);

		if (VK_SHADER_STAGE_FRAGMENT_BIT != stages && !subgroups::isVertexSSBOSupportedForDevice(context))
		{
			if ( (stages & VK_SHADER_STAGE_FRAGMENT_BIT) == 0)
				TCU_THROW(NotSupportedError, "Device does not support vertex stage SSBO writes");
			else
				stages = VK_SHADER_STAGE_FRAGMENT_BIT;
		}

		if ((VkShaderStageFlagBits)0u == stages)
			TCU_THROW(NotSupportedError, "Subgroup operations are not supported for any graphic shader");

		subgroups::SSBOData inputData;
		inputData.format			= caseDef.format;
		inputData.layout			= subgroups::SSBOData::LayoutStd430;
		inputData.numElements		= subgroups::maxSupportedSubgroupSize();
		inputData.initializeType	= (OPTYPE_ALLEQUAL == caseDef.opType || OPTYPE_ALLEQUAL_ARB == caseDef.opType) ? subgroups::SSBOData::InitializeZero : subgroups::SSBOData::InitializeNonZero;
		inputData.binding			= 4u;
		inputData.stages			= stages;

		return subgroups::allStages(context, VK_FORMAT_R32_UINT, &inputData, 1, checkVertexPipelineStages, stages);
	}
}
}

namespace vkt
{
namespace subgroups
{
tcu::TestCaseGroup* createSubgroupsVoteTests(tcu::TestContext& testCtx)
{
	de::MovePtr<tcu::TestCaseGroup> graphicGroup(new tcu::TestCaseGroup(
		testCtx, "graphics", "Subgroup arithmetic category tests: graphics"));
	de::MovePtr<tcu::TestCaseGroup> computeGroup(new tcu::TestCaseGroup(
		testCtx, "compute", "Subgroup arithmetic category tests: compute"));
	de::MovePtr<tcu::TestCaseGroup> framebufferGroup(new tcu::TestCaseGroup(
		testCtx, "framebuffer", "Subgroup arithmetic category tests: framebuffer"));

	de::MovePtr<tcu::TestCaseGroup> fragHelperGroup(new tcu::TestCaseGroup(
		testCtx, "frag_helper", "Subgroup arithmetic category tests: fragment helper invocation"));

	de::MovePtr<tcu::TestCaseGroup> graphicGroupARB(new tcu::TestCaseGroup(
		testCtx, "graphics", "Subgroup arithmetic category tests: graphics"));
	de::MovePtr<tcu::TestCaseGroup> computeGroupARB(new tcu::TestCaseGroup(
		testCtx, "compute", "Subgroup arithmetic category tests: compute"));
	de::MovePtr<tcu::TestCaseGroup> framebufferGroupARB(new tcu::TestCaseGroup(
		testCtx, "framebuffer", "Subgroup arithmetic category tests: framebuffer"));

	de::MovePtr<tcu::TestCaseGroup> fragHelperGroupARB(new tcu::TestCaseGroup(
		testCtx, "frag_helper", "Subgroup arithmetic category tests: fragment helper invocation"));

	const VkShaderStageFlags stages[] =
	{
		VK_SHADER_STAGE_VERTEX_BIT,
		VK_SHADER_STAGE_TESSELLATION_EVALUATION_BIT,
		VK_SHADER_STAGE_TESSELLATION_CONTROL_BIT,
		VK_SHADER_STAGE_GEOMETRY_BIT,
	};

	const std::vector<VkFormat> formats = subgroups::getAllFormats();

	for (size_t formatIndex = 0; formatIndex < formats.size(); ++formatIndex)
	{
		const VkFormat format = formats[formatIndex];
		const deBool formatIsNotVector = VK_FORMAT_R8_USCALED == format || VK_FORMAT_R32_UINT == format ||
			VK_FORMAT_R32_SINT == format || VK_FORMAT_R32_SFLOAT == format || VK_FORMAT_R64_SFLOAT == format;

		for (int opTypeIndex = 0; opTypeIndex < OPTYPE_LAST; ++opTypeIndex)
		{
			// Skip OPTYPE_LAST_NON_ARB because it is not a real op type.
			if (opTypeIndex == OPTYPE_LAST_NON_ARB)
				continue;

			// Skip the non-nonvector tests because VK_EXT_shader_subgroup_vote functions only supports boolean scalar arguments.
			if (opTypeIndex > OPTYPE_LAST_NON_ARB && !formatIsNotVector)
				continue;

			// Skip non-boolean formats when testing allInvocationsEqualARB(bool value), because it requires a boolean
			// argument that should have the same value for all invocations. For the rest of formats, it won't be a boolean argument,
			// so it may give wrong results when converting to bool.
			if (opTypeIndex == OPTYPE_ALLEQUAL_ARB && format != VK_FORMAT_R8_USCALED)
				continue;

			// Skip the typed tests for all but subgroupAllEqual() and allInvocationsEqualARB()
			if ((VK_FORMAT_R32_UINT != format) && (OPTYPE_ALLEQUAL != opTypeIndex) && (OPTYPE_ALLEQUAL_ARB != opTypeIndex))
			{
				continue;
			}

			const std::string op = de::toLower(getOpTypeName(opTypeIndex));

			{
				const CaseDefinition caseDef = {opTypeIndex, VK_SHADER_STAGE_COMPUTE_BIT, format, de::SharedPtr<bool>(new bool)};
				if (opTypeIndex < OPTYPE_LAST_NON_ARB)
				{
					addFunctionCaseWithPrograms(computeGroup.get(),
												op + "_" + subgroups::getFormatNameForGLSL(format),
												"", supportedCheck, initPrograms, test, caseDef);
				}
				else
				{
					addFunctionCaseWithPrograms(computeGroupARB.get(),
												op + "_" + subgroups::getFormatNameForGLSL(format),
												"", supportedCheck, initPrograms, test, caseDef);
				}
			}

			{
				const CaseDefinition caseDef = {opTypeIndex, VK_SHADER_STAGE_ALL_GRAPHICS, format, de::SharedPtr<bool>(new bool)};
				if (opTypeIndex < OPTYPE_LAST_NON_ARB)
				{
					addFunctionCaseWithPrograms(graphicGroup.get(),
												op + "_" + subgroups::getFormatNameForGLSL(format),
												"", supportedCheck, initPrograms, test, caseDef);
				}
				else
				{
					addFunctionCaseWithPrograms(graphicGroupARB.get(),
												op + "_" + subgroups::getFormatNameForGLSL(format),
												"", supportedCheck, initPrograms, test, caseDef);
				}
			}

			for (int stageIndex = 0; stageIndex < DE_LENGTH_OF_ARRAY(stages); ++stageIndex)
			{
				const CaseDefinition caseDef = {opTypeIndex, stages[stageIndex], format, de::SharedPtr<bool>(new bool)};
				if (opTypeIndex < OPTYPE_LAST_NON_ARB)
				{
					addFunctionCaseWithPrograms(framebufferGroup.get(),
												op + "_" +
												subgroups::getFormatNameForGLSL(format)
												+ "_" + getShaderStageName(caseDef.shaderStage), "",
												supportedCheck, initFrameBufferPrograms, noSSBOtest, caseDef);
				}
				else
				{
					addFunctionCaseWithPrograms(framebufferGroupARB.get(),
												op + "_" +
												subgroups::getFormatNameForGLSL(format)
												+ "_" + getShaderStageName(caseDef.shaderStage), "",
												supportedCheck, initFrameBufferPrograms, noSSBOtest, caseDef);
				}
			}

			const CaseDefinition caseDef = {opTypeIndex, VK_SHADER_STAGE_FRAGMENT_BIT, format, de::SharedPtr<bool>(new bool)};
			if (opTypeIndex < OPTYPE_LAST_NON_ARB)
			{
				addFunctionCaseWithPrograms(fragHelperGroup.get(),
											op + "_" +
											subgroups::getFormatNameForGLSL(format)
											+ "_" + getShaderStageName(caseDef.shaderStage), "",
											supportedCheck, initFrameBufferPrograms, noSSBOtest, caseDef);
			}
			else
			{
				addFunctionCaseWithPrograms(fragHelperGroupARB.get(),
											op + "_" +
											subgroups::getFormatNameForGLSL(format)
											+ "_" + getShaderStageName(caseDef.shaderStage), "",
											supportedCheck, initFrameBufferPrograms, noSSBOtest, caseDef);
			}
		}
	}

	de::MovePtr<tcu::TestCaseGroup> groupARB(new tcu::TestCaseGroup(
		testCtx, "ext_shader_subgroup_vote", "VK_EXT_shader_subgroup_vote category tests"));

	groupARB->addChild(graphicGroupARB.release());
	groupARB->addChild(computeGroupARB.release());
	groupARB->addChild(framebufferGroupARB.release());
	groupARB->addChild(fragHelperGroupARB.release());

	de::MovePtr<tcu::TestCaseGroup> group(new tcu::TestCaseGroup(
		testCtx, "vote", "Subgroup vote category tests"));

	group->addChild(graphicGroup.release());
	group->addChild(computeGroup.release());
	group->addChild(framebufferGroup.release());
	group->addChild(fragHelperGroup.release());

	group->addChild(groupARB.release());

	return group.release();
}

} // subgroups
} // vkt<|MERGE_RESOLUTION|>--- conflicted
+++ resolved
@@ -314,16 +314,10 @@
 			"  result |= " + op + "(false) ? 0 : 0x1A;\n"
 			"  result |= 0x4;\n"
 		: (OPTYPE_ALLEQUAL == caseDef.opType || OPTYPE_ALLEQUAL_ARB == caseDef.opType) ?
-<<<<<<< HEAD
 			"  " + subgroups::getFormatNameForGLSL(caseDef.format) + " valueEqual = " + subgroups::getFormatNameForGLSL(caseDef.format) + "(1.25 * float(data[gl_SubgroupInvocationID]) + 5.0);\n" +
 			"  " + subgroups::getFormatNameForGLSL(caseDef.format) + " valueNoEqual = " + subgroups::getFormatNameForGLSL(caseDef.format) + (formatIsBoolean ? "(subgroupElect());\n" : "(gl_SubgroupInvocationID);\n") +
 			"  result |= " + getOpTypeName(caseDef.opType) + "("
 			+ subgroups::getFormatNameForGLSL(caseDef.format) + "(1)) ? 0x10 : 0;\n"
-=======
-			"  " + fmt + " valueEqual = " + fmt + "(1.25 * float(data[gl_SubgroupInvocationID]) + 5.0);\n" +
-			"  " + fmt + " valueNoEqual = " + fmt + (formatIsBoolean ? "(subgroupElect());\n" : "(12.0 * float(data[gl_SubgroupInvocationID]) + int(gl_FragCoord.x*gl_SubgroupInvocationID));\n") +
-			"  result |= " + op + "(" + fmt + "(1)) ? 0x10 : 0;\n"
->>>>>>> a02aa0b3
 			"  result |= "
 				+ (formatIsBoolean ? "0x2" : op + "(" + fmt + "(gl_SubgroupInvocationID)) ? 0 : 0x2")
 				+ ";\n"
@@ -393,16 +387,10 @@
 			"  result |= " + op + "(false) ? 0 : 0x1A;\n"
 			"  result |= " + op + "(data[gl_SubgroupInvocationID] == data[0]) ? 0x4 : 0;\n"
 		: (OPTYPE_ALLEQUAL == caseDef.opType || OPTYPE_ALLEQUAL_ARB == caseDef.opType) ?
-<<<<<<< HEAD
 			"  " + subgroups::getFormatNameForGLSL(caseDef.format) + " valueEqual = " + subgroups::getFormatNameForGLSL(caseDef.format) + "(1.25 * float(data[gl_SubgroupInvocationID]) + 5.0);\n"
 			"  " + subgroups::getFormatNameForGLSL(caseDef.format) + " valueNoEqual = " + subgroups::getFormatNameForGLSL(caseDef.format) + (formatIsBoolean ? "(subgroupElect());\n" : "(gl_SubgroupInvocationID);\n") +
 			"  result = " + getOpTypeName(caseDef.opType) + "("
 			+ subgroups::getFormatNameForGLSL(caseDef.format) + "(1)) ? 0x1 : 0;\n"
-=======
-			"  " + fmt + " valueEqual = " + fmt + "(1.25 * float(data[gl_SubgroupInvocationID]) + 5.0);\n"
-			"  " + fmt + " valueNoEqual = " + fmt + (formatIsBoolean ? "(subgroupElect());\n" : "(12.0 * float(data[gl_SubgroupInvocationID]) + offset);\n") +
-			"  result = " + op + "(" + fmt + "(1)) ? 0x1 : 0;\n"
->>>>>>> a02aa0b3
 			"  result |= "
 				+ (formatIsBoolean ? "0x2" : op + "(" + fmt + "(gl_SubgroupInvocationID)) ? 0 : 0x2")
 				+ ";\n"
@@ -577,16 +565,10 @@
 				"  result |= " + op + "(false) ? 0 : 0x1A;\n"
 				"  result |= 0x4;\n"
 			: (OPTYPE_ALLEQUAL == caseDef.opType || OPTYPE_ALLEQUAL_ARB == caseDef.opType) ?
-<<<<<<< HEAD
 				"  " + subgroups::getFormatNameForGLSL(caseDef.format) + " valueEqual = " + subgroups::getFormatNameForGLSL(caseDef.format) + "(1.25 * float(data[gl_SubgroupInvocationID]) + 5.0);\n" +
 				"  " + subgroups::getFormatNameForGLSL(caseDef.format) + " valueNoEqual = " + subgroups::getFormatNameForGLSL(caseDef.format) + (formatIsBoolean ? "(subgroupElect());\n" : "(gl_SubgroupInvocationID);\n") +
 				"  result = " + getOpTypeName(caseDef.opType) + "("
 				+ subgroups::getFormatNameForGLSL(caseDef.format) + "(1)) ? 0x1 : 0;\n"
-=======
-				"  " + fmt + " valueEqual = " + fmt + "(1.25 * float(data[gl_SubgroupInvocationID]) + 5.0);\n" +
-				"  " + fmt + " valueNoEqual = " + fmt + (formatIsBoolean ? "(subgroupElect());\n" : "(12.0 * float(data[gl_SubgroupInvocationID]) + int(gl_FragCoord.x*gl_SubgroupInvocationID));\n") +
-				"  result = " + op + "(" + fmt + "(1)) ? 0x1 : 0;\n"
->>>>>>> a02aa0b3
 				"  result |= "
 					+ (formatIsBoolean ? "0x2" : op + "(" + fmt + "(gl_SubgroupInvocationID)) ? 0 : 0x2")
 					+ ";\n"
