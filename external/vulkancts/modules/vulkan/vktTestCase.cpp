--- conflicted
+++ resolved
@@ -307,231 +307,6 @@
 class DefaultDevice
 {
 public:
-<<<<<<< HEAD
-	VkPhysicalDeviceFeatures2							coreFeatures;
-	VkPhysicalDeviceSamplerYcbcrConversionFeatures		samplerYCbCrConversionFeatures;
-	VkPhysicalDevice8BitStorageFeaturesKHR				eightBitStorageFeatures;
-	VkPhysicalDevice16BitStorageFeatures				sixteenBitStorageFeatures;
-	VkPhysicalDeviceVariablePointersFeatures			variablePointerFeatures;
-	VkPhysicalDeviceVertexAttributeDivisorFeaturesEXT	vertexAttributeDivisorFeatures;
-	VkPhysicalDeviceDescriptorIndexingFeaturesEXT		descriptorIndexingFeatures;
-	VkPhysicalDeviceInlineUniformBlockFeaturesEXT		inlineUniformBlockFeatures;
-	VkPhysicalDeviceVulkanMemoryModelFeaturesKHR		vulkanMemoryModelFeatures;
-	VkPhysicalDeviceShaderAtomicInt64FeaturesKHR		shaderAtomicInt64Features;
-	VkPhysicalDeviceConditionalRenderingFeaturesEXT		conditionalRenderingFeatures;
-	VkPhysicalDeviceScalarBlockLayoutFeaturesEXT		scalarBlockLayoutFeatures;
-	VkPhysicalDeviceFloat16Int8FeaturesKHR				float16Int8Features;
-	VkPhysicalDeviceDepthClipEnableFeaturesEXT			depthClipEnableFeatures;
-	VkPhysicalDeviceBufferDeviceAddressFeaturesEXT		bufferDeviceAddressFeatures;
-	VkPhysicalDeviceImagelessFramebufferFeaturesKHR		imagelessFramebufferFeatures;
-	VkPhysicalDeviceCooperativeMatrixFeaturesNV			cooperativeMatrixFeatures;
-	VkPhysicalDeviceHostQueryResetFeaturesEXT			hostQueryResetFeatures;
-	VkPhysicalDeviceTransformFeedbackFeaturesEXT		transformFeedbackFeatures;
-	VkPhysicalDevicePerformanceCounterFeaturesKHR		performanceCounterFeatures;
-	VkPhysicalDeviceMemoryPriorityFeaturesEXT			memoryPriorityFeatures;
-	VkPhysicalDeviceUniformBufferStandardLayoutFeaturesKHR	uniformBufferStandardLayoutFeatures;
-	VkPhysicalDeviceMultiviewFeatures					multiviewFeatures;
-
-	DeviceFeatures (const InstanceInterface&	vki,
-					const deUint32				apiVersion,
-					const VkPhysicalDevice&		physicalDevice,
-					const vector<string>&		instanceExtensions,
-					const vector<string>&		deviceExtensions)
-	{
-		deMemset(&coreFeatures, 0, sizeof(coreFeatures));
-		deMemset(&samplerYCbCrConversionFeatures, 0, sizeof(samplerYCbCrConversionFeatures));
-		deMemset(&eightBitStorageFeatures, 0, sizeof(eightBitStorageFeatures));
-		deMemset(&sixteenBitStorageFeatures, 0, sizeof(sixteenBitStorageFeatures));
-		deMemset(&variablePointerFeatures, 0, sizeof(variablePointerFeatures));
-		deMemset(&descriptorIndexingFeatures, 0, sizeof(descriptorIndexingFeatures));
-		deMemset(&inlineUniformBlockFeatures, 0, sizeof(inlineUniformBlockFeatures));
-		deMemset(&float16Int8Features, 0, sizeof(float16Int8Features));
-		deMemset(&depthClipEnableFeatures, 0, sizeof(depthClipEnableFeatures));
-		deMemset(&vertexAttributeDivisorFeatures, 0, sizeof(vertexAttributeDivisorFeatures));
-		deMemset(&descriptorIndexingFeatures, 0, sizeof(descriptorIndexingFeatures));
-		deMemset(&inlineUniformBlockFeatures, 0, sizeof(inlineUniformBlockFeatures));
-		deMemset(&vulkanMemoryModelFeatures, 0, sizeof(vulkanMemoryModelFeatures));
-		deMemset(&shaderAtomicInt64Features, 0, sizeof(shaderAtomicInt64Features));
-		deMemset(&conditionalRenderingFeatures, 0, sizeof(conditionalRenderingFeatures));
-		deMemset(&scalarBlockLayoutFeatures, 0, sizeof(scalarBlockLayoutFeatures));
-		deMemset(&bufferDeviceAddressFeatures, 0, sizeof(bufferDeviceAddressFeatures));
-		deMemset(&imagelessFramebufferFeatures, 0, sizeof(imagelessFramebufferFeatures));
-		deMemset(&cooperativeMatrixFeatures, 0, sizeof(cooperativeMatrixFeatures));
-		deMemset(&hostQueryResetFeatures, 0, sizeof(hostQueryResetFeatures));
-		deMemset(&transformFeedbackFeatures, 0, sizeof(transformFeedbackFeatures));
-		deMemset(&performanceCounterFeatures, 0, sizeof(performanceCounterFeatures));
-		deMemset(&memoryPriorityFeatures, 0, sizeof(memoryPriorityFeatures));
-		deMemset(&uniformBufferStandardLayoutFeatures, 0, sizeof(uniformBufferStandardLayoutFeatures));
-		deMemset(&multiviewFeatures, 0, sizeof(multiviewFeatures));
-
-		coreFeatures.sType						= VK_STRUCTURE_TYPE_PHYSICAL_DEVICE_FEATURES_2;
-		samplerYCbCrConversionFeatures.sType	= VK_STRUCTURE_TYPE_PHYSICAL_DEVICE_SAMPLER_YCBCR_CONVERSION_FEATURES;
-		eightBitStorageFeatures.sType			= VK_STRUCTURE_TYPE_PHYSICAL_DEVICE_8BIT_STORAGE_FEATURES_KHR;
-		sixteenBitStorageFeatures.sType			= VK_STRUCTURE_TYPE_PHYSICAL_DEVICE_16BIT_STORAGE_FEATURES_KHR;
-		variablePointerFeatures.sType			= VK_STRUCTURE_TYPE_PHYSICAL_DEVICE_VARIABLE_POINTER_FEATURES_KHR;
-		descriptorIndexingFeatures.sType		= VK_STRUCTURE_TYPE_PHYSICAL_DEVICE_DESCRIPTOR_INDEXING_FEATURES_EXT;
-		inlineUniformBlockFeatures.sType		= VK_STRUCTURE_TYPE_PHYSICAL_DEVICE_INLINE_UNIFORM_BLOCK_FEATURES_EXT;
-		float16Int8Features.sType				= VK_STRUCTURE_TYPE_PHYSICAL_DEVICE_FLOAT16_INT8_FEATURES_KHR;
-		vertexAttributeDivisorFeatures.sType	= VK_STRUCTURE_TYPE_PHYSICAL_DEVICE_VERTEX_ATTRIBUTE_DIVISOR_FEATURES_EXT;
-		descriptorIndexingFeatures.sType		= VK_STRUCTURE_TYPE_PHYSICAL_DEVICE_DESCRIPTOR_INDEXING_FEATURES_EXT;
-		inlineUniformBlockFeatures.sType		= VK_STRUCTURE_TYPE_PHYSICAL_DEVICE_INLINE_UNIFORM_BLOCK_FEATURES_EXT;
-		vulkanMemoryModelFeatures.sType			= VK_STRUCTURE_TYPE_PHYSICAL_DEVICE_VULKAN_MEMORY_MODEL_FEATURES_KHR;
-		shaderAtomicInt64Features.sType			= VK_STRUCTURE_TYPE_PHYSICAL_DEVICE_SHADER_ATOMIC_INT64_FEATURES_KHR;
-		conditionalRenderingFeatures.sType		= VK_STRUCTURE_TYPE_PHYSICAL_DEVICE_CONDITIONAL_RENDERING_FEATURES_EXT;
-		scalarBlockLayoutFeatures.sType			= VK_STRUCTURE_TYPE_PHYSICAL_DEVICE_SCALAR_BLOCK_LAYOUT_FEATURES_EXT;
-		depthClipEnableFeatures.sType			= VK_STRUCTURE_TYPE_PHYSICAL_DEVICE_DEPTH_CLIP_ENABLE_FEATURES_EXT;
-		bufferDeviceAddressFeatures.sType		= VK_STRUCTURE_TYPE_PHYSICAL_DEVICE_BUFFER_ADDRESS_FEATURES_EXT;
-		imagelessFramebufferFeatures.sType		= VK_STRUCTURE_TYPE_PHYSICAL_DEVICE_IMAGELESS_FRAMEBUFFER_FEATURES_KHR;
-		cooperativeMatrixFeatures.sType			= VK_STRUCTURE_TYPE_PHYSICAL_DEVICE_COOPERATIVE_MATRIX_FEATURES_NV;
-		hostQueryResetFeatures.sType			= VK_STRUCTURE_TYPE_PHYSICAL_DEVICE_HOST_QUERY_RESET_FEATURES_EXT;
-		transformFeedbackFeatures.sType			= VK_STRUCTURE_TYPE_PHYSICAL_DEVICE_TRANSFORM_FEEDBACK_FEATURES_EXT;
-		memoryPriorityFeatures.sType			= VK_STRUCTURE_TYPE_PHYSICAL_DEVICE_MEMORY_PRIORITY_FEATURES_EXT;
-		uniformBufferStandardLayoutFeatures.sType	= VK_STRUCTURE_TYPE_PHYSICAL_DEVICE_UNIFORM_BUFFER_STANDARD_LAYOUT_FEATURES_KHR;
-		multiviewFeatures.sType					= VK_STRUCTURE_TYPE_PHYSICAL_DEVICE_MULTIVIEW_FEATURES_KHR;
-
-		vector<VkExtensionProperties> deviceExtensionProperties =
-			enumerateDeviceExtensionProperties(vki, physicalDevice, DE_NULL);
-
-		if (isPhysicalDeviceFeatures2Supported(apiVersion, instanceExtensions))
-		{
-			void** nextPtr = &coreFeatures.pNext;
-
-			if (de::contains(deviceExtensions.begin(), deviceExtensions.end(), "VK_KHR_sampler_ycbcr_conversion"))
-			{
-				*nextPtr	= &samplerYCbCrConversionFeatures;
-				nextPtr		= &samplerYCbCrConversionFeatures.pNext;
-			}
-			if (de::contains(deviceExtensions.begin(), deviceExtensions.end(), "VK_KHR_8bit_storage"))
-			{
-				*nextPtr	= &eightBitStorageFeatures;
-				nextPtr		= &eightBitStorageFeatures.pNext;
-			}
-			if (de::contains(deviceExtensions.begin(), deviceExtensions.end(), "VK_KHR_16bit_storage"))
-			{
-				*nextPtr	= &sixteenBitStorageFeatures;
-				nextPtr		= &sixteenBitStorageFeatures.pNext;
-			}
-			if (de::contains(deviceExtensions.begin(), deviceExtensions.end(), "VK_KHR_variable_pointers"))
-			{
-				*nextPtr	= &variablePointerFeatures;
-				nextPtr		= &variablePointerFeatures.pNext;
-			}
-			if (de::contains(deviceExtensions.begin(), deviceExtensions.end(), "VK_EXT_descriptor_indexing"))
-			{
-				*nextPtr	= &descriptorIndexingFeatures;
-				nextPtr		= &descriptorIndexingFeatures.pNext;
-			}
-			if (de::contains(deviceExtensions.begin(), deviceExtensions.end(), "VK_EXT_inline_uniform_block"))
-			{
-				*nextPtr	= &inlineUniformBlockFeatures;
-				nextPtr		= &inlineUniformBlockFeatures.pNext;
-			}
-			if (de::contains(deviceExtensions.begin(), deviceExtensions.end(), "VK_KHR_shader_float16_int8"))
-			{
-				*nextPtr	= &float16Int8Features;
-				nextPtr		= &float16Int8Features.pNext;
-			}
-			if (de::contains(deviceExtensions.begin(), deviceExtensions.end(), "VK_EXT_vertex_attribute_divisor"))
-			{
-				*nextPtr	= &vertexAttributeDivisorFeatures;
-				nextPtr		= &vertexAttributeDivisorFeatures.pNext;
-			}
-			if (de::contains(deviceExtensions.begin(), deviceExtensions.end(), "VK_KHR_vulkan_memory_model"))
-			{
-				for (size_t i = 0; i < deviceExtensionProperties.size(); ++i)
-				{
-					if (deStringEqual(deviceExtensionProperties[i].extensionName, "VK_KHR_vulkan_memory_model"))
-					{
-						if (deviceExtensionProperties[i].specVersion == VK_KHR_VULKAN_MEMORY_MODEL_SPEC_VERSION)
-						{
-							*nextPtr	= &vulkanMemoryModelFeatures;
-							nextPtr		= &vulkanMemoryModelFeatures.pNext;
-						}
-						break;
-					}
-				}
-			}
-			if (de::contains(deviceExtensions.begin(), deviceExtensions.end(), "VK_KHR_shader_atomic_int64"))
-			{
-				*nextPtr	= &shaderAtomicInt64Features;
-				nextPtr		= &shaderAtomicInt64Features.pNext;
-			}
-			if (de::contains(deviceExtensions.begin(), deviceExtensions.end(), "VK_EXT_conditional_rendering"))
-			{
-				*nextPtr	= &conditionalRenderingFeatures;
-				nextPtr		= &conditionalRenderingFeatures.pNext;
-			}
-			if (de::contains(deviceExtensions.begin(), deviceExtensions.end(), "VK_EXT_scalar_block_layout"))
-			{
-				*nextPtr	= &scalarBlockLayoutFeatures;
-				nextPtr		= &scalarBlockLayoutFeatures.pNext;
-			}
-			if (de::contains(deviceExtensions.begin(), deviceExtensions.end(), "VK_EXT_depth_clip_enable"))
-			{
-				*nextPtr = &depthClipEnableFeatures;
-				nextPtr = &depthClipEnableFeatures.pNext;
-			}
-			if (de::contains(deviceExtensions.begin(), deviceExtensions.end(), "VK_KHR_performance_query"))
-			{
-				*nextPtr	= &performanceCounterFeatures;
-				nextPtr		= &performanceCounterFeatures.pNext;
-			}
-			if (de::contains(deviceExtensions.begin(), deviceExtensions.end(), "VK_EXT_buffer_device_address"))
-			{
-				*nextPtr	= &bufferDeviceAddressFeatures;
-				nextPtr		= &bufferDeviceAddressFeatures.pNext;
-			}
-			if (de::contains(deviceExtensions.begin(), deviceExtensions.end(), "VK_KHR_imageless_framebuffer"))
-			{
-				*nextPtr	= &imagelessFramebufferFeatures;
-				nextPtr		= &imagelessFramebufferFeatures.pNext;
-			}
-			if (de::contains(deviceExtensions.begin(), deviceExtensions.end(), "VK_NV_cooperative_matrix"))
-			{
-				*nextPtr	= &cooperativeMatrixFeatures;
-				nextPtr		= &cooperativeMatrixFeatures.pNext;
-			}
-			if (de::contains(deviceExtensions.begin(), deviceExtensions.end(), "VK_EXT_host_query_reset"))
-			{
-				*nextPtr	= &hostQueryResetFeatures;
-				nextPtr		= &hostQueryResetFeatures.pNext;
-			}
-			if (de::contains(deviceExtensions.begin(), deviceExtensions.end(), "VK_EXT_transform_feedback"))
-			{
-				*nextPtr	= &transformFeedbackFeatures;
-				nextPtr		= &transformFeedbackFeatures.pNext;
-			}
-			if (de::contains(deviceExtensions.begin(), deviceExtensions.end(), "VK_EXT_memory_priority"))
-			{
-				*nextPtr	= &memoryPriorityFeatures;
-				nextPtr		= &memoryPriorityFeatures.pNext;
-			}
-			if (de::contains(deviceExtensions.begin(), deviceExtensions.end(), "VK_KHR_uniform_buffer_standard_layout"))
-			{
-				*nextPtr	= &uniformBufferStandardLayoutFeatures;
-				nextPtr		= &uniformBufferStandardLayoutFeatures.pNext;
-			}
-			if (de::contains(deviceExtensions.begin(), deviceExtensions.end(), "VK_KHR_multiview"))
-			{
-				*nextPtr	= &multiviewFeatures;
-				nextPtr		= &multiviewFeatures.pNext;
-			}
-
-			vki.getPhysicalDeviceFeatures2(physicalDevice, &coreFeatures);
-		}
-		else
-			coreFeatures.features = getPhysicalDeviceFeatures(vki, physicalDevice);
-
-		// Disable robustness by default, as it has an impact on performance on some HW.
-		coreFeatures.features.robustBufferAccess = false;
-	}
-
-private:
-	// Disable copy of the class due to structures are bound through C pointers
-	DeviceFeatures				(const DeviceFeatures&)	{}
-	DeviceFeatures&	operator=	(const DeviceFeatures&)	{ return *this; }
-};
-=======
 																	DefaultDevice							(const PlatformInterface& vkPlatform, const tcu::CommandLine& cmdLine);
 																	~DefaultDevice							(void);
 
@@ -539,62 +314,12 @@
 	const InstanceInterface&										getInstanceInterface					(void) const { return m_instanceInterface;								}
 	deUint32														getAvailableInstanceVersion				(void) const { return m_availableInstanceVersion;						}
 	const vector<string>&											getInstanceExtensions					(void) const { return m_instanceExtensions;								}
->>>>>>> 26f77d37
 
 	VkPhysicalDevice												getPhysicalDevice						(void) const { return m_physicalDevice;									}
 	deUint32														getDeviceVersion						(void) const { return m_deviceVersion;									}
 	const VkPhysicalDeviceFeatures&									getDeviceFeatures						(void) const { return m_deviceFeatures.getCoreFeatures2().features;		}
 	const VkPhysicalDeviceFeatures2&								getDeviceFeatures2						(void) const { return m_deviceFeatures.getCoreFeatures2();				}
 
-<<<<<<< HEAD
-class DefaultDevice
-{
-public:
-															DefaultDevice						(const PlatformInterface& vkPlatform, const tcu::CommandLine& cmdLine);
-															~DefaultDevice						(void);
-
-	VkInstance												getInstance							(void) const	{ return *m_instance;										}
-	const InstanceInterface&								getInstanceInterface				(void) const	{ return m_instanceInterface;								}
-	deUint32												getAvailableInstanceVersion			(void) const	{ return m_availableInstanceVersion;						}
-	const vector<string>&									getInstanceExtensions				(void) const	{ return m_instanceExtensions;								}
-
-	VkPhysicalDevice										getPhysicalDevice					(void) const	{ return m_physicalDevice;									}
-	deUint32												getDeviceVersion					(void) const	{ return m_deviceVersion;									}
-	const VkPhysicalDeviceFeatures&							getDeviceFeatures					(void) const	{ return m_deviceFeatures.coreFeatures.features;			}
-	const VkPhysicalDeviceFeatures2&						getDeviceFeatures2					(void) const	{ return m_deviceFeatures.coreFeatures; }
-	const VkPhysicalDeviceSamplerYcbcrConversionFeatures&	getSamplerYCbCrConversionFeatures	(void) const	{ return m_deviceFeatures.samplerYCbCrConversionFeatures;	}
-	const VkPhysicalDevice8BitStorageFeaturesKHR&			get8BitStorageFeatures				(void) const	{ return m_deviceFeatures.eightBitStorageFeatures;			}
-	const VkPhysicalDevice16BitStorageFeatures&				get16BitStorageFeatures				(void) const	{ return m_deviceFeatures.sixteenBitStorageFeatures;		}
-	const VkPhysicalDeviceVariablePointersFeatures&			getVariablePointerFeatures			(void) const	{ return m_deviceFeatures.variablePointerFeatures;			}
-	const VkPhysicalDeviceVertexAttributeDivisorFeaturesEXT&getVertexAttributeDivisorFeatures	(void) const	{ return m_deviceFeatures.vertexAttributeDivisorFeatures;	}
-	const VkPhysicalDeviceVulkanMemoryModelFeaturesKHR&		getVulkanMemoryModelFeatures		(void) const	{ return m_deviceFeatures.vulkanMemoryModelFeatures;	}
-	const VkPhysicalDeviceShaderAtomicInt64FeaturesKHR&		getShaderAtomicInt64Features		(void) const	{ return m_deviceFeatures.shaderAtomicInt64Features;	}
-	const VkPhysicalDeviceConditionalRenderingFeaturesEXT&	getConditionalRenderingFeatures		(void) const	{ return m_deviceFeatures.conditionalRenderingFeatures;	}
-	const VkPhysicalDeviceScalarBlockLayoutFeaturesEXT&		getScalarBlockLayoutFeatures		(void) const	{ return m_deviceFeatures.scalarBlockLayoutFeatures;	}
-	const VkPhysicalDeviceUniformBufferStandardLayoutFeaturesKHR&				getUniformBufferStandardLayoutFeatures				(void) const	{ return m_deviceFeatures.uniformBufferStandardLayoutFeatures;	}
-	const VkPhysicalDeviceFloat16Int8FeaturesKHR&			getFloat16Int8Features				(void) const	{ return m_deviceFeatures.float16Int8Features;				}
-	const VkPhysicalDeviceDepthClipEnableFeaturesEXT&		getDepthClipEnableFeatures			(void) const	{ return m_deviceFeatures.depthClipEnableFeatures;			}
-	const VkPhysicalDeviceBufferDeviceAddressFeaturesEXT&	getBufferDeviceAddressFeatures		(void) const	{ return m_deviceFeatures.bufferDeviceAddressFeatures;	}
-	const VkPhysicalDeviceImagelessFramebufferFeaturesKHR&	getImagelessFramebufferFeatures		(void) const	{ return m_deviceFeatures.imagelessFramebufferFeatures;		}
-	const VkPhysicalDeviceCooperativeMatrixFeaturesNV&		getCooperativeMatrixFeatures		(void) const	{ return m_deviceFeatures.cooperativeMatrixFeatures;	}
-	const VkPhysicalDeviceHostQueryResetFeaturesEXT&		getHostQueryResetFeatures			(void) const	{ return m_deviceFeatures.hostQueryResetFeatures;			}
-	const VkPhysicalDeviceTransformFeedbackFeaturesEXT&		getTransformFeedbackFeatures		(void) const	{ return m_deviceFeatures.transformFeedbackFeatures;		}
-	const VkPhysicalDevicePerformanceCounterFeaturesKHR&	getPerformanceCounterFeatures		(void) const	{ return m_deviceFeatures.performanceCounterFeatures;		}
-	const VkPhysicalDeviceMultiviewFeatures&				getMultiviewFeatures				(void) const	{ return m_deviceFeatures.multiviewFeatures;				}
-
-	const VkPhysicalDeviceMemoryPriorityFeaturesEXT&		getMemoryPriorityFeatures			(void) const	{ return m_deviceFeatures.memoryPriorityFeatures;			}
-	VkDevice												getDevice							(void) const	{ return *m_device;											}
-	const DeviceInterface&									getDeviceInterface					(void) const	{ return m_deviceInterface;									}
-	const VkPhysicalDeviceProperties&						getDeviceProperties					(void) const	{ return m_deviceProperties;								}
-	const vector<string>&									getDeviceExtensions					(void) const	{ return m_deviceExtensions;								}
-
-	deUint32												getUsedApiVersion					(void) const	{ return m_usedApiVersion;									}
-
-	deUint32												getUniversalQueueFamilyIndex		(void) const	{ return m_universalQueueFamilyIndex;						}
-	VkQueue													getUniversalQueue					(void) const;
-	deUint32												getSparseQueueFamilyIndex		(void) const	{ return m_sparseQueueFamilyIndex;					}
-	VkQueue													getSparseQueue					(void) const;
-=======
 #include "vkDeviceFeaturesForDefaultDeviceDefs.inl"
 
 	VkDevice														getDevice								(void) const { return *m_device;					}
@@ -608,7 +333,6 @@
 	VkQueue															getUniversalQueue						(void) const;
 	deUint32														getSparseQueueFamilyIndex				(void) const { return m_sparseQueueFamilyIndex;		}
 	VkQueue															getSparseQueue							(void) const;
->>>>>>> 26f77d37
 
 private:
 
@@ -720,53 +444,9 @@
 deUint32								Context::getDeviceVersion				(void) const { return m_device->getDeviceVersion();				}
 const vk::VkPhysicalDeviceFeatures&		Context::getDeviceFeatures				(void) const { return m_device->getDeviceFeatures();			}
 const vk::VkPhysicalDeviceFeatures2&	Context::getDeviceFeatures2				(void) const { return m_device->getDeviceFeatures2();			}
-<<<<<<< HEAD
-const vk::VkPhysicalDeviceSamplerYcbcrConversionFeatures&
-										Context::getSamplerYCbCrConversionFeatures
-																				(void) const { return m_device->getSamplerYCbCrConversionFeatures();	}
-const vk::VkPhysicalDevice8BitStorageFeaturesKHR&
-										Context::get8BitStorageFeatures			(void) const { return m_device->get8BitStorageFeatures();		}
-const vk::VkPhysicalDevice16BitStorageFeatures&
-										Context::get16BitStorageFeatures		(void) const { return m_device->get16BitStorageFeatures();		}
-const vk::VkPhysicalDeviceVariablePointersFeatures&
-										Context::getVariablePointerFeatures		(void) const { return m_device->getVariablePointerFeatures();	}
-const vk::VkPhysicalDeviceVertexAttributeDivisorFeaturesEXT&
-										Context::getVertexAttributeDivisorFeatures	(void) const { return m_device->getVertexAttributeDivisorFeatures();	}
-const vk::VkPhysicalDeviceVulkanMemoryModelFeaturesKHR&
-										Context::getVulkanMemoryModelFeatures	(void) const { return m_device->getVulkanMemoryModelFeatures();	}
-const vk::VkPhysicalDeviceShaderAtomicInt64FeaturesKHR&
-										Context::getShaderAtomicInt64Features	(void) const { return m_device->getShaderAtomicInt64Features();	}
-const vk::VkPhysicalDeviceConditionalRenderingFeaturesEXT&
-										Context::getConditionalRenderingFeatures(void) const { return m_device->getConditionalRenderingFeatures();	}
-const vk::VkPhysicalDeviceScalarBlockLayoutFeaturesEXT&
-										Context::getScalarBlockLayoutFeatures	(void) const { return m_device->getScalarBlockLayoutFeatures();	}
-const vk::VkPhysicalDeviceUniformBufferStandardLayoutFeaturesKHR&
-										Context::getUniformBufferStandardLayoutFeatures			(void) const { return m_device->getUniformBufferStandardLayoutFeatures();	}
-const vk::VkPhysicalDeviceFloat16Int8FeaturesKHR&
-										Context::getFloat16Int8Features			(void) const { return m_device->getFloat16Int8Features();		}
-const vk::VkPhysicalDeviceDepthClipEnableFeaturesEXT&
-										Context::getDepthClipEnableFeatures		(void) const { return m_device->getDepthClipEnableFeatures();	}
-const vk::VkPhysicalDeviceBufferDeviceAddressFeaturesEXT&
-										Context::getBufferDeviceAddressFeatures	(void) const { return m_device->getBufferDeviceAddressFeatures();	}
-const vk::VkPhysicalDeviceImagelessFramebufferFeaturesKHR&
-										Context::getImagelessFramebufferFeatures	(void) const { return m_device->getImagelessFramebufferFeatures();		}
-const vk::VkPhysicalDeviceCooperativeMatrixFeaturesNV&
-										Context::getCooperativeMatrixFeatures	(void) const { return m_device->getCooperativeMatrixFeatures();	}
-const vk::VkPhysicalDeviceHostQueryResetFeaturesEXT&
-										Context::getHostQueryResetFeatures		(void) const { return m_device->getHostQueryResetFeatures();	}
-const vk::VkPhysicalDeviceTransformFeedbackFeaturesEXT&
-										Context::getTransformFeedbackFeatures	(void) const { return m_device->getTransformFeedbackFeatures();	}
-const vk::VkPhysicalDevicePerformanceCounterFeaturesKHR&
-										Context::getPerformanceCounterFeatures	(void) const { return m_device->getPerformanceCounterFeatures();	}
-const vk::VkPhysicalDeviceMemoryPriorityFeaturesEXT&
-										Context::getMemoryPriorityFeatures		(void) const { return m_device->getMemoryPriorityFeatures();	}
-const vk::VkPhysicalDeviceMultiviewFeatures&
-										Context::getMultiviewFeatures			(void) const { return m_device->getMultiviewFeatures();			}
-=======
 
 #include "vkDeviceFeaturesForContextDefs.inl"
 
->>>>>>> 26f77d37
 const vk::VkPhysicalDeviceProperties&	Context::getDeviceProperties			(void) const { return m_device->getDeviceProperties();			}
 const vector<string>&					Context::getDeviceExtensions			(void) const { return m_device->getDeviceExtensions();			}
 vk::VkDevice							Context::getDevice						(void) const { return m_device->getDevice();					}
