/*-------------------------------------------------------------------------
 * Vulkan Conformance Tests
 * ------------------------
 *
 * Copyright (c) 2015 Google Inc.
 *
 * Licensed under the Apache License, Version 2.0 (the "License");
 * you may not use this file except in compliance with the License.
 * You may obtain a copy of the License at
 *
 *      http://www.apache.org/licenses/LICENSE-2.0
 *
 * Unless required by applicable law or agreed to in writing, software
 * distributed under the License is distributed on an "AS IS" BASIS,
 * WITHOUT WARRANTIES OR CONDITIONS OF ANY KIND, either express or implied.
 * See the License for the specific language governing permissions and
 * limitations under the License.
 *
 *//*!
 * \file
 * \brief Vulkan test case base classes
 *//*--------------------------------------------------------------------*/

#include "vktTestCase.hpp"

#include "vkRef.hpp"
#include "vkRefUtil.hpp"
#include "vkQueryUtil.hpp"
#include "vkDeviceUtil.hpp"
#include "vkMemUtil.hpp"
#include "vkPlatform.hpp"
#include "vkDebugReportUtil.hpp"

#include "tcuCommandLine.hpp"
#include "tcuTestLog.hpp"

#include "deSTLUtil.hpp"
#include "deMemory.h"

#include <set>

namespace vkt
{

// Default device utilities

using std::vector;
using std::string;
using std::set;
using namespace vk;

namespace
{

vector<string> getValidationLayers (const vector<VkLayerProperties>& supportedLayers)
{
	static const char*	s_magicLayer		= "VK_LAYER_LUNARG_standard_validation";
	static const char*	s_defaultLayers[]	=
	{
		"VK_LAYER_GOOGLE_threading",
		"VK_LAYER_LUNARG_parameter_validation",
		"VK_LAYER_LUNARG_device_limits",
		"VK_LAYER_LUNARG_object_tracker",
		"VK_LAYER_LUNARG_image",
		"VK_LAYER_LUNARG_core_validation",
		"VK_LAYER_LUNARG_swapchain",
		"VK_LAYER_GOOGLE_unique_objects"
	};

	vector<string>		enabledLayers;

	if (isLayerSupported(supportedLayers, RequiredLayer(s_magicLayer)))
		enabledLayers.push_back(s_magicLayer);
	else
	{
		for (int ndx = 0; ndx < DE_LENGTH_OF_ARRAY(s_defaultLayers); ++ndx)
		{
			if (isLayerSupported(supportedLayers, RequiredLayer(s_defaultLayers[ndx])))
				enabledLayers.push_back(s_defaultLayers[ndx]);
		}
	}

	return enabledLayers;
}

vector<string> getValidationLayers (const PlatformInterface& vkp)
{
	return getValidationLayers(enumerateInstanceLayerProperties(vkp));
}

vector<string> getValidationLayers (const InstanceInterface& vki, VkPhysicalDevice physicalDevice)
{
	return getValidationLayers(enumerateDeviceLayerProperties(vki, physicalDevice));
}

vector<string> filterExtensions (const vector<VkExtensionProperties>& extensions)
{
	vector<string>	enabledExtensions;
	const char*		extensionGroups[] =
	{
		"VK_KHR_",
		"VK_EXT_",
		"VK_KHX_",
		"VK_NV_cooperative_matrix"
	};

	for (size_t extNdx = 0; extNdx < extensions.size(); extNdx++)
	{
		for (int extGroupNdx = 0; extGroupNdx < DE_LENGTH_OF_ARRAY(extensionGroups); extGroupNdx++)
		{
			if (deStringBeginsWith(extensions[extNdx].extensionName, extensionGroups[extGroupNdx]))
				enabledExtensions.push_back(extensions[extNdx].extensionName);
		}
	}

	return enabledExtensions;
}

vector<string> addExtensions (const vector<string>& a, const vector<const char*>& b)
{
	vector<string>	res		(a);

	for (vector<const char*>::const_iterator bIter = b.begin(); bIter != b.end(); ++bIter)
	{
		if (!de::contains(res.begin(), res.end(), string(*bIter)))
			res.push_back(string(*bIter));
	}

	return res;
}

vector<string> removeExtensions (const vector<string>& a, const vector<const char*>& b)
{
	vector<string>	res;
	set<string>		removeExts	(b.begin(), b.end());

	for (vector<string>::const_iterator aIter = a.begin(); aIter != a.end(); ++aIter)
	{
		if (!de::contains(removeExts, *aIter))
			res.push_back(*aIter);
	}

	return res;
}

vector<string> addCoreInstanceExtensions (const vector<string>& extensions, deUint32 instanceVersion)
{
	vector<const char*> coreExtensions;
	getCoreInstanceExtensions(instanceVersion, coreExtensions);
	return addExtensions(extensions, coreExtensions);
}

vector<string> addCoreDeviceExtensions(const vector<string>& extensions, deUint32 instanceVersion)
{
	vector<const char*> coreExtensions;
	getCoreDeviceExtensions(instanceVersion, coreExtensions);
	return addExtensions(extensions, coreExtensions);
}

deUint32 getTargetInstanceVersion (const PlatformInterface& vkp)
{
	deUint32 version = pack(ApiVersion(1, 0, 0));

	if (vkp.enumerateInstanceVersion(&version) != VK_SUCCESS)
		TCU_THROW(InternalError, "Enumerate instance version error");
	return version;
}

std::pair<deUint32, deUint32> determineDeviceVersions(const PlatformInterface& vkp, deUint32 apiVersion, const tcu::CommandLine& cmdLine)
{
	Move<VkInstance>						preinstance				= createDefaultInstance(vkp, apiVersion);
	InstanceDriver							preinterface			(vkp, preinstance.get());

	const vector<VkPhysicalDevice>			devices					= enumeratePhysicalDevices(preinterface, preinstance.get());
	deUint32								lowestDeviceVersion		= 0xFFFFFFFFu;
	for (deUint32 deviceNdx = 0u; deviceNdx < devices.size(); ++deviceNdx)
	{
		const VkPhysicalDeviceProperties	props					= getPhysicalDeviceProperties(preinterface, devices[deviceNdx]);
		if (props.apiVersion < lowestDeviceVersion)
			lowestDeviceVersion = props.apiVersion;
	}

	const vk::VkPhysicalDevice				choosenDevice			= chooseDevice(preinterface, *preinstance, cmdLine);
	const VkPhysicalDeviceProperties		props					= getPhysicalDeviceProperties(preinterface, choosenDevice);
	const deUint32							choosenDeviceVersion	= props.apiVersion;

	return std::make_pair(choosenDeviceVersion, lowestDeviceVersion);
}


Move<VkInstance> createInstance (const PlatformInterface& vkp, deUint32 apiVersion, const vector<string>& enabledExtensions, const tcu::CommandLine& cmdLine)
{
	const bool								isValidationEnabled	= cmdLine.isValidationEnabled();
	vector<string>							enabledLayers;

	// \note Extensions in core are not explicitly enabled even though
	//		 they are in the extension list advertised to tests.
	vector<const char*>						coreExtensions;
	getCoreInstanceExtensions(apiVersion, coreExtensions);
	vector<string>							nonCoreExtensions	(removeExtensions(enabledExtensions, coreExtensions));

	if (isValidationEnabled)
	{
		if (!isDebugReportSupported(vkp))
			TCU_THROW(NotSupportedError, "VK_EXT_debug_report is not supported");

		enabledLayers = getValidationLayers(vkp);
		if (enabledLayers.empty())
			TCU_THROW(NotSupportedError, "No validation layers found");
	}

	return createDefaultInstance(vkp, apiVersion, enabledLayers, nonCoreExtensions);
}

static deUint32 findQueueFamilyIndexWithCaps (const InstanceInterface& vkInstance, VkPhysicalDevice physicalDevice, VkQueueFlags requiredCaps)
{
	const vector<VkQueueFamilyProperties>	queueProps	= getPhysicalDeviceQueueFamilyProperties(vkInstance, physicalDevice);

	for (size_t queueNdx = 0; queueNdx < queueProps.size(); queueNdx++)
	{
		if ((queueProps[queueNdx].queueFlags & requiredCaps) == requiredCaps)
			return (deUint32)queueNdx;
	}

	TCU_THROW(NotSupportedError, "No matching queue found");
}

Move<VkDevice> createDefaultDevice (const PlatformInterface&			vkp,
									VkInstance							instance,
									const InstanceInterface&			vki,
									VkPhysicalDevice					physicalDevice,
									const deUint32						apiVersion,
									deUint32							queueIndex,
									deUint32							sparseQueueIndex,
									const VkPhysicalDeviceFeatures2&	enabledFeatures,
									const vector<string>&				enabledExtensions,
									const tcu::CommandLine&				cmdLine)
{
	VkDeviceQueueCreateInfo		queueInfo[2];
	VkDeviceCreateInfo			deviceInfo;
	vector<string>				enabledLayers;
	vector<const char*>			layerPtrs;
	vector<const char*>			extensionPtrs;
	const float					queuePriority	= 1.0f;
	const deUint32				numQueues = (enabledFeatures.features.sparseBinding && (queueIndex != sparseQueueIndex)) ? 2 : 1;

	deMemset(&queueInfo,	0, sizeof(queueInfo));
	deMemset(&deviceInfo,	0, sizeof(deviceInfo));

	if (cmdLine.isValidationEnabled())
	{
		enabledLayers = getValidationLayers(vki, physicalDevice);
		if (enabledLayers.empty())
			TCU_THROW(NotSupportedError, "No validation layers found");
	}

	layerPtrs.resize(enabledLayers.size());

	for (size_t ndx = 0; ndx < enabledLayers.size(); ++ndx)
		layerPtrs[ndx] = enabledLayers[ndx].c_str();

	// \note Extensions in core are not explicitly enabled even though
	//		 they are in the extension list advertised to tests.
	vector<const char*> coreExtensions;
	getCoreDeviceExtensions(apiVersion, coreExtensions);
	vector<string>	nonCoreExtensions(removeExtensions(enabledExtensions, coreExtensions));

	extensionPtrs.resize(nonCoreExtensions.size());

	for (size_t ndx = 0; ndx < nonCoreExtensions.size(); ++ndx)
		extensionPtrs[ndx] = nonCoreExtensions[ndx].c_str();

	queueInfo[0].sType						= VK_STRUCTURE_TYPE_DEVICE_QUEUE_CREATE_INFO;
	queueInfo[0].pNext						= DE_NULL;
	queueInfo[0].flags						= (VkDeviceQueueCreateFlags)0u;
	queueInfo[0].queueFamilyIndex			= queueIndex;
	queueInfo[0].queueCount					= 1u;
	queueInfo[0].pQueuePriorities			= &queuePriority;

	if (numQueues > 1)
	{
		queueInfo[1].sType						= VK_STRUCTURE_TYPE_DEVICE_QUEUE_CREATE_INFO;
		queueInfo[1].pNext						= DE_NULL;
		queueInfo[1].flags						= (VkDeviceQueueCreateFlags)0u;
		queueInfo[1].queueFamilyIndex			= sparseQueueIndex;
		queueInfo[1].queueCount					= 1u;
		queueInfo[1].pQueuePriorities			= &queuePriority;
	}

	// VK_KHR_get_physical_device_properties2 is used if enabledFeatures.pNext != 0
	deviceInfo.sType						= VK_STRUCTURE_TYPE_DEVICE_CREATE_INFO;
	deviceInfo.pNext						= enabledFeatures.pNext ? &enabledFeatures : DE_NULL;
	deviceInfo.queueCreateInfoCount			= numQueues;
	deviceInfo.pQueueCreateInfos			= queueInfo;
	deviceInfo.enabledExtensionCount		= (deUint32)extensionPtrs.size();
	deviceInfo.ppEnabledExtensionNames		= (extensionPtrs.empty() ? DE_NULL : &extensionPtrs[0]);
	deviceInfo.enabledLayerCount			= (deUint32)layerPtrs.size();
	deviceInfo.ppEnabledLayerNames			= (layerPtrs.empty() ? DE_NULL : &layerPtrs[0]);
	deviceInfo.pEnabledFeatures				= enabledFeatures.pNext ? DE_NULL : &enabledFeatures.features;

	return createDevice(vkp, instance, vki, physicalDevice, &deviceInfo);
};

bool isPhysicalDeviceFeatures2Supported (const deUint32 version, const vector<string>& instanceExtensions)
{
	return isInstanceExtensionSupported(version, instanceExtensions, "VK_KHR_get_physical_device_properties2");
}

class DeviceFeatures
{
public:
	VkPhysicalDeviceFeatures2							coreFeatures;
	VkPhysicalDeviceSamplerYcbcrConversionFeatures		samplerYCbCrConversionFeatures;
	VkPhysicalDevice8BitStorageFeaturesKHR				eightBitStorageFeatures;
	VkPhysicalDevice16BitStorageFeatures				sixteenBitStorageFeatures;
	VkPhysicalDeviceVariablePointersFeatures			variablePointerFeatures;
	VkPhysicalDeviceVertexAttributeDivisorFeaturesEXT	vertexAttributeDivisorFeatures;
	VkPhysicalDeviceDescriptorIndexingFeaturesEXT		descriptorIndexingFeatures;
	VkPhysicalDeviceInlineUniformBlockFeaturesEXT		inlineUniformBlockFeatures;
	VkPhysicalDeviceVulkanMemoryModelFeaturesKHR		vulkanMemoryModelFeatures;
	VkPhysicalDeviceShaderAtomicInt64FeaturesKHR		shaderAtomicInt64Features;
	VkPhysicalDeviceConditionalRenderingFeaturesEXT		conditionalRenderingFeatures;
	VkPhysicalDeviceScalarBlockLayoutFeaturesEXT		scalarBlockLayoutFeatures;
	VkPhysicalDeviceFloat16Int8FeaturesKHR				float16Int8Features;
	VkPhysicalDeviceDepthClipEnableFeaturesEXT			depthClipEnableFeatures;
	VkPhysicalDeviceBufferDeviceAddressFeaturesEXT		bufferDeviceAddressFeatures;
	VkPhysicalDeviceImagelessFramebufferFeaturesKHR		imagelessFramebufferFeatures;
	VkPhysicalDeviceCooperativeMatrixFeaturesNV			cooperativeMatrixFeatures;
	VkPhysicalDeviceHostQueryResetFeaturesEXT			hostQueryResetFeatures;
	VkPhysicalDeviceTransformFeedbackFeaturesEXT		transformFeedbackFeatures;
	VkPhysicalDevicePerformanceCounterFeaturesKHR		performanceCounterFeatures;
	VkPhysicalDeviceMemoryPriorityFeaturesEXT			memoryPriorityFeatures;
	VkPhysicalDeviceUniformBufferStandardLayoutFeaturesKHR	uniformBufferStandardLayoutFeatures;
	VkPhysicalDeviceMultiviewFeatures					multiviewFeatures;

	DeviceFeatures (const InstanceInterface&	vki,
					const deUint32				apiVersion,
					const VkPhysicalDevice&		physicalDevice,
					const vector<string>&		instanceExtensions,
					const vector<string>&		deviceExtensions)
	{
		deMemset(&coreFeatures, 0, sizeof(coreFeatures));
		deMemset(&samplerYCbCrConversionFeatures, 0, sizeof(samplerYCbCrConversionFeatures));
		deMemset(&eightBitStorageFeatures, 0, sizeof(eightBitStorageFeatures));
		deMemset(&sixteenBitStorageFeatures, 0, sizeof(sixteenBitStorageFeatures));
		deMemset(&variablePointerFeatures, 0, sizeof(variablePointerFeatures));
		deMemset(&descriptorIndexingFeatures, 0, sizeof(descriptorIndexingFeatures));
		deMemset(&inlineUniformBlockFeatures, 0, sizeof(inlineUniformBlockFeatures));
		deMemset(&float16Int8Features, 0, sizeof(float16Int8Features));
		deMemset(&depthClipEnableFeatures, 0, sizeof(depthClipEnableFeatures));
		deMemset(&vertexAttributeDivisorFeatures, 0, sizeof(vertexAttributeDivisorFeatures));
		deMemset(&descriptorIndexingFeatures, 0, sizeof(descriptorIndexingFeatures));
		deMemset(&inlineUniformBlockFeatures, 0, sizeof(inlineUniformBlockFeatures));
		deMemset(&vulkanMemoryModelFeatures, 0, sizeof(vulkanMemoryModelFeatures));
		deMemset(&shaderAtomicInt64Features, 0, sizeof(shaderAtomicInt64Features));
		deMemset(&conditionalRenderingFeatures, 0, sizeof(conditionalRenderingFeatures));
		deMemset(&scalarBlockLayoutFeatures, 0, sizeof(scalarBlockLayoutFeatures));
		deMemset(&bufferDeviceAddressFeatures, 0, sizeof(bufferDeviceAddressFeatures));
		deMemset(&imagelessFramebufferFeatures, 0, sizeof(imagelessFramebufferFeatures));
		deMemset(&cooperativeMatrixFeatures, 0, sizeof(cooperativeMatrixFeatures));
		deMemset(&hostQueryResetFeatures, 0, sizeof(hostQueryResetFeatures));
		deMemset(&transformFeedbackFeatures, 0, sizeof(transformFeedbackFeatures));
		deMemset(&performanceCounterFeatures, 0, sizeof(performanceCounterFeatures));
		deMemset(&memoryPriorityFeatures, 0, sizeof(memoryPriorityFeatures));
		deMemset(&uniformBufferStandardLayoutFeatures, 0, sizeof(uniformBufferStandardLayoutFeatures));
		deMemset(&multiviewFeatures, 0, sizeof(multiviewFeatures));

		coreFeatures.sType						= VK_STRUCTURE_TYPE_PHYSICAL_DEVICE_FEATURES_2;
		samplerYCbCrConversionFeatures.sType	= VK_STRUCTURE_TYPE_PHYSICAL_DEVICE_SAMPLER_YCBCR_CONVERSION_FEATURES;
		eightBitStorageFeatures.sType			= VK_STRUCTURE_TYPE_PHYSICAL_DEVICE_8BIT_STORAGE_FEATURES_KHR;
		sixteenBitStorageFeatures.sType			= VK_STRUCTURE_TYPE_PHYSICAL_DEVICE_16BIT_STORAGE_FEATURES_KHR;
		variablePointerFeatures.sType			= VK_STRUCTURE_TYPE_PHYSICAL_DEVICE_VARIABLE_POINTER_FEATURES_KHR;
		descriptorIndexingFeatures.sType		= VK_STRUCTURE_TYPE_PHYSICAL_DEVICE_DESCRIPTOR_INDEXING_FEATURES_EXT;
		inlineUniformBlockFeatures.sType		= VK_STRUCTURE_TYPE_PHYSICAL_DEVICE_INLINE_UNIFORM_BLOCK_FEATURES_EXT;
		float16Int8Features.sType				= VK_STRUCTURE_TYPE_PHYSICAL_DEVICE_FLOAT16_INT8_FEATURES_KHR;
		vertexAttributeDivisorFeatures.sType	= VK_STRUCTURE_TYPE_PHYSICAL_DEVICE_VERTEX_ATTRIBUTE_DIVISOR_FEATURES_EXT;
		descriptorIndexingFeatures.sType		= VK_STRUCTURE_TYPE_PHYSICAL_DEVICE_DESCRIPTOR_INDEXING_FEATURES_EXT;
		inlineUniformBlockFeatures.sType		= VK_STRUCTURE_TYPE_PHYSICAL_DEVICE_INLINE_UNIFORM_BLOCK_FEATURES_EXT;
		vulkanMemoryModelFeatures.sType			= VK_STRUCTURE_TYPE_PHYSICAL_DEVICE_VULKAN_MEMORY_MODEL_FEATURES_KHR;
		shaderAtomicInt64Features.sType			= VK_STRUCTURE_TYPE_PHYSICAL_DEVICE_SHADER_ATOMIC_INT64_FEATURES_KHR;
		conditionalRenderingFeatures.sType		= VK_STRUCTURE_TYPE_PHYSICAL_DEVICE_CONDITIONAL_RENDERING_FEATURES_EXT;
		scalarBlockLayoutFeatures.sType			= VK_STRUCTURE_TYPE_PHYSICAL_DEVICE_SCALAR_BLOCK_LAYOUT_FEATURES_EXT;
		depthClipEnableFeatures.sType			= VK_STRUCTURE_TYPE_PHYSICAL_DEVICE_DEPTH_CLIP_ENABLE_FEATURES_EXT;
		bufferDeviceAddressFeatures.sType		= VK_STRUCTURE_TYPE_PHYSICAL_DEVICE_BUFFER_ADDRESS_FEATURES_EXT;
		imagelessFramebufferFeatures.sType		= VK_STRUCTURE_TYPE_PHYSICAL_DEVICE_IMAGELESS_FRAMEBUFFER_FEATURES_KHR;
		cooperativeMatrixFeatures.sType			= VK_STRUCTURE_TYPE_PHYSICAL_DEVICE_COOPERATIVE_MATRIX_FEATURES_NV;
		hostQueryResetFeatures.sType			= VK_STRUCTURE_TYPE_PHYSICAL_DEVICE_HOST_QUERY_RESET_FEATURES_EXT;
		transformFeedbackFeatures.sType			= VK_STRUCTURE_TYPE_PHYSICAL_DEVICE_TRANSFORM_FEEDBACK_FEATURES_EXT;
		memoryPriorityFeatures.sType			= VK_STRUCTURE_TYPE_PHYSICAL_DEVICE_MEMORY_PRIORITY_FEATURES_EXT;
		uniformBufferStandardLayoutFeatures.sType	= VK_STRUCTURE_TYPE_PHYSICAL_DEVICE_UNIFORM_BUFFER_STANDARD_LAYOUT_FEATURES_KHR;
		multiviewFeatures.sType					= VK_STRUCTURE_TYPE_PHYSICAL_DEVICE_MULTIVIEW_FEATURES_KHR;

		vector<VkExtensionProperties> deviceExtensionProperties =
			enumerateDeviceExtensionProperties(vki, physicalDevice, DE_NULL);

		if (isPhysicalDeviceFeatures2Supported(apiVersion, instanceExtensions))
		{
			void** nextPtr = &coreFeatures.pNext;

			if (de::contains(deviceExtensions.begin(), deviceExtensions.end(), "VK_KHR_sampler_ycbcr_conversion"))
			{
				*nextPtr	= &samplerYCbCrConversionFeatures;
				nextPtr		= &samplerYCbCrConversionFeatures.pNext;
			}
			if (de::contains(deviceExtensions.begin(), deviceExtensions.end(), "VK_KHR_8bit_storage"))
			{
				*nextPtr	= &eightBitStorageFeatures;
				nextPtr		= &eightBitStorageFeatures.pNext;
			}
			if (de::contains(deviceExtensions.begin(), deviceExtensions.end(), "VK_KHR_16bit_storage"))
			{
				*nextPtr	= &sixteenBitStorageFeatures;
				nextPtr		= &sixteenBitStorageFeatures.pNext;
			}
			if (de::contains(deviceExtensions.begin(), deviceExtensions.end(), "VK_KHR_variable_pointers"))
			{
				*nextPtr	= &variablePointerFeatures;
				nextPtr		= &variablePointerFeatures.pNext;
			}
			if (de::contains(deviceExtensions.begin(), deviceExtensions.end(), "VK_EXT_descriptor_indexing"))
			{
				*nextPtr	= &descriptorIndexingFeatures;
				nextPtr		= &descriptorIndexingFeatures.pNext;
			}
			if (de::contains(deviceExtensions.begin(), deviceExtensions.end(), "VK_EXT_inline_uniform_block"))
			{
				*nextPtr	= &inlineUniformBlockFeatures;
				nextPtr		= &inlineUniformBlockFeatures.pNext;
			}
			if (de::contains(deviceExtensions.begin(), deviceExtensions.end(), "VK_KHR_shader_float16_int8"))
			{
				*nextPtr	= &float16Int8Features;
				nextPtr		= &float16Int8Features.pNext;
			}
			if (de::contains(deviceExtensions.begin(), deviceExtensions.end(), "VK_EXT_vertex_attribute_divisor"))
			{
				*nextPtr	= &vertexAttributeDivisorFeatures;
				nextPtr		= &vertexAttributeDivisorFeatures.pNext;
			}
			if (de::contains(deviceExtensions.begin(), deviceExtensions.end(), "VK_KHR_vulkan_memory_model"))
			{
				for (size_t i = 0; i < deviceExtensionProperties.size(); ++i)
				{
					if (deStringEqual(deviceExtensionProperties[i].extensionName, "VK_KHR_vulkan_memory_model"))
					{
						if (deviceExtensionProperties[i].specVersion == VK_KHR_VULKAN_MEMORY_MODEL_SPEC_VERSION)
						{
							*nextPtr	= &vulkanMemoryModelFeatures;
							nextPtr		= &vulkanMemoryModelFeatures.pNext;
						}
						break;
					}
				}
			}
			if (de::contains(deviceExtensions.begin(), deviceExtensions.end(), "VK_KHR_shader_atomic_int64"))
			{
				*nextPtr	= &shaderAtomicInt64Features;
				nextPtr		= &shaderAtomicInt64Features.pNext;
			}
			if (de::contains(deviceExtensions.begin(), deviceExtensions.end(), "VK_EXT_conditional_rendering"))
			{
				*nextPtr	= &conditionalRenderingFeatures;
				nextPtr		= &conditionalRenderingFeatures.pNext;
			}
			if (de::contains(deviceExtensions.begin(), deviceExtensions.end(), "VK_EXT_scalar_block_layout"))
			{
				*nextPtr	= &scalarBlockLayoutFeatures;
				nextPtr		= &scalarBlockLayoutFeatures.pNext;
			}
			if (de::contains(deviceExtensions.begin(), deviceExtensions.end(), "VK_EXT_depth_clip_enable"))
			{
				*nextPtr = &depthClipEnableFeatures;
				nextPtr = &depthClipEnableFeatures.pNext;
			}
			if (de::contains(deviceExtensions.begin(), deviceExtensions.end(), "VK_KHR_performance_query"))
			{
				*nextPtr	= &performanceCounterFeatures;
				nextPtr		= &performanceCounterFeatures.pNext;
			}
			if (de::contains(deviceExtensions.begin(), deviceExtensions.end(), "VK_EXT_buffer_device_address"))
			{
				*nextPtr	= &bufferDeviceAddressFeatures;
				nextPtr		= &bufferDeviceAddressFeatures.pNext;
			}
			if (de::contains(deviceExtensions.begin(), deviceExtensions.end(), "VK_KHR_imageless_framebuffer"))
			{
				*nextPtr	= &imagelessFramebufferFeatures;
				nextPtr		= &imagelessFramebufferFeatures.pNext;
			}
			if (de::contains(deviceExtensions.begin(), deviceExtensions.end(), "VK_NV_cooperative_matrix"))
			{
				*nextPtr	= &cooperativeMatrixFeatures;
				nextPtr		= &cooperativeMatrixFeatures.pNext;
			}
			if (de::contains(deviceExtensions.begin(), deviceExtensions.end(), "VK_EXT_host_query_reset"))
			{
				*nextPtr	= &hostQueryResetFeatures;
				nextPtr		= &hostQueryResetFeatures.pNext;
			}
			if (de::contains(deviceExtensions.begin(), deviceExtensions.end(), "VK_EXT_transform_feedback"))
			{
				*nextPtr	= &transformFeedbackFeatures;
				nextPtr		= &transformFeedbackFeatures.pNext;
			}
			if (de::contains(deviceExtensions.begin(), deviceExtensions.end(), "VK_EXT_memory_priority"))
			{
				*nextPtr	= &memoryPriorityFeatures;
				nextPtr		= &memoryPriorityFeatures.pNext;
			}
			if (de::contains(deviceExtensions.begin(), deviceExtensions.end(), "VK_KHR_uniform_buffer_standard_layout"))
			{
				*nextPtr	= &uniformBufferStandardLayoutFeatures;
				nextPtr		= &uniformBufferStandardLayoutFeatures.pNext;
			}
			if (de::contains(deviceExtensions.begin(), deviceExtensions.end(), "VK_KHR_multiview"))
			{
				*nextPtr	= &multiviewFeatures;
				nextPtr		= &multiviewFeatures.pNext;
			}

			vki.getPhysicalDeviceFeatures2(physicalDevice, &coreFeatures);
		}
		else
			coreFeatures.features = getPhysicalDeviceFeatures(vki, physicalDevice);

		// Disable robustness by default, as it has an impact on performance on some HW.
		coreFeatures.features.robustBufferAccess = false;
	}

private:
	// Disable copy of the class due to structures are bound through C pointers
	DeviceFeatures				(const DeviceFeatures&)	{}
	DeviceFeatures&	operator=	(const DeviceFeatures&)	{ return *this; }
};

} // anonymous

class DefaultDevice
{
public:
															DefaultDevice						(const PlatformInterface& vkPlatform, const tcu::CommandLine& cmdLine);
															~DefaultDevice						(void);

	VkInstance												getInstance							(void) const	{ return *m_instance;										}
	const InstanceInterface&								getInstanceInterface				(void) const	{ return m_instanceInterface;								}
	deUint32												getAvailableInstanceVersion			(void) const	{ return m_availableInstanceVersion;						}
	const vector<string>&									getInstanceExtensions				(void) const	{ return m_instanceExtensions;								}

	VkPhysicalDevice										getPhysicalDevice					(void) const	{ return m_physicalDevice;									}
	deUint32												getDeviceVersion					(void) const	{ return m_deviceVersion;									}
	const VkPhysicalDeviceFeatures&							getDeviceFeatures					(void) const	{ return m_deviceFeatures.coreFeatures.features;			}
	const VkPhysicalDeviceFeatures2&						getDeviceFeatures2					(void) const	{ return m_deviceFeatures.coreFeatures; }
	const VkPhysicalDeviceSamplerYcbcrConversionFeatures&	getSamplerYCbCrConversionFeatures	(void) const	{ return m_deviceFeatures.samplerYCbCrConversionFeatures;	}
	const VkPhysicalDevice8BitStorageFeaturesKHR&			get8BitStorageFeatures				(void) const	{ return m_deviceFeatures.eightBitStorageFeatures;			}
	const VkPhysicalDevice16BitStorageFeatures&				get16BitStorageFeatures				(void) const	{ return m_deviceFeatures.sixteenBitStorageFeatures;		}
	const VkPhysicalDeviceVariablePointersFeatures&			getVariablePointerFeatures			(void) const	{ return m_deviceFeatures.variablePointerFeatures;			}
	const VkPhysicalDeviceVertexAttributeDivisorFeaturesEXT&getVertexAttributeDivisorFeatures	(void) const	{ return m_deviceFeatures.vertexAttributeDivisorFeatures;	}
	const VkPhysicalDeviceVulkanMemoryModelFeaturesKHR&		getVulkanMemoryModelFeatures		(void) const	{ return m_deviceFeatures.vulkanMemoryModelFeatures;	}
	const VkPhysicalDeviceShaderAtomicInt64FeaturesKHR&		getShaderAtomicInt64Features		(void) const	{ return m_deviceFeatures.shaderAtomicInt64Features;	}
	const VkPhysicalDeviceConditionalRenderingFeaturesEXT&	getConditionalRenderingFeatures		(void) const	{ return m_deviceFeatures.conditionalRenderingFeatures;	}
	const VkPhysicalDeviceScalarBlockLayoutFeaturesEXT&		getScalarBlockLayoutFeatures		(void) const	{ return m_deviceFeatures.scalarBlockLayoutFeatures;	}
	const VkPhysicalDeviceUniformBufferStandardLayoutFeaturesKHR&				getUniformBufferStandardLayoutFeatures				(void) const	{ return m_deviceFeatures.uniformBufferStandardLayoutFeatures;	}
	const VkPhysicalDeviceFloat16Int8FeaturesKHR&			getFloat16Int8Features				(void) const	{ return m_deviceFeatures.float16Int8Features;				}
	const VkPhysicalDeviceDepthClipEnableFeaturesEXT&		getDepthClipEnableFeatures			(void) const	{ return m_deviceFeatures.depthClipEnableFeatures;			}
	const VkPhysicalDeviceBufferDeviceAddressFeaturesEXT&	getBufferDeviceAddressFeatures		(void) const	{ return m_deviceFeatures.bufferDeviceAddressFeatures;	}
	const VkPhysicalDeviceImagelessFramebufferFeaturesKHR&	getImagelessFramebufferFeatures		(void) const	{ return m_deviceFeatures.imagelessFramebufferFeatures;		}
	const VkPhysicalDeviceCooperativeMatrixFeaturesNV&		getCooperativeMatrixFeatures		(void) const	{ return m_deviceFeatures.cooperativeMatrixFeatures;	}
	const VkPhysicalDeviceHostQueryResetFeaturesEXT&		getHostQueryResetFeatures			(void) const	{ return m_deviceFeatures.hostQueryResetFeatures;			}
	const VkPhysicalDeviceTransformFeedbackFeaturesEXT&		getTransformFeedbackFeatures		(void) const	{ return m_deviceFeatures.transformFeedbackFeatures;		}
<<<<<<< HEAD
	const VkPhysicalDevicePerformanceCounterFeaturesKHR&	getPerformanceCounterFeatures		(void) const	{ return m_deviceFeatures.performanceCounterFeatures;		}
=======
	const VkPhysicalDeviceMultiviewFeatures&				getMultiviewFeatures				(void) const	{ return m_deviceFeatures.multiviewFeatures;				}

>>>>>>> 35bc9941
	const VkPhysicalDeviceMemoryPriorityFeaturesEXT&		getMemoryPriorityFeatures			(void) const	{ return m_deviceFeatures.memoryPriorityFeatures;			}
	VkDevice												getDevice							(void) const	{ return *m_device;											}
	const DeviceInterface&									getDeviceInterface					(void) const	{ return m_deviceInterface;									}
	const VkPhysicalDeviceProperties&						getDeviceProperties					(void) const	{ return m_deviceProperties;								}
	const vector<string>&									getDeviceExtensions					(void) const	{ return m_deviceExtensions;								}

	deUint32												getUsedApiVersion					(void) const	{ return m_usedApiVersion;									}

	deUint32												getUniversalQueueFamilyIndex		(void) const	{ return m_universalQueueFamilyIndex;						}
	VkQueue													getUniversalQueue					(void) const;
	deUint32												getSparseQueueFamilyIndex		(void) const	{ return m_sparseQueueFamilyIndex;					}
	VkQueue													getSparseQueue					(void) const;

private:

	const deUint32						m_availableInstanceVersion;

	const std::pair<deUint32, deUint32> m_deviceVersions;
	const deUint32						m_usedApiVersion;

	const vector<string>				m_instanceExtensions;
	const Unique<VkInstance>			m_instance;
	const InstanceDriver				m_instanceInterface;

	const VkPhysicalDevice				m_physicalDevice;
	const deUint32						m_deviceVersion;

	const vector<string>				m_deviceExtensions;
	const DeviceFeatures				m_deviceFeatures;

	const deUint32						m_universalQueueFamilyIndex;
	const deUint32						m_sparseQueueFamilyIndex;
	const VkPhysicalDeviceProperties	m_deviceProperties;

	const Unique<VkDevice>				m_device;
	const DeviceDriver					m_deviceInterface;

};

static deUint32 sanitizeApiVersion(deUint32 v)
{
	return VK_MAKE_VERSION( VK_VERSION_MAJOR(v), VK_VERSION_MINOR(v), 0 );
}

DefaultDevice::DefaultDevice (const PlatformInterface& vkPlatform, const tcu::CommandLine& cmdLine)
	: m_availableInstanceVersion	(getTargetInstanceVersion(vkPlatform))
	, m_deviceVersions				(determineDeviceVersions(vkPlatform, m_availableInstanceVersion, cmdLine))
	, m_usedApiVersion				(sanitizeApiVersion(deMinu32(m_availableInstanceVersion, m_deviceVersions.first)))

	, m_instanceExtensions			(addCoreInstanceExtensions(filterExtensions(enumerateInstanceExtensionProperties(vkPlatform, DE_NULL)), m_usedApiVersion))
	, m_instance					(createInstance(vkPlatform, m_usedApiVersion, m_instanceExtensions, cmdLine))

	, m_instanceInterface			(vkPlatform, *m_instance)
	, m_physicalDevice				(chooseDevice(m_instanceInterface, *m_instance, cmdLine))
	, m_deviceVersion				(getPhysicalDeviceProperties(m_instanceInterface, m_physicalDevice).apiVersion)

	, m_deviceExtensions			(addCoreDeviceExtensions(filterExtensions(enumerateDeviceExtensionProperties(m_instanceInterface, m_physicalDevice, DE_NULL)), m_usedApiVersion))
	, m_deviceFeatures				(m_instanceInterface, m_usedApiVersion, m_physicalDevice, m_instanceExtensions, m_deviceExtensions)
	, m_universalQueueFamilyIndex	(findQueueFamilyIndexWithCaps(m_instanceInterface, m_physicalDevice, VK_QUEUE_GRAPHICS_BIT|VK_QUEUE_COMPUTE_BIT))
	, m_sparseQueueFamilyIndex		(m_deviceFeatures.coreFeatures.features.sparseBinding ? findQueueFamilyIndexWithCaps(m_instanceInterface, m_physicalDevice, VK_QUEUE_SPARSE_BINDING_BIT) : 0)
	, m_deviceProperties			(getPhysicalDeviceProperties(m_instanceInterface, m_physicalDevice))
	, m_device						(createDefaultDevice(vkPlatform, *m_instance, m_instanceInterface, m_physicalDevice, m_usedApiVersion, m_universalQueueFamilyIndex, m_sparseQueueFamilyIndex, m_deviceFeatures.coreFeatures, m_deviceExtensions, cmdLine))
	, m_deviceInterface				(vkPlatform, *m_instance, *m_device)
{
	DE_ASSERT(m_deviceVersions.first == m_deviceVersion);
}

DefaultDevice::~DefaultDevice (void)
{
}

VkQueue DefaultDevice::getUniversalQueue (void) const
{
	return getDeviceQueue(m_deviceInterface, *m_device, m_universalQueueFamilyIndex, 0);
}

VkQueue DefaultDevice::getSparseQueue (void) const
{
	if (!m_deviceFeatures.coreFeatures.features.sparseBinding)
		TCU_THROW(NotSupportedError, "Sparse binding not supported.");

	return getDeviceQueue(m_deviceInterface, *m_device, m_sparseQueueFamilyIndex, 0);
}

namespace
{
// Allocator utilities

vk::Allocator* createAllocator (DefaultDevice* device)
{
	const VkPhysicalDeviceMemoryProperties memoryProperties = vk::getPhysicalDeviceMemoryProperties(device->getInstanceInterface(), device->getPhysicalDevice());

	// \todo [2015-07-24 jarkko] support allocator selection/configuration from command line (or compile time)
	return new SimpleAllocator(device->getDeviceInterface(), device->getDevice(), memoryProperties);
}

} // anonymous

// Context

Context::Context (tcu::TestContext&				testCtx,
				  const vk::PlatformInterface&	platformInterface,
				  vk::BinaryCollection&			progCollection)
	: m_testCtx				(testCtx)
	, m_platformInterface	(platformInterface)
	, m_progCollection		(progCollection)
	, m_device				(new DefaultDevice(m_platformInterface, testCtx.getCommandLine()))
	, m_allocator			(createAllocator(m_device.get()))
{
}

Context::~Context (void)
{
}

deUint32								Context::getAvailableInstanceVersion	(void) const { return m_device->getAvailableInstanceVersion();	}
const vector<string>&					Context::getInstanceExtensions			(void) const { return m_device->getInstanceExtensions();		}
vk::VkInstance							Context::getInstance					(void) const { return m_device->getInstance();					}
const vk::InstanceInterface&			Context::getInstanceInterface			(void) const { return m_device->getInstanceInterface();			}
vk::VkPhysicalDevice					Context::getPhysicalDevice				(void) const { return m_device->getPhysicalDevice();			}
deUint32								Context::getDeviceVersion				(void) const { return m_device->getDeviceVersion();				}
const vk::VkPhysicalDeviceFeatures&		Context::getDeviceFeatures				(void) const { return m_device->getDeviceFeatures();			}
const vk::VkPhysicalDeviceFeatures2&	Context::getDeviceFeatures2				(void) const { return m_device->getDeviceFeatures2();			}
const vk::VkPhysicalDeviceSamplerYcbcrConversionFeatures&
										Context::getSamplerYCbCrConversionFeatures
																				(void) const { return m_device->getSamplerYCbCrConversionFeatures();	}
const vk::VkPhysicalDevice8BitStorageFeaturesKHR&
										Context::get8BitStorageFeatures			(void) const { return m_device->get8BitStorageFeatures();		}
const vk::VkPhysicalDevice16BitStorageFeatures&
										Context::get16BitStorageFeatures		(void) const { return m_device->get16BitStorageFeatures();		}
const vk::VkPhysicalDeviceVariablePointersFeatures&
										Context::getVariablePointerFeatures		(void) const { return m_device->getVariablePointerFeatures();	}
const vk::VkPhysicalDeviceVertexAttributeDivisorFeaturesEXT&
										Context::getVertexAttributeDivisorFeatures	(void) const { return m_device->getVertexAttributeDivisorFeatures();	}
const vk::VkPhysicalDeviceVulkanMemoryModelFeaturesKHR&
										Context::getVulkanMemoryModelFeatures	(void) const { return m_device->getVulkanMemoryModelFeatures();	}
const vk::VkPhysicalDeviceShaderAtomicInt64FeaturesKHR&
										Context::getShaderAtomicInt64Features	(void) const { return m_device->getShaderAtomicInt64Features();	}
const vk::VkPhysicalDeviceConditionalRenderingFeaturesEXT&
										Context::getConditionalRenderingFeatures(void) const { return m_device->getConditionalRenderingFeatures();	}
const vk::VkPhysicalDeviceScalarBlockLayoutFeaturesEXT&
										Context::getScalarBlockLayoutFeatures	(void) const { return m_device->getScalarBlockLayoutFeatures();	}
const vk::VkPhysicalDeviceUniformBufferStandardLayoutFeaturesKHR&
										Context::getUniformBufferStandardLayoutFeatures			(void) const { return m_device->getUniformBufferStandardLayoutFeatures();	}
const vk::VkPhysicalDeviceFloat16Int8FeaturesKHR&
										Context::getFloat16Int8Features			(void) const { return m_device->getFloat16Int8Features();		}
const vk::VkPhysicalDeviceDepthClipEnableFeaturesEXT&
										Context::getDepthClipEnableFeatures		(void) const { return m_device->getDepthClipEnableFeatures();	}
const vk::VkPhysicalDeviceBufferDeviceAddressFeaturesEXT&
										Context::getBufferDeviceAddressFeatures	(void) const { return m_device->getBufferDeviceAddressFeatures();	}
const vk::VkPhysicalDeviceImagelessFramebufferFeaturesKHR&
										Context::getImagelessFramebufferFeatures	(void) const { return m_device->getImagelessFramebufferFeatures();		}
const vk::VkPhysicalDeviceCooperativeMatrixFeaturesNV&
										Context::getCooperativeMatrixFeatures	(void) const { return m_device->getCooperativeMatrixFeatures();	}
const vk::VkPhysicalDeviceHostQueryResetFeaturesEXT&
										Context::getHostQueryResetFeatures		(void) const { return m_device->getHostQueryResetFeatures();	}
const vk::VkPhysicalDeviceTransformFeedbackFeaturesEXT&
										Context::getTransformFeedbackFeatures	(void) const { return m_device->getTransformFeedbackFeatures();	}
const vk::VkPhysicalDevicePerformanceCounterFeaturesKHR&
										Context::getPerformanceCounterFeatures	(void) const { return m_device->getPerformanceCounterFeatures();	}
const vk::VkPhysicalDeviceMemoryPriorityFeaturesEXT&
										Context::getMemoryPriorityFeatures		(void) const { return m_device->getMemoryPriorityFeatures();	}
const vk::VkPhysicalDeviceMultiviewFeatures&
										Context::getMultiviewFeatures			(void) const { return m_device->getMultiviewFeatures();			}
const vk::VkPhysicalDeviceProperties&	Context::getDeviceProperties			(void) const { return m_device->getDeviceProperties();			}
const vector<string>&					Context::getDeviceExtensions			(void) const { return m_device->getDeviceExtensions();			}
vk::VkDevice							Context::getDevice						(void) const { return m_device->getDevice();					}
const vk::DeviceInterface&				Context::getDeviceInterface				(void) const { return m_device->getDeviceInterface();			}
deUint32								Context::getUniversalQueueFamilyIndex	(void) const { return m_device->getUniversalQueueFamilyIndex();	}
vk::VkQueue								Context::getUniversalQueue				(void) const { return m_device->getUniversalQueue();			}
deUint32								Context::getSparseQueueFamilyIndex		(void) const { return m_device->getSparseQueueFamilyIndex();	}
vk::VkQueue								Context::getSparseQueue					(void) const { return m_device->getSparseQueue();				}
vk::Allocator&							Context::getDefaultAllocator			(void) const { return *m_allocator;								}
deUint32								Context::getUsedApiVersion				(void) const { return m_device->getUsedApiVersion();			}
bool									Context::contextSupports				(const deUint32 majorNum, const deUint32 minorNum, const deUint32 patchNum) const
																							{ return m_device->getUsedApiVersion() >= VK_MAKE_VERSION(majorNum, minorNum, patchNum); }
bool									Context::contextSupports				(const ApiVersion version) const
																							{ return m_device->getUsedApiVersion() >= pack(version); }
bool									Context::contextSupports				(const deUint32 requiredApiVersionBits) const
																							{ return m_device->getUsedApiVersion() >= requiredApiVersionBits; }

bool Context::requireDeviceExtension (const std::string& required)
{
	if (!isDeviceExtensionSupported(getUsedApiVersion(), getDeviceExtensions(), required))
		TCU_THROW(NotSupportedError, required + " is not supported");

	return true;
}

bool Context::requireInstanceExtension (const std::string& required)
{
	if (!isInstanceExtensionSupported(getUsedApiVersion(), getInstanceExtensions(), required))
		TCU_THROW(NotSupportedError, required + " is not supported");

	return true;
}

struct DeviceCoreFeaturesTable
{
	const char*		featureName;
	const deUint32	featureArrayIndex;
	const deUint32	featureArrayOffset;
};

#define DEVICE_CORE_FEATURE_OFFSET(FEATURE_FIELD_NAME)	DE_OFFSET_OF(VkPhysicalDeviceFeatures, FEATURE_FIELD_NAME)
#define DEVICE_CORE_FEATURE_ENTRY(BITNAME, FIELDNAME)	{ #FIELDNAME, BITNAME, DEVICE_CORE_FEATURE_OFFSET(FIELDNAME) }

const DeviceCoreFeaturesTable	deviceCoreFeaturesTable[] =
{
	DEVICE_CORE_FEATURE_ENTRY(DEVICE_CORE_FEATURE_ROBUST_BUFFER_ACCESS							,	robustBufferAccess						),
	DEVICE_CORE_FEATURE_ENTRY(DEVICE_CORE_FEATURE_FULL_DRAW_INDEX_UINT32						,	fullDrawIndexUint32						),
	DEVICE_CORE_FEATURE_ENTRY(DEVICE_CORE_FEATURE_IMAGE_CUBE_ARRAY								,	imageCubeArray							),
	DEVICE_CORE_FEATURE_ENTRY(DEVICE_CORE_FEATURE_INDEPENDENT_BLEND								,	independentBlend						),
	DEVICE_CORE_FEATURE_ENTRY(DEVICE_CORE_FEATURE_GEOMETRY_SHADER								,	geometryShader							),
	DEVICE_CORE_FEATURE_ENTRY(DEVICE_CORE_FEATURE_TESSELLATION_SHADER							,	tessellationShader						),
	DEVICE_CORE_FEATURE_ENTRY(DEVICE_CORE_FEATURE_SAMPLE_RATE_SHADING							,	sampleRateShading						),
	DEVICE_CORE_FEATURE_ENTRY(DEVICE_CORE_FEATURE_DUAL_SRC_BLEND								,	dualSrcBlend							),
	DEVICE_CORE_FEATURE_ENTRY(DEVICE_CORE_FEATURE_LOGIC_OP										,	logicOp									),
	DEVICE_CORE_FEATURE_ENTRY(DEVICE_CORE_FEATURE_MULTI_DRAW_INDIRECT							,	multiDrawIndirect						),
	DEVICE_CORE_FEATURE_ENTRY(DEVICE_CORE_FEATURE_DRAW_INDIRECT_FIRST_INSTANCE					,	drawIndirectFirstInstance				),
	DEVICE_CORE_FEATURE_ENTRY(DEVICE_CORE_FEATURE_DEPTH_CLAMP									,	depthClamp								),
	DEVICE_CORE_FEATURE_ENTRY(DEVICE_CORE_FEATURE_DEPTH_BIAS_CLAMP								,	depthBiasClamp							),
	DEVICE_CORE_FEATURE_ENTRY(DEVICE_CORE_FEATURE_FILL_MODE_NON_SOLID							,	fillModeNonSolid						),
	DEVICE_CORE_FEATURE_ENTRY(DEVICE_CORE_FEATURE_DEPTH_BOUNDS									,	depthBounds								),
	DEVICE_CORE_FEATURE_ENTRY(DEVICE_CORE_FEATURE_WIDE_LINES									,	wideLines								),
	DEVICE_CORE_FEATURE_ENTRY(DEVICE_CORE_FEATURE_LARGE_POINTS									,	largePoints								),
	DEVICE_CORE_FEATURE_ENTRY(DEVICE_CORE_FEATURE_ALPHA_TO_ONE									,	alphaToOne								),
	DEVICE_CORE_FEATURE_ENTRY(DEVICE_CORE_FEATURE_MULTI_VIEWPORT								,	multiViewport							),
	DEVICE_CORE_FEATURE_ENTRY(DEVICE_CORE_FEATURE_SAMPLER_ANISOTROPY							,	samplerAnisotropy						),
	DEVICE_CORE_FEATURE_ENTRY(DEVICE_CORE_FEATURE_TEXTURE_COMPRESSION_ETC2						,	textureCompressionETC2					),
	DEVICE_CORE_FEATURE_ENTRY(DEVICE_CORE_FEATURE_TEXTURE_COMPRESSION_ASTC_LDR					,	textureCompressionASTC_LDR				),
	DEVICE_CORE_FEATURE_ENTRY(DEVICE_CORE_FEATURE_TEXTURE_COMPRESSION_BC						,	textureCompressionBC					),
	DEVICE_CORE_FEATURE_ENTRY(DEVICE_CORE_FEATURE_OCCLUSION_QUERY_PRECISE						,	occlusionQueryPrecise					),
	DEVICE_CORE_FEATURE_ENTRY(DEVICE_CORE_FEATURE_PIPELINE_STATISTICS_QUERY						,	pipelineStatisticsQuery					),
	DEVICE_CORE_FEATURE_ENTRY(DEVICE_CORE_FEATURE_VERTEX_PIPELINE_STORES_AND_ATOMICS			,	vertexPipelineStoresAndAtomics			),
	DEVICE_CORE_FEATURE_ENTRY(DEVICE_CORE_FEATURE_FRAGMENT_STORES_AND_ATOMICS					,	fragmentStoresAndAtomics				),
	DEVICE_CORE_FEATURE_ENTRY(DEVICE_CORE_FEATURE_SHADER_TESSELLATION_AND_GEOMETRY_POINT_SIZE	,	shaderTessellationAndGeometryPointSize	),
	DEVICE_CORE_FEATURE_ENTRY(DEVICE_CORE_FEATURE_SHADER_IMAGE_GATHER_EXTENDED					,	shaderImageGatherExtended				),
	DEVICE_CORE_FEATURE_ENTRY(DEVICE_CORE_FEATURE_SHADER_STORAGE_IMAGE_EXTENDED_FORMATS			,	shaderStorageImageExtendedFormats		),
	DEVICE_CORE_FEATURE_ENTRY(DEVICE_CORE_FEATURE_SHADER_STORAGE_IMAGE_MULTISAMPLE				,	shaderStorageImageMultisample			),
	DEVICE_CORE_FEATURE_ENTRY(DEVICE_CORE_FEATURE_SHADER_STORAGE_IMAGE_READ_WITHOUT_FORMAT		,	shaderStorageImageReadWithoutFormat		),
	DEVICE_CORE_FEATURE_ENTRY(DEVICE_CORE_FEATURE_SHADER_STORAGE_IMAGE_WRITE_WITHOUT_FORMAT		,	shaderStorageImageWriteWithoutFormat	),
	DEVICE_CORE_FEATURE_ENTRY(DEVICE_CORE_FEATURE_SHADER_UNIFORM_BUFFER_ARRAY_DYNAMIC_INDEXING	,	shaderUniformBufferArrayDynamicIndexing	),
	DEVICE_CORE_FEATURE_ENTRY(DEVICE_CORE_FEATURE_SHADER_SAMPLED_IMAGE_ARRAY_DYNAMIC_INDEXING	,	shaderSampledImageArrayDynamicIndexing	),
	DEVICE_CORE_FEATURE_ENTRY(DEVICE_CORE_FEATURE_SHADER_STORAGE_BUFFER_ARRAY_DYNAMIC_INDEXING	,	shaderStorageBufferArrayDynamicIndexing	),
	DEVICE_CORE_FEATURE_ENTRY(DEVICE_CORE_FEATURE_SHADER_STORAGE_IMAGE_ARRAY_DYNAMIC_INDEXING	,	shaderStorageImageArrayDynamicIndexing	),
	DEVICE_CORE_FEATURE_ENTRY(DEVICE_CORE_FEATURE_SHADER_CLIP_DISTANCE							,	shaderClipDistance						),
	DEVICE_CORE_FEATURE_ENTRY(DEVICE_CORE_FEATURE_SHADER_CULL_DISTANCE							,	shaderCullDistance						),
	DEVICE_CORE_FEATURE_ENTRY(DEVICE_CORE_FEATURE_SHADER_FLOAT64								,	shaderFloat64							),
	DEVICE_CORE_FEATURE_ENTRY(DEVICE_CORE_FEATURE_SHADER_INT64									,	shaderInt64								),
	DEVICE_CORE_FEATURE_ENTRY(DEVICE_CORE_FEATURE_SHADER_INT16									,	shaderInt16								),
	DEVICE_CORE_FEATURE_ENTRY(DEVICE_CORE_FEATURE_SHADER_RESOURCE_RESIDENCY						,	shaderResourceResidency					),
	DEVICE_CORE_FEATURE_ENTRY(DEVICE_CORE_FEATURE_SHADER_RESOURCE_MIN_LOD						,	shaderResourceMinLod					),
	DEVICE_CORE_FEATURE_ENTRY(DEVICE_CORE_FEATURE_SPARSE_BINDING								,	sparseBinding							),
	DEVICE_CORE_FEATURE_ENTRY(DEVICE_CORE_FEATURE_SPARSE_RESIDENCY_BUFFER						,	sparseResidencyBuffer					),
	DEVICE_CORE_FEATURE_ENTRY(DEVICE_CORE_FEATURE_SPARSE_RESIDENCY_IMAGE2D						,	sparseResidencyImage2D					),
	DEVICE_CORE_FEATURE_ENTRY(DEVICE_CORE_FEATURE_SPARSE_RESIDENCY_IMAGE3D						,	sparseResidencyImage3D					),
	DEVICE_CORE_FEATURE_ENTRY(DEVICE_CORE_FEATURE_SPARSE_RESIDENCY2_SAMPLES						,	sparseResidency2Samples					),
	DEVICE_CORE_FEATURE_ENTRY(DEVICE_CORE_FEATURE_SPARSE_RESIDENCY4_SAMPLES						,	sparseResidency4Samples					),
	DEVICE_CORE_FEATURE_ENTRY(DEVICE_CORE_FEATURE_SPARSE_RESIDENCY8_SAMPLES						,	sparseResidency8Samples					),
	DEVICE_CORE_FEATURE_ENTRY(DEVICE_CORE_FEATURE_SPARSE_RESIDENCY16_SAMPLES					,	sparseResidency16Samples				),
	DEVICE_CORE_FEATURE_ENTRY(DEVICE_CORE_FEATURE_SPARSE_RESIDENCY_ALIASED						,	sparseResidencyAliased					),
	DEVICE_CORE_FEATURE_ENTRY(DEVICE_CORE_FEATURE_VARIABLE_MULTISAMPLE_RATE						,	variableMultisampleRate					),
	DEVICE_CORE_FEATURE_ENTRY(DEVICE_CORE_FEATURE_INHERITED_QUERIES								,	inheritedQueries						),
};

bool Context::requireDeviceCoreFeature (const DeviceCoreFeature requiredFeature)
{
	const vk::VkPhysicalDeviceFeatures& featuresAvailable		= getDeviceFeatures();
	const vk::VkBool32*					featuresAvailableArray	= (vk::VkBool32*)(&featuresAvailable);
	const deUint32						requiredFeatureIndex	= static_cast<deUint32>(requiredFeature);

	DE_ASSERT(requiredFeatureIndex * sizeof(vk::VkBool32) < sizeof(featuresAvailable));
	DE_ASSERT(deviceCoreFeaturesTable[requiredFeatureIndex].featureArrayIndex * sizeof(vk::VkBool32) == deviceCoreFeaturesTable[requiredFeatureIndex].featureArrayOffset);

	if (featuresAvailableArray[requiredFeatureIndex] == DE_FALSE)
		TCU_THROW(NotSupportedError, "Requested core feature is not supported: " + std::string(deviceCoreFeaturesTable[requiredFeatureIndex].featureName));

	return true;
}

void* Context::getInstanceProcAddr	()
{
	return (void*)m_platformInterface.getGetInstanceProcAddr();
}

// TestCase

void TestCase::initPrograms (SourceCollections&) const
{
}

void TestCase::checkSupport (Context&) const
{
}

} // vkt<|MERGE_RESOLUTION|>--- conflicted
+++ resolved
@@ -567,12 +567,9 @@
 	const VkPhysicalDeviceCooperativeMatrixFeaturesNV&		getCooperativeMatrixFeatures		(void) const	{ return m_deviceFeatures.cooperativeMatrixFeatures;	}
 	const VkPhysicalDeviceHostQueryResetFeaturesEXT&		getHostQueryResetFeatures			(void) const	{ return m_deviceFeatures.hostQueryResetFeatures;			}
 	const VkPhysicalDeviceTransformFeedbackFeaturesEXT&		getTransformFeedbackFeatures		(void) const	{ return m_deviceFeatures.transformFeedbackFeatures;		}
-<<<<<<< HEAD
 	const VkPhysicalDevicePerformanceCounterFeaturesKHR&	getPerformanceCounterFeatures		(void) const	{ return m_deviceFeatures.performanceCounterFeatures;		}
-=======
 	const VkPhysicalDeviceMultiviewFeatures&				getMultiviewFeatures				(void) const	{ return m_deviceFeatures.multiviewFeatures;				}
 
->>>>>>> 35bc9941
 	const VkPhysicalDeviceMemoryPriorityFeaturesEXT&		getMemoryPriorityFeatures			(void) const	{ return m_deviceFeatures.memoryPriorityFeatures;			}
 	VkDevice												getDevice							(void) const	{ return *m_device;											}
 	const DeviceInterface&									getDeviceInterface					(void) const	{ return m_deviceInterface;									}
