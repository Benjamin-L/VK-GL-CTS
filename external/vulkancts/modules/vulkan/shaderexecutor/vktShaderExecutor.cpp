--- conflicted
+++ resolved
@@ -1861,8 +1861,6 @@
 
 protected:
 	static std::string	generateComputeShader	(const ShaderSpec& spec);
-
-	tcu::IVec3			m_maxWorkSize;
 };
 
 ComputeShaderExecutor::ComputeShaderExecutor	(const ShaderSpec& shaderSpec, glu::ShaderType shaderType)
@@ -1909,8 +1907,6 @@
 void ComputeShaderExecutor::execute (const Context& ctx, int numValues, const void* const* inputs, void* const* outputs)
 {
 	checkSupported(ctx, m_shaderType);
-
-	const int						maxValuesPerInvocation	= m_maxWorkSize[0];
 
 	const VkDevice					vkDevice				= ctx.getDevice();
 	const DeviceInterface&			vk						= ctx.getDeviceInterface();
@@ -1981,7 +1977,7 @@
 			DE_NULL											// const VkSampler*			pImmutableSamplers;
 		},
 		{
-			0u,												// deUint32					binding;
+			1u,												// deUint32					binding;
 			VK_DESCRIPTOR_TYPE_STORAGE_BUFFER,				// VkDescriptorType			descriptorType;
 			1u,												// deUint32					descriptorCount;
 			VK_SHADER_STAGE_COMPUTE_BIT,					// VkShaderStageFlags		stageFlags;
@@ -2092,6 +2088,11 @@
 		fence = createFence(vk, vkDevice, &fenceParams);
 	}
 
+
+	VkPhysicalDeviceProperties properties;
+	ctx.getInstanceInterface().getPhysicalDeviceProperties(ctx.getPhysicalDevice(), &properties);
+	const int maxValuesPerInvocation = properties.limits.maxComputeWorkGroupSize[0];
+
 	int					curOffset		= 0;
 	const deUint32		inputStride		= getInputStride();
 	const deUint32		outputStride	= getOutputStride();
@@ -2112,14 +2113,9 @@
 				numToExec * outputStride		// VkDeviceSize		range;
 			};
 
-<<<<<<< HEAD
-		const VkWriteDescriptorSet writeDescriptorSets[] =
-		{
-=======
 			descriptorSetUpdateBuilder.writeSingle(*descriptorSet, vk::DescriptorSetUpdateBuilder::Location::binding((deUint32)OUTPUT_BUFFER_BINDING), VK_DESCRIPTOR_TYPE_STORAGE_BUFFER, &outputDescriptorBufferInfo);
 
 			if (inputStride)
->>>>>>> ed4815d8
 			{
 				const VkDescriptorBufferInfo inputDescriptorBufferInfo =
 				{
@@ -2131,14 +2127,10 @@
 				descriptorSetUpdateBuilder.writeSingle(*descriptorSet, vk::DescriptorSetUpdateBuilder::Location::binding((deUint32)INPUT_BUFFER_BINDING), VK_DESCRIPTOR_TYPE_STORAGE_BUFFER, &inputDescriptorBufferInfo);
 			}
 
-<<<<<<< HEAD
-		vk.updateDescriptorSets(vkDevice, 1, writeDescriptorSets, 0u, DE_NULL);
-=======
 			uploadUniforms(descriptorSetUpdateBuilder, *descriptorSet);
 
 			descriptorSetUpdateBuilder.update(vk, vkDevice);
 		}
->>>>>>> ed4815d8
 
 		cmdBuffer = allocateCommandBuffer(vk, vkDevice, &cmdBufferParams);
 		VK_CHECK(vk.beginCommandBuffer(*cmdBuffer, &cmdBufferBeginInfo));
@@ -2446,14 +2438,9 @@
 				VK_WHOLE_SIZE					// VkDeviceSize		range;
 			};
 
-<<<<<<< HEAD
-		const VkWriteDescriptorSet writeDescriptorSets[] =
-		{
-=======
 			descriptorSetUpdateBuilder.writeSingle(*descriptorSet, vk::DescriptorSetUpdateBuilder::Location::binding((deUint32)OUTPUT_BUFFER_BINDING), VK_DESCRIPTOR_TYPE_STORAGE_BUFFER, &outputDescriptorBufferInfo);
 
 			if (inputBufferSize)
->>>>>>> ed4815d8
 			{
 				const VkDescriptorBufferInfo inputDescriptorBufferInfo =
 				{
@@ -2465,14 +2452,10 @@
 				descriptorSetUpdateBuilder.writeSingle(*descriptorSet, vk::DescriptorSetUpdateBuilder::Location::binding((deUint32)INPUT_BUFFER_BINDING), VK_DESCRIPTOR_TYPE_STORAGE_BUFFER, &inputDescriptorBufferInfo);
 			}
 
-<<<<<<< HEAD
-		vk.updateDescriptorSets(vkDevice, 1, writeDescriptorSets, 0u, DE_NULL);
-=======
 			uploadUniforms(descriptorSetUpdateBuilder, *descriptorSet);
 
 			descriptorSetUpdateBuilder.update(vk, vkDevice);
 		}
->>>>>>> ed4815d8
 	}
 
 	// Create pipeline layout
