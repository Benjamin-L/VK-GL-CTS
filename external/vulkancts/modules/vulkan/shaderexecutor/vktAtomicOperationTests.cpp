--- conflicted
+++ resolved
@@ -754,29 +754,16 @@
             // Expected results are collected to this vector.
             vector<Expected<T>> exp;
 
-<<<<<<< HEAD
             switch (m_atomicOp)
             {
             case ATOMIC_OP_ADD:
             {
                 exp.push_back(Expected<T>(floatAdd(floatAdd(originalInout, input0), input1), originalInout,
                                           floatAdd(originalInout, input0)));
-                exp.push_back(Expected<T>(floatAdd(floatAdd(originalInout, input0), input1),
+                exp.push_back(Expected<T>(floatAdd(floatAdd(originalInout, input1), input0),
                                           floatAdd(originalInout, input1), originalInout));
             }
             break;
-=======
-        switch (m_atomicOp)
-        {
-        case ATOMIC_OP_ADD:
-        {
-            exp.push_back(Expected<T>(floatAdd(floatAdd(originalInout, input0), input1), originalInout,
-                                      floatAdd(originalInout, input0)));
-            exp.push_back(Expected<T>(floatAdd(floatAdd(originalInout, input1), input0),
-                                      floatAdd(originalInout, input1), originalInout));
-        }
-        break;
->>>>>>> 17786ff5
 
             case ATOMIC_OP_MIN:
             {
