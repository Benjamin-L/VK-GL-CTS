/*-------------------------------------------------------------------------
 * OpenGL Conformance Test Suite
 * -----------------------------
 *
 * Copyright (c) 2014-2016 The Khronos Group Inc.
 *
 * Licensed under the Apache License, Version 2.0 (the "License");
 * you may not use this file except in compliance with the License.
 * You may obtain a copy of the License at
 *
 *      http://www.apache.org/licenses/LICENSE-2.0
 *
 * Unless required by applicable law or agreed to in writing, software
 * distributed under the License is distributed on an "AS IS" BASIS,
 * WITHOUT WARRANTIES OR CONDITIONS OF ANY KIND, either express or implied.
 * See the License for the specific language governing permissions and
 * limitations under the License.
 *
 */ /*!
 * \file
 * \brief
 */ /*-------------------------------------------------------------------*/

/**
 */ /*!
 * \file  gl4cPipelineStatisticsQueryTests.cpp
 * \brief Implements conformance tests for GL_ARB_pipeline_statistics_query functionality
 */ /*-------------------------------------------------------------------*/

#include "gl4cPipelineStatisticsQueryTests.hpp"
#include "gluContextInfo.hpp"
#include "gluDefs.hpp"
#include "glwEnums.hpp"
#include "glwFunctions.hpp"
#include "tcuRenderTarget.hpp"
#include "tcuTestLog.hpp"

#include <string>
#include <vector>

#ifndef GL_VERTICES_SUBMITTED_ARB
#define GL_VERTICES_SUBMITTED_ARB (0x82EE)
#endif
#ifndef GL_PRIMITIVES_SUBMITTED_ARB
#define GL_PRIMITIVES_SUBMITTED_ARB (0x82EF)
#endif
#ifndef GL_VERTEX_SHADER_INVOCATIONS_ARB
#define GL_VERTEX_SHADER_INVOCATIONS_ARB (0x82F0)
#endif
#ifndef GL_TESS_CONTROL_SHADER_PATCHES_ARB
#define GL_TESS_CONTROL_SHADER_PATCHES_ARB (0x82F1)
#endif
#ifndef GL_TESS_EVALUATION_SHADER_INVOCATIONS_ARB
#define GL_TESS_EVALUATION_SHADER_INVOCATIONS_ARB (0x82F2)
#endif
#ifndef GL_GEOMETRY_SHADER_INVOCATIONS
#define GL_GEOMETRY_SHADER_INVOCATIONS (0x887F)
#endif
#ifndef GL_GEOMETRY_SHADER_PRIMITIVES_EMITTED_ARB
#define GL_GEOMETRY_SHADER_PRIMITIVES_EMITTED_ARB (0x82F3)
#endif
#ifndef GL_FRAGMENT_SHADER_INVOCATIONS_ARB
#define GL_FRAGMENT_SHADER_INVOCATIONS_ARB (0x82F4)
#endif
#ifndef GL_COMPUTE_SHADER_INVOCATIONS_ARB
#define GL_COMPUTE_SHADER_INVOCATIONS_ARB (0x82F5)
#endif
#ifndef GL_CLIPPING_INPUT_PRIMITIVES_ARB
#define GL_CLIPPING_INPUT_PRIMITIVES_ARB (0x82F6)
#endif
#ifndef GL_CLIPPING_OUTPUT_PRIMITIVES_ARB
#define GL_CLIPPING_OUTPUT_PRIMITIVES_ARB (0x82F7)
#endif

namespace glcts
{
const char* PipelineStatisticsQueryUtilities::minimal_cs_code =
	"#version 430\n"
	"\n"
	"layout(local_size_x=1, local_size_y = 1, local_size_z = 1) in;\n"
	"\n"
	"layout(binding = 0) uniform atomic_uint test_counter;\n"
	"\n"
	"void main()\n"
	"{\n"
	"    atomicCounterIncrement(test_counter);\n"
	"}\n";
<<<<<<< HEAD
const char* PipelineStatisticsQueryUtilities::dummy_cs_code_arb =
	"#version 420 core\n"
=======

const char* PipelineStatisticsQueryUtilities::minimal_cs_code_arb =
	"#version 330\n"
>>>>>>> 90838242
	"#extension GL_ARB_compute_shader : require\n"
	"#extension GL_ARB_shader_atomic_counters : require\n"
	"\n"
	"layout(local_size_x=1, local_size_y = 1, local_size_z = 1) in;\n"
	"\n"
	"layout(binding = 0) uniform atomic_uint test_counter;\n"
	"\n"
	"void main()\n"
	"{\n"
	"    atomicCounterIncrement(test_counter);\n"
	"}\n";
const char* PipelineStatisticsQueryUtilities::minimal_fs_code = "#version 130\n"
															  "\n"
															  "out vec4 result;\n"
															  "\n"
															  "void main()\n"
															  "{\n"
															  "    result = gl_FragCoord;\n"
															  "}\n";
const char* PipelineStatisticsQueryUtilities::minimal_tc_code =
	"#version 400\n"
	"\n"
	"layout(vertices = 3) out;\n"
	"\n"
	"void main()\n"
	"{\n"
	"    gl_out[gl_InvocationID].gl_Position = gl_in[gl_InvocationID].gl_Position;\n"
	"    gl_TessLevelInner[0]                = 1.0;\n"
	"    gl_TessLevelInner[1]                = 2.0;\n"
	"    gl_TessLevelOuter[0]                = 3.0;\n"
	"    gl_TessLevelOuter[1]                = 4.0;\n"
	"    gl_TessLevelOuter[2]                = 5.0;\n"
	"    gl_TessLevelOuter[3]                = 6.0;\n"
	"}\n";
const char* PipelineStatisticsQueryUtilities::minimal_te_code =
	"#version 400\n"
	"\n"
	"layout(triangles) in;\n"
	"\n"
	"void main()\n"
	"{\n"
	"    gl_Position = gl_TessCoord.xyxy * gl_in[gl_PrimitiveID].gl_Position;\n"
	"}\n";
const char* PipelineStatisticsQueryUtilities::minimal_vs_code = "#version 130\n"
															  "\n"
															  "in vec4 position;\n"
															  "\n"
															  "void main()\n"
															  "{\n"
															  "    gl_Position = position;\n"
															  "}\n";

/** An array holding all query targets that are introduced by GL_ARB_pipeline_statistics_query */
const glw::GLenum PipelineStatisticsQueryUtilities::query_targets[] = {
	GL_VERTICES_SUBMITTED_ARB,
	GL_PRIMITIVES_SUBMITTED_ARB,
	GL_VERTEX_SHADER_INVOCATIONS_ARB,
	GL_TESS_CONTROL_SHADER_PATCHES_ARB,
	GL_TESS_EVALUATION_SHADER_INVOCATIONS_ARB,
	GL_GEOMETRY_SHADER_INVOCATIONS,
	GL_GEOMETRY_SHADER_PRIMITIVES_EMITTED_ARB,
	GL_FRAGMENT_SHADER_INVOCATIONS_ARB,
	GL_COMPUTE_SHADER_INVOCATIONS_ARB,
	GL_CLIPPING_INPUT_PRIMITIVES_ARB,
	GL_CLIPPING_OUTPUT_PRIMITIVES_ARB,
};
const unsigned int PipelineStatisticsQueryUtilities::n_query_targets = sizeof(query_targets) / sizeof(query_targets[0]);

/* Offsets that point to locations in a buffer object storage that will hold
 * query object result values for a specific value type. */
const unsigned int PipelineStatisticsQueryUtilities::qo_bo_int_offset   = (0);
const unsigned int PipelineStatisticsQueryUtilities::qo_bo_int64_offset = (0 + 4 /* int */ + 4 /* alignment */);
const unsigned int PipelineStatisticsQueryUtilities::qo_bo_uint_offset  = (0 + 8 /* int + alignment */ + 8 /* int64 */);
const unsigned int PipelineStatisticsQueryUtilities::qo_bo_uint64_offset =
	(0 + 8 /* int + alignment */ + 8 /* int64 */ + 8 /* uint + alignment */);
const unsigned int PipelineStatisticsQueryUtilities::qo_bo_size = 32;

/** Buffer object size required to run the second functional test. */
const unsigned int PipelineStatisticsQueryTestFunctional2::bo_size = 32;

/** Builds body of a geometry shader, given user-specified properties.
 *
 *  This function works in two different ways:
 *
 *  1) If the caller only needs the geometry shader to use a single stream, the body
 *     will be constructed in a way that ignores stream existence completely.
 *  2) Otherwise, the shader will only be compilable by platforms that support vertex
 *     streams.
 *
 *  The shader will emit @param n_primitives_to_emit_in_stream0 primitives on the zeroth
 *  stream, (@param n_primitives_to_emit_in_stream0 + 1) primitives on the first stream,
 *  and so on.
 *
 *  @param gs_input                         Input primitive type that should be used by the geometry shader body.
 *  @param gs_output                        Output primitive type that should be used by the geometry shader body.
 *  @param n_primitives_to_emit_in_stream0  Number of primitives to be emitted on the zeroth vertex stream.
 *  @param n_streams                        Number of streams the geometry shader should emit primitives on.
 *
 *  @return Geometry shader body.
 **/
std::string PipelineStatisticsQueryUtilities::buildGeometryShaderBody(_geometry_shader_input  gs_input,
																	  _geometry_shader_output gs_output,
																	  unsigned int n_primitives_to_emit_in_stream0,
																	  unsigned int n_streams)
{
	DE_ASSERT(n_primitives_to_emit_in_stream0 >= 1);
	DE_ASSERT(n_streams >= 1);

	/* Each stream will output (n+1) primitives, where n corresponds to the number of primitives emitted
	 * by the previous stream. Stream 0 emits user-defined number of primitievs.
	 */
	std::stringstream gs_body_sstream;
	const std::string gs_input_string  = getGLSLStringForGSInput(gs_input);
	const std::string gs_output_string = getGLSLStringForGSOutput(gs_output);
	unsigned int	  n_max_vertices   = 0;
	unsigned int	  n_vertices_required_for_gs_output =
		PipelineStatisticsQueryUtilities::getNumberOfVerticesForGSOutput(gs_output);

	for (unsigned int n_stream = 0; n_stream < n_streams; ++n_stream)
	{
		n_max_vertices += n_vertices_required_for_gs_output * (n_primitives_to_emit_in_stream0 + n_stream);
	} /* for (all streams) */

	/* Form the preamble. Note that we need to use the right ES SL version,
	 * since vertex streams are not a core GL3.2 feature.
	 **/
	gs_body_sstream << ((n_streams > 1) ? "#version 400" : "#version 150\n") << "\n"
																				"layout("
					<< gs_input_string << ")                 in;\n"
										  "layout("
					<< gs_output_string << ", max_vertices=" << n_max_vertices << ") out;\n";

	/* If we need to define multiple streams, do it now */
	if (n_streams > 1)
	{
		gs_body_sstream << "\n";

		for (unsigned int n_stream = 0; n_stream < n_streams; ++n_stream)
		{
			gs_body_sstream << "layout(stream = " << n_stream << ") out vec4 out_stream" << n_stream << ";\n";
		} /* for (all streams) */
	}	 /* if (n_streams > 1) */

	/* Contine forming actual body */
	gs_body_sstream << "\n"
					   "void main()\n"
					   "{\n";

	/* Emit primitives */
	const unsigned int n_output_primitive_vertices =
		PipelineStatisticsQueryUtilities::getNumberOfVerticesForGSOutput(gs_output);

	for (unsigned int n_stream = 0; n_stream < n_streams; ++n_stream)
	{
		const unsigned int n_primitives_to_emit = n_primitives_to_emit_in_stream0 + n_stream;

		for (unsigned int n_primitive = 0; n_primitive < n_primitives_to_emit; ++n_primitive)
		{
			for (unsigned int n_vertex = 0; n_vertex < n_output_primitive_vertices; ++n_vertex)
			{
				gs_body_sstream << "    gl_Position = vec4(0.0, 0.0, 0.0, 1.0);\n";

				if (n_streams == 1)
				{
					gs_body_sstream << "    EmitVertex();\n";
				}
				else
				{
					gs_body_sstream << "    EmitStreamVertex(" << n_stream << ");\n";
				}
			}

			if (n_streams == 1)
			{
				gs_body_sstream << "    EndPrimitive();\n";
			}
			else
			{
				gs_body_sstream << "    EndStreamPrimitive(" << n_stream << ");\n";
			}
		} /* for (all primitives the caller wants the shader to emit) */
	}	 /* for (all streams) */

	gs_body_sstream << "}\n";

	return gs_body_sstream.str();
}

/** Executes the query and collects the result data from both query object buffer object
 *  (if these are supported by the running OpenGL implementation) and the query counters.
 *  The result data is then exposed via @param out_result.
 *
 *  @param query_type     Type of the query to be executed for the iteration.
 *  @param qo_id          ID of the query object to be used for the execution.
 *                        The query object must not have been assigned a type
 *                        prior to the call, or the type must be a match with
 *                        @param query_type .
 *  @param qo_bo_id       ID of the query buffer object to use for the call.
 *                        Pass 0, if the running OpenGL implementation does not
 *                        support QBOs.
 *  @param pfn_draw       Function pointer to caller-specific routine that is
 *                        going to execute the draw call. Must not be NULL.
 *  @param draw_user_arg  Caller-specific user argument to be passed with the
 *                        @param pfn_draw callback.
 *  @param render_context glu::RenderContext& to be used by the method.
 *  @param test_context   tcu::TestContext& to be used by the method.
 *  @param context_info   glu::ContextInfo& to be used by the method.
 *  @param out_result     Deref will be used to store the test execution result.
 *                        Must not be NULL. Will only be modified if the method
 *                        returns true.
 *
 *  @return true if the test executed successfully, and @param out_result 's fields
 *          were modified.
 *
 */
bool PipelineStatisticsQueryUtilities::executeQuery(glw::GLenum query_type, glw::GLuint qo_id, glw::GLuint qo_bo_id,
													PFNQUERYDRAWHANDLERPROC pfn_draw, void* draw_user_arg,
													const glu::RenderContext& render_context,
													tcu::TestContext&		  test_context,
													const glu::ContextInfo&   context_info,
													_test_execution_result*   out_result)
{
	glw::GLenum			  error_code = GL_NO_ERROR;
	const glw::Functions& gl		 = render_context.getFunctions();
	bool				  result	 = true;

	/* Check if the implementation provides non-zero number of bits for the query.
	 * Queries, for which GL implementations provide zero bits of space return
	 * indeterminate values, so we should skip them */
	glw::GLint n_query_bits = 0;

	gl.getQueryiv(query_type, GL_QUERY_COUNTER_BITS, &n_query_bits);

	error_code = gl.getError();
	if (error_code != GL_NO_ERROR)
	{
		test_context.getLog() << tcu::TestLog::Message
							  << "glGetQueryiv() call failed for GL_QUERY_COUNTER_BITS pname and "
							  << PipelineStatisticsQueryUtilities::getStringForEnum(query_type) << "query target."
							  << tcu::TestLog::EndMessage;

		return false;
	}

	if (n_query_bits == 0)
	{
		test_context.getLog() << tcu::TestLog::Message << "Skipping "
														  "["
							  << PipelineStatisticsQueryUtilities::getStringForEnum(query_type)
							  << "]"
								 ": zero bits available for counter storage"
							  << tcu::TestLog::EndMessage;

		return result;
	}

	/* Start the query */
	gl.beginQuery(query_type, qo_id);

	error_code = gl.getError();
	if (error_code != GL_NO_ERROR)
	{
		test_context.getLog() << tcu::TestLog::Message
							  << "A valid glBeginQuery() call generated the following error code:"
								 "["
							  << error_code << "]" << tcu::TestLog::EndMessage;

		return false;
	}

	/* If GL_ARB_query_buffer_object is supported and the caller supplied a BO id, use
	 * it before we fire any draw calls */
	if (context_info.isExtensionSupported("GL_ARB_query_buffer_object") && qo_bo_id != 0)
	{
		gl.bindBuffer(GL_QUERY_BUFFER, qo_bo_id);

		error_code = gl.getError();
		if (error_code != GL_NO_ERROR)
		{
			test_context.getLog() << tcu::TestLog::Message
								  << "Could not bind a buffer object to GL_QUERY_BUFFER buffer object "
									 "binding point. Error reported:"
									 "["
								  << error_code << "]" << tcu::TestLog::EndMessage;

			/* Stop the query before we leave */
			gl.endQuery(query_type);

			return false;
		} /* if (buffer binding operation failed) */
	}	 /* if (GL_ARB_query_buffer_object extension is supported and the supplied QO BO id
	 *     is not 0) */
	else
	{
		/* Reset the QO BO id, so that we can skip the checks later */
		qo_bo_id = 0;
	}

	/* Perform the draw calls, if any supplied call-back function pointer was supplied
	 * by the caller. */
	if (pfn_draw != DE_NULL)
	{
		pfn_draw(draw_user_arg);
	}

	/* End the query */
	gl.endQuery(query_type);

	error_code = gl.getError();
	if (error_code != GL_NO_ERROR)
	{
		test_context.getLog() << tcu::TestLog::Message << "glEndQuery() call failed with error code"
														  "["
							  << error_code << "]" << tcu::TestLog::EndMessage;

		return false;
	} /* if (glEndQuery() call failed) */

	/* We now need to retrieve the result data using all query getter functions
	 * GL has to offer. This will be handled in two iterations:
	 *
	 * 1. The data will be retrieved using the getters without a QO BO being bound.
	 * 2. If QO was provided, we will need to issue all getter calls executed against
	 *    the QO BO. We will then need to retrieve that data directly from the BO
	 *    storage.
	 */
	const unsigned int iteration_index_wo_qo_bo   = 0;
	const unsigned int iteration_index_with_qo_bo = 1;

	for (unsigned int n_iteration = 0; n_iteration < 2; /* as per description */
		 ++n_iteration)
	{
		glw::GLint*	offset_int			 = DE_NULL;
		glw::GLint64*  offset_int64			 = DE_NULL;
		glw::GLuint*   offset_uint			 = DE_NULL;
		glw::GLuint64* offset_uint64		 = DE_NULL;
		glw::GLint	 result_int			 = INT_MAX;
		glw::GLint64   result_int64			 = LLONG_MAX;
		bool		   result_int64_written  = false;
		glw::GLuint	result_uint			 = UINT_MAX;
		glw::GLuint64  result_uint64		 = ULLONG_MAX;
		bool		   result_uint64_written = false;

		/* Skip the QO BO iteration if QO BO id has not been provided */
		if (n_iteration == iteration_index_with_qo_bo && qo_bo_id == 0)
		{
			continue;
		}

		/* Determine the offsets we should use for the getter calls */
		if (n_iteration == iteration_index_wo_qo_bo)
		{
			offset_int	= &result_int;
			offset_int64  = &result_int64;
			offset_uint   = &result_uint;
			offset_uint64 = &result_uint64;
		}
		else
		{
			offset_int	= (glw::GLint*)(deUintptr)PipelineStatisticsQueryUtilities::qo_bo_int_offset;
			offset_int64  = (glw::GLint64*)(deUintptr)PipelineStatisticsQueryUtilities::qo_bo_int64_offset;
			offset_uint   = (glw::GLuint*)(deUintptr)PipelineStatisticsQueryUtilities::qo_bo_uint_offset;
			offset_uint64 = (glw::GLuint64*)(deUintptr)PipelineStatisticsQueryUtilities::qo_bo_uint64_offset;
		}

		/* Bind the QO BO if we need to use it for the getter calls */
		if (n_iteration == iteration_index_with_qo_bo)
		{
			gl.bindBuffer(GL_QUERY_BUFFER, qo_bo_id);
		}
		else if (qo_bo_id != 0)
		{
			gl.bindBuffer(GL_QUERY_BUFFER, 0 /* buffer */);
		}

		error_code = gl.getError();
		if (error_code != GL_NO_ERROR)
		{
			test_context.getLog() << tcu::TestLog::Message
								  << "glBindBuffer() call failed for GL_QUERY_BUFFER target with error "
									 "["
								  << error_code << "]" << tcu::TestLog::EndMessage;

			return false;
		}

		/* Issue the getter calls.
		 *
		 * NOTE: 64-bit getter calls are supported only if >= GL 3.3*/
		if (glu::contextSupports(render_context.getType(), glu::ApiType::core(3, 3)))
		{
			gl.getQueryObjecti64v(qo_id, GL_QUERY_RESULT, offset_int64);

			error_code = gl.getError();
			if (error_code != GL_NO_ERROR)
			{
				test_context.getLog() << tcu::TestLog::Message << "glGetQueryObjecti64v() call failed with error "
																  "["
									  << error_code << "]" << tcu::TestLog::EndMessage;

				return false;
			}

			result_int64_written = true;
		}
		else
		{
			result_int64_written = false;
		}

		gl.getQueryObjectiv(qo_id, GL_QUERY_RESULT, offset_int);

		error_code = gl.getError();
		if (error_code != GL_NO_ERROR)
		{
			test_context.getLog() << tcu::TestLog::Message << "glGetQueryObjectiv() call failed with error "
															  "["
								  << error_code << "]" << tcu::TestLog::EndMessage;

			return false;
		}

		if (glu::contextSupports(render_context.getType(), glu::ApiType::core(3, 3)))
		{
			gl.getQueryObjectui64v(qo_id, GL_QUERY_RESULT, offset_uint64);

			error_code = gl.getError();
			if (error_code != GL_NO_ERROR)
			{
				test_context.getLog() << tcu::TestLog::Message << "glGetQueryObjectui64v() call failed with error "
																  "["
									  << error_code << "]" << tcu::TestLog::EndMessage;

				return false;
			}

			result_uint64_written = true;
		}
		else
		{
			result_uint64_written = false;
		}

		gl.getQueryObjectuiv(qo_id, GL_QUERY_RESULT, offset_uint);

		error_code = gl.getError();
		if (error_code != GL_NO_ERROR)
		{
			test_context.getLog() << tcu::TestLog::Message << "glGetQueryObjectuiv() call failed with error "
															  "["
								  << error_code << "]" << tcu::TestLog::EndMessage;

			return false;
		}

		/* If the getters wrote the result values to the BO, we need to retrieve the data
		 * from the BO storage */
		if (n_iteration == iteration_index_with_qo_bo)
		{
			/* Map the BO to process space */
			const unsigned char* bo_data_ptr = (const unsigned char*)gl.mapBuffer(GL_QUERY_BUFFER, GL_READ_ONLY);

			error_code = gl.getError();

			if (error_code != GL_NO_ERROR || bo_data_ptr == NULL)
			{
				test_context.getLog() << tcu::TestLog::Message << "QO BO mapping failed with error "
																  "["
									  << error_code << "] and data ptr returned:"
													   "["
									  << bo_data_ptr << "]" << tcu::TestLog::EndMessage;

				return false;
			}

			/* Retrieve the query result data */
			result_int	= *(glw::GLint*)(bo_data_ptr + (int)(deIntptr)offset_int);
			result_int64  = *(glw::GLint64*)(bo_data_ptr + (int)(deIntptr)offset_int64);
			result_uint   = *(glw::GLuint*)(bo_data_ptr + (int)(deIntptr)offset_uint);
			result_uint64 = *(glw::GLuint64*)(bo_data_ptr + (int)(deIntptr)offset_uint64);

			/* Unmap the BO */
			gl.unmapBuffer(GL_QUERY_BUFFER);

			error_code = gl.getError();
			if (error_code != GL_NO_ERROR)
			{
				test_context.getLog() << tcu::TestLog::Message << "QO BO unmapping failed with error "
																  "["
									  << error_code << "]" << tcu::TestLog::EndMessage;

				return false;
			}
		} /* if (QO BO iteration) */

		/* Store the retrieved data in user-provided location */
		if (n_iteration == iteration_index_with_qo_bo)
		{
			out_result->result_qo_int	= result_int;
			out_result->result_qo_int64  = result_int64;
			out_result->result_qo_uint   = result_uint;
			out_result->result_qo_uint64 = result_uint64;
		}
		else
		{
			out_result->result_int	= result_int;
			out_result->result_int64  = result_int64;
			out_result->result_uint   = result_uint;
			out_result->result_uint64 = result_uint64;
		}

		out_result->int64_written  = result_int64_written;
		out_result->uint64_written = result_uint64_written;
	} /* for (both iterations) */
	return result;
}

/** Retrieves a GLenum value corresponding to internal _primitive_type
 *  enum value.
 *
 *  @param primitive_type Internal primitive type to use for the getter call.
 *
 *  @return Corresponding GL value that can be used for the draw calls, or
 *          GL_NONE if the conversion failed.
 *
 **/
glw::GLenum PipelineStatisticsQueryUtilities::getEnumForPrimitiveType(_primitive_type primitive_type)
{
	glw::GLenum result = GL_NONE;

	switch (primitive_type)
	{
	case PRIMITIVE_TYPE_POINTS:
		result = GL_POINTS;
		break;
	case PRIMITIVE_TYPE_LINE_LOOP:
		result = GL_LINE_LOOP;
		break;
	case PRIMITIVE_TYPE_LINE_STRIP:
		result = GL_LINE_STRIP;
		break;
	case PRIMITIVE_TYPE_LINES:
		result = GL_LINES;
		break;
	case PRIMITIVE_TYPE_LINES_ADJACENCY:
		result = GL_LINES_ADJACENCY;
		break;
	case PRIMITIVE_TYPE_PATCHES:
		result = GL_PATCHES;
		break;
	case PRIMITIVE_TYPE_TRIANGLE_FAN:
		result = GL_TRIANGLE_FAN;
		break;
	case PRIMITIVE_TYPE_TRIANGLE_STRIP:
		result = GL_TRIANGLE_STRIP;
		break;
	case PRIMITIVE_TYPE_TRIANGLES:
		result = GL_TRIANGLES;
		break;
	case PRIMITIVE_TYPE_TRIANGLES_ADJACENCY:
		result = GL_TRIANGLES_ADJACENCY;
		break;

	default:
	{
		TCU_FAIL("Unrecognized primitive type");
	}
	} /* switch (primitive_type) */

	return result;
}

/** Retrieves a human-readable name for a _geometry_shader_input value.
 *
 *  @param gs_input Internal _geometry_shader_input value to use for
 *                  the conversion.
 *
 *  @return Human-readable string or empty string, if the conversion failed.
 *
 **/
std::string PipelineStatisticsQueryUtilities::getGLSLStringForGSInput(_geometry_shader_input gs_input)
{
	std::string result;

	switch (gs_input)
	{
	case GEOMETRY_SHADER_INPUT_POINTS:
		result = "points";
		break;
	case GEOMETRY_SHADER_INPUT_LINES:
		result = "lines";
		break;
	case GEOMETRY_SHADER_INPUT_LINES_ADJACENCY:
		result = "lines_adjacency";
		break;
	case GEOMETRY_SHADER_INPUT_TRIANGLES:
		result = "triangles";
		break;
	case GEOMETRY_SHADER_INPUT_TRIANGLES_ADJACENCY:
		result = "triangles_adjacency";
		break;

	default:
	{
		TCU_FAIL("Unrecognized geometry shader input enum");
	}
	} /* switch (gs_input) */

	return result;
}

/** Retrieves a human-readable string for a _geometry_shader_output value.
 *
 *  @param  gs_output _geometry_shader_output value to use for the conversion.
 *
 *  @return Requested value or empty string, if the value was not recognized.
 *
 **/
std::string PipelineStatisticsQueryUtilities::getGLSLStringForGSOutput(_geometry_shader_output gs_output)
{
	std::string result;

	switch (gs_output)
	{
	case GEOMETRY_SHADER_OUTPUT_POINTS:
		result = "points";
		break;
	case GEOMETRY_SHADER_OUTPUT_LINE_STRIP:
		result = "line_strip";
		break;
	case GEOMETRY_SHADER_OUTPUT_TRIANGLE_STRIP:
		result = "triangle_strip";
		break;

	default:
	{
		TCU_FAIL("Unrecognized geometry shader output enum");
	}
	} /* switch (gs_output) */

	return result;
}

/** Number of vertices the geometry shader can access on the input, if the shader
 *  uses @param gs_input input primitive type.
 *
 *  @param gs_input Geometry shader input to use for the query.
 *
 *  @return Requested value or 0 if @param gs_input was not recognized.
 **/
unsigned int PipelineStatisticsQueryUtilities::getNumberOfVerticesForGSInput(_geometry_shader_input gs_input)
{
	unsigned int result = 0;

	switch (gs_input)
	{
	case GEOMETRY_SHADER_INPUT_POINTS:
		result = 1;
		break;
	case GEOMETRY_SHADER_INPUT_LINES:
		result = 2;
		break;
	case GEOMETRY_SHADER_INPUT_LINES_ADJACENCY:
		result = 4;
		break;
	case GEOMETRY_SHADER_INPUT_TRIANGLES:
		result = 3;
		break;
	case GEOMETRY_SHADER_INPUT_TRIANGLES_ADJACENCY:
		result = 6;
		break;

	default:
	{
		TCU_FAIL("Unrecognized geometry shader input type");
	}
	} /* switch (gs_input) */

	return result;
}

/** Retrieves a number of vertices that need to be emitted before the shader
 *  can end the primitive, with the primitive being complete, assuming the
 *  geometry shader outputs a primitive of type described by @param gs_output.
 *
 *  @param gs_output Primitive type to be outputted by the geometry shader.
 *
 *  @return As per description, or 0 if @param gs_output was not recognized.
 **/
unsigned int PipelineStatisticsQueryUtilities::getNumberOfVerticesForGSOutput(_geometry_shader_output gs_output)
{
	unsigned int n_result_vertices = 0;

	switch (gs_output)
	{
	case GEOMETRY_SHADER_OUTPUT_LINE_STRIP:
		n_result_vertices = 2;
		break;
	case GEOMETRY_SHADER_OUTPUT_POINTS:
		n_result_vertices = 1;
		break;
	case GEOMETRY_SHADER_OUTPUT_TRIANGLE_STRIP:
		n_result_vertices = 3;
		break;

	default:
		TCU_FAIL("Unrecognized geometry shader output type");
	}

	/* All done */
	return n_result_vertices;
}

/** Returns the number of vertices a single primitive of type described by @param primitive_type
 *  consists of.
 *
 *  @param primitive_type Primitive type to use for the query.
 *
 *  @return Result value, or 0 if @param primive_type was not recognized.
 **/
unsigned int PipelineStatisticsQueryUtilities::getNumberOfVerticesForPrimitiveType(_primitive_type primitive_type)
{
	unsigned int result = 0;

	switch (primitive_type)
	{
	case PRIMITIVE_TYPE_POINTS:
		result = 1;
		break;
	case PRIMITIVE_TYPE_LINE_LOOP:  /* fall-through */
	case PRIMITIVE_TYPE_LINE_STRIP: /* fall-through */
	case PRIMITIVE_TYPE_LINES:
		result = 2;
		break;
	case PRIMITIVE_TYPE_TRIANGLE_FAN:   /* fall-through */
	case PRIMITIVE_TYPE_TRIANGLE_STRIP: /* fall-through */
	case PRIMITIVE_TYPE_TRIANGLES:
		result = 3;
		break;
	case PRIMITIVE_TYPE_LINES_ADJACENCY:
		result = 4;
		break;
	case PRIMITIVE_TYPE_TRIANGLES_ADJACENCY:
		result = 6;
		break;

	default:
		TCU_FAIL("Unrecognized primitive type");
	} /* switch (primitive_type) */

	return result;
}

/** Converts user-specified _geometry_shader_input value to a _primitive_type value.
 *
 *  @param gs_input Input value for the conversion.
 *
 *  @return Requested value, or PRIMITIVE_TYPE_COUNT if the user-specified value
 *          was unrecognized.
 **/
PipelineStatisticsQueryUtilities::_primitive_type PipelineStatisticsQueryUtilities::getPrimitiveTypeFromGSInput(
	_geometry_shader_input gs_input)
{
	_primitive_type result = PipelineStatisticsQueryUtilities::PRIMITIVE_TYPE_COUNT;

	switch (gs_input)
	{
	case GEOMETRY_SHADER_INPUT_POINTS:
		result = PipelineStatisticsQueryUtilities::PRIMITIVE_TYPE_POINTS;
		break;
	case GEOMETRY_SHADER_INPUT_LINES:
		result = PipelineStatisticsQueryUtilities::PRIMITIVE_TYPE_LINES;
		break;
	case GEOMETRY_SHADER_INPUT_LINES_ADJACENCY:
		result = PipelineStatisticsQueryUtilities::PRIMITIVE_TYPE_LINES_ADJACENCY;
		break;
	case GEOMETRY_SHADER_INPUT_TRIANGLES:
		result = PipelineStatisticsQueryUtilities::PRIMITIVE_TYPE_TRIANGLES;
		break;
	case GEOMETRY_SHADER_INPUT_TRIANGLES_ADJACENCY:
		result = PipelineStatisticsQueryUtilities::PRIMITIVE_TYPE_TRIANGLES_ADJACENCY;
		break;

	default:
	{
		TCU_FAIL("Unrecognized geometry shader input enum");
	}
	} /* switch (gs_input) */

	return result;
}

/** Converts user-specified _draw_call_type value to a human-readable string.
 *
 *  @param draw_call_type Input value to use for the conversion.
 *
 *  @return Human-readable string, or "[?]" (without the quotation marks) if
 *          the input value was not recognized.
 **/
std::string PipelineStatisticsQueryUtilities::getStringForDrawCallType(_draw_call_type draw_call_type)
{
	std::string result = "[?]";

	switch (draw_call_type)
	{
	case DRAW_CALL_TYPE_GLDRAWARRAYS:
		result = "glDrawArrays()";
		break;
	case DRAW_CALL_TYPE_GLDRAWARRAYSINDIRECT:
		result = "glDrawArraysIndirect()";
		break;
	case DRAW_CALL_TYPE_GLDRAWARRAYSINSTANCED:
		result = "glDrawArraysInstanced()";
		break;
	case DRAW_CALL_TYPE_GLDRAWARRAYSINSTANCEDBASEINSTANCE:
		result = "glDrawArraysInstancedBaseInstance()";
		break;
	case DRAW_CALL_TYPE_GLDRAWELEMENTS:
		result = "glDrawElements()";
		break;
	case DRAW_CALL_TYPE_GLDRAWELEMENTSBASEVERTEX:
		result = "glDrawElementsBaseVertex()";
		break;
	case DRAW_CALL_TYPE_GLDRAWELEMENTSINDIRECT:
		result = "glDrawElementsIndirect()";
		break;
	case DRAW_CALL_TYPE_GLDRAWELEMENTSINSTANCED:
		result = "glDrawElementsInstanced()";
		break;
	case DRAW_CALL_TYPE_GLDRAWELEMENTSINSTANCEDBASEINSTANCE:
		result = "glDrawElementsInstancedBaseInstance()";
		break;
	case DRAW_CALL_TYPE_GLDRAWELEMENTSINSTANCEDBASEVERTEXBASEINSTANCE:
		result = "glDrawElementsInstancedBaseVertexBaseInstance()";
		break;
	case DRAW_CALL_TYPE_GLDRAWRANGEELEMENTS:
		result = "glDrawRangeElements()";
		break;
	case DRAW_CALL_TYPE_GLDRAWRANGEELEMENTSBASEVERTEX:
		result = "glDrawRangeElementsBaseVertex()";
		break;
	default:
		DE_ASSERT(0);
		break;
	}

	return result;
}

/** Converts a GL enum value expressing a pipeline statistics query type
 *  into a human-readable string.
 *
 *  @param value Input value to use for the conversion.
 *
 *  @return Human-readable string or "[?]" (without the quotation marks)
 *          if the input value was not recognized.
 **/
std::string PipelineStatisticsQueryUtilities::getStringForEnum(glw::GLenum value)
{
	std::string result = "[?]";

	switch (value)
	{
	case GL_CLIPPING_INPUT_PRIMITIVES_ARB:
		result = "GL_CLIPPING_INPUT_PRIMITIVES_ARB";
		break;
	case GL_CLIPPING_OUTPUT_PRIMITIVES_ARB:
		result = "GL_CLIPPING_OUTPUT_PRIMITIVES_ARB";
		break;
	case GL_COMPUTE_SHADER_INVOCATIONS_ARB:
		result = "GL_COMPUTE_SHADER_INVOCATIONS_ARB";
		break;
	case GL_FRAGMENT_SHADER_INVOCATIONS_ARB:
		result = "GL_FRAGMENT_SHADER_INVOCATIONS_ARB";
		break;
	case GL_GEOMETRY_SHADER_INVOCATIONS:
		result = "GL_GEOMETRY_SHADER_INVOCATIONS";
		break;
	case GL_GEOMETRY_SHADER_PRIMITIVES_EMITTED_ARB:
		result = "GL_GEOMETRY_SHADER_PRIMITIVES_EMITTED_ARB";
		break;
	case GL_PRIMITIVES_SUBMITTED_ARB:
		result = "GL_PRIMITIVES_SUBMITTED_ARB";
		break;
	case GL_TESS_CONTROL_SHADER_PATCHES_ARB:
		result = "GL_TESS_CONTROL_SHADER_PATCHES_ARB";
		break;
	case GL_TESS_EVALUATION_SHADER_INVOCATIONS_ARB:
		result = "GL_TESS_EVALUATION_SHADER_INVOCATIONS_ARB";
		break;
	case GL_VERTEX_SHADER_INVOCATIONS_ARB:
		result = "GL_VERTEX_SHADER_INVOCATIONS_ARB";
		break;
	case GL_VERTICES_SUBMITTED_ARB:
		result = "GL_VERTICES_SUBMITTED_ARB";
		break;
	} /* switch (value) */

	return result;
}

/** Converts a _primitive_type value into a human-readable string.
 *
 *  @param primitive_type Input value to use for the conversion.
 *
 *  @return Requested string or "[?]" (without the quotation marks)
 *          if the input value was not recognized.
 **/
std::string PipelineStatisticsQueryUtilities::getStringForPrimitiveType(_primitive_type primitive_type)
{
	std::string result = "[?]";

	switch (primitive_type)
	{
	case PRIMITIVE_TYPE_POINTS:
		result = "GL_POINTS";
		break;
	case PRIMITIVE_TYPE_LINE_LOOP:
		result = "GL_LINE_LOOP";
		break;
	case PRIMITIVE_TYPE_LINE_STRIP:
		result = "GL_LINE_STRIP";
		break;
	case PRIMITIVE_TYPE_LINES:
		result = "GL_LINES";
		break;
	case PRIMITIVE_TYPE_LINES_ADJACENCY:
		result = "GL_LINES_ADJACENCY";
		break;
	case PRIMITIVE_TYPE_PATCHES:
		result = "GL_PATCHES";
		break;
	case PRIMITIVE_TYPE_TRIANGLE_FAN:
		result = "GL_TRIANGLE_FAN";
		break;
	case PRIMITIVE_TYPE_TRIANGLE_STRIP:
		result = "GL_TRIANGLE_STRIP";
		break;
	case PRIMITIVE_TYPE_TRIANGLES:
		result = "GL_TRIANGLES";
		break;
	case PRIMITIVE_TYPE_TRIANGLES_ADJACENCY:
		result = "GL_TRIANGLES_ADJACENCY";
		break;
	default:
		DE_ASSERT(0);
		break;
	}

	return result;
}

/** Tells if it is safe to use a specific draw call type.
 *
 *  @param draw_call Draw call type to use for the query.
 *
 *  @return True if corresponding GL entry-point is available.
 */
bool PipelineStatisticsQueryUtilities::isDrawCallSupported(_draw_call_type draw_call, const glw::Functions& gl)
{

	bool result = false;

	switch (draw_call)
	{
	case DRAW_CALL_TYPE_GLDRAWARRAYS:
		result = (gl.drawArrays != DE_NULL);
		break;
	case DRAW_CALL_TYPE_GLDRAWARRAYSINDIRECT:
		result = (gl.drawArraysIndirect != DE_NULL);
		break;
	case DRAW_CALL_TYPE_GLDRAWARRAYSINSTANCED:
		result = (gl.drawArraysInstanced != DE_NULL);
		break;
	case DRAW_CALL_TYPE_GLDRAWARRAYSINSTANCEDBASEINSTANCE:
		result = (gl.drawArraysInstancedBaseInstance != DE_NULL);
		break;
	case DRAW_CALL_TYPE_GLDRAWELEMENTS:
		result = (gl.drawElements != DE_NULL);
		break;
	case DRAW_CALL_TYPE_GLDRAWELEMENTSBASEVERTEX:
		result = (gl.drawElementsBaseVertex != DE_NULL);
		break;
	case DRAW_CALL_TYPE_GLDRAWELEMENTSINDIRECT:
		result = (gl.drawElementsIndirect != DE_NULL);
		break;
	case DRAW_CALL_TYPE_GLDRAWELEMENTSINSTANCED:
		result = (gl.drawElementsInstanced != DE_NULL);
		break;
	case DRAW_CALL_TYPE_GLDRAWELEMENTSINSTANCEDBASEINSTANCE:
		result = (gl.drawElementsInstancedBaseInstance != DE_NULL);
		break;
	case DRAW_CALL_TYPE_GLDRAWELEMENTSINSTANCEDBASEVERTEXBASEINSTANCE:
		result = (gl.drawElementsInstancedBaseVertexBaseInstance != DE_NULL);
		break;
	case DRAW_CALL_TYPE_GLDRAWRANGEELEMENTS:
		result = (gl.drawRangeElements != DE_NULL);
		break;
	case DRAW_CALL_TYPE_GLDRAWRANGEELEMENTSBASEVERTEX:
		result = (gl.drawRangeElementsBaseVertex != DE_NULL);
		break;

	default:
	{
		TCU_FAIL("Unrecognized draw call type");
	}
	} /* switch (draw_call) */

	return result;
}

/** Tells if user-specified draw call type is an instanced draw call.
 *
 *  @param draw_call Input value to use for the conversion.
 *
 *  @return true if @param draw_call corresponds to an instanced draw call,
 *          false otherwise.
 **/
bool PipelineStatisticsQueryUtilities::isInstancedDrawCall(_draw_call_type draw_call)
{
	bool result =
		(draw_call == PipelineStatisticsQueryUtilities::DRAW_CALL_TYPE_GLDRAWARRAYSINDIRECT ||
		 draw_call == PipelineStatisticsQueryUtilities::DRAW_CALL_TYPE_GLDRAWARRAYSINSTANCED ||
		 draw_call == PipelineStatisticsQueryUtilities::DRAW_CALL_TYPE_GLDRAWARRAYSINSTANCEDBASEINSTANCE ||
		 draw_call == PipelineStatisticsQueryUtilities::DRAW_CALL_TYPE_GLDRAWELEMENTSINDIRECT ||
		 draw_call == PipelineStatisticsQueryUtilities::DRAW_CALL_TYPE_GLDRAWELEMENTSINSTANCED ||
		 draw_call == PipelineStatisticsQueryUtilities::DRAW_CALL_TYPE_GLDRAWELEMENTSINSTANCEDBASEINSTANCE ||
		 draw_call == PipelineStatisticsQueryUtilities::DRAW_CALL_TYPE_GLDRAWELEMENTSINSTANCEDBASEVERTEXBASEINSTANCE);

	return result;
}

/** Tells if the running GL implementation supports user-specified pipeline
 *  statistics query.
 *
 *  @param value          GL enum definining the pipeline statistics query type
 *                        that should be used for the query.
 *  @param context_info   glu::ContextInfo instance that can be used by the method.
 *  @param render_context glu::RenderContext instance that can be used by the method.
 *
 *  @return true if the query is supported, false otherwise. This method will return
 *          true for unrecognized enums.
 **/
bool PipelineStatisticsQueryUtilities::isQuerySupported(glw::GLenum value, const glu::ContextInfo& context_info,
														const glu::RenderContext& render_context)
{
	bool result = true;

	switch (value)
	{
	case GL_GEOMETRY_SHADER_INVOCATIONS:
	case GL_GEOMETRY_SHADER_PRIMITIVES_EMITTED_ARB:
	{
		if (!glu::contextSupports(render_context.getType(), glu::ApiType::core(3, 2)) &&
			!context_info.isExtensionSupported("GL_ARB_geometry_shader4"))
		{
			result = false;
		}

		break;
	}

	case GL_TESS_CONTROL_SHADER_PATCHES_ARB:
	case GL_TESS_EVALUATION_SHADER_INVOCATIONS_ARB:
	{
		if (!glu::contextSupports(render_context.getType(), glu::ApiType::compatibility(4, 0)) &&
			!context_info.isExtensionSupported("GL_ARB_tessellation_shader"))
		{
			result = false;
		}

		break;
	}

	case GL_COMPUTE_SHADER_INVOCATIONS_ARB:
	{
		if (!glu::contextSupports(render_context.getType(), glu::ApiType::core(4, 3)) &&
			!context_info.isExtensionSupported("GL_ARB_compute_shader"))
		{
			result = false;
		}

		break;
	}
	} /* switch (value) */

	return result;
}

/** Takes a filled _test_execution_result structure and performs the validation
 *  of the embedded data.
 *
 *  @param run_result                   A filled _test_execution_result structure that
 *                                      should be used as input by the method.
 *  @param n_expected_values            Number of possible expected values.
 *  @param expected_values              Array of possible expected values.
 *  @param should_check_qo_bo_values    true if the method should also verify the values
 *                                      retrieved from a query buffer object, false
 *                                      if it is OK to ignore them.
 *  @param query_type                   Pipeline statistics query type that was used to
 *                                      capture the results stored in @param run_result .
 *  @param draw_call_type_ptr           Type of the draw call that was used to capture the
 *                                      results stored in @param run_result .
 *  @param primitive_type_ptr           Primitive type that was used for the draw call that
 *                                      was used to capture the results stored in @param
 *                                      run_result .
 *  @param is_primitive_restart_enabled true if "Primitive Restart" rendering mode had been enabled
 *                                      when the draw call used to capture the results was made.
 *  @param test_context                 tcu::TestContext instance that the method can use.
 *  @param verification_type            Tells how the captured values should be compared against the
 *                                      reference value.
 *
 *  @return true if the result values were found valid, false otherwise.
 **/
bool PipelineStatisticsQueryUtilities::verifyResultValues(
	const _test_execution_result& run_result, unsigned int n_expected_values, const glw::GLuint64* expected_values,
	bool should_check_qo_bo_values, const glw::GLenum query_type, const _draw_call_type* draw_call_type_ptr,
	const _primitive_type* primitive_type_ptr, bool is_primitive_restart_enabled, tcu::TestContext& test_context,
	_verification_type verification_type)
{
	bool result = true;

	/* Make sure all values are set to one of the expected values */
	std::string draw_call_name;
	std::string primitive_name;

	bool is_result_int_valid	   = false;
	bool is_result_int64_valid	 = false;
	bool is_result_uint_valid	  = false;
	bool is_result_uint64_valid	= false;
	bool is_result_qo_int_valid	= false;
	bool is_result_qo_int64_valid  = false;
	bool is_result_qo_uint_valid   = false;
	bool is_result_qo_uint64_valid = false;

	if (draw_call_type_ptr != DE_NULL)
	{
		draw_call_name = getStringForDrawCallType(*draw_call_type_ptr);
	}
	else
	{
		draw_call_name = "(does not apply)";
	}

	if (primitive_type_ptr != DE_NULL)
	{
		primitive_name = getStringForPrimitiveType(*primitive_type_ptr);
	}
	else
	{
		primitive_name = "(does not apply)";
	}

	for (unsigned int n_expected_value = 0; n_expected_value < n_expected_values; ++n_expected_value)
	{
		glw::GLuint64 expected_value = 0;

		expected_value = expected_values[n_expected_value];

		if ((verification_type == VERIFICATION_TYPE_EXACT_MATCH &&
			 (glw::GLuint64)run_result.result_int == expected_value) ||
			(verification_type == VERIFICATION_TYPE_EQUAL_OR_GREATER &&
			 (glw::GLuint64)run_result.result_int >= expected_value))
		{
			is_result_int_valid = true;
		}

		if (run_result.int64_written && ((verification_type == VERIFICATION_TYPE_EXACT_MATCH &&
										  run_result.result_int64 == (glw::GLint64)expected_value) ||
										 (verification_type == VERIFICATION_TYPE_EQUAL_OR_GREATER &&
										  run_result.result_int64 >= (glw::GLint64)expected_value)))
		{
			is_result_int64_valid = true;
		}

		if ((verification_type == VERIFICATION_TYPE_EXACT_MATCH &&
			 (glw::GLuint64)run_result.result_uint == expected_value) ||
			(verification_type == VERIFICATION_TYPE_EQUAL_OR_GREATER &&
			 (glw::GLuint64)run_result.result_uint >= expected_value))
		{
			is_result_uint_valid = true;
		}

		if (run_result.uint64_written &&
			((verification_type == VERIFICATION_TYPE_EXACT_MATCH && run_result.result_uint64 == expected_value) ||
			 (verification_type == VERIFICATION_TYPE_EQUAL_OR_GREATER && run_result.result_uint64 >= expected_value)))
		{
			is_result_uint64_valid = true;
		}

		if (should_check_qo_bo_values)
		{
			if ((verification_type == VERIFICATION_TYPE_EXACT_MATCH &&
				 (glw::GLuint64)run_result.result_qo_int == expected_value) ||
				(verification_type == VERIFICATION_TYPE_EQUAL_OR_GREATER &&
				 (glw::GLuint64)run_result.result_qo_int >= expected_value))
			{
				is_result_qo_int_valid = true;
			}

			if (run_result.int64_written && ((verification_type == VERIFICATION_TYPE_EXACT_MATCH &&
											  run_result.result_qo_int64 == (glw::GLint64)expected_value) ||
											 (verification_type == VERIFICATION_TYPE_EQUAL_OR_GREATER &&
											  run_result.result_qo_int64 >= (glw::GLint64)expected_value)))
			{
				is_result_qo_int64_valid = true;
			}

			if ((verification_type == VERIFICATION_TYPE_EXACT_MATCH &&
				 (glw::GLuint64)run_result.result_qo_uint == expected_value) ||
				(verification_type == VERIFICATION_TYPE_EQUAL_OR_GREATER &&
				 (glw::GLuint64)run_result.result_qo_uint >= expected_value))
			{
				is_result_qo_uint_valid = true;
			}

			if (run_result.uint64_written && ((verification_type == VERIFICATION_TYPE_EXACT_MATCH &&
											   run_result.result_qo_uint64 == expected_value) ||
											  (verification_type == VERIFICATION_TYPE_EQUAL_OR_GREATER &&
											   run_result.result_qo_uint64 >= expected_value)))
			{
				is_result_qo_uint64_valid = true;
			}
		} /* if (should_check_qo_bo_values) */
	}	 /* for (both expected values) */

	if (!is_result_int_valid)
	{
		std::string log = PipelineStatisticsQueryUtilities::getVerifyResultValuesErrorString<glw::GLint>(
			run_result.result_int, "non-QO BO int32", n_expected_values, expected_values, query_type, draw_call_name,
			primitive_name, is_primitive_restart_enabled);

		test_context.getLog() << tcu::TestLog::Message << log.c_str() << tcu::TestLog::EndMessage;

		result = false;
	}

	if (run_result.int64_written && !is_result_int64_valid)
	{
		std::string log = PipelineStatisticsQueryUtilities::getVerifyResultValuesErrorString<glw::GLint64>(
			run_result.result_int64, "non-QO BO int64", n_expected_values, expected_values, query_type, draw_call_name,
			primitive_name, is_primitive_restart_enabled);

		test_context.getLog() << tcu::TestLog::Message << log.c_str() << tcu::TestLog::EndMessage;

		result = false;
	}

	if (!is_result_uint_valid)
	{
		std::string log = PipelineStatisticsQueryUtilities::getVerifyResultValuesErrorString<glw::GLuint>(
			run_result.result_uint, "non-QO BO uint32", n_expected_values, expected_values, query_type, draw_call_name,
			primitive_name, is_primitive_restart_enabled);

		test_context.getLog() << tcu::TestLog::Message << log.c_str() << tcu::TestLog::EndMessage;

		result = false;
	}

	if (run_result.uint64_written && !is_result_uint64_valid)
	{
		std::string log = PipelineStatisticsQueryUtilities::getVerifyResultValuesErrorString<glw::GLuint64>(
			run_result.result_uint, "non-QO BO uint64", n_expected_values, expected_values, query_type, draw_call_name,
			primitive_name, is_primitive_restart_enabled);

		test_context.getLog() << tcu::TestLog::Message << log.c_str() << tcu::TestLog::EndMessage;

		result = false;
	}

	if (should_check_qo_bo_values)
	{
		if (!is_result_qo_int_valid)
		{
			std::string log = PipelineStatisticsQueryUtilities::getVerifyResultValuesErrorString<glw::GLint>(
				run_result.result_qo_int, "QO BO int32", n_expected_values, expected_values, query_type, draw_call_name,
				primitive_name, is_primitive_restart_enabled);

			test_context.getLog() << tcu::TestLog::Message << log.c_str() << tcu::TestLog::EndMessage;

			result = false;
		}

		if (run_result.int64_written && !is_result_qo_int64_valid)
		{
			std::string log = PipelineStatisticsQueryUtilities::getVerifyResultValuesErrorString<glw::GLint64>(
				run_result.result_qo_int64, "QO BO int64", n_expected_values, expected_values, query_type,
				draw_call_name, primitive_name, is_primitive_restart_enabled);

			test_context.getLog() << tcu::TestLog::Message << log.c_str() << tcu::TestLog::EndMessage;

			result = false;
		}

		if (!is_result_qo_uint_valid)
		{
			std::string log = PipelineStatisticsQueryUtilities::getVerifyResultValuesErrorString<glw::GLuint>(
				run_result.result_qo_uint, "QO BO uint32", n_expected_values, expected_values, query_type,
				draw_call_name, primitive_name, is_primitive_restart_enabled);

			test_context.getLog() << tcu::TestLog::Message << log.c_str() << tcu::TestLog::EndMessage;

			result = false;
		}

		if (run_result.uint64_written && !is_result_qo_uint64_valid)
		{
			std::string log = PipelineStatisticsQueryUtilities::getVerifyResultValuesErrorString<glw::GLuint64>(
				run_result.result_qo_uint64, "QO BO uint64", n_expected_values, expected_values, query_type,
				draw_call_name, primitive_name, is_primitive_restart_enabled);

			test_context.getLog() << tcu::TestLog::Message << log.c_str() << tcu::TestLog::EndMessage;

			result = false;
		}
	}

	return result;
}

/** Constructor.
 *
 *  @param context     Rendering context
 *  @param name        Test name
 *  @param description Test description
 */
PipelineStatisticsQueryTestAPICoverage1::PipelineStatisticsQueryTestAPICoverage1(deqp::Context& context)
	: TestCase(context, "api_coverage_invalid_glbeginquery_calls",
			   "Verifies that an attempt to assign a different query object type "
			   "to an object thas has already been assigned a type, results in "
			   "an error.")
	, m_qo_id(0)
{
	/* Left blank intentionally */
}

/** Deinitializes all GL objects that were created during test execution. */
void PipelineStatisticsQueryTestAPICoverage1::deinit()
{
	const glw::Functions& gl = m_context.getRenderContext().getFunctions();

	if (m_qo_id != 0)
	{
		gl.deleteQueries(1, &m_qo_id);

		m_qo_id = 0;
	}
}

/** Executes test iteration.
 *
 *  @return Returns STOP when test has finished executing, CONTINUE if more iterations are needed.
 */
tcu::TestNode::IterateResult PipelineStatisticsQueryTestAPICoverage1::iterate()
{
	const glu::ContextInfo& context_info   = m_context.getContextInfo();
	bool					has_passed	 = true;
	glu::RenderContext&		render_context = m_context.getRenderContext();
	glu::ContextType		contextType	= m_context.getRenderContext().getType();

	/* Only continue if GL_ARB_pipeline_statistics_query extension is supported */
	if (!glu::contextSupports(contextType, glu::ApiType::core(4, 6)) &&
		!context_info.isExtensionSupported("GL_ARB_pipeline_statistics_query"))
	{
		throw tcu::NotSupportedError("GL_ARB_pipeline_statistics_query extension is not supported");
	}

	/* Verify that a query object which has been assigned a pipeline statistics query target A,
	 * cannot be assigned another type B (assuming A != B) */
	const glw::Functions& gl = render_context.getFunctions();

	for (unsigned int n_current_item = 0; n_current_item < PipelineStatisticsQueryUtilities::n_query_targets;
		 ++n_current_item)
	{
		glw::GLenum current_pq = PipelineStatisticsQueryUtilities::query_targets[n_current_item];

		/* Make sure the query is supported */
		if (!PipelineStatisticsQueryUtilities::isQuerySupported(current_pq, context_info, render_context))
		{
			continue;
		}

		/* Generate a new query object */
		gl.genQueries(1, &m_qo_id);
		GLU_EXPECT_NO_ERROR(gl.getError(), "glGenQueries() call failed.");

		/* Assign a type to the query object */
		gl.beginQuery(current_pq, m_qo_id);
		GLU_EXPECT_NO_ERROR(gl.getError(), "glBeginQuery() call failed.");

		gl.endQuery(current_pq);
		GLU_EXPECT_NO_ERROR(gl.getError(), "glEndQuery() call failed.");

		for (unsigned int n_different_item = 0; n_different_item < PipelineStatisticsQueryUtilities::n_query_targets;
			 ++n_different_item)
		{
			glw::GLenum different_pq = PipelineStatisticsQueryUtilities::query_targets[n_different_item];

			if (current_pq == different_pq)
			{
				/* Skip valid iterations */
				continue;
			}

			/* Make sure the other query type is supported */
			if (!PipelineStatisticsQueryUtilities::isQuerySupported(different_pq, context_info, render_context))
			{
				continue;
			}

			/* Try using a different type for the same object */
			glw::GLenum error_code = GL_NO_ERROR;

			gl.beginQuery(different_pq, m_qo_id);

			/* Has GL_INVALID_OPERATION error been generated? */
			error_code = gl.getError();

			if (error_code != GL_INVALID_OPERATION)
			{
				m_testCtx.getLog() << tcu::TestLog::Message << "Unexpected error code "
															   "["
								   << error_code << "]"
													" generated when using glBeginQuery() for a query object of type "
													"["
								   << PipelineStatisticsQueryUtilities::getStringForEnum(current_pq)
								   << "]"
									  ", when used for a query type "
									  "["
								   << PipelineStatisticsQueryUtilities::getStringForEnum(different_pq) << "]"
								   << tcu::TestLog::EndMessage;

				has_passed = false;
			}

			if (error_code == GL_NO_ERROR)
			{
				/* Clean up before we continue */
				gl.endQuery(different_pq);
				GLU_EXPECT_NO_ERROR(gl.getError(),
									"glEndQuery() should not have failed for a successful glBeginQuery() call");
			}
		} /* for (all query object types) */

		/* We need to switch to a new pipeline statistics query, so
		 * delete the query object */
		gl.deleteQueries(1, &m_qo_id);
		GLU_EXPECT_NO_ERROR(gl.getError(), "glDeleteQueries() call failed.");
	} /* for (all pipeline statistics query object types) */

	if (has_passed)
	{
		/* Test case passed */
		m_testCtx.setTestResult(QP_TEST_RESULT_PASS, "Pass");
	}
	else
	{
		m_testCtx.setTestResult(QP_TEST_RESULT_FAIL, "Fail");
	}

	return STOP;
}

/** Constructor.
 *
 *  @param context     Rendering context
 *  @param name        Test name
 *  @param description Test description
 */
PipelineStatisticsQueryTestAPICoverage2::PipelineStatisticsQueryTestAPICoverage2(deqp::Context& context)
	: TestCase(context, "api_coverage_unsupported_calls",
			   "Verifies that an attempt of using unsupported pipeline statistics queries"
			   " results in a GL_INVALID_ENUM error.")
	, m_qo_id(0)
{
	/* Left blank intentionally */
}

/** Deinitializes all GL objects that were created during test execution. */
void PipelineStatisticsQueryTestAPICoverage2::deinit()
{
	const glw::Functions& gl = m_context.getRenderContext().getFunctions();

	if (m_qo_id != 0)
	{
		gl.deleteQueries(1, &m_qo_id);

		m_qo_id = 0;
	}
}

/** Executes test iteration.
 *
 *  @return Returns STOP when test has finished executing, CONTINUE if more iterations are needed.
 */
tcu::TestNode::IterateResult PipelineStatisticsQueryTestAPICoverage2::iterate()
{
	const glu::ContextInfo& context_info   = m_context.getContextInfo();
	glw::GLenum				error_code	 = GL_NO_ERROR;
	bool					has_passed	 = true;
	glu::RenderContext&		render_context = m_context.getRenderContext();
	const glw::Functions&   gl			   = render_context.getFunctions();
	glu::ContextType		contextType	= m_context.getRenderContext().getType();

	/* Only continue if GL_ARB_pipeline_statistics_query extension is supported */
	if (!glu::contextSupports(contextType, glu::ApiType::core(4, 6)) &&
		!m_context.getContextInfo().isExtensionSupported("GL_ARB_pipeline_statistics_query"))
	{
		throw tcu::NotSupportedError("GL_ARB_pipeline_statistics_query extension is not supported");
	}

	/* Generate a query object we will use for the tests */
	gl.genQueries(1, &m_qo_id);
	GLU_EXPECT_NO_ERROR(gl.getError(), "glGenQueries() call failed.");

	const glw::GLenum query_types[] = { GL_GEOMETRY_SHADER_INVOCATIONS, GL_GEOMETRY_SHADER_PRIMITIVES_EMITTED_ARB,
										GL_TESS_CONTROL_SHADER_PATCHES_ARB, GL_TESS_EVALUATION_SHADER_INVOCATIONS_ARB,
										GL_COMPUTE_SHADER_INVOCATIONS_ARB };
	const unsigned int n_query_types = sizeof(query_types) / sizeof(query_types[0]);

	for (unsigned int n_query_type = 0; n_query_type < n_query_types; ++n_query_type)
	{
		glw::GLenum query_type = query_types[n_query_type];

		if (!PipelineStatisticsQueryUtilities::isQuerySupported(query_type, context_info, render_context))
		{
			gl.beginQuery(query_type, m_qo_id);

			error_code = gl.getError();
			if (error_code != GL_INVALID_ENUM)
			{
				m_testCtx.getLog() << tcu::TestLog::Message
								   << "glBeginQuery() call did not generate a GL_INVALID_ENUM error "
									  "for an unsupported query type "
									  "["
								   << PipelineStatisticsQueryUtilities::getStringForEnum(query_type) << "]"
								   << tcu::TestLog::EndMessage;

				has_passed = false;
			}

			/* If the query succeeded, stop it before we continue */
			if (error_code == GL_NO_ERROR)
			{
				gl.endQuery(query_type);

				GLU_EXPECT_NO_ERROR(gl.getError(), "glEndQuery() call failed.");
			}
		} /* if (query is not supported) */
	}	 /* for (all query types) */

	if (has_passed)
	{
		/* Test case passed */
		m_testCtx.setTestResult(QP_TEST_RESULT_PASS, "Pass");
	}
	else
	{
		m_testCtx.setTestResult(QP_TEST_RESULT_FAIL, "Fail");
	}

	return STOP;
}

/** Constructor.
 *
 *  @param context     Rendering context
 *  @param name        Test name
 *  @param description Test description
 */
PipelineStatisticsQueryTestFunctionalBase::PipelineStatisticsQueryTestFunctionalBase(deqp::Context& context,
																					 const char*	name,
																					 const char*	description)
	: TestCase(context, name, description)
	, m_bo_qo_id(0)
	, m_fbo_id(0)
	, m_po_id(0)
	, m_qo_id(0)
	, m_to_id(0)
	, m_vao_id(0)
	, m_vbo_id(0)
	, m_to_height(64)
	, m_to_width(64)
	, m_vbo_indirect_arrays_argument_offset(0)
	, m_vbo_indirect_elements_argument_offset(0)
	, m_vbo_index_data_offset(0)
	, m_vbo_n_indices(0)
	, m_vbo_vertex_data_offset(0)
	, m_current_draw_call_type(PipelineStatisticsQueryUtilities::DRAW_CALL_TYPE_COUNT)
	, m_current_primitive_type(PipelineStatisticsQueryUtilities::PRIMITIVE_TYPE_COUNT)
	, m_indirect_draw_call_baseinstance_argument(0)
	, m_indirect_draw_call_basevertex_argument(0)
	, m_indirect_draw_call_count_argument(0)
	, m_indirect_draw_call_first_argument(0)
	, m_indirect_draw_call_firstindex_argument(0)
	, m_indirect_draw_call_primcount_argument(0)
{
	/* Left blank intentionally */
}

/** Creates a program object that can be used for dispatch/draw calls, using
 *  user-specified shader bodies. The method can either create a compute program,
 *  or a regular rendering program.
 *
 *  ID of the initialized program object is stored in m_po_id.
 *
 *  @param cs_body Compute shader body. If not NULL, all other arguments must
 *                 be NULL.
 *  @param fs_body Fragment shader body. If not NULL, @param cs_body must be NULL.
 *  @param gs_body Geometry shader body. If not NULL, @param cs_body must be NULL.
 *  @param tc_body Tess control shader body. If not NULL, @param cs_body must be NULL.
 *  @param te_body Tess evaluation shader body. If not NULL, @param cs_body must be NULL.
 *  @param vs_body Vertex shader body. If not NULL, @param cs_body must be NULL.
 *
 * */
void PipelineStatisticsQueryTestFunctionalBase::buildProgram(const char* cs_body, const char* fs_body,
															 const char* gs_body, const char* tc_body,
															 const char* te_body, const char* vs_body)
{
	const glw::Functions& gl	= m_context.getRenderContext().getFunctions();
	glw::GLuint			  cs_id = 0;
	glw::GLuint			  fs_id = 0;
	glw::GLuint			  gs_id = 0;
	glw::GLuint			  tc_id = 0;
	glw::GLuint			  te_id = 0;
	glw::GLuint			  vs_id = 0;

	/* Sanity checks */
	DE_ASSERT((cs_body != DE_NULL && (fs_body == DE_NULL && gs_body == DE_NULL && tc_body == DE_NULL &&
									  te_body == DE_NULL && vs_body == DE_NULL)) ||
			  (cs_body == DE_NULL && (fs_body != DE_NULL || gs_body != DE_NULL || tc_body != DE_NULL ||
									  te_body != DE_NULL || vs_body != DE_NULL)));

	/* Any existing program object already initialzied? Purge it before we continue */
	if (m_po_id != 0)
	{
		gl.deleteProgram(m_po_id);
		GLU_EXPECT_NO_ERROR(gl.getError(), "glDeleteProgram() call failed.");

		m_po_id = 0;
	}

	/* Generate all shader objects we'll need to use for the program */
	if (cs_body != DE_NULL)
	{
		cs_id = gl.createShader(GL_COMPUTE_SHADER);
	}

	if (fs_body != DE_NULL)
	{
		fs_id = gl.createShader(GL_FRAGMENT_SHADER);
	}

	if (gs_body != DE_NULL)
	{
		gs_id = gl.createShader(GL_GEOMETRY_SHADER);
	}

	if (tc_body != DE_NULL)
	{
		tc_id = gl.createShader(GL_TESS_CONTROL_SHADER);
	}

	if (te_body != DE_NULL)
	{
		te_id = gl.createShader(GL_TESS_EVALUATION_SHADER);
	}

	if (vs_body != DE_NULL)
	{
		vs_id = gl.createShader(GL_VERTEX_SHADER);
	}

	GLU_EXPECT_NO_ERROR(gl.getError(), "glCreateShader() call(s) failed.");

	/* Create a program object */
	m_po_id = gl.createProgram();

	GLU_EXPECT_NO_ERROR(gl.getError(), "glCreateProgram() call failed.");

	/* Set source code of the shaders we've created */
	if (cs_id != 0)
	{
		gl.shaderSource(cs_id, 1,			/* count */
						&cs_body, DE_NULL); /* length */
	}

	if (fs_id != 0)
	{
		gl.shaderSource(fs_id, 1,			/* count */
						&fs_body, DE_NULL); /* length */
	}

	if (gs_id != 0)
	{
		gl.shaderSource(gs_id, 1,			/* count */
						&gs_body, DE_NULL); /* length */
	}

	if (tc_id != 0)
	{
		gl.shaderSource(tc_id, 1,			/* count */
						&tc_body, DE_NULL); /* length */
	}

	if (te_id != 0)
	{
		gl.shaderSource(te_id, 1,			/* count */
						&te_body, DE_NULL); /* length */
	}

	if (vs_id != 0)
	{
		gl.shaderSource(vs_id, 1,			/* count */
						&vs_body, DE_NULL); /* length */
	}

	GLU_EXPECT_NO_ERROR(gl.getError(), "glShaderSource() call(s) failed.");

	/* Compile the shaders */
	const glw::GLuint  so_ids[] = { cs_id, fs_id, gs_id, tc_id, te_id, vs_id };
	const unsigned int n_so_ids = sizeof(so_ids) / sizeof(so_ids[0]);

	for (unsigned int n_so_id = 0; n_so_id < n_so_ids; ++n_so_id)
	{
		glw::GLint  compile_status = GL_FALSE;
		glw::GLuint so_id		   = so_ids[n_so_id];

		if (so_id != 0)
		{
			gl.compileShader(so_id);
			GLU_EXPECT_NO_ERROR(gl.getError(), "glCompileShader() call failed.");

			gl.getShaderiv(so_id, GL_COMPILE_STATUS, &compile_status);
			GLU_EXPECT_NO_ERROR(gl.getError(), "glGetShaderiv() call failed.");

			if (compile_status == GL_FALSE)
			{
				TCU_FAIL("Shader compilation failed.");
			}

			gl.attachShader(m_po_id, so_id);
			GLU_EXPECT_NO_ERROR(gl.getError(), "glAttachShader() call failed.");
		} /* if (so_id != 0) */
	}	 /* for (all shader objects) */

	/* Link the program object */
	glw::GLint link_status = GL_FALSE;

	gl.linkProgram(m_po_id);
	GLU_EXPECT_NO_ERROR(gl.getError(), "glLinkProgram() call failed.");

	gl.getProgramiv(m_po_id, GL_LINK_STATUS, &link_status);
	GLU_EXPECT_NO_ERROR(gl.getError(), "glGetProgramiv() call failed.");

	if (link_status == GL_FALSE)
	{
		TCU_FAIL("Program linking failed.");
	}

	/* Release the shader objects - we no longer need them */
	if (cs_id != 0)
	{
		gl.deleteShader(cs_id);
	}

	if (fs_id != 0)
	{
		gl.deleteShader(fs_id);
	}

	if (gs_id != 0)
	{
		gl.deleteShader(gs_id);
	}

	if (tc_id != 0)
	{
		gl.deleteShader(tc_id);
	}

	if (te_id != 0)
	{
		gl.deleteShader(te_id);
	}

	if (vs_id != 0)
	{
		gl.deleteShader(vs_id);
	}

	GLU_EXPECT_NO_ERROR(gl.getError(), "glDeleteShader() call(s) failed.");
}

/** Deinitializes all GL objects that were created during test execution.
 *  Also calls the inheriting object's deinitObjects() method.
 **/
void PipelineStatisticsQueryTestFunctionalBase::deinit()
{
	const glw::Functions& gl = m_context.getRenderContext().getFunctions();

	if (m_bo_qo_id != 0)
	{
		gl.deleteBuffers(1, &m_bo_qo_id);

		m_bo_qo_id = 0;
	}

	if (m_fbo_id != 0)
	{
		gl.deleteFramebuffers(1, &m_fbo_id);

		m_fbo_id = 0;
	}

	if (m_po_id != 0)
	{
		gl.deleteProgram(m_po_id);

		m_po_id = 0;
	}

	if (m_qo_id != 0)
	{
		gl.deleteQueries(1, &m_qo_id);

		m_qo_id = 0;
	}

	if (m_to_id != 0)
	{
		gl.deleteTextures(1, &m_to_id);

		m_to_id = 0;
	}

	if (m_vao_id != 0)
	{
		gl.deleteVertexArrays(1, &m_vao_id);

		m_vao_id = 0;
	}

	if (m_vbo_id != 0)
	{
		gl.deleteBuffers(1, &m_vbo_id);

		m_vbo_id = 0;
	}

	deinitObjects();
}

/** Empty method that should be overloaded by inheriting methods.
 *
 *  The method can be thought as of a placeholder for code that deinitializes
 *  test-specific GL objects.
 **/
void PipelineStatisticsQueryTestFunctionalBase::deinitObjects()
{
	/* Left blank intentionally - this method should be overloaded by deriving
	 * classes.
	 */
}

/** Initializes a framebuffer object that can be used by inheriting tests
 *  for holding rendered data.
 **/
void PipelineStatisticsQueryTestFunctionalBase::initFBO()
{
	const glw::Functions& gl = m_context.getRenderContext().getFunctions();

	/* Set up a framebuffer object */
	gl.genFramebuffers(1, &m_fbo_id);
	GLU_EXPECT_NO_ERROR(gl.getError(), "glGenFramebuffers() call failed.");

	gl.bindFramebuffer(GL_DRAW_FRAMEBUFFER, m_fbo_id);
	GLU_EXPECT_NO_ERROR(gl.getError(), "glBindFramebuffer() call failed.");

	/* Set up a texture object we will later use as a color attachment for the FBO */
	gl.genTextures(1, &m_to_id);
	GLU_EXPECT_NO_ERROR(gl.getError(), "glGenTextures() call failed.");

	gl.bindTexture(GL_TEXTURE_2D, m_to_id);
	GLU_EXPECT_NO_ERROR(gl.getError(), "glBindTexture() call failed.");

	gl.texStorage2D(GL_TEXTURE_2D, 1, /* levels */
					GL_RGBA8, m_to_width, m_to_height);
	GLU_EXPECT_NO_ERROR(gl.getError(), "glTexStorage2D() call failed.");

	/* Set up the TO as a color attachment */
	gl.framebufferTexture2D(GL_DRAW_FRAMEBUFFER, GL_COLOR_ATTACHMENT0, GL_TEXTURE_2D, m_to_id, 0); /* level */
	GLU_EXPECT_NO_ERROR(gl.getError(), "glFramebufferTexture2D() call failed.");

	gl.viewport(0, 0, m_to_width, m_to_height);
	GLU_EXPECT_NO_ERROR(gl.getError(), "glViewport() call failed.");
}

/** An empty method, which can be thought of as a placeholder to initialize
 *  test-specific GL objects.
 **/
void PipelineStatisticsQueryTestFunctionalBase::initObjects()
{
	/* Left blank intentionally - this method should be overloaded by deriving
	 * classes.
	 */
}

/** Initializes a vertex array object which is going to be used for the draw calls.
 *  The initialized VAO's ID is going to be stored under m_vao_id. Zeroth vertex
 *  array attribute will be configured to use @param n_components_per_vertex components
 *  and will use vertex buffer object defined by ID stored in m_vbo_id, whose data
 *  are expected to start at an offset defined by m_vbo_vertex_data_offset.
 *
 *  @param n_components_per_vertex As per description.
 */
void PipelineStatisticsQueryTestFunctionalBase::initVAO(unsigned int n_components_per_vertex)
{
	const glw::Functions& gl = m_context.getRenderContext().getFunctions();

	/* Release an VAO that's already been created */
	if (m_vao_id != 0)
	{
		gl.deleteVertexArrays(1, &m_vao_id);

		m_vao_id = 0;
	}

	/* Generate a new one */
	gl.genVertexArrays(1, &m_vao_id);
	GLU_EXPECT_NO_ERROR(gl.getError(), "glGenVertexArrays() call failed.");

	gl.bindVertexArray(m_vao_id);
	GLU_EXPECT_NO_ERROR(gl.getError(), "glBindVertexArray() call failed.");

	/* Set it up */
	gl.vertexAttribPointer(0,											/* index */
						   n_components_per_vertex, GL_FLOAT, GL_FALSE, /* normalized */
						   0,											/* stride */
						   (glw::GLvoid*)(deUintptr)m_vbo_vertex_data_offset);
	GLU_EXPECT_NO_ERROR(gl.getError(), "glVertexAttribPointer() call failed.");

	gl.enableVertexAttribArray(0); /* index */
	GLU_EXPECT_NO_ERROR(gl.getError(), "glEnableVertexAttribArray() call failed.");

	gl.bindBuffer(GL_ELEMENT_ARRAY_BUFFER, m_vbo_id);
	GLU_EXPECT_NO_ERROR(gl.getError(), "glBindBuffer() call failed.");
}

/** Initializes a vertex buffer object and stores its ID under m_vbo_id.
 *  It is assumed index data is expressed in GL_UNSIGNED_INT.
 *
 *  The following fields will be modified by the method:
 *
 *  m_vbo_n_indices:                          Will hold the number of indices stored in index
 *                                            data buffer.
 *  m_vbo_vertex_data_offset:                 Will hold the offset, from which the vertex
 *                                            data will be stored in VBO.
 *  m_vbo_index_data_offset:                  Will hold the offset, from which the index
 *                                            data will be stored in VBO.
 *  m_vbo_indirect_arrays_argument_offset:    Will hold the offset, from which
 *                                            glDrawArraysIndirect() arguments will be
 *                                            stored in VBO.
 *  m_vbo_indirect_elements_argument_offset:  Will hold the offset, from which
 *                                            glDrawElementsIndirect() arguments will be
 *                                            stored in VBO.
 *  m_indirect_draw_call_firstindex_argument: Will be updated to point to the location, from
 *                                            which index data starts.
 *
 *  @param raw_vertex_data                        Pointer to a buffer that holds vertex data
 *                                                which should be used when constructing the VBO.
 *                                                Must not be NULL.
 *  @param raw_vertex_data_size                   Number of bytes available for reading under
 *                                                @param raw_vertex_data.
 *  @param raw_index_data                         Pointer to a buffer that holds index data
 *                                                which should be used when constructing the VBO.
 *                                                Must not be NULL.
 *  @param raw_index_data_size                    Number of bytes available for reading under
 *                                                @param raw_index_data .
 *  @param indirect_draw_bo_count_argument        Argument to be used for indirect draw calls'
 *                                                "count" argument.
 *  @param indirect_draw_bo_primcount_argument    Argument to be used for indirect draw calls'
 *                                                "primcount" argument.
 *  @param indirect_draw_bo_baseinstance_argument Argument to be used for indirect draw calls'
 *                                                "baseinstance" argument.
 *  @param indirect_draw_bo_first_argument        Argument to be used for indirect draw calls'
 *                                                "first" argument.
 *  @param indirect_draw_bo_basevertex_argument   Argument to be used for indirect draw calls'
 *                                                "basevertex" argument.
 *
 **/
void PipelineStatisticsQueryTestFunctionalBase::initVBO(
	const float* raw_vertex_data, unsigned int raw_vertex_data_size, const unsigned int* raw_index_data,
	unsigned int raw_index_data_size, unsigned int indirect_draw_bo_count_argument,
	unsigned int indirect_draw_bo_primcount_argument, unsigned int indirect_draw_bo_baseinstance_argument,
	unsigned int indirect_draw_bo_first_argument, unsigned int indirect_draw_bo_basevertex_argument)
{
	const glw::Functions& gl = m_context.getRenderContext().getFunctions();
	glu::ContextType contextType = m_context.getRenderContext().getType();

	/* If we already have initialized a VBO, delete it before we continue */
	if (m_vbo_id != 0)
	{
		gl.deleteBuffers(1, &m_vbo_id);

		m_vbo_id = 0;
	}

	/* Our BO storage is formed as below:
	 *
	 * [raw vertex data]
	 * [raw index data]
	 * [indirect glDrawArrays() call arguments]
	 * [indirect glDrawElements() call arguments]
	 *
	 * We store the relevant offsets in member fields, so that they can be used by actual test
	 * implementation.
	 */
	const unsigned int indirect_arrays_draw_call_arguments_size   = sizeof(unsigned int) * 4; /* as per spec */
	const unsigned int indirect_elements_draw_call_arguments_size = sizeof(unsigned int) * 5; /* as per spec */

	m_vbo_n_indices						  = raw_index_data_size / sizeof(unsigned int);
	m_vbo_vertex_data_offset			  = 0;
	m_vbo_index_data_offset				  = raw_vertex_data_size;
	m_vbo_indirect_arrays_argument_offset = m_vbo_index_data_offset + raw_index_data_size;
	m_vbo_indirect_elements_argument_offset =
		m_vbo_indirect_arrays_argument_offset + indirect_arrays_draw_call_arguments_size;

	/* Set up 'firstindex' argument so that it points at correct index data location */
	DE_ASSERT((m_vbo_index_data_offset % sizeof(unsigned int)) == 0);

	m_indirect_draw_call_firstindex_argument =
		static_cast<unsigned int>(m_vbo_index_data_offset / sizeof(unsigned int));

	/* Form indirect draw call argument buffers */
	unsigned int arrays_draw_call_arguments[] = { indirect_draw_bo_count_argument, indirect_draw_bo_primcount_argument,
												  indirect_draw_bo_first_argument,
												  indirect_draw_bo_baseinstance_argument };
	unsigned int elements_draw_call_arguments[] = {
		indirect_draw_bo_count_argument, indirect_draw_bo_primcount_argument, m_indirect_draw_call_firstindex_argument,
		indirect_draw_bo_basevertex_argument, indirect_draw_bo_baseinstance_argument
	};

	/* Set up BO storage */
	const unsigned int bo_data_size =
		m_vbo_indirect_elements_argument_offset + indirect_elements_draw_call_arguments_size;

	gl.genBuffers(1, &m_vbo_id);
	GLU_EXPECT_NO_ERROR(gl.getError(), "glGenBuffers() call failed.");

	gl.bindBuffer(GL_ARRAY_BUFFER, m_vbo_id);
	if (glu::contextSupports(contextType, glu::ApiType::core(4, 0)) ||
	    m_context.getContextInfo().isExtensionSupported("GL_ARB_draw_indirect"))
	{
		gl.bindBuffer(GL_DRAW_INDIRECT_BUFFER, m_vbo_id);
	}
	gl.bindBuffer(GL_ELEMENT_ARRAY_BUFFER, m_vbo_id);
	GLU_EXPECT_NO_ERROR(gl.getError(), "glBindBuffer() call(s) failed.");

	gl.bufferData(GL_ARRAY_BUFFER, bo_data_size, DE_NULL, /* data */
				  GL_STATIC_DRAW);
	GLU_EXPECT_NO_ERROR(gl.getError(), "glBufferData() call failed.");

	gl.bufferSubData(GL_ARRAY_BUFFER, m_vbo_vertex_data_offset, raw_vertex_data_size, raw_vertex_data);
	gl.bufferSubData(GL_ARRAY_BUFFER, m_vbo_index_data_offset, raw_index_data_size, raw_index_data);
	gl.bufferSubData(GL_ARRAY_BUFFER, m_vbo_indirect_arrays_argument_offset, sizeof(arrays_draw_call_arguments),
					 arrays_draw_call_arguments);
	gl.bufferSubData(GL_ARRAY_BUFFER, m_vbo_indirect_elements_argument_offset, sizeof(elements_draw_call_arguments),
					 elements_draw_call_arguments);
	GLU_EXPECT_NO_ERROR(gl.getError(), "glBufferSubData() call failed.");
}

/** Performs the actual test.
 *
 *  @return Always STOP.
 **/
tcu::TestNode::IterateResult PipelineStatisticsQueryTestFunctionalBase::iterate()
{
	bool has_passed = true;
	glu::ContextType contextType = m_context.getRenderContext().getType();

	/* Carry on only if GL_ARB_pipeline_statistics_query extension is supported */
	if (!glu::contextSupports(contextType, glu::ApiType::core(4, 6)) &&
		!m_context.getContextInfo().isExtensionSupported("GL_ARB_pipeline_statistics_query"))
	{
		throw tcu::NotSupportedError("GL_ARB_pipeline_statistics_query extension is not supported");
	}

	/* Initialize QO BO storage if GL_ARB_query_buffer_object is supported */
	if (m_context.getContextInfo().isExtensionSupported("GL_ARB_query_buffer_object"))
	{
		initQOBO();

		DE_ASSERT(m_bo_qo_id != 0);
	}

	/* Initialize other test-specific objects */
	initObjects();

	/* Iterate through all pipeline statistics query object types */
	const glw::Functions& gl = m_context.getRenderContext().getFunctions();

	for (unsigned int n_query_target = 0; n_query_target < PipelineStatisticsQueryUtilities::n_query_targets;
		 ++n_query_target)
	{
		glw::GLenum current_query_target = PipelineStatisticsQueryUtilities::query_targets[n_query_target];

		/* Make sure the query is supported */
		if (!PipelineStatisticsQueryUtilities::isQuerySupported(current_query_target, m_context.getContextInfo(), m_context.getRenderContext()))
		{
			continue;
		}

		if (shouldExecuteForQueryTarget(current_query_target))
		{
			/* Initialize the query object */
			gl.genQueries(1, &m_qo_id);
			GLU_EXPECT_NO_ERROR(gl.getError(), "glGenQueries() call failed.");

			/* Execute the test for the particular query target. */
			has_passed &= executeTest(current_query_target);

			/* Delete the query object */
			gl.deleteQueries(1, &m_qo_id);
			GLU_EXPECT_NO_ERROR(gl.getError(), "glDeleteQueries() call failed.");

			m_qo_id = 0;
		}
	} /* for (all query targets) */

	if (has_passed)
	{
		m_testCtx.setTestResult(QP_TEST_RESULT_PASS, "Pass");
	}
	else
	{
		m_testCtx.setTestResult(QP_TEST_RESULT_FAIL, "Fail");
	}

	return STOP;
}

/** Initializes a query buffer object. */
void PipelineStatisticsQueryTestFunctionalBase::initQOBO()
{
	const glw::Functions gl = m_context.getRenderContext().getFunctions();

	/* Set up the buffer object we will use for storage of query object results */
	unsigned char bo_data[PipelineStatisticsQueryUtilities::qo_bo_size];

	memset(bo_data, 0xFF, sizeof(bo_data));

	gl.genBuffers(1, &m_bo_qo_id);
	GLU_EXPECT_NO_ERROR(gl.getError(), "glGenBuffers() call failed.");

	gl.bindBuffer(GL_ARRAY_BUFFER, m_bo_qo_id);
	GLU_EXPECT_NO_ERROR(gl.getError(), "glBindBuffer() call failed.");

	gl.bufferData(GL_ARRAY_BUFFER, PipelineStatisticsQueryUtilities::qo_bo_size, bo_data, GL_STATIC_DRAW);
	GLU_EXPECT_NO_ERROR(gl.getError(), "glBufferData() call failed.");
}

/** Executes a draw call, whose type is specified under pThis->m_current_draw_call_type.
 *
 *  @param pThis Pointer to a PipelineStatisticsQueryTestFunctionalBase instance, which
 *               should be used to extract the draw call type.
 *
 *  @return Always true.
 **/
bool PipelineStatisticsQueryTestFunctionalBase::queryCallbackDrawCallHandler(void* pThis)
{
	PipelineStatisticsQueryTestFunctionalBase* pInstance = (PipelineStatisticsQueryTestFunctionalBase*)pThis;
	const glw::Functions&					   gl		 = pInstance->m_context.getRenderContext().getFunctions();

	/* Issue the draw call */
	glw::GLenum primitive_type =
		PipelineStatisticsQueryUtilities::getEnumForPrimitiveType(pInstance->m_current_primitive_type);

	switch (pInstance->m_current_draw_call_type)
	{
	case PipelineStatisticsQueryUtilities::DRAW_CALL_TYPE_GLDRAWARRAYS:
	{
		gl.drawArrays(primitive_type, pInstance->m_indirect_draw_call_first_argument,
					  pInstance->m_indirect_draw_call_count_argument);

		GLU_EXPECT_NO_ERROR(gl.getError(), "glDrawArrays() call failed.");

		break;
	}

	case PipelineStatisticsQueryUtilities::DRAW_CALL_TYPE_GLDRAWARRAYSINDIRECT:
	{
		gl.drawArraysIndirect(primitive_type,
							  (const glw::GLvoid*)(deUintptr)pInstance->m_vbo_indirect_arrays_argument_offset);

		GLU_EXPECT_NO_ERROR(gl.getError(), "glDrawArraysIndirect() call failed.");

		break;
	}

	case PipelineStatisticsQueryUtilities::DRAW_CALL_TYPE_GLDRAWARRAYSINSTANCED:
	{
		gl.drawArraysInstanced(primitive_type, pInstance->m_indirect_draw_call_first_argument,
							   pInstance->m_indirect_draw_call_count_argument,
							   pInstance->m_indirect_draw_call_primcount_argument);

		GLU_EXPECT_NO_ERROR(gl.getError(), "glDrawArraysInstanced() call failed.");

		break;
	}

	case PipelineStatisticsQueryUtilities::DRAW_CALL_TYPE_GLDRAWARRAYSINSTANCEDBASEINSTANCE:
	{
		gl.drawArraysInstancedBaseInstance(primitive_type, pInstance->m_indirect_draw_call_first_argument,
										   pInstance->m_indirect_draw_call_count_argument,
										   pInstance->m_indirect_draw_call_primcount_argument,
										   pInstance->m_indirect_draw_call_baseinstance_argument);

		break;
	}

	case PipelineStatisticsQueryUtilities::DRAW_CALL_TYPE_GLDRAWELEMENTS:
	{
		gl.drawElements(primitive_type, pInstance->m_indirect_draw_call_count_argument, GL_UNSIGNED_INT,
						(glw::GLvoid*)(deUintptr)pInstance->m_vbo_index_data_offset);

		GLU_EXPECT_NO_ERROR(gl.getError(), "glDrawElements() call failed.");

		break;
	}

	case PipelineStatisticsQueryUtilities::DRAW_CALL_TYPE_GLDRAWELEMENTSBASEVERTEX:
	{
		gl.drawElementsBaseVertex(primitive_type, pInstance->m_indirect_draw_call_count_argument, GL_UNSIGNED_INT,
								  (glw::GLvoid*)(deUintptr)pInstance->m_vbo_index_data_offset,
								  pInstance->m_indirect_draw_call_basevertex_argument);

		GLU_EXPECT_NO_ERROR(gl.getError(), "glDrawElementsBaseVertex() call failed.");

		break;
	}

	case PipelineStatisticsQueryUtilities::DRAW_CALL_TYPE_GLDRAWELEMENTSINDIRECT:
	{
		gl.drawElementsIndirect(primitive_type, GL_UNSIGNED_INT,
								(glw::GLvoid*)(deUintptr)pInstance->m_vbo_indirect_elements_argument_offset);

		GLU_EXPECT_NO_ERROR(gl.getError(), "glDrawElementsIndirect() call failed.");

		break;
	}

	case PipelineStatisticsQueryUtilities::DRAW_CALL_TYPE_GLDRAWELEMENTSINSTANCED:
	{
		gl.drawElementsInstanced(primitive_type, pInstance->m_indirect_draw_call_count_argument, GL_UNSIGNED_INT,
								 (glw::GLvoid*)(deUintptr)pInstance->m_vbo_index_data_offset,
								 pInstance->m_indirect_draw_call_primcount_argument);

		GLU_EXPECT_NO_ERROR(gl.getError(), "glDrawElementsInstanced() call failed.");

		break;
	}

	case PipelineStatisticsQueryUtilities::DRAW_CALL_TYPE_GLDRAWELEMENTSINSTANCEDBASEINSTANCE:
	{
		gl.drawElementsInstancedBaseInstance(
			primitive_type, pInstance->m_indirect_draw_call_count_argument, GL_UNSIGNED_INT,
			(glw::GLvoid*)(deUintptr)pInstance->m_vbo_index_data_offset,
			pInstance->m_indirect_draw_call_primcount_argument, pInstance->m_indirect_draw_call_baseinstance_argument);

		GLU_EXPECT_NO_ERROR(gl.getError(), "glDrawElementsInstancedBaseInstance() call failed.");

		break;
	}

	case PipelineStatisticsQueryUtilities::DRAW_CALL_TYPE_GLDRAWELEMENTSINSTANCEDBASEVERTEXBASEINSTANCE:
	{
		gl.drawElementsInstancedBaseVertexBaseInstance(
			primitive_type, pInstance->m_indirect_draw_call_count_argument, GL_UNSIGNED_INT,
			(glw::GLvoid*)(deUintptr)pInstance->m_vbo_index_data_offset,
			pInstance->m_indirect_draw_call_primcount_argument, pInstance->m_indirect_draw_call_basevertex_argument,
			pInstance->m_indirect_draw_call_baseinstance_argument);

		GLU_EXPECT_NO_ERROR(gl.getError(), "glDrawElementsInstancedBaseVertexBaseInstance() call failed.");

		break;
	}

	case PipelineStatisticsQueryUtilities::DRAW_CALL_TYPE_GLDRAWRANGEELEMENTS:
	{
		gl.drawRangeElements(primitive_type, 0, /* start */
							 pInstance->m_vbo_n_indices, pInstance->m_indirect_draw_call_count_argument,
							 GL_UNSIGNED_INT, (glw::GLvoid*)(deUintptr)pInstance->m_vbo_index_data_offset);

		GLU_EXPECT_NO_ERROR(gl.getError(), "glDrawRangeElements() call failed.");

		break;
	}

	case PipelineStatisticsQueryUtilities::DRAW_CALL_TYPE_GLDRAWRANGEELEMENTSBASEVERTEX:
	{
		gl.drawRangeElementsBaseVertex(primitive_type, 0,								   /* start */
									   pInstance->m_indirect_draw_call_count_argument - 1, /* end */
									   pInstance->m_indirect_draw_call_count_argument, GL_UNSIGNED_INT,
									   (glw::GLvoid*)(deUintptr)pInstance->m_vbo_index_data_offset,
									   pInstance->m_indirect_draw_call_basevertex_argument);

		GLU_EXPECT_NO_ERROR(gl.getError(), "glDrawRangeElementsBaseVertex() call failed.");

		break;
	}

	default:
	{
		TCU_FAIL("Unrecognized draw call type");
	}
	} /* switch (m_current_draw_call_type) */

	return true;
}

/** Tells whether the test instance should be executed for user-specified query target.
 *  Base class implementation returns true for all values of @param query_target.
 *
 *  @param query_target Query target to be used for the call.
 *
 *  @return Always true.
 **/
bool PipelineStatisticsQueryTestFunctionalBase::shouldExecuteForQueryTarget(glw::GLenum query_target)
{
	(void)query_target;
	return true;
}

/** Constructor.
 *
 *  @param context Rendering context.
 **/
PipelineStatisticsQueryTestFunctional1::PipelineStatisticsQueryTestFunctional1(deqp::Context& context)
	: PipelineStatisticsQueryTestFunctionalBase(context, "functional_default_qo_values",
												"Verifies that all pipeline statistics query objects "
												"use a default value of 0.")
{
	/* Left blank intentionally */
}

/** Executes a test iteration for user-specified query target.
 *
 *  @param current_query_target Pipeline statistics query target to execute the iteration
 *                              for.
 *
 *  @return true if the test passed for the iteration, false otherwise.
 **/
bool PipelineStatisticsQueryTestFunctional1::executeTest(glw::GLenum current_query_target)
{
	bool													 result = true;
	PipelineStatisticsQueryUtilities::_test_execution_result run_result;

	if (!PipelineStatisticsQueryUtilities::executeQuery(
			current_query_target, m_qo_id, m_bo_qo_id, DE_NULL, /* pfn_draw */
			DE_NULL,											/* draw_user_arg */
			m_context.getRenderContext(), m_testCtx, m_context.getContextInfo(), &run_result))
	{
		m_testCtx.getLog() << tcu::TestLog::Message << "Could not retrieve test run results for query target "
													   "["
						   << PipelineStatisticsQueryUtilities::getStringForEnum(current_query_target) << "]"
						   << tcu::TestLog::EndMessage;

		result = false;
	}
	else
	{
		const glw::GLuint64 expected_value = 0;

		result &= PipelineStatisticsQueryUtilities::verifyResultValues(
			run_result, 1, &expected_value, m_bo_qo_id != 0, /* should_check_qo_bo_values */
			current_query_target, DE_NULL, DE_NULL,
			false, /* is_primitive_restart_enabled */
			m_testCtx, PipelineStatisticsQueryUtilities::VERIFICATION_TYPE_EXACT_MATCH);
	} /* if (run results were obtained successfully) */

	return result;
}

/** Constructor.
 *
 *  @param context Rendering context
 */
PipelineStatisticsQueryTestFunctional2::PipelineStatisticsQueryTestFunctional2(deqp::Context& context)
	: PipelineStatisticsQueryTestFunctionalBase(context, "functional_non_rendering_commands_do_not_affect_queries",
												"Verifies that non-rendering commands do not affect query"
												" values.")
	, m_bo_id(0)
	, m_fbo_draw_id(0)
	, m_fbo_read_id(0)
	, m_to_draw_fbo_id(0)
	, m_to_read_fbo_id(0)
	, m_to_height(16)
	, m_to_width(16)
{
	/* Left blank intentionally */
}

/** Deinitializes all GL objects that were created during test execution. */
void PipelineStatisticsQueryTestFunctional2::deinitObjects()
{
	const glw::Functions& gl = m_context.getRenderContext().getFunctions();

	if (m_bo_id != 0)
	{
		gl.deleteBuffers(1, &m_bo_id);

		m_bo_id = 0;
	}

	if (m_fbo_draw_id != 0)
	{
		gl.deleteFramebuffers(1, &m_fbo_draw_id);

		m_fbo_draw_id = 0;
	}

	if (m_fbo_read_id != 0)
	{
		gl.deleteFramebuffers(1, &m_fbo_read_id);

		m_fbo_read_id = 0;
	}

	if (m_to_draw_fbo_id != 0)
	{
		gl.deleteTextures(1, &m_to_draw_fbo_id);

		m_to_draw_fbo_id = 0;
	}

	if (m_to_read_fbo_id != 0)
	{
		gl.deleteTextures(1, &m_to_read_fbo_id);

		m_to_read_fbo_id = 0;
	}
}

/** Callback handler which calls glBlitFramebuffer() API function and makes sure it
 *  was executed successfully.
 *
 *  @param pThis Pointer to a PipelineStatisticsQueryTestFunctional2 instance. Must not
 *               be NULL.
 *
 *  @return Always true.
 **/
bool PipelineStatisticsQueryTestFunctional2::executeBlitFramebufferTest(void* pThis)
{
	PipelineStatisticsQueryTestFunctional2* data_ptr = (PipelineStatisticsQueryTestFunctional2*)pThis;
	const glw::Functions&					gl		 = data_ptr->m_context.getRenderContext().getFunctions();

	/* Framebuffer objects are bound to their FB targets at this point */
	gl.blitFramebuffer(0,						   /* srcX0 */
					   0,						   /* srcY0 */
					   data_ptr->m_to_width,	   /* srcX1 */
					   data_ptr->m_to_height,	  /* srcY1 */
					   0,						   /* dstX0 */
					   0,						   /* dstY0 */
					   data_ptr->m_to_width << 1,  /* dstX1 */
					   data_ptr->m_to_height << 1, /* dstY1 */
					   GL_COLOR_BUFFER_BIT,		   /* mask */
					   GL_LINEAR);				   /* filter */

	GLU_EXPECT_NO_ERROR(gl.getError(), "glBlitFramebuffer() call failed.");

	return true;
}

/** Callback handler which calls glBufferSubData() API function and makes sure it
 *  was executed successfully.
 *
 *  @param pThis Pointer to a PipelineStatisticsQueryTestFunctional2 instance. Must not
 *               be NULL.
 *
 *  @return Always true.
 **/
bool PipelineStatisticsQueryTestFunctional2::executeBufferSubDataTest(void* pThis)
{
	PipelineStatisticsQueryTestFunctional2* data_ptr	   = (PipelineStatisticsQueryTestFunctional2*)pThis;
	const glw::Functions&					gl			   = data_ptr->m_context.getRenderContext().getFunctions();
	const unsigned int						test_data_size = (PipelineStatisticsQueryTestFunctional2::bo_size / 2);
	unsigned char							test_bo_data[test_data_size];

	memset(test_bo_data, 0xFF, test_data_size);

	gl.bindBuffer(GL_ARRAY_BUFFER, data_ptr->m_bo_id);
	GLU_EXPECT_NO_ERROR(gl.getError(), "glBindBuffer() call failed.");

	gl.bufferSubData(GL_ARRAY_BUFFER, 0, /* offset */
					 test_data_size, test_bo_data);
	GLU_EXPECT_NO_ERROR(gl.getError(), "glBufferSubData() call failed.");

	return true;
}

/** Callback handler which calls glClearBufferfv() API function and makes sure it
 *  was executed successfully.
 *
 *  @param pThis Pointer to a PipelineStatisticsQueryTestFunctional2 instance. Must not
 *               be NULL.
 *
 *  @return Always true.
 **/
bool PipelineStatisticsQueryTestFunctional2::executeClearBufferfvColorBufferTest(void* pThis)
{
	const glw::GLfloat						clear_color[4] = { 0, 0.1f, 0.2f, 0.3f };
	PipelineStatisticsQueryTestFunctional2* data_ptr	   = (PipelineStatisticsQueryTestFunctional2*)pThis;
	const glw::Functions&					gl			   = data_ptr->m_context.getRenderContext().getFunctions();

	gl.clearBufferfv(GL_COLOR, 0, /* drawbuffer */
					 clear_color);
	GLU_EXPECT_NO_ERROR(gl.getError(), "glClearBufferfv() call failed.");

	return true;
}

/** Callback handler which calls glClearBufferfv() API function and makes sure it
 *  was executed successfully.
 *
 *  @param pThis Pointer to a PipelineStatisticsQueryTestFunctional2 instance. Must not
 *               be NULL.
 *
 *  @return Always true.
 **/
bool PipelineStatisticsQueryTestFunctional2::executeClearBufferfvDepthBufferTest(void* pThis)
{
	const glw::GLfloat						clear_depth = 0.1f;
	PipelineStatisticsQueryTestFunctional2* data_ptr	= (PipelineStatisticsQueryTestFunctional2*)pThis;
	const glw::Functions&					gl			= data_ptr->m_context.getRenderContext().getFunctions();

	gl.clearBufferfv(GL_DEPTH, 0, /* drawbuffer */
					 &clear_depth);
	GLU_EXPECT_NO_ERROR(gl.getError(), "glClearBufferfv() call failed.");

	return true;
}

/** Callback handler which calls glClearBufferiv() API function and makes sure it
 *  was executed successfully.
 *
 *  @param pThis Pointer to a PipelineStatisticsQueryTestFunctional2 instance. Must not
 *               be NULL.
 *
 *  @return Always true.
 **/
bool PipelineStatisticsQueryTestFunctional2::executeClearBufferivStencilBufferTest(void* pThis)
{
	const glw::GLint						clear_stencil = 123;
	PipelineStatisticsQueryTestFunctional2* data_ptr	  = (PipelineStatisticsQueryTestFunctional2*)pThis;
	const glw::Functions&					gl			  = data_ptr->m_context.getRenderContext().getFunctions();

	gl.clearBufferiv(GL_STENCIL, 0, /* drawbuffer */
					 &clear_stencil);
	GLU_EXPECT_NO_ERROR(gl.getError(), "glClearBufferfv() call failed.");

	return true;
}

/** Callback handler which calls glClearBufferSubData() API function and makes sure it
 *  was executed successfully.
 *
 *  @param pThis Pointer to a PipelineStatisticsQueryTestFunctional2 instance. Must not
 *               be NULL.
 *
 *  @return true if glClearBufferSubData() is available, false otherwise.
 **/
bool PipelineStatisticsQueryTestFunctional2::executeClearBufferSubDataTest(void* pThis)
{
	PipelineStatisticsQueryTestFunctional2* data_ptr = (PipelineStatisticsQueryTestFunctional2*)pThis;
	const glw::Functions&					gl		 = data_ptr->m_context.getRenderContext().getFunctions();
	bool									result   = true;

	if (!glu::contextSupports(data_ptr->m_context.getRenderContext().getType(), glu::ApiType::core(4, 3)) &&
		gl.clearBufferSubData == NULL)
	{
		/* API is unavailable */
		return false;
	}

	/* Execute the API call */
	const unsigned char value = 0xFF;

	gl.clearBufferSubData(GL_ARRAY_BUFFER, GL_R8, 0, /* offset */
						  data_ptr->bo_size, GL_RED, GL_UNSIGNED_BYTE, &value);
	GLU_EXPECT_NO_ERROR(gl.getError(), "glClearBufferSubData() call failed.");

	/* All done */
	return result;
}

/** Callback handler which calls glClear() API function configured to clear color
 *  buffer and makes sure it was executed successfully.
 *
 *  @param pThis Pointer to a PipelineStatisticsQueryTestFunctional2 instance. Must not
 *               be NULL.
 *
 *  @return Always true.
 **/
bool PipelineStatisticsQueryTestFunctional2::executeClearColorBufferTest(void* pThis)
{
	PipelineStatisticsQueryTestFunctional2* data_ptr = (PipelineStatisticsQueryTestFunctional2*)pThis;
	const glw::Functions&					gl		 = data_ptr->m_context.getRenderContext().getFunctions();

	gl.clear(GL_COLOR_BUFFER_BIT);
	GLU_EXPECT_NO_ERROR(gl.getError(), "glClear() call failed.");

	return true;
}

/** Callback handler which calls glClear() API function configured to clear depth
 *  buffer and makes sure it was executed successfully.
 *
 *  @param pThis Pointer to a PipelineStatisticsQueryTestFunctional2 instance. Must not
 *               be NULL.
 *
 *  @return Always true.
 **/
bool PipelineStatisticsQueryTestFunctional2::executeClearDepthBufferTest(void* pThis)
{
	PipelineStatisticsQueryTestFunctional2* data_ptr = (PipelineStatisticsQueryTestFunctional2*)pThis;
	const glw::Functions&					gl		 = data_ptr->m_context.getRenderContext().getFunctions();

	gl.clear(GL_DEPTH_BUFFER_BIT);
	GLU_EXPECT_NO_ERROR(gl.getError(), "glClear() call failed.");

	return true;
}

/** Callback handler which calls glClear() API function configured to clear stencil
 *  buffer and makes sure it was executed successfully.
 *
 *  @param pThis Pointer to a PipelineStatisticsQueryTestFunctional2 instance. Must not
 *               be NULL.
 *
 *  @return Always true.
 **/
bool PipelineStatisticsQueryTestFunctional2::executeClearStencilBufferTest(void* pThis)
{
	PipelineStatisticsQueryTestFunctional2* data_ptr = (PipelineStatisticsQueryTestFunctional2*)pThis;
	const glw::Functions&					gl		 = data_ptr->m_context.getRenderContext().getFunctions();

	gl.clear(GL_STENCIL_BUFFER_BIT);
	GLU_EXPECT_NO_ERROR(gl.getError(), "glClear() call failed.");

	return true;
}

/** Callback handler which calls glClearTexSubImage() API function (if available).
 *
 *  @param pThis Pointer to a PipelineStatisticsQueryTestFunctional2 instance. Must not
 *               be NULL.
 *
 *  @return true if the function is supported by the running GL implementation, false
 *               otherwise.
 **/
bool PipelineStatisticsQueryTestFunctional2::executeClearTexSubImageTest(void* pThis)
{
	PipelineStatisticsQueryTestFunctional2* data_ptr = (PipelineStatisticsQueryTestFunctional2*)pThis;
	const glw::Functions&					gl		 = data_ptr->m_context.getRenderContext().getFunctions();
	bool									result   = true;

	if (!glu::contextSupports(data_ptr->m_context.getRenderContext().getType(), glu::ApiType::core(4, 4)) &&
		gl.clearTexSubImage == NULL)
	{
		/* API is unavailable */
		return false;
	}

	/* Execute the API call */
	const unsigned char test_value = 0xFF;

	gl.clearTexSubImage(data_ptr->m_to_draw_fbo_id, 0,							/* level */
						0,														/* xoffset */
						0,														/* yoffset */
						0,														/* zoffset */
						data_ptr->m_to_width / 2, data_ptr->m_to_height / 2, 1, /* depth */
						GL_RED, GL_UNSIGNED_BYTE, &test_value);
	GLU_EXPECT_NO_ERROR(gl.getError(), "glClearTexSubImage() call failed.");

	/* All done */
	return result;
}

/** Callback handler which calls glCopyImageSubData() API function (if available).
 *
 *  @param pThis Pointer to a PipelineStatisticsQueryTestFunctional2 instance. Must not
 *               be NULL.
 *
 *  @return true if the function is supported by the running GL implementation, false
 *               otherwise.
 **/
bool PipelineStatisticsQueryTestFunctional2::executeCopyImageSubDataTest(void* pThis)
{
	PipelineStatisticsQueryTestFunctional2* data_ptr = (PipelineStatisticsQueryTestFunctional2*)pThis;
	const glw::Functions&					gl		 = data_ptr->m_context.getRenderContext().getFunctions();
	bool									result   = true;

	if (!glu::contextSupports(data_ptr->m_context.getRenderContext().getType(), glu::ApiType::core(4, 3)) &&
		gl.copyImageSubData == NULL)
	{
		/* API is unavailable */
		return false;
	}

	/* Execute the API call */
	gl.copyImageSubData(data_ptr->m_to_draw_fbo_id, GL_TEXTURE_2D, 0,			 /* srcLevel */
						0,														 /* srcX */
						0,														 /* srcY */
						0,														 /* srcZ */
						data_ptr->m_to_read_fbo_id, GL_TEXTURE_2D, 0,			 /* dstLevel */
						0,														 /* dstX */
						0,														 /* dstY */
						0,														 /* dstZ */
						data_ptr->m_to_width / 2, data_ptr->m_to_height / 2, 1); /* src_depth */
	GLU_EXPECT_NO_ERROR(gl.getError(), "glCopyImageSubData() call failed.");

	/* All done */
	return result;
}

/** Callback handler which calls glTexSubImage2D().
 *
 *  @param pThis Pointer to a PipelineStatisticsQueryTestFunctional2 instance. Must not
 *               be NULL.
 *
 *  @return true Always true.
 **/
bool PipelineStatisticsQueryTestFunctional2::executeTexSubImageTest(void* pThis)
{
	PipelineStatisticsQueryTestFunctional2* data_ptr	   = (PipelineStatisticsQueryTestFunctional2*)pThis;
	const glw::Functions&					gl			   = data_ptr->m_context.getRenderContext().getFunctions();
	const unsigned int						test_data_size = PipelineStatisticsQueryTestFunctional2::bo_size / 2;
	unsigned char							test_data[test_data_size];

	memset(test_data, 0xFF, test_data_size);

	gl.texSubImage2D(GL_TEXTURE_2D, 0, /* level */
					 0,				   /* xoffset */
					 0,				   /* yoffset */
					 data_ptr->m_to_width / 2, data_ptr->m_to_height / 2, GL_RED, GL_UNSIGNED_BYTE, test_data);
	GLU_EXPECT_NO_ERROR(gl.getError(), "glTexSubImage2D() call failed.");

	return true;
}

/** Executes a test iteration for user-specified query target.
 *
 *  @param current_query_target Pipeline statistics query target to execute the iteration
 *                              for.
 *
 *  @return true if the test passed for the iteration, false otherwise.
 **/
bool PipelineStatisticsQueryTestFunctional2::executeTest(glw::GLenum current_query_target)
{
	bool															result = true;
	PipelineStatisticsQueryUtilities::_test_execution_result		run_result;
	const PipelineStatisticsQueryUtilities::PFNQUERYDRAWHANDLERPROC query_draw_handlers[] = {
		executeBlitFramebufferTest,
		executeBufferSubDataTest,
		executeClearBufferfvColorBufferTest,
		executeClearBufferfvDepthBufferTest,
		executeClearBufferivStencilBufferTest,
		executeClearBufferSubDataTest,
		executeClearColorBufferTest,
		executeClearDepthBufferTest,
		executeClearStencilBufferTest,
		executeClearTexSubImageTest,
		executeCopyImageSubDataTest,
		executeTexSubImageTest,
	};
	const unsigned int n_query_draw_handlers = sizeof(query_draw_handlers) / sizeof(query_draw_handlers[0]);

	for (unsigned int n = 0; n < n_query_draw_handlers; ++n)
	{
		const PipelineStatisticsQueryUtilities::PFNQUERYDRAWHANDLERPROC& draw_handler_pfn = query_draw_handlers[n];

		/* Query executors can return false if a given test cannot be executed, given
		 * work environment constraint (eg. insufficient GL version). In case of an error,
		 * they will throw an exception.
		 */
		if (draw_handler_pfn(this))
		{
			if (!PipelineStatisticsQueryUtilities::executeQuery(
					current_query_target, m_qo_id, m_bo_qo_id, DE_NULL, /* pfn_draw */
					DE_NULL,											/* draw_user_arg */
					m_context.getRenderContext(), m_testCtx, m_context.getContextInfo(), &run_result))
			{
				m_testCtx.getLog() << tcu::TestLog::Message << "Query execution failed for query target "
															   "["
								   << PipelineStatisticsQueryUtilities::getStringForEnum(current_query_target) << "]"
								   << tcu::TestLog::EndMessage;

				result = false;
			}
			else
			{
				const glw::GLuint64 expected_value = 0;
				bool				has_passed	 = true;

				has_passed = PipelineStatisticsQueryUtilities::verifyResultValues(
					run_result, 1, &expected_value, m_bo_qo_id != 0,  /* should_check_qo_bo_values */
					current_query_target, DE_NULL, DE_NULL, false, /* is_primitive_restart_enabled */
					m_testCtx, PipelineStatisticsQueryUtilities::VERIFICATION_TYPE_EXACT_MATCH);

				if (!has_passed)
				{
					m_testCtx.getLog() << tcu::TestLog::Message << "Test failed for iteration index [" << n << "]."
									   << tcu::TestLog::EndMessage;

					result = false;
				}
			} /* if (run results were obtained successfully) */
		}	 /* if (draw handler executed successfully) */
	}

	return result;
}

/* Initializes all GL objects used by the test */
void PipelineStatisticsQueryTestFunctional2::initObjects()
{
	const glw::Functions& gl = m_context.getRenderContext().getFunctions();

	/* Set up a buffer object we will use for one of the tests */
	gl.genBuffers(1, &m_bo_id);
	GLU_EXPECT_NO_ERROR(gl.getError(), "glGenBuffers() call failed.");

	gl.bindBuffer(GL_ARRAY_BUFFER, m_bo_id);
	GLU_EXPECT_NO_ERROR(gl.getError(), "glBindBuffer() call(s) failed.");

	gl.bufferData(GL_ARRAY_BUFFER, bo_size, DE_NULL, /* data */
				  GL_STATIC_DRAW);
	GLU_EXPECT_NO_ERROR(gl.getError(), "glBufferData() call failed.");

	/* Set up texture objects we will  use as color attachments for test FBOs */
	gl.genTextures(1, &m_to_draw_fbo_id);
	gl.genTextures(1, &m_to_read_fbo_id);
	GLU_EXPECT_NO_ERROR(gl.getError(), "glGenTextures() call(s) failed");

	gl.bindTexture(GL_TEXTURE_2D, m_to_draw_fbo_id);
	GLU_EXPECT_NO_ERROR(gl.getError(), "glBindTexture() call failed.");

	gl.texStorage2D(GL_TEXTURE_2D, 1, /* levels */
					GL_RGBA8, m_to_width, m_to_height);
	GLU_EXPECT_NO_ERROR(gl.getError(), "glTexStorage2D() call failed.");

	gl.bindTexture(GL_TEXTURE_2D, m_to_read_fbo_id);
	GLU_EXPECT_NO_ERROR(gl.getError(), "glBindTexture() call failed.");

	gl.texStorage2D(GL_TEXTURE_2D, 1, /* levels */
					GL_RGBA8, m_to_width, m_to_height);
	GLU_EXPECT_NO_ERROR(gl.getError(), "glTexStorage2D() call failed.");

	/* Set up framebuffer objects */
	gl.genFramebuffers(1, &m_fbo_draw_id);
	gl.genFramebuffers(1, &m_fbo_read_id);
	GLU_EXPECT_NO_ERROR(gl.getError(), "glGenFramebuffers() call(s) failed.");

	gl.bindFramebuffer(GL_DRAW_FRAMEBUFFER, m_fbo_draw_id);
	gl.bindFramebuffer(GL_READ_FRAMEBUFFER, m_fbo_read_id);
	GLU_EXPECT_NO_ERROR(gl.getError(), "glBindFramebuffer() call(s) failed.");

	gl.framebufferTexture2D(GL_DRAW_FRAMEBUFFER, GL_COLOR_ATTACHMENT0, GL_TEXTURE_2D, m_to_draw_fbo_id, 0); /* level */
	gl.framebufferTexture2D(GL_READ_FRAMEBUFFER, GL_COLOR_ATTACHMENT0, GL_TEXTURE_2D, m_to_read_fbo_id, 0); /* level */
	GLU_EXPECT_NO_ERROR(gl.getError(), "glFramebufferTexture2D() call(s) failed.");
}

/** Constructor.
 *
 *  @param context Rendering context
 */
PipelineStatisticsQueryTestFunctional3::PipelineStatisticsQueryTestFunctional3(deqp::Context& context)
	: PipelineStatisticsQueryTestFunctionalBase(
		  context, "functional_primitives_vertices_submitted_and_clipping_input_output_primitives",
		  "Verifies that GL_PRIMITIVES_SUBMITTED_ARB, GL_VERTICES_SUBMITTED_ARB, "
		  "GL_CLIPPING_INPUT_PRIMITIVES_ARB, and GL_CLIPPING_OUTPUT_PRIMITIVES_ARB "
		  "queries work correctly.")
	, m_is_primitive_restart_enabled(false)
{
	/* Left blank intentionally */
}

/** Deinitializes all GL objects that were created during test execution. */
void PipelineStatisticsQueryTestFunctional3::deinitObjects()
{
	const glw::Functions& gl = m_context.getRenderContext().getFunctions();

	if (m_po_id != 0)
	{
		gl.deleteProgram(m_po_id);

		m_po_id = 0;
	}

	/* Disable "primitive restart" functionality */
	gl.disable(GL_PRIMITIVE_RESTART);
	GLU_EXPECT_NO_ERROR(gl.getError(), "glDisable() call failed.");
}

/** Executes a test iteration for user-specified query target.
 *
 *  @param current_query_target Pipeline statistics query target to execute the iteration
 *                              for.
 *
 *  @return true if the test passed for the iteration, false otherwise.
 **/
bool PipelineStatisticsQueryTestFunctional3::executeTest(glw::GLenum current_query_target)
{
	const glw::Functions&									 gl		= m_context.getRenderContext().getFunctions();
	bool													 result = true;
	PipelineStatisticsQueryUtilities::_test_execution_result run_result;

	/* Sanity check: This method should only be called for GL_VERTICES_SUBMITTED_ARB,
	 * GL_PRIMITIVES_SUBMITTED_ARB, GL_CLIPPING_INPUT_PRIMITIVES_ARB and
	 * GL_CLIPPING_OUTPUT_PRIMITIVES_ARB queries */
	DE_ASSERT(current_query_target == GL_VERTICES_SUBMITTED_ARB ||
			  current_query_target == GL_PRIMITIVES_SUBMITTED_ARB ||
			  current_query_target == GL_CLIPPING_INPUT_PRIMITIVES_ARB ||
			  current_query_target == GL_CLIPPING_OUTPUT_PRIMITIVES_ARB);

	/* Set up VBO. We don't really care much about the visual outcome,
	 * so any data will do.
	 */
	const unsigned int n_vertex_components = 2;
	const float		   vertex_data[]	   = { -0.1f, 0.2f, 0.3f,  0.1f,  0.2f,  -0.7f, 0.5f,  -0.5f,
								  0.0f,  0.0f, -0.6f, -0.9f, -0.3f, 0.3f,  -0.5f, -0.5f };
	const unsigned int index_data[] = {
		0, 6, 2, 1, 3, 5, 4,
	};
	const unsigned int n_indices = sizeof(index_data) / sizeof(index_data[0]);

	m_indirect_draw_call_baseinstance_argument = 1;
	m_indirect_draw_call_basevertex_argument   = 0;
	m_indirect_draw_call_count_argument		   = n_indices;
	m_indirect_draw_call_first_argument		   = 0;
	m_indirect_draw_call_primcount_argument	= 3;

	initVBO(vertex_data, sizeof(vertex_data), index_data, sizeof(index_data), m_indirect_draw_call_count_argument,
			m_indirect_draw_call_primcount_argument, m_indirect_draw_call_baseinstance_argument,
			m_indirect_draw_call_first_argument, m_indirect_draw_call_basevertex_argument);

	initVAO(n_vertex_components);

	/* Verify that the query works correctly both when primitive restart functionality
	 * is disabled and enabled */
	const bool		   pr_statuses[] = { false, true };
	const unsigned int n_pr_statuses = sizeof(pr_statuses) / sizeof(pr_statuses[0]);

	for (unsigned int n_pr_status = 0; n_pr_status < n_pr_statuses; ++n_pr_status)
	{
		m_is_primitive_restart_enabled = pr_statuses[n_pr_status];

		/* Primitive restart should never be enabled for GL_CLIPPING_INPUT_PRIMITIVES_ARB query. */
		if ((current_query_target == GL_CLIPPING_INPUT_PRIMITIVES_ARB ||
			 current_query_target == GL_CLIPPING_OUTPUT_PRIMITIVES_ARB) &&
			m_is_primitive_restart_enabled)
		{
			continue;
		}

		/* Configure 'primitive restart' functionality */
		if (!m_is_primitive_restart_enabled)
		{
			gl.disable(GL_PRIMITIVE_RESTART);
			GLU_EXPECT_NO_ERROR(gl.getError(), "glDisable() call failed.");
		}
		else
		{
			gl.primitiveRestartIndex(0);
			GLU_EXPECT_NO_ERROR(gl.getError(), "glPrimitiveRestartIndex() call failed.");

			gl.enable(GL_PRIMITIVE_RESTART);
			GLU_EXPECT_NO_ERROR(gl.getError(), "glEnable() call failed.");
		}

		/* Iterate through all primitive types */
		for (unsigned int n_primitive_type = 0;
			 n_primitive_type < PipelineStatisticsQueryUtilities::PRIMITIVE_TYPE_COUNT; ++n_primitive_type)
		{
			m_current_primitive_type = (PipelineStatisticsQueryUtilities::_primitive_type)n_primitive_type;

			/* Exclude patches from the test */
			if (m_current_primitive_type == PipelineStatisticsQueryUtilities::PRIMITIVE_TYPE_PATCHES)
			{
				continue;
			}

			/* Iterate through all draw call types while the query is enabled (skip DrawArrays calls if primitive restart is enabled) */
			for (unsigned int n_draw_call_type =
					 (m_is_primitive_restart_enabled ? PipelineStatisticsQueryUtilities::DRAW_CALL_TYPE_GLDRAWELEMENTS :
													   0);
				 n_draw_call_type < PipelineStatisticsQueryUtilities::DRAW_CALL_TYPE_COUNT; ++n_draw_call_type)
			{
				m_current_draw_call_type = (PipelineStatisticsQueryUtilities::_draw_call_type)n_draw_call_type;

				/* Only continue if the draw call is supported by the context */
				if (!PipelineStatisticsQueryUtilities::isDrawCallSupported(m_current_draw_call_type, gl))
				{
					continue;
				}

				if (!PipelineStatisticsQueryUtilities::executeQuery(
						current_query_target, m_qo_id, m_bo_qo_id, queryCallbackDrawCallHandler,
						(PipelineStatisticsQueryTestFunctionalBase*)this, m_context.getRenderContext(), m_testCtx,
						m_context.getContextInfo(), &run_result))
				{
					m_testCtx.getLog() << tcu::TestLog::Message
									   << "Could not retrieve test run results for query target "
										  "["
									   << PipelineStatisticsQueryUtilities::getStringForEnum(current_query_target)
									   << "]" << tcu::TestLog::EndMessage;

					result = false;
				}
				else
				{
					glw::GLuint64										 expected_values[4] = { 0 };
					unsigned int										 n_expected_values  = 0;
					PipelineStatisticsQueryUtilities::_verification_type verification_type =
						PipelineStatisticsQueryUtilities::VERIFICATION_TYPE_EXACT_MATCH;

					if (current_query_target == GL_CLIPPING_OUTPUT_PRIMITIVES_ARB)
					{
						verification_type = PipelineStatisticsQueryUtilities::VERIFICATION_TYPE_EQUAL_OR_GREATER;
					}

					if (current_query_target == GL_VERTICES_SUBMITTED_ARB)
					{
						getExpectedVerticesSubmittedQueryResult(m_current_primitive_type, &n_expected_values,
																expected_values);
					}
					else
					{
						getExpectedPrimitivesSubmittedQueryResult(m_current_primitive_type, &n_expected_values,
																  expected_values);
					}

					result &= PipelineStatisticsQueryUtilities::verifyResultValues(
						run_result, n_expected_values, expected_values, m_bo_qo_id != 0, /* should_check_qo_bo_values */
						current_query_target, &m_current_draw_call_type, &m_current_primitive_type,
						m_is_primitive_restart_enabled, m_testCtx, verification_type);

				} /* if (run results were obtained successfully) */
			}	 /* for (all draw call types) */
		}		  /* for (all primitive types) */
	}			  /* for (both when primitive restart is disabled and enabled) */

	return result;
}

/** Returns the expected result value(s) for a GL_PRIMITIVES_SUBMITTED_ARB query. There
 *  can be either one or two result values, depending on how the implementation handles
 *  incomplete primitives.
 *
 *  @param current_primitive_type Primitive type used for the draw call, for which
 *                                the query would be executed
 *  @param out_result1_written    Deref will be set to true, if the first result value
 *                                was written to @param out_result1. Otherwise, it will
 *                                be set to false.
 *  @param out_result1            Deref will be set to the first of the acceptable
 *                                result values, if @param out_result1_written was set
 *                                to true.
 *  @param out_result2_written    Deref will be set to true, if the second result value
 *                                was written to @param out_result2. Otherwise, it will
 *                                be set to false.
 *  @param out_result2            Deref will be set to the second of the acceptable
 *                                result values, if @param out_result2_written was set
 *                                to true.
 *
 **/
void PipelineStatisticsQueryTestFunctional3::getExpectedPrimitivesSubmittedQueryResult(
	PipelineStatisticsQueryUtilities::_primitive_type current_primitive_type, unsigned int* out_results_written,
	glw::GLuint64 out_results[4])
{
	unsigned int n_input_vertices = m_indirect_draw_call_count_argument;

	*out_results_written = 0;

	/* Sanity checks */
	DE_ASSERT(current_primitive_type != PipelineStatisticsQueryUtilities::PRIMITIVE_TYPE_PATCHES);

	/* Carry on */
	if (m_is_primitive_restart_enabled)
	{
		/* Primitive restart functionality in our test removes a single index.
		 *
		 * Note: This also applies to arrayed draw calls, since we're testing
		 *       GL_PRIMITIVE_RESTART rendering mode, and we're using a primitive
		 *       restart index of 0.
		 **/
		n_input_vertices--;
	}

	switch (current_primitive_type)
	{
	case PipelineStatisticsQueryUtilities::PRIMITIVE_TYPE_POINTS:
	{
		out_results[(*out_results_written)++] = n_input_vertices;

		break;
	}

	case PipelineStatisticsQueryUtilities::PRIMITIVE_TYPE_LINE_LOOP:
	{
		if (n_input_vertices > 2)
		{
			out_results[(*out_results_written)++] = n_input_vertices;
		}
		else if (n_input_vertices > 1)
		{
			out_results[(*out_results_written)++] = 1;
		}
		else
		{
			out_results[(*out_results_written)++] = 0;
		}

		break;
	} /* PRIMITIVE_TYPE_LINE_LOOP */

	case PipelineStatisticsQueryUtilities::PRIMITIVE_TYPE_TRIANGLE_FAN:
	{
		if (n_input_vertices > 2)
		{
			out_results[(*out_results_written)++] = n_input_vertices - 2;
		}
		else
		{
			out_results[(*out_results_written)++] = 0;

			if (n_input_vertices >= 1)
			{
				/* If the submitted triangle fan is incomplete, also include the case
				 * where the incomplete triangle fan's vertices are counted as a primitive.
				 */
				out_results[(*out_results_written)++] = 1;
			}
		}

		break;
	}

	case PipelineStatisticsQueryUtilities::PRIMITIVE_TYPE_LINE_STRIP:
	{
		if (n_input_vertices > 1)
		{
			out_results[(*out_results_written)++] = n_input_vertices - 1;
		}
		else
		{
			out_results[(*out_results_written)++] = 0;

			if (n_input_vertices > 0)
			{
				/* If the submitted line strip is incomplete, also include the case
				 * where the incomplete line's vertices are counted as a primitive.
				 */
				out_results[(*out_results_written)++] = 1;
			}
		}

		break;
	}

	case PipelineStatisticsQueryUtilities::PRIMITIVE_TYPE_TRIANGLE_STRIP:
	{
		if (n_input_vertices > 2)
		{
			out_results[(*out_results_written)++] = n_input_vertices - 2;
		}
		else
		{
			out_results[(*out_results_written)++] = 0;

			if (n_input_vertices >= 1)
			{
				/* If the submitted triangle strip is incomplete, also include the case
				 * where the incomplete triangle's vertices are counted as a primitive.
				 */
				out_results[(*out_results_written)++] = 1;
			}
		}

		break;
	}

	case PipelineStatisticsQueryUtilities::PRIMITIVE_TYPE_LINES:
	{
		out_results[(*out_results_written)++] = n_input_vertices / 2;

		/* If the submitted line is incomplete, also include the case where
		 * the incomplete line's vertices are counted as a primitive.
		 */
		if (n_input_vertices > 0 && (n_input_vertices % 2) != 0)
		{
			out_results[(*out_results_written)++] = n_input_vertices / 2 + 1;
		}

		break;
	}

	case PipelineStatisticsQueryUtilities::PRIMITIVE_TYPE_LINES_ADJACENCY:
	{
		out_results[(*out_results_written)++] = n_input_vertices / 4;

		/* If the submitted line is incomplete, also include the case where
		 * the incomplete line's vertices are counted as a primitive.
		 */
		if (n_input_vertices > 0 && (n_input_vertices % 4) != 0)
		{
			out_results[(*out_results_written)++] = n_input_vertices / 4 + 1;
		}

		break;
	}

	case PipelineStatisticsQueryUtilities::PRIMITIVE_TYPE_TRIANGLES:
	{
		out_results[(*out_results_written)++] = n_input_vertices / 3;

		/* If the submitted triangle is incomplete, also include the case
		 * when the incomplete triangle's vertices are counted as a primitive.
		 */
		if (n_input_vertices > 0 && (n_input_vertices % 3) != 0)
		{
			out_results[(*out_results_written)++] = n_input_vertices / 3 + 1;
		}

		break;
	}

	case PipelineStatisticsQueryUtilities::PRIMITIVE_TYPE_TRIANGLES_ADJACENCY:
	{
		out_results[(*out_results_written)++] = n_input_vertices / 6;

		/* If the submitted triangle is incomplete, also include the case
		 * when the incomplete triangle's vertices are counted as a primitive.
		 */
		if (n_input_vertices > 0 && (n_input_vertices % 6) != 0)
		{
			out_results[(*out_results_written)++] = n_input_vertices / 6 + 1;
		}

		break;
	}

	default:
	{
		TCU_FAIL("Unrecognized primitive type");
	}
	} /* switch (current_primitive_type) */

	if (PipelineStatisticsQueryUtilities::isInstancedDrawCall(m_current_draw_call_type))
	{
		for (unsigned int i = 0; i < *out_results_written; ++i)
		{
			out_results[i] *= m_indirect_draw_call_primcount_argument;
		}
	} /* if (instanced draw call type) */
}

/** Returns the expected result value(s) for a GL_VERTICES_SUBMITTED_ARB query. There
 *  can be either one or two result values, depending on how the implementation handles
 *  incomplete primitives.
 *
 *  @param current_primitive_type Primitive type used for the draw call, for which
 *                                the query would be executed
 *  @param out_result1_written    Deref will be set to true, if the first result value
 *                                was written to @param out_result1. Otherwise, it will
 *                                be set to false.
 *  @param out_result1            Deref will be set to the first of the acceptable
 *                                result values, if @param out_result1_written was set
 *                                to true.
 *  @param out_result2_written    Deref will be set to true, if the second result value
 *                                was written to @param out_result2. Otherwise, it will
 *                                be set to false.
 *  @param out_result2            Deref will be set to the second of the acceptable
 *                                result values, if @param out_result2_written was set
 *                                to true.
 *
 **/
void PipelineStatisticsQueryTestFunctional3::getExpectedVerticesSubmittedQueryResult(
	PipelineStatisticsQueryUtilities::_primitive_type current_primitive_type, unsigned int* out_results_written,
	glw::GLuint64 out_results[4])
{
	unsigned int n_input_vertices = m_indirect_draw_call_count_argument;

	*out_results_written = 0;

	/* Sanity checks */
	DE_ASSERT(current_primitive_type != PipelineStatisticsQueryUtilities::PRIMITIVE_TYPE_PATCHES);

	/* Carry on */
	if (m_is_primitive_restart_enabled)
	{
		/* Primitive restart functionality in our test removes a single index.
		 *
		 * Note: This also applies to arrayed draw calls, since we're testing
		 *       GL_PRIMITIVE_RESTART rendering mode, and we're using a primitive
		 *       restart index of 0.
		 **/
		n_input_vertices--;
	}

	switch (current_primitive_type)
	{
	case PipelineStatisticsQueryUtilities::PRIMITIVE_TYPE_POINTS:
	case PipelineStatisticsQueryUtilities::PRIMITIVE_TYPE_LINE_STRIP:
	case PipelineStatisticsQueryUtilities::PRIMITIVE_TYPE_TRIANGLE_FAN:
	case PipelineStatisticsQueryUtilities::PRIMITIVE_TYPE_TRIANGLE_STRIP:
	{
		out_results[(*out_results_written)++] = n_input_vertices;

		break;
	}

	case PipelineStatisticsQueryUtilities::PRIMITIVE_TYPE_LINE_LOOP:
	{
		out_results[(*out_results_written)++] = n_input_vertices;

		/* Allow line loops to count the first vertex twice as that vertex
		 * is part of both the first and the last primitives.
		 */
		out_results[(*out_results_written)++] = n_input_vertices + 1;
		break;
	}

	case PipelineStatisticsQueryUtilities::PRIMITIVE_TYPE_LINES:
	{
		out_results[(*out_results_written)++] = n_input_vertices;

		/* If the submitted line is incomplete, also include the case where
		 * the incomplete line's vertices are not counted.
		 */
		if (n_input_vertices > 0 && (n_input_vertices % 2) != 0)
		{
			out_results[(*out_results_written)++] = n_input_vertices - 1;
		}

		break;
	}

	case PipelineStatisticsQueryUtilities::PRIMITIVE_TYPE_LINES_ADJACENCY:
	{
		/* Allow implementations to both include or exclude the adjacency
		 * vertices.
		 */
		out_results[(*out_results_written)++] = n_input_vertices;
		out_results[(*out_results_written)++] = n_input_vertices / 2;

		/* If the submitted line is incomplete, also include the case where
		 * the incomplete line's vertices are not counted.
		 */
		if (n_input_vertices > 0 && (n_input_vertices % 4) != 0)
		{
			out_results[(*out_results_written)++] = n_input_vertices - (n_input_vertices % 4);
			out_results[(*out_results_written)++] = (n_input_vertices - (n_input_vertices % 4)) / 2;
		}

		break;
	}

	case PipelineStatisticsQueryUtilities::PRIMITIVE_TYPE_TRIANGLES:
	{
		out_results[(*out_results_written)++] = n_input_vertices;

		/* If the submitted triangle is incomplete, also include the case
		 * when the incomplete triangle's vertices are not counted.
		 */
		if (n_input_vertices > 0 && (n_input_vertices % 3) != 0)
		{
			out_results[(*out_results_written)++] = n_input_vertices - (n_input_vertices % 3);
		}

		break;
	}

	case PipelineStatisticsQueryUtilities::PRIMITIVE_TYPE_TRIANGLES_ADJACENCY:
	{
		/* Allow implementations to both include or exclude the adjacency
		 * vertices.
		 */
		out_results[(*out_results_written)++] = n_input_vertices;
		out_results[(*out_results_written)++] = n_input_vertices / 2;

		/* If the submitted triangle is incomplete, also include the case
		 * when the incomplete triangle's vertices are not counted.
		 */
		if (n_input_vertices > 0 && (n_input_vertices % 6) != 0)
		{
			out_results[(*out_results_written)++] = n_input_vertices - (n_input_vertices % 6);
			out_results[(*out_results_written)++] = (n_input_vertices - (n_input_vertices % 6)) / 2;
		}

		break;
	}

	default:
	{
		TCU_FAIL("Unrecognized primitive type");
	}
	} /* switch (current_primitive_type) */

	if (PipelineStatisticsQueryUtilities::isInstancedDrawCall(m_current_draw_call_type))
	{
		for (unsigned int i = 0; i < *out_results_written; ++i)
		{
			out_results[i] *= m_indirect_draw_call_primcount_argument;
		}
	} /* if (instanced draw call type) */
}

/** Initializes GL objects used by the test */
void PipelineStatisticsQueryTestFunctional3::initObjects()
{
	const glw::Functions& gl = m_context.getRenderContext().getFunctions();

	buildProgram(DE_NULL,												   /* cs_body */
				 PipelineStatisticsQueryUtilities::minimal_fs_code, DE_NULL, /* gs_body */
				 DE_NULL,												   /* tc_body */
				 DE_NULL,												   /* te_body */
				 PipelineStatisticsQueryUtilities::minimal_vs_code);

	gl.useProgram(m_po_id);
	GLU_EXPECT_NO_ERROR(gl.getError(), "glUseProgram() call failed.");
}

/** Tells whether the test instance should be executed for user-specified query target.
 *
 *  @param query_target Query target to be used for the call.
 *
 *  @return true  if @param query_target is either GL_VERTICES_SUBMITTED_ARB,
 *                GL_PRIMITIVES_SUBMITTED_ARB, GL_CLIPPING_INPUT_PRIMITIVES_ARB, or
 *                GL_CLIPPING_OUTPUT_PRIMITIVES_ARB.
 *          false otherwise.
 **/
bool PipelineStatisticsQueryTestFunctional3::shouldExecuteForQueryTarget(glw::GLenum query_target)
{
	return (query_target == GL_VERTICES_SUBMITTED_ARB || query_target == GL_PRIMITIVES_SUBMITTED_ARB ||
			query_target == GL_CLIPPING_INPUT_PRIMITIVES_ARB || query_target == GL_CLIPPING_OUTPUT_PRIMITIVES_ARB);
}

/** Constructor.
 *
 *  @param context Rendering context
 */
PipelineStatisticsQueryTestFunctional4::PipelineStatisticsQueryTestFunctional4(deqp::Context& context)
	: PipelineStatisticsQueryTestFunctionalBase(context, "functional_vertex_shader_invocations",
												"Verifies GL_VERTEX_SHADER_INVOCATIONS_ARB query works correctly")
{
	/* Left blank intentionally */
}

/** Deinitializes all GL objects that were created during test execution. */
void PipelineStatisticsQueryTestFunctional4::deinitObjects()
{
	const glw::Functions& gl = m_context.getRenderContext().getFunctions();

	if (m_po_id != 0)
	{
		gl.deleteProgram(m_po_id);

		m_po_id = 0;
	}
}

/** Executes a test iteration for user-specified query target.
 *
 *  @param current_query_target Pipeline statistics query target to execute the iteration
 *                              for.
 *
 *  @return true if the test passed for the iteration, false otherwise.
 **/
bool PipelineStatisticsQueryTestFunctional4::executeTest(glw::GLenum current_query_target)
{
	const glw::Functions&									 gl		= m_context.getRenderContext().getFunctions();
	bool													 result = true;
	PipelineStatisticsQueryUtilities::_test_execution_result run_result;

	/* Sanity check: This method should only be called for GL_VERTEX_SHADER_INVOCATIONS_ARB
	 * query */
	DE_ASSERT(current_query_target == GL_VERTEX_SHADER_INVOCATIONS_ARB);

	/* Set up VBO. */
	const unsigned int n_vertex_components = 2;
	const float		   vertex_data[]  = { -0.1f, 0.2f, 0.3f, 0.1f, 0.2f, -0.7f, 0.5f, -0.5f, 0.0f, 0.0f, 0.1f, 0.2f };
	const unsigned int index_data[]   = { 4, 3, 2, 1, 0 };
	const unsigned int n_data_indices = sizeof(index_data) / sizeof(index_data[0]);

	/* Issue the test for 1 to 5 indices */
	for (unsigned int n_indices = 1; n_indices < n_data_indices; ++n_indices)
	{
		m_indirect_draw_call_baseinstance_argument = 1;
		m_indirect_draw_call_basevertex_argument   = 1;
		m_indirect_draw_call_count_argument		   = n_indices;
		m_indirect_draw_call_first_argument		   = 0;
		m_indirect_draw_call_primcount_argument	= 4;

		initVBO(vertex_data, sizeof(vertex_data), index_data, sizeof(index_data), m_indirect_draw_call_count_argument,
				m_indirect_draw_call_primcount_argument, m_indirect_draw_call_baseinstance_argument,
				m_indirect_draw_call_first_argument, m_indirect_draw_call_basevertex_argument);

		initVAO(n_vertex_components);

		/* Iterate through all primitive types */
		for (unsigned int n_primitive_type = 0;
			 n_primitive_type < PipelineStatisticsQueryUtilities::PRIMITIVE_TYPE_COUNT; ++n_primitive_type)
		{
			m_current_primitive_type = (PipelineStatisticsQueryUtilities::_primitive_type)n_primitive_type;

			/* Exclude patches from the test */
			if (m_current_primitive_type == PipelineStatisticsQueryUtilities::PRIMITIVE_TYPE_PATCHES)
			{
				continue;
			}

			/* Exclude the primitive types, for which the number of indices is insufficient to form
			 * a primitive.
			 */
			if ((m_current_primitive_type == PipelineStatisticsQueryUtilities::PRIMITIVE_TYPE_LINE_LOOP &&
				 n_indices < 2) ||
				(m_current_primitive_type == PipelineStatisticsQueryUtilities::PRIMITIVE_TYPE_LINE_STRIP &&
				 n_indices < 2) ||
				(m_current_primitive_type == PipelineStatisticsQueryUtilities::PRIMITIVE_TYPE_LINES && n_indices < 2) ||
				(m_current_primitive_type == PipelineStatisticsQueryUtilities::PRIMITIVE_TYPE_TRIANGLE_FAN &&
				 n_indices < 3) ||
				(m_current_primitive_type == PipelineStatisticsQueryUtilities::PRIMITIVE_TYPE_TRIANGLE_STRIP &&
				 n_indices < 3) ||
				(m_current_primitive_type == PipelineStatisticsQueryUtilities::PRIMITIVE_TYPE_TRIANGLES &&
				 n_indices < 3))
			{
				/* Skip the iteration */
				continue;
			}

			/* Exclude adjacency primitive types from the test, since we're not using geometry shader stage. */
			if (m_current_primitive_type == PipelineStatisticsQueryUtilities::PRIMITIVE_TYPE_LINES_ADJACENCY ||
				m_current_primitive_type == PipelineStatisticsQueryUtilities::PRIMITIVE_TYPE_TRIANGLES_ADJACENCY)
			{
				continue;
			}

			/* Iterate through all draw call types */
			for (unsigned int n_draw_call_type = 0;
				 n_draw_call_type < PipelineStatisticsQueryUtilities::DRAW_CALL_TYPE_COUNT; ++n_draw_call_type)
			{
				m_current_draw_call_type = (PipelineStatisticsQueryUtilities::_draw_call_type)n_draw_call_type;

				/* Only continue if the draw call is supported by the context */
				if (!PipelineStatisticsQueryUtilities::isDrawCallSupported(m_current_draw_call_type, gl))
				{
					continue;
				}

				/* Execute the query */
				if (!PipelineStatisticsQueryUtilities::executeQuery(
						current_query_target, m_qo_id, m_bo_qo_id, queryCallbackDrawCallHandler,
						(PipelineStatisticsQueryTestFunctionalBase*)this, m_context.getRenderContext(), m_testCtx,
						m_context.getContextInfo(), &run_result))
				{
					m_testCtx.getLog() << tcu::TestLog::Message
									   << "Could not retrieve test run results for query target "
										  "["
									   << PipelineStatisticsQueryUtilities::getStringForEnum(current_query_target)
									   << "]" << tcu::TestLog::EndMessage;

					result = false;
				}
				else
				{
					static const glw::GLuint64 expected_value = 1;

					/* Compare it against query result values */
					result &= PipelineStatisticsQueryUtilities::verifyResultValues(
						run_result, 1, &expected_value, m_bo_qo_id != 0, /* should_check_qo_bo_values */
						current_query_target, &m_current_draw_call_type, &m_current_primitive_type,
						false, /* is_primitive_restart_enabled */
						m_testCtx, PipelineStatisticsQueryUtilities::VERIFICATION_TYPE_EQUAL_OR_GREATER);

				} /* if (run results were obtained successfully) */
			}	 /* for (all draw call types) */
		}		  /* for (all primitive types) */
	}			  /* for (1 to 5 indices) */

	return result;
}

/** Initializes all GL objects used by the test */
void PipelineStatisticsQueryTestFunctional4::initObjects()
{
	const glw::Functions& gl = m_context.getRenderContext().getFunctions();

	buildProgram(DE_NULL, /* cs_body */
				 DE_NULL, /* fs_body */
				 DE_NULL, /* gs_body */
				 DE_NULL, /* tc_body */
				 DE_NULL, /* te_body */
				 PipelineStatisticsQueryUtilities::minimal_vs_code);

	gl.useProgram(m_po_id);
	GLU_EXPECT_NO_ERROR(gl.getError(), "glUseProgram() call failed.");
}

/** Tells whether the test instance should be executed for user-specified query target.
 *
 *  @param query_target Query target to be used for the call.
 *
 *  @return true  if @param query_target is GL_VERTEX_SHADER_INVOCATIONS_ARB.
 *          false otherwise.
 **/
bool PipelineStatisticsQueryTestFunctional4::shouldExecuteForQueryTarget(glw::GLenum query_target)
{
	return (query_target == GL_VERTEX_SHADER_INVOCATIONS_ARB);
}

/** Constructor.
 *
 *  @param context Rendering context
 */
PipelineStatisticsQueryTestFunctional5::PipelineStatisticsQueryTestFunctional5(deqp::Context& context)
	: PipelineStatisticsQueryTestFunctionalBase(context, "functional_tess_queries",
												"Verifies that GL_TESS_CONTROL_SHADER_PATCHES_ARB and "
												"GL_TESS_EVALUATION_SHADER_INVOCATIONS_ARB queries "
												"work correctly.")
{
	/* Left blank intentionally */
}

/** Deinitializes all GL objects that were created during test execution. */
void PipelineStatisticsQueryTestFunctional5::deinitObjects()
{
	const glw::Functions& gl = m_context.getRenderContext().getFunctions();

	if (m_po_id != 0)
	{
		gl.deleteProgram(m_po_id);

		m_po_id = 0;
	}
}

/** Executes a test iteration for user-specified query target.
 *
 *  @param current_query_target Pipeline statistics query target to execute the iteration
 *                              for.
 *
 *  @return true if the test passed for the iteration, false otherwise.
 **/
bool PipelineStatisticsQueryTestFunctional5::executeTest(glw::GLenum current_query_target)
{
	const glw::Functions&									 gl		= m_context.getRenderContext().getFunctions();
	bool													 result = true;
	PipelineStatisticsQueryUtilities::_test_execution_result run_result;

	/* Sanity check: This method should only be called for GL_TESS_CONTROL_SHADER_PATCHES_ARB and
	 * GL_TESS_EVALUATION_SHADER_INVOCATIONS_ARB queries. */
	DE_ASSERT(current_query_target == GL_TESS_CONTROL_SHADER_PATCHES_ARB ||
			  current_query_target == GL_TESS_EVALUATION_SHADER_INVOCATIONS_ARB);

	/* Set up VBO. */
	const unsigned int n_vertex_components = 2;
	const float		   vertex_data[]	   = {
		-0.1f, 0.2f, 0.2f, -0.7f, 0.5f, -0.5f,
	};
	const unsigned int index_data[] = { 2, 1, 0 };

	m_indirect_draw_call_baseinstance_argument = 1;
	m_indirect_draw_call_basevertex_argument   = 1;
	m_indirect_draw_call_count_argument		   = 3; /* default GL_PATCH_VERTICES value */
	m_indirect_draw_call_first_argument		   = 0;
	m_indirect_draw_call_primcount_argument	= 4;

	initVBO(vertex_data, sizeof(vertex_data), index_data, sizeof(index_data), m_indirect_draw_call_count_argument,
			m_indirect_draw_call_primcount_argument, m_indirect_draw_call_baseinstance_argument,
			m_indirect_draw_call_first_argument, m_indirect_draw_call_basevertex_argument);

	initVAO(n_vertex_components);

	/* Set up the primitive type */
	m_current_primitive_type = PipelineStatisticsQueryUtilities::PRIMITIVE_TYPE_PATCHES;

	/* Iterate through all draw call types */
	for (unsigned int n_draw_call_type = 0; n_draw_call_type < PipelineStatisticsQueryUtilities::DRAW_CALL_TYPE_COUNT;
		 ++n_draw_call_type)
	{
		m_current_draw_call_type = (PipelineStatisticsQueryUtilities::_draw_call_type)n_draw_call_type;

		/* Only continue if the draw call is supported by the context */
		if (!PipelineStatisticsQueryUtilities::isDrawCallSupported(m_current_draw_call_type, gl))
		{
			continue;
		}

		/* Execute the query */
		if (!PipelineStatisticsQueryUtilities::executeQuery(
				current_query_target, m_qo_id, m_bo_qo_id, queryCallbackDrawCallHandler,
				(PipelineStatisticsQueryTestFunctionalBase*)this, m_context.getRenderContext(), m_testCtx,
				m_context.getContextInfo(), &run_result))
		{
			m_testCtx.getLog() << tcu::TestLog::Message << "Could not retrieve test run results for query target "
														   "["
							   << PipelineStatisticsQueryUtilities::getStringForEnum(current_query_target) << "]"
							   << tcu::TestLog::EndMessage;

			result = false;
		}
		else
		{
			static const glw::GLuint64 expected_value = 1; /* as per test spec */

			/* Compare it against query result values */
			result &= PipelineStatisticsQueryUtilities::verifyResultValues(
				run_result, 1, &expected_value, m_bo_qo_id != 0, /* should_check_qo_bo_values */
				current_query_target, &m_current_draw_call_type, &m_current_primitive_type,
				false, /* is_primitive_restart_enabled */
				m_testCtx, PipelineStatisticsQueryUtilities::VERIFICATION_TYPE_EQUAL_OR_GREATER);

		} /* if (run results were obtained successfully) */
	}	 /* for (all draw call types) */

	return result;
}

/** Initializes all GL objects used by the test */
void PipelineStatisticsQueryTestFunctional5::initObjects()
{
	const glw::Functions& gl = m_context.getRenderContext().getFunctions();

	/* This test should not execute if we're not running at least a GL4.0 context */
	if (!glu::contextSupports(m_context.getRenderContext().getType(), glu::ApiType::core(4, 0)))
	{
		throw tcu::NotSupportedError("OpenGL 4.0+ is required to run this test.");
	}

	buildProgram(DE_NULL,												   /* cs_body */
				 PipelineStatisticsQueryUtilities::minimal_fs_code, DE_NULL, /* gs_body */
				 PipelineStatisticsQueryUtilities::minimal_tc_code, PipelineStatisticsQueryUtilities::minimal_te_code,
				 PipelineStatisticsQueryUtilities::minimal_vs_code);

	gl.useProgram(m_po_id);
	GLU_EXPECT_NO_ERROR(gl.getError(), "glUseProgram() call failed.");
}

/** Tells whether the test instance should be executed for user-specified query target.
 *
 *  @param query_target Query target to be used for the call.
 *
 *  @return true  if @param query_target is either GL_TESS_CONTROL_SHADER_PATCHES_ARB,
 *                or GL_TESS_EVALUATION_SHADER_INVOCATIONS_ARB.
 *          false otherwise.
 **/
bool PipelineStatisticsQueryTestFunctional5::shouldExecuteForQueryTarget(glw::GLenum query_target)
{
	return (query_target == GL_TESS_CONTROL_SHADER_PATCHES_ARB ||
			query_target == GL_TESS_EVALUATION_SHADER_INVOCATIONS_ARB);
}

/** Constructor.
 *
 *  @param context Rendering context
 */
PipelineStatisticsQueryTestFunctional6::PipelineStatisticsQueryTestFunctional6(deqp::Context& context)
	: PipelineStatisticsQueryTestFunctionalBase(context, "functional_geometry_shader_queries",
												"Verifies that GL_GEOMETRY_SHADER_INVOCATIONS and "
												"GL_GEOMETRY_SHADER_PRIMITIVES_EMITTED_ARB queries "
												"work correctly.")
	, m_n_primitives_emitted_by_gs(3)
	, m_n_streams_emitted_by_gs(3)
{
	/* Left blank intentionally */
}

/** Deinitializes all GL objects that were created during test execution. */
void PipelineStatisticsQueryTestFunctional6::deinitObjects()
{
	const glw::Functions& gl = m_context.getRenderContext().getFunctions();

	if (m_po_id != 0)
	{
		gl.deleteProgram(m_po_id);

		m_po_id = 0;
	}
}

/** Executes a test iteration for user-specified query target.
 *
 *  @param current_query_target Pipeline statistics query target to execute the iteration
 *                              for.
 *
 *  @return true if the test passed for the iteration, false otherwise.
 **/
bool PipelineStatisticsQueryTestFunctional6::executeTest(glw::GLenum current_query_target)
{
	const glw::Functions&									 gl		= m_context.getRenderContext().getFunctions();
	bool													 result = true;
	PipelineStatisticsQueryUtilities::_test_execution_result run_result;

	/* Sanity check: This method should only be called for GL_GEOMETRY_SHADER_INVOCATIONS and
	 * GL_GEOMETRY_SHADER_PRIMITIVES_EMITTED_ARB queries. */
	DE_ASSERT(current_query_target == GL_GEOMETRY_SHADER_INVOCATIONS ||
			  current_query_target == GL_GEOMETRY_SHADER_PRIMITIVES_EMITTED_ARB);

	/* Set up VBO. */
	const unsigned int n_vertex_components = 2;
	const float		   vertex_data[]	   = {
		-0.1f, 0.2f, 0.2f, -0.7f, 0.5f, -0.5f, 0.1f, -0.2f, -0.2f, 0.7f, -0.5f, 0.5f,
	};
	const unsigned int index_data[]			   = { 2, 1, 0 };
	m_indirect_draw_call_baseinstance_argument = 1;
	m_indirect_draw_call_basevertex_argument   = 1;
	m_indirect_draw_call_count_argument =
		3; /* note: we will update the argument per iteration, so just use anything for now */
	m_indirect_draw_call_first_argument		= 0;
	m_indirect_draw_call_primcount_argument = 4;

	initVBO(vertex_data, sizeof(vertex_data), index_data, sizeof(index_data), m_indirect_draw_call_count_argument,
			m_indirect_draw_call_primcount_argument, m_indirect_draw_call_baseinstance_argument,
			m_indirect_draw_call_first_argument, m_indirect_draw_call_basevertex_argument);

	initVAO(n_vertex_components);

	/* Iterate over all input primitives supported by geometry shaders */
	for (int gs_input_it = static_cast<int>(PipelineStatisticsQueryUtilities::GEOMETRY_SHADER_INPUT_FIRST);
		 gs_input_it != static_cast<int>(PipelineStatisticsQueryUtilities::GEOMETRY_SHADER_INPUT_COUNT); ++gs_input_it)
	{
		PipelineStatisticsQueryUtilities::_geometry_shader_input gs_input =
			static_cast<PipelineStatisticsQueryUtilities::_geometry_shader_input>(gs_input_it);
		/* Set up the 'count' argument and update the VBO contents */
		m_indirect_draw_call_count_argument = PipelineStatisticsQueryUtilities::getNumberOfVerticesForGSInput(gs_input);

		/* Update the VBO contents */
		gl.bufferSubData(
			GL_ARRAY_BUFFER,
			m_vbo_indirect_arrays_argument_offset, /* the very first argument is 'count' which we need to update */
			sizeof(m_indirect_draw_call_count_argument), &m_indirect_draw_call_count_argument);
		gl.bufferSubData(
			GL_ARRAY_BUFFER,
			m_vbo_indirect_elements_argument_offset, /* the very first argument is 'count' which we need to update */
			sizeof(m_indirect_draw_call_count_argument), &m_indirect_draw_call_count_argument);
		GLU_EXPECT_NO_ERROR(gl.getError(), "glBufferSubData() call(s) failed.");

		for (int gs_output_it = static_cast<int>(PipelineStatisticsQueryUtilities::GEOMETRY_SHADER_OUTPUT_FIRST);
			 gs_output_it != static_cast<int>(PipelineStatisticsQueryUtilities::GEOMETRY_SHADER_OUTPUT_COUNT);
			 ++gs_output_it)
		{
			PipelineStatisticsQueryUtilities::_geometry_shader_output gs_output =
				static_cast<PipelineStatisticsQueryUtilities::_geometry_shader_output>(gs_output_it);
			/* For GL_GEOMETRY_SHADER_PRIMITIVES_EMITTED_ARB query, we need to test both single-stream and
			 * multi-stream geometry shaders.
			 *
			 * For GL_GEOMETRY_SHADER_INVOCATIONS, we only need a single iteration.
			 **/
			const bool streams_supported = glu::contextSupports(m_context.getRenderContext().getType(), glu::ApiType::core(4, 0));
			const unsigned int n_internal_iterations =
				(current_query_target == GL_GEOMETRY_SHADER_PRIMITIVES_EMITTED_ARB && streams_supported) ? 2 : 1;

			for (unsigned int n_internal_iteration = 0; n_internal_iteration < n_internal_iterations;
				 ++n_internal_iteration)
			{
				/* Build the test program. */
				std::string gs_body;

				if (n_internal_iteration == 1)
				{
					/* This path will only be entered for GL_GEOMETRY_SHADER_PRIMITIVES_EMITTED_ARB query.
					 *
					 * OpenGL does not support multiple vertex streams for output primitive types other than
					 * points.
					 */
					if (gs_output != PipelineStatisticsQueryUtilities::GEOMETRY_SHADER_OUTPUT_POINTS)
					{
						continue;
					}

					/* Build a multi-streamed geometry shader */
					gs_body = PipelineStatisticsQueryUtilities::buildGeometryShaderBody(
						gs_input, gs_output, m_n_primitives_emitted_by_gs, m_n_streams_emitted_by_gs);
				}
				else
				{
					gs_body = PipelineStatisticsQueryUtilities::buildGeometryShaderBody(
						gs_input, gs_output, m_n_primitives_emitted_by_gs, 1); /* n_streams */
				}

				buildProgram(DE_NULL,																	/* cs_body */
							 PipelineStatisticsQueryUtilities::minimal_fs_code, gs_body.c_str(), DE_NULL, /* tc_body */
							 DE_NULL,																	/* te_body */
							 PipelineStatisticsQueryUtilities::minimal_vs_code);

				gl.useProgram(m_po_id);
				GLU_EXPECT_NO_ERROR(gl.getError(), "glUseProgram() call failed.");

				/* Set up the primitive type */
				m_current_primitive_type = PipelineStatisticsQueryUtilities::getPrimitiveTypeFromGSInput(gs_input);

				/* Iterate through all draw call types */
				for (unsigned int n_draw_call_type = 0;
					 n_draw_call_type < PipelineStatisticsQueryUtilities::DRAW_CALL_TYPE_COUNT; ++n_draw_call_type)
				{
					m_current_draw_call_type = (PipelineStatisticsQueryUtilities::_draw_call_type)n_draw_call_type;

					/* Only continue if the draw call is supported by the context */
					if (!PipelineStatisticsQueryUtilities::isDrawCallSupported(m_current_draw_call_type, gl))
					{
						continue;
					}

					/* Execute the query */
					if (!PipelineStatisticsQueryUtilities::executeQuery(
							current_query_target, m_qo_id, m_bo_qo_id, queryCallbackDrawCallHandler,
							(PipelineStatisticsQueryTestFunctionalBase*)this, m_context.getRenderContext(), m_testCtx,
							m_context.getContextInfo(), &run_result))
					{
						m_testCtx.getLog()
							<< tcu::TestLog::Message << "Could not retrieve test run results for query target "
														"["
							<< PipelineStatisticsQueryUtilities::getStringForEnum(current_query_target) << "]"
							<< tcu::TestLog::EndMessage;

						result = false;
					}
					else
					{
						unsigned int										 n_expected_values  = 0;
						glw::GLuint64										 expected_values[2] = { 0 };
						PipelineStatisticsQueryUtilities::_verification_type verification_type =
							PipelineStatisticsQueryUtilities::VERIFICATION_TYPE_UNDEFINED;

						if (current_query_target == GL_GEOMETRY_SHADER_PRIMITIVES_EMITTED_ARB)
						{
							n_expected_values  = 2;
							expected_values[0] = m_n_primitives_emitted_by_gs;
							expected_values[1] = m_n_primitives_emitted_by_gs;
							verification_type  = PipelineStatisticsQueryUtilities::VERIFICATION_TYPE_EXACT_MATCH;

							if (n_internal_iteration == 1)
							{
								/* Multi-stream geometry shader case. Count in non-default vertex streams */
								for (unsigned int n_stream = 1; n_stream < m_n_streams_emitted_by_gs; ++n_stream)
								{
									expected_values[1] += (m_n_primitives_emitted_by_gs + n_stream);
								} /* for (non-default streams) */
							}

							if (PipelineStatisticsQueryUtilities::isInstancedDrawCall(m_current_draw_call_type))
							{
								expected_values[0] *= m_indirect_draw_call_primcount_argument;
								expected_values[1] *= m_indirect_draw_call_primcount_argument;
							}
						}
						else
						{
							n_expected_values  = 1;
							expected_values[0] = 1; /* as per test spec */
							verification_type  = PipelineStatisticsQueryUtilities::VERIFICATION_TYPE_EQUAL_OR_GREATER;
						}

						/* Compare it against query result values */
						result &= PipelineStatisticsQueryUtilities::verifyResultValues(
							run_result, n_expected_values, expected_values,
							m_bo_qo_id != 0, /* should_check_qo_bo_values */
							current_query_target, &m_current_draw_call_type, &m_current_primitive_type,
							false, /* is_primitive_restart_enabled */
							m_testCtx, verification_type);

					} /* if (run results were obtained successfully) */
				}	 /* for (all draw call types) */
			}		  /* for (all internal iterations) */
		}			  /* for (all geometry shader output primitive types) */
	}				  /* for (all geometry shader input primitive types) */
	return result;
}

/** Initializes all GL objects used by the test */
void PipelineStatisticsQueryTestFunctional6::initObjects()
{
	/* This test should not execute if we're not running at least a GL3.2 context */
	if (!glu::contextSupports(m_context.getRenderContext().getType(), glu::ApiType::core(3, 2)))
	{
		throw tcu::NotSupportedError("OpenGL 3.2+ is required to run this test.");
	}
}

/** Tells whether the test instance should be executed for user-specified query target.
 *
 *  @param query_target Query target to be used for the call.
 *
 *  @return true  if @param query_target is either GL_GEOMETRY_SHADER_INVOCATIONS, or
 *                GL_GEOMETRY_SHADER_PRIMITIVES_EMITTED_ARB.
 *          false otherwise.
 **/
bool PipelineStatisticsQueryTestFunctional6::shouldExecuteForQueryTarget(glw::GLenum query_target)
{
	return (query_target == GL_GEOMETRY_SHADER_INVOCATIONS ||
			query_target == GL_GEOMETRY_SHADER_PRIMITIVES_EMITTED_ARB);
}

/** Constructor.
 *
 *  @param context Rendering context
 */
PipelineStatisticsQueryTestFunctional7::PipelineStatisticsQueryTestFunctional7(deqp::Context& context)
	: PipelineStatisticsQueryTestFunctionalBase(context, "functional_fragment_shader_invocations",
												"Verifies GL_FRAGMENT_SHADER_INVOCATIONS_ARB queries "
												"work correctly.")
{
	/* Left blank intentionally */
}

/** Deinitializes all GL objects that were created during test execution. */
void PipelineStatisticsQueryTestFunctional7::deinitObjects()
{
	const glw::Functions& gl = m_context.getRenderContext().getFunctions();

	if (m_po_id != 0)
	{
		gl.deleteProgram(m_po_id);

		m_po_id = 0;
	}
}

/** Executes a test iteration for user-specified query target.
 *
 *  @param current_query_target Pipeline statistics query target to execute the iteration
 *                              for.
 *
 *  @return true if the test passed for the iteration, false otherwise.
 **/
bool PipelineStatisticsQueryTestFunctional7::executeTest(glw::GLenum current_query_target)
{
	const glw::Functions&									 gl		= m_context.getRenderContext().getFunctions();
	bool													 result = true;
	PipelineStatisticsQueryUtilities::_test_execution_result run_result;

	/* Sanity check: This method should only be called for GL_FRAGMENT_SHADER_INVOCATIONS_ARB query */
	DE_ASSERT(current_query_target == GL_FRAGMENT_SHADER_INVOCATIONS_ARB);

	/* Set up VBO. */
	const unsigned int n_vertex_components = 2;
	const float		   vertex_data[]	   = { 0.0f,  0.75f, -0.75f, -0.75f, 0.75f, -0.75f, 0.3f, 0.7f,
								  -0.4f, 0.2f,  0.6f,   -0.3f,  -0.3f, -0.7f,  0.0f, 0.0f };
	const unsigned int index_data[] = { 0, 2, 1, 3, 4, 5, 6, 7 };

	m_indirect_draw_call_baseinstance_argument = 1;
	m_indirect_draw_call_basevertex_argument   = 1;
	m_indirect_draw_call_count_argument =
		3; /* this value will be updated in the actual loop, so use anything for now */
	m_indirect_draw_call_first_argument		= 0;
	m_indirect_draw_call_primcount_argument = 4;

	initFBO();
	initVBO(vertex_data, sizeof(vertex_data), index_data, sizeof(index_data), m_indirect_draw_call_count_argument,
			m_indirect_draw_call_primcount_argument, m_indirect_draw_call_baseinstance_argument,
			m_indirect_draw_call_first_argument, m_indirect_draw_call_basevertex_argument);

	initVAO(n_vertex_components);

	/* Iterate over all primitive types */
	for (int current_primitive_type_it = static_cast<int>(PipelineStatisticsQueryUtilities::PRIMITIVE_TYPE_FIRST);
		 current_primitive_type_it < static_cast<int>(PipelineStatisticsQueryUtilities::PRIMITIVE_TYPE_COUNT);
		 ++current_primitive_type_it)
	{
		PipelineStatisticsQueryUtilities::_primitive_type current_primitive_type =
			static_cast<PipelineStatisticsQueryUtilities::_primitive_type>(current_primitive_type_it);
		/* Exclude 'patches' primitive type */
		if (current_primitive_type == PipelineStatisticsQueryUtilities::PRIMITIVE_TYPE_PATCHES)
		{
			continue;
		}

		m_current_primitive_type = current_primitive_type;

		/* Update 'count' argument so that we only use as many vertices as needed for current
		 * primitive type.
		 */
		unsigned int count_argument_value =
			PipelineStatisticsQueryUtilities::getNumberOfVerticesForPrimitiveType(m_current_primitive_type);

		m_indirect_draw_call_count_argument = count_argument_value;

		gl.bufferSubData(GL_ARRAY_BUFFER, m_vbo_indirect_arrays_argument_offset, sizeof(unsigned int),
						 &m_indirect_draw_call_count_argument);
		gl.bufferSubData(GL_ARRAY_BUFFER, m_vbo_indirect_elements_argument_offset, sizeof(unsigned int),
						 &m_indirect_draw_call_count_argument);

		GLU_EXPECT_NO_ERROR(gl.getError(), "glBufferSubData() call(s) failed.");

		/* Iterate through all draw call types */
		for (unsigned int n_draw_call_type = 0;
			 n_draw_call_type < PipelineStatisticsQueryUtilities::DRAW_CALL_TYPE_COUNT; ++n_draw_call_type)
		{
			m_current_draw_call_type = (PipelineStatisticsQueryUtilities::_draw_call_type)n_draw_call_type;

			/* Only continue if the draw call is supported by the context */
			if (!PipelineStatisticsQueryUtilities::isDrawCallSupported(m_current_draw_call_type, gl))
			{
				continue;
			}

			/* Clear the buffers before we proceed */
			gl.clear(GL_COLOR_BUFFER_BIT | GL_DEPTH_BUFFER_BIT);
			GLU_EXPECT_NO_ERROR(gl.getError(), "glClear() call failed.");

			/* Execute the query */
			if (!PipelineStatisticsQueryUtilities::executeQuery(
					current_query_target, m_qo_id, m_bo_qo_id, queryCallbackDrawCallHandler,
					(PipelineStatisticsQueryTestFunctionalBase*)this, m_context.getRenderContext(), m_testCtx,
					m_context.getContextInfo(), &run_result))
			{
				m_testCtx.getLog() << tcu::TestLog::Message << "Could not retrieve test run results for query target "
															   "["
								   << PipelineStatisticsQueryUtilities::getStringForEnum(current_query_target) << "]"
								   << tcu::TestLog::EndMessage;

				result = false;
			}
			else
			{
				static const glw::GLuint64 expected_value = 1; /* as per test spec */

				/* Compare it against query result values */
				result &= PipelineStatisticsQueryUtilities::verifyResultValues(
					run_result, 1, &expected_value, m_bo_qo_id != 0, /* should_check_qo_bo_values */
					current_query_target, &m_current_draw_call_type, &m_current_primitive_type,
					false, /* is_primitive_restart_enabled */
					m_testCtx, PipelineStatisticsQueryUtilities::VERIFICATION_TYPE_EQUAL_OR_GREATER);

			} /* if (run results were obtained successfully) */
		}	 /* for (all draw call types) */
	}		  /* for (all primitive types) */

	return result;
}

/** Initializes all GL objects used by the test */
void PipelineStatisticsQueryTestFunctional7::initObjects()
{
	const glw::Functions& gl = m_context.getRenderContext().getFunctions();

	buildProgram(DE_NULL,												   /* cs_body */
				 PipelineStatisticsQueryUtilities::minimal_fs_code, DE_NULL, /* gs_body */
				 DE_NULL,												   /* tc_body */
				 DE_NULL,												   /* te_body */
				 PipelineStatisticsQueryUtilities::minimal_vs_code);

	gl.useProgram(m_po_id);
	GLU_EXPECT_NO_ERROR(gl.getError(), "glUseProgram() call failed.");
}

/** Tells whether the test instance should be executed for user-specified query target.
 *
 *  @param query_target Query target to be used for the call.
 *
 *  @return true  if @param query_target is GL_FRAGMENT_SHADER_INVOCATIONS_ARB.
 *          false otherwise.
 **/
bool PipelineStatisticsQueryTestFunctional7::shouldExecuteForQueryTarget(glw::GLenum query_target)
{
	return (query_target == GL_FRAGMENT_SHADER_INVOCATIONS_ARB);
}

/** Constructor.
 *
 *  @param context Rendering context
 */
PipelineStatisticsQueryTestFunctional8::PipelineStatisticsQueryTestFunctional8(deqp::Context& context)
	: PipelineStatisticsQueryTestFunctionalBase(context, "functional_compute_shader_invocations",
												"Verifies that GL_COMPUTE_SHADER_INVOCATIONS_ARB queries "
												"work correctly.")
	, m_bo_dispatch_compute_indirect_args_offset(0)
	, m_bo_id(0)
	, m_current_iteration(0)
{
	/* Left blank intentionally */
}

/** Deinitializes all GL objects that were created during test execution. */
void PipelineStatisticsQueryTestFunctional8::deinitObjects()
{
	const glw::Functions& gl = m_context.getRenderContext().getFunctions();

	if (m_bo_id != 0)
	{
		gl.deleteBuffers(1, &m_bo_id);

		m_bo_id = 0;
	}
}

/** Executes a test iteration for user-specified query target.
 *
 *  @param current_query_target Pipeline statistics query target to execute the iteration
 *                              for.
 *
 *  @return true if the test passed for the iteration, false otherwise.
 **/
bool PipelineStatisticsQueryTestFunctional8::executeTest(glw::GLenum current_query_target)
{
	bool													 result = true;
	PipelineStatisticsQueryUtilities::_test_execution_result run_result;

	/* Sanity check: This method should only be called for
	 * GL_COMPUTE_SHADER_INVOCATIONS_ARB queries. */
	DE_ASSERT(current_query_target == GL_COMPUTE_SHADER_INVOCATIONS_ARB);

	/* This test needs to be run in two iterations:
	 *
	 * 1. glDispatchCompute() should be called.
	 * 2. glDispatchComputeIndirect() should be called.
	 *
	 */
	for (m_current_iteration = 0; m_current_iteration < 2; /* as per description */
		 ++m_current_iteration)
	{
		/* Execute the query */
		if (!PipelineStatisticsQueryUtilities::executeQuery(
				current_query_target, m_qo_id, m_bo_qo_id, queryCallbackDispatchCallHandler, this,
				m_context.getRenderContext(), m_testCtx, m_context.getContextInfo(), &run_result))
		{
			m_testCtx.getLog() << tcu::TestLog::Message << "Could not retrieve test run results for query target "
														   "["
							   << PipelineStatisticsQueryUtilities::getStringForEnum(current_query_target) << "]"
							   << tcu::TestLog::EndMessage;

			result = false;
		}
		else
		{
			static const glw::GLuint64 expected_value = 1; /* as per test spec */

			/* Compare it against query result values */
			result &= PipelineStatisticsQueryUtilities::verifyResultValues(
				run_result, 1, &expected_value, m_bo_qo_id != 0,  /* should_check_qo_bo_values */
				current_query_target, DE_NULL, DE_NULL, false, /* is_primitive_restart_enabled */
				m_testCtx, PipelineStatisticsQueryUtilities::VERIFICATION_TYPE_EQUAL_OR_GREATER);
		} /* if (run results were obtained successfully) */
	}	 /* for (both iterations) */

	return result;
}

/** Initializes all GL objects used by the test */
void PipelineStatisticsQueryTestFunctional8::initObjects()
{
	const glw::Functions& gl = m_context.getRenderContext().getFunctions();
	const char*			  cs_code = NULL;

	/* This test should not execute if we don't have compute shaders */
	if (glu::contextSupports(m_context.getRenderContext().getType(), glu::ApiType::core(4, 3)))
	{
		cs_code = PipelineStatisticsQueryUtilities::minimal_cs_code;
	}
	else if (m_context.getContextInfo().isExtensionSupported("GL_ARB_compute_shader") &&
	m_context.getContextInfo().isExtensionSupported("GL_ARB_shader_atomic_counters"))
	{
		cs_code = PipelineStatisticsQueryUtilities::minimal_cs_code_arb;
	}
	else
	{
		throw tcu::NotSupportedError("OpenGL 4.3+ / compute shaders and atomic counters required to run this test.");
	}

	buildProgram(cs_code,
				 DE_NULL,												   /* fs_body */
				 DE_NULL,												   /* gs_body */
				 DE_NULL,												   /* tc_body */
				 DE_NULL,												   /* te_body */
				 DE_NULL);												   /* vs_body */

	gl.useProgram(m_po_id);
	GLU_EXPECT_NO_ERROR(gl.getError(), "glUseProgram() call failed.");

	/* Init BO to hold atomic counter data, as well as the indirect dispatch compute
	 * draw call arguments */
	unsigned int	   atomic_counter_value = 0;
	const unsigned int bo_size				= sizeof(unsigned int) * (1 /* counter value */ + 3 /* draw call args */);

	const unsigned int drawcall_args[] = {
		1, /* num_groups_x */
		1, /* num_groups_y */
		1  /* num_groups_z */
	};

	gl.genBuffers(1, &m_bo_id);
	GLU_EXPECT_NO_ERROR(gl.getError(), "glGenBuffers() call failed.");

	gl.bindBuffer(GL_ARRAY_BUFFER, m_bo_id);
	gl.bindBuffer(GL_DISPATCH_INDIRECT_BUFFER, m_bo_id);
	GLU_EXPECT_NO_ERROR(gl.getError(), "glBindBuffer() call(s) failed.");

	gl.bindBufferBase(GL_ATOMIC_COUNTER_BUFFER, 0, /* index */
					  m_bo_id);
	GLU_EXPECT_NO_ERROR(gl.getError(), "glBindBufferBase() call failed.");

	gl.bufferData(GL_ARRAY_BUFFER, bo_size, DE_NULL, GL_STATIC_DRAW);
	GLU_EXPECT_NO_ERROR(gl.getError(), "glBufferData() call failed.");

	gl.bufferSubData(GL_ARRAY_BUFFER, 0, /* offset */
					 sizeof(unsigned int), &atomic_counter_value);
	gl.bufferSubData(GL_ARRAY_BUFFER, sizeof(unsigned int), /* offset */
					 sizeof(drawcall_args), drawcall_args);
	GLU_EXPECT_NO_ERROR(gl.getError(), "glBufferSubData() call failed.");

	/* Store rthe offset, at which the draw call args start */
	m_bo_dispatch_compute_indirect_args_offset = sizeof(unsigned int);
}

/** Either issues a regular or indirect compute shader dispatch call, and then verifies
 *  the call has executed without any error being generated. The regular dispatch call
 *  will be executed if pInstance->m_current_iteration is equal to 0, otherwise the
 *  method will use the indirect version.
 *
 *  @param pInstance Pointer to a PipelineStatisticsQueryTestFunctional8 instance.
 */
bool PipelineStatisticsQueryTestFunctional8::queryCallbackDispatchCallHandler(void* pInstance)
{
	glw::GLenum								error_code = GL_NO_ERROR;
	PipelineStatisticsQueryTestFunctional8* pThis	  = (PipelineStatisticsQueryTestFunctional8*)pInstance;
	bool									result	 = true;
	const glw::Functions&					gl		   = pThis->m_context.getRenderContext().getFunctions();

	if (pThis->m_current_iteration == 0)
	{
		gl.dispatchCompute(1,  /* num_groups_x */
						   1,  /* num_groups_y */
						   1); /* num_groups_z */
	}
	else
	{
		gl.dispatchComputeIndirect(pThis->m_bo_dispatch_compute_indirect_args_offset);
	}

	error_code = gl.getError();
	if (error_code != GL_NO_ERROR)
	{
		pThis->m_testCtx.getLog() << tcu::TestLog::Message
								  << ((pThis->m_current_iteration == 0) ? "glDispatchCompute()" :
																		  "glDispatchComputeIndirect()")
								  << " call failed with error code "
									 "["
								  << error_code << "]." << tcu::TestLog::EndMessage;

		result = false;
	}

	return result;
}

/** Tells whether the test instance should be executed for user-specified query target.
 *
 *  @param query_target Query target to be used for the call.
 *
 *  @return true  if @param query_target is GL_COMPUT_SHADER_INVOCATIONS_ARB.
 *          false otherwise.
 **/
bool PipelineStatisticsQueryTestFunctional8::shouldExecuteForQueryTarget(glw::GLenum query_target)
{
	return (query_target == GL_COMPUTE_SHADER_INVOCATIONS_ARB);
}

/** Constructor.
 *
 *  @param context Rendering context.
 */
PipelineStatisticsQueryTests::PipelineStatisticsQueryTests(deqp::Context& context)
	: TestCaseGroup(context, "pipeline_statistics_query_tests_ARB",
					"Contains conformance tests that verify GL implementation's support "
					"for GL_ARB_pipeline_statistics_query extension.")
{
	/* Left blank intentionally */
}

/** Initializes the test group contents. */
void PipelineStatisticsQueryTests::init()
{
	addChild(new PipelineStatisticsQueryTestAPICoverage1(m_context));
	addChild(new PipelineStatisticsQueryTestAPICoverage2(m_context));
	addChild(new PipelineStatisticsQueryTestFunctional1(m_context));
	addChild(new PipelineStatisticsQueryTestFunctional2(m_context));
	addChild(new PipelineStatisticsQueryTestFunctional3(m_context));
	addChild(new PipelineStatisticsQueryTestFunctional4(m_context));
	addChild(new PipelineStatisticsQueryTestFunctional5(m_context));
	addChild(new PipelineStatisticsQueryTestFunctional6(m_context));
	addChild(new PipelineStatisticsQueryTestFunctional7(m_context));
	addChild(new PipelineStatisticsQueryTestFunctional8(m_context));
}
} /* glcts namespace */<|MERGE_RESOLUTION|>--- conflicted
+++ resolved
@@ -85,14 +85,9 @@
 	"{\n"
 	"    atomicCounterIncrement(test_counter);\n"
 	"}\n";
-<<<<<<< HEAD
-const char* PipelineStatisticsQueryUtilities::dummy_cs_code_arb =
+
+const char* PipelineStatisticsQueryUtilities::minimal_cs_code_arb =
 	"#version 420 core\n"
-=======
-
-const char* PipelineStatisticsQueryUtilities::minimal_cs_code_arb =
-	"#version 330\n"
->>>>>>> 90838242
 	"#extension GL_ARB_compute_shader : require\n"
 	"#extension GL_ARB_shader_atomic_counters : require\n"
 	"\n"
