--- conflicted
+++ resolved
@@ -5718,206 +5718,6 @@
 }
 
 template <typename api>
-<<<<<<< HEAD
-class CNonZeroReservedMustBeZeroArray : public DrawIndirectBase
-{
-	virtual std::string Title()
-	{
-		return "non-zero reservedMustBeZero - glDrawArrayIndirect";
-	}
-
-	virtual std::string Purpose()
-	{
-		return "Verify that no driver crash occurred";
-	}
-
-	virtual std::string Method()
-	{
-		return "Call glDrawArrayIndirect with non-zero ReservedMustBeZero";
-	}
-
-	virtual std::string PassCriteria()
-	{
-		return "The test will pass if no OpenGL errors reported and no driver crash occurred";
-	}
-
-	virtual long Setup()
-	{
-		glClear(GL_COLOR_BUFFER_BIT);
-		return NO_ERROR;
-	}
-
-	virtual long Run()
-	{
-		_program = CreateProgram(shaders::vshSimple<api>(), "", shaders::fshSimple<api>(), true);
-		if (!_program)
-		{
-			return ERROR;
-		}
-		glUseProgram(_program);
-
-		CColorArray coords;
-		PrimitiveGen(GL_TRIANGLES, 8, 8, coords);
-
-		glGenVertexArrays(1, &_vao);
-		glBindVertexArray(_vao);
-
-		glGenBuffers(1, &_buffer);
-		glBindBuffer(GL_ARRAY_BUFFER, _buffer);
-
-		glBufferData(GL_ARRAY_BUFFER, (GLsizeiptr)(coords.size() * sizeof(coords[0])), &coords[0], GL_STREAM_DRAW);
-		glVertexAttribPointer(0, sizeof(coords[0]) / sizeof(float), GL_FLOAT, GL_FALSE, sizeof(coords[0]), 0);
-		glEnableVertexAttribArray(0);
-
-		DrawArraysIndirectCommand indirectArrays = { 0, 0, 0, 0 };
-		indirectArrays.count					 = static_cast<GLuint>(coords.size());
-		indirectArrays.primCount				 = 1;
-		indirectArrays.first					 = 0;
-		indirectArrays.reservedMustBeZero		 = 2312;
-
-		glGenBuffers(1, &_bufferIndirect);
-		glBindBuffer(GL_DRAW_INDIRECT_BUFFER, _bufferIndirect);
-		glBufferData(GL_DRAW_INDIRECT_BUFFER, sizeof(DrawArraysIndirectCommand), &indirectArrays, GL_STATIC_DRAW);
-
-		glDrawArraysIndirect(GL_TRIANGLES, 0);
-
-		DIResult result;
-		if (glGetError() == GL_NO_ERROR)
-		{
-			//No GL error: undefined
-		}
-		else
-		{
-			result.error() << "Invalid error code returned by a driver";
-		}
-
-		return result.code();
-	}
-
-	virtual long Cleanup()
-	{
-		glDisableVertexAttribArray(0);
-		glUseProgram(0);
-		glDeleteProgram(_program);
-		glDeleteVertexArrays(1, &_vao);
-		glDeleteBuffers(1, &_buffer);
-		glDeleteBuffers(1, &_bufferIndirect);
-		return NO_ERROR;
-	}
-
-private:
-	GLuint _program;
-	GLuint _vao, _buffer, _bufferIndirect;
-};
-
-template <typename api>
-struct CNonZeroReservedMustBeZeroElements : public DrawIndirectBase
-{
-	virtual std::string Title()
-	{
-		return "non-zero reservedMustBeZero - glDrawElementsIndirect";
-	}
-
-	virtual std::string Purpose()
-	{
-		return "Verify that no driver crash occurred";
-	}
-
-	virtual std::string Method()
-	{
-		return "Call glDrawElementsIndirect with non-zero ReservedMustBeZero";
-	}
-
-	virtual std::string PassCriteria()
-	{
-		return "The test will pass if no OpenGL errors reported and no driver crash occurred";
-	}
-
-	virtual long Setup()
-	{
-		glClear(GL_COLOR_BUFFER_BIT);
-		return NO_ERROR;
-	}
-
-	virtual long Run()
-	{
-		_program = CreateProgram(shaders::vshSimple<api>(), "", shaders::fshSimple<api>(), true);
-		if (!_program)
-		{
-			return ERROR;
-		}
-		glUseProgram(_program);
-
-		CColorArray coords;
-		PrimitiveGen(GL_TRIANGLES, 8, 8, coords);
-
-		glGenVertexArrays(1, &_vao);
-		glBindVertexArray(_vao);
-
-		glGenBuffers(1, &_buffer);
-		glBindBuffer(GL_ARRAY_BUFFER, _buffer);
-
-		glBufferData(GL_ARRAY_BUFFER, (GLsizeiptr)(coords.size() * sizeof(coords[0])), &coords[0], GL_STREAM_DRAW);
-		glVertexAttribPointer(0, sizeof(coords[0]) / sizeof(float), GL_FLOAT, GL_FALSE, sizeof(coords[0]), 0);
-		glEnableVertexAttribArray(0);
-
-		DrawElementsIndirectCommand indirectElements = { 0, 0, 0, 0, 0 };
-		indirectElements.count						 = static_cast<GLuint>(coords.size());
-		indirectElements.primCount					 = 1;
-		indirectElements.baseVertex					 = 0;
-		indirectElements.firstIndex					 = 0;
-		indirectElements.reservedMustBeZero			 = 1;
-
-		CElementArray elements(coords.size(), 0);
-		for (size_t i = 0; i < elements.size(); ++i)
-		{
-			elements[i] = static_cast<GLuint>(i);
-		}
-
-		glGenBuffers(1, &_bufferIndirect);
-		glBindBuffer(GL_DRAW_INDIRECT_BUFFER, _bufferIndirect);
-		glBufferData(GL_DRAW_INDIRECT_BUFFER, sizeof(DrawElementsIndirectCommand), &indirectElements, GL_STATIC_DRAW);
-
-		glGenBuffers(1, &_ebo);
-		glBindBuffer(GL_ELEMENT_ARRAY_BUFFER, _ebo);
-		glBufferData(GL_ELEMENT_ARRAY_BUFFER, (GLsizeiptr)(elements.size() * sizeof(elements[0])), &elements[0],
-					 GL_STATIC_DRAW);
-
-		glDrawElementsIndirect(GL_TRIANGLES, GL_UNSIGNED_INT, 0);
-
-		DIResult result;
-		if (glGetError() == GL_NO_ERROR)
-		{
-			//No GL error: undefined
-		}
-		else
-		{
-			result.error() << "Invalid error code returned by a driver";
-		}
-
-		return result.code();
-	}
-
-	virtual long Cleanup()
-	{
-		glDisableVertexAttribArray(0);
-		glUseProgram(0);
-		glDeleteProgram(_program);
-		glDeleteVertexArrays(1, &_vao);
-		glDeleteBuffers(1, &_buffer);
-		glDeleteBuffers(1, &_ebo);
-		glDeleteBuffers(1, &_bufferIndirect);
-		return NO_ERROR;
-	}
-
-private:
-	GLuint _program;
-	GLuint _vao, _buffer, _ebo, _bufferIndirect;
-};
-
-template <typename api>
-=======
->>>>>>> b3507875
 struct CNegativeZeroBufferArray : public DrawIndirectBase
 {
 	virtual std::string Title()
