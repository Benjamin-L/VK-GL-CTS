# -*- coding: utf-8 -*-
import logging

#-------------------------------------------------------------------------
# drawElements Quality Program utilities
# --------------------------------------
#
# Copyright 2016 The Android Open Source Project
#
# Licensed under the Apache License, Version 2.0 (the "License");
# you may not use this file except in compliance with the License.
# You may obtain a copy of the License at
#
#      http://www.apache.org/licenses/LICENSE-2.0
#
# Unless required by applicable law or agreed to in writing, software
# distributed under the License is distributed on an "AS IS" BASIS,
# WITHOUT WARRANTIES OR CONDITIONS OF ANY KIND, either express or implied.
# See the License for the specific language governing permissions and
# limitations under the License.
#
#-------------------------------------------------------------------------

from ctsbuild.common import *
from ctsbuild.build import build
from build_caselists import Module, getModuleByName, getBuildConfig, genCaseList, getCaseListPath, DEFAULT_BUILD_DIR, DEFAULT_TARGET
from fnmatch import fnmatch
from copy import copy
from collections import defaultdict

import argparse
import re
import xml.etree.cElementTree as ElementTree
import xml.dom.minidom as minidom

GENERATED_FILE_WARNING = """
     This file has been automatically generated. Edit with caution.
     """

class Project:
	def __init__ (self, path, copyright = None):
		self.path		= path
		self.copyright	= copyright

class Configuration:
	def __init__ (self, name, filters, glconfig = None, rotation = None, surfacetype = None, required = False, runtime = None, runByDefault = True, listOfGroupsToSplit = []):
		self.name					= name
		self.glconfig				= glconfig
		self.rotation				= rotation
		self.surfacetype			= surfacetype
		self.required				= required
		self.filters				= filters
		self.expectedRuntime		= runtime
		self.runByDefault			= runByDefault
		self.listOfGroupsToSplit	= listOfGroupsToSplit

class Package:
	def __init__ (self, module, configurations):
		self.module			= module
		self.configurations	= configurations

class Mustpass:
	def __init__ (self, project, version, packages):
		self.project	= project
		self.version	= version
		self.packages	= packages

class Filter:
	TYPE_INCLUDE = 0
	TYPE_EXCLUDE = 1

	def __init__ (self, type, filenames):
		self.type		= type
		self.filenames	= filenames
		self.key		= ",".join(filenames)

class TestRoot:
	def __init__ (self):
		self.children	= []

class TestGroup:
	def __init__ (self, name):
		self.name		= name
		self.children	= []

class TestCase:
	def __init__ (self, name):
		self.name			= name
		self.configurations	= []

def getSrcDir (mustpass):
	return os.path.join(mustpass.project.path, mustpass.version, "src")

def getModuleShorthand (module):
	assert module.name[:5] == "dEQP-"
	return module.name[5:].lower()

def getCaseListFileName (package, configuration):
	return "%s-%s.txt" % (getModuleShorthand(package.module), configuration.name)

def getDstCaseListPath (mustpass):
	return os.path.join(mustpass.project.path, mustpass.version)

def getCommandLine (config):
	cmdLine = ""

	if config.glconfig != None:
		cmdLine += "--deqp-gl-config-name=%s " % config.glconfig

	if config.rotation != None:
		cmdLine += "--deqp-screen-rotation=%s " % config.rotation

	if config.surfacetype != None:
		cmdLine += "--deqp-surface-type=%s " % config.surfacetype

	cmdLine += "--deqp-watchdog=enable"

	return cmdLine

class CaseList:
	def __init__(self, filePath, sortedLines):
		self.filePath = filePath
		self.sortedLines = sortedLines

def readAndSortCaseList (buildCfg, generator, module):
	build(buildCfg, generator, [module.binName])
	genCaseList(buildCfg, generator, module, "txt")
	filePath = getCaseListPath(buildCfg, module, "txt")
	with open(filePath, 'r') as first_file:
		lines = first_file.readlines()
		lines.sort()
		caseList = CaseList(filePath, lines)
		return caseList

def readPatternList (filename, patternList):
	with open(filename, 'rt') as f:
		for line in f:
			line = line.strip()
			if len(line) > 0 and line[0] != '#':
				patternList.append(line)

def include (*filenames):
	return Filter(Filter.TYPE_INCLUDE, filenames)

def exclude (*filenames):
	return Filter(Filter.TYPE_EXCLUDE, filenames)

def insertXMLHeaders (mustpass, doc):
	if mustpass.project.copyright != None:
		doc.insert(0, ElementTree.Comment(mustpass.project.copyright))
	doc.insert(1, ElementTree.Comment(GENERATED_FILE_WARNING))

def prettifyXML (doc):
	uglyString	= ElementTree.tostring(doc, 'utf-8')
	reparsed	= minidom.parseString(uglyString)
	return reparsed.toprettyxml(indent='\t', encoding='utf-8')

def genSpecXML (mustpass):
	mustpassElem = ElementTree.Element("Mustpass", version = mustpass.version)
	insertXMLHeaders(mustpass, mustpassElem)

	for package in mustpass.packages:
		packageElem = ElementTree.SubElement(mustpassElem, "TestPackage", name = package.module.name)

		for config in package.configurations:
			configElem = ElementTree.SubElement(packageElem, "Configuration",
												caseListFile	= getCaseListFileName(package, config),
												commandLine		= getCommandLine(config),
												name			= config.name)

	return mustpassElem

def addOptionElement (parent, optionName, optionValue):
	ElementTree.SubElement(parent, "option", name=optionName, value=optionValue)

def genAndroidTestXml (mustpass):
	RUNNER_CLASS = "com.drawelements.deqp.runner.DeqpTestRunner"
	configElement = ElementTree.Element("configuration")

	# have the deqp package installed on the device for us
	preparerElement = ElementTree.SubElement(configElement, "target_preparer")
	preparerElement.set("class", "com.android.tradefed.targetprep.suite.SuiteApkInstaller")
	addOptionElement(preparerElement, "cleanup-apks", "true")
	addOptionElement(preparerElement, "test-file-name", "com.drawelements.deqp.apk")

	# Target preparer for incremental dEQP
	preparerElement = ElementTree.SubElement(configElement, "target_preparer")
	preparerElement.set("class", "com.android.compatibility.common.tradefed.targetprep.FilePusher")
	addOptionElement(preparerElement, "cleanup", "true")
	addOptionElement(preparerElement, "disable", "true")
	addOptionElement(preparerElement, "push", "deqp-binary32->/data/local/tmp/deqp-binary32")
	addOptionElement(preparerElement, "push", "deqp-binary64->/data/local/tmp/deqp-binary64")
	addOptionElement(preparerElement, "push", "gles2->/data/local/tmp/gles2")
	addOptionElement(preparerElement, "push", "gles3->/data/local/tmp/gles3")
	addOptionElement(preparerElement, "push", "gles3-incremental-deqp.txt->/data/local/tmp/gles3-incremental-deqp.txt")
	addOptionElement(preparerElement, "push", "gles31->/data/local/tmp/gles31")
	addOptionElement(preparerElement, "push", "internal->/data/local/tmp/internal")
	addOptionElement(preparerElement, "push", "vk-incremental-deqp.txt->/data/local/tmp/vk-incremental-deqp.txt")
	addOptionElement(preparerElement, "push", "vulkan->/data/local/tmp/vulkan")
	preparerElement = ElementTree.SubElement(configElement, "target_preparer")
	preparerElement.set("class", "com.android.compatibility.common.tradefed.targetprep.IncrementalDeqpPreparer")
	addOptionElement(preparerElement, "disable", "true")

	# add in metadata option for component name
	ElementTree.SubElement(configElement, "option", name="test-suite-tag", value="cts")
	ElementTree.SubElement(configElement, "option", key="component", name="config-descriptor:metadata", value="deqp")
	ElementTree.SubElement(configElement, "option", key="parameter", name="config-descriptor:metadata", value="not_instant_app")
	ElementTree.SubElement(configElement, "option", key="parameter", name="config-descriptor:metadata", value="multi_abi")
	ElementTree.SubElement(configElement, "option", key="parameter", name="config-descriptor:metadata", value="secondary_user")
	ElementTree.SubElement(configElement, "option", key="parameter", name="config-descriptor:metadata", value="no_foldable_states")
	controllerElement = ElementTree.SubElement(configElement, "object")
	controllerElement.set("class", "com.android.tradefed.testtype.suite.module.TestFailureModuleController")
	controllerElement.set("type", "module_controller")
	addOptionElement(controllerElement, "screenshot-on-failure", "false")

	for package in mustpass.packages:
		for config in package.configurations:
			if not config.runByDefault:
				continue

			testElement = ElementTree.SubElement(configElement, "test")
			testElement.set("class", RUNNER_CLASS)
			addOptionElement(testElement, "deqp-package", package.module.name)
			caseListFile = getCaseListFileName(package,config)
			addOptionElement(testElement, "deqp-caselist-file", caseListFile)
			if caseListFile.startswith("gles3"):
				addOptionElement(testElement, "incremental-deqp-include-file", "gles3-incremental-deqp.txt")
			elif caseListFile.startswith("vk"):
				addOptionElement(testElement, "incremental-deqp-include-file", "vk-incremental-deqp.txt")
			# \todo [2015-10-16 kalle]: Replace with just command line? - requires simplifications in the runner/tests as well.
			if config.glconfig != None:
				addOptionElement(testElement, "deqp-gl-config-name", config.glconfig)

			if config.surfacetype != None:
				addOptionElement(testElement, "deqp-surface-type", config.surfacetype)

			if config.rotation != None:
				addOptionElement(testElement, "deqp-screen-rotation", config.rotation)

			if config.expectedRuntime != None:
				addOptionElement(testElement, "runtime-hint", config.expectedRuntime)

			if config.required:
				addOptionElement(testElement, "deqp-config-required", "true")

	insertXMLHeaders(mustpass, configElement)

	return configElement

class PatternSet:
	def __init__(self):
		self.namedPatternsTree = {}
		self.namedPatternsDict = {}
		self.wildcardPatternsDict = {}

def readPatternSets (mustpass):
	patternSets = {}
	for package in mustpass.packages:
		for cfg in package.configurations:
			for filter in cfg.filters:
				if not filter.key in patternSets:
					patternList = []
					for filename in filter.filenames:
						readPatternList(os.path.join(getSrcDir(mustpass), filename), patternList)
					patternSet = PatternSet()
					for pattern in patternList:
						if pattern.find('*') == -1:
							patternSet.namedPatternsDict[pattern] = 0
							t = patternSet.namedPatternsTree
							parts = pattern.split('.')
							for part in parts:
								t = t.setdefault(part, {})
						else:
							# We use regex instead of fnmatch because it's faster
							patternSet.wildcardPatternsDict[re.compile("^" + pattern.replace(".", r"\.").replace("*", ".*?") + "$")] = 0
					patternSets[filter.key] = patternSet
	return patternSets

def genMustpassFromLists (mustpass, moduleCaseLists):
	print("Generating mustpass '%s'" % mustpass.version)
	patternSets = readPatternSets(mustpass)

	for package in mustpass.packages:
		currentCaseList = moduleCaseLists[package.module]
		logging.debug("Reading " + currentCaseList.filePath)

		for config in package.configurations:
			# construct components of path to main destination file
			mainDstFileDir = getDstCaseListPath(mustpass)
			mainDstFileName = getCaseListFileName(package, config)
			mainDstFilePath = os.path.join(mainDstFileDir, mainDstFileName)
			mainGroupSubDir = mainDstFileName[:-4]

			if not os.path.exists(mainDstFileDir):
				os.makedirs(mainDstFileDir)
			mainDstFile = open(mainDstFilePath, 'w')
			print(mainDstFilePath)
			output_files = {}
			def openAndStoreFile(filePath, testFilePath, parentFile):
				if filePath not in output_files:
					try:
						print("    " + filePath)
						parentFile.write(mainGroupSubDir + "/" + testFilePath + "\n")
						currentDir = os.path.dirname(filePath)
						if not os.path.exists(currentDir):
							os.makedirs(currentDir)
						output_files[filePath] = open(filePath, 'w')

					except FileNotFoundError:
						print(f"File not found: {filePath}")
				return output_files[filePath]

<<<<<<< HEAD
			with open(currentCaseListFile, "r") as file:
				lastOutputFile = ""
				currentOutputFile = None
				for line in file:
					if not line.startswith("TEST: "):
						continue
					caseName = line.replace("TEST: ", "").strip("\n")
					caseParts = caseName.split(".")
					keep = True
					# Do the includes with the complex patterns first
					for filter in config.filters:
						if filter.type == Filter.TYPE_INCLUDE:
							keep = False
							patterns = patternSets[filter.key].wildcardPatternsDict
							for pattern in patterns.keys():
								keep = pattern.match(caseName)
								if keep:
									patterns[pattern] += 1
									break

							if not keep:
								t = patternSets[filter.key].namedPatternsTree
								if len(t.keys()) == 0:
									continue
								for part in caseParts:
									if part in t:
										t = t[part]
									else:
										t = None  # Not found
										break
								keep = t == {}
								if keep:
									patternSets[filter.key].namedPatternsDict[caseName] += 1

						# Do the excludes
						if filter.type == Filter.TYPE_EXCLUDE:
							patterns = patternSets[filter.key].wildcardPatternsDict
							for pattern in patterns.keys():
								discard = pattern.match(caseName)
								if discard:
									patterns[pattern] += 1
									keep = False
=======
			lastOutputFile = ""
			currentOutputFile = None
			for line in currentCaseList.sortedLines:
				if not line.startswith("TEST: "):
					continue
				caseName = line.replace("TEST: ", "").strip("\n")
				caseParts = caseName.split(".")
				keep = True
				# Do the includes with the complex patterns first
				for filter in config.filters:
					if filter.type == Filter.TYPE_INCLUDE:
						keep = False
						patterns = patternSets[filter.filename].wildcardPatternsDict
						for pattern in patterns.keys():
							keep = pattern.match(caseName)
							if keep:
								patterns[pattern] += 1
								break

						if not keep:
							t = patternSets[filter.filename].namedPatternsTree
							if len(t.keys()) == 0:
								continue
							for part in caseParts:
								if part in t:
									t = t[part]
								else:
									t = None  # Not found
>>>>>>> 4eda5fde
									break
							keep = t == {}
							if keep:
<<<<<<< HEAD
								t = patternSets[filter.key].namedPatternsTree
								if len(t.keys()) == 0:
									continue
								for part in caseParts:
									if part in t:
										t = t[part]
									else:
										t = None  # Not found
										break
								if t == {}:
									patternSets[filter.key].namedPatternsDict[caseName] += 1
									keep = False
						if not keep:
							break
=======
								patternSets[filter.filename].namedPatternsDict[caseName] += 1

					# Do the excludes
					if filter.type == Filter.TYPE_EXCLUDE:
						patterns = patternSets[filter.filename].wildcardPatternsDict
						for pattern in patterns.keys():
							discard = pattern.match(caseName)
							if discard:
								patterns[pattern] += 1
								keep = False
								break
						if keep:
							t = patternSets[filter.filename].namedPatternsTree
							if len(t.keys()) == 0:
								continue
							for part in caseParts:
								if part in t:
									t = t[part]
								else:
									t = None  # Not found
									break
							if t == {}:
								patternSets[filter.filename].namedPatternsDict[caseName] += 1
								keep = False
>>>>>>> 4eda5fde
					if not keep:
						break
				if not keep:
					continue

				parts = caseName.split('.')
				if len(config.listOfGroupsToSplit) > 0:
					if len(parts) > 2:
						groupName = parts[1].replace("_", "-")
						for splitPattern in config.listOfGroupsToSplit:
							splitParts = splitPattern.split(".")
							if len(splitParts) > 1 and caseName.startswith(splitPattern + "."):
								groupName = groupName + "/" + parts[2].replace("_", "-")
						filePath = os.path.join(mainDstFileDir, mainGroupSubDir, groupName + ".txt")
						if lastOutputFile != filePath:
							currentOutputFile = openAndStoreFile(filePath, groupName + ".txt", mainDstFile)
							lastOutputFile = filePath
						currentOutputFile.write(caseName + "\n")
				else:
					mainDstFile.write(caseName + "\n")

			# Check that all patterns have been used in the filters
			# This check will help identifying typos and patterns becoming stale
			for filter in config.filters:
				if filter.type == Filter.TYPE_INCLUDE:
					patternSet = patternSets[filter.key]
					for pattern, usage in patternSet.namedPatternsDict.items():
						if usage == 0:
							die("Case %s in file %s for module %s was never used!" % (pattern, filter.key, config.name))
					for pattern, usage in patternSet.wildcardPatternsDict.items():
						if usage == 0:
							die("Pattern %s in file %s for module %s was never used!" % (pattern, filter.key, config.name))

	# Generate XML
	specXML = genSpecXML(mustpass)
	specFilename = os.path.join(mustpass.project.path, mustpass.version, "mustpass.xml")

	print("  Writing spec: " + specFilename)
	writeFile(specFilename, prettifyXML(specXML).decode())

	# TODO: Which is the best selector mechanism?
	if (mustpass.version == "master"):
		androidTestXML		= genAndroidTestXml(mustpass)
		androidTestFilename	= os.path.join(mustpass.project.path, "AndroidTest.xml")

		print("  Writing AndroidTest.xml: " + androidTestFilename)
		writeFile(androidTestFilename, prettifyXML(androidTestXML).decode())

	print("Done!")


def genMustpassLists (mustpassLists, generator, buildCfg):
	moduleCaseLists = {}

	# Getting case lists involves invoking build, so we want to cache the results
	for mustpass in mustpassLists:
		for package in mustpass.packages:
			if not package.module in moduleCaseLists:
				moduleCaseLists[package.module] = readAndSortCaseList(buildCfg, generator, package.module)

	for mustpass in mustpassLists:
		genMustpassFromLists(mustpass, moduleCaseLists)

def parseCmdLineArgs ():
	parser = argparse.ArgumentParser(description = "Build Android CTS mustpass",
									 formatter_class=argparse.ArgumentDefaultsHelpFormatter)
	parser.add_argument("-b",
						"--build-dir",
						dest="buildDir",
						default=DEFAULT_BUILD_DIR,
						help="Temporary build directory")
	parser.add_argument("-t",
						"--build-type",
						dest="buildType",
						default="Debug",
						help="Build type")
	parser.add_argument("-c",
						"--deqp-target",
						dest="targetName",
						default=DEFAULT_TARGET,
						help="dEQP build target")
	return parser.parse_args()

def parseBuildConfigFromCmdLineArgs ():
	args = parseCmdLineArgs()
	return getBuildConfig(args.buildDir, args.targetName, args.buildType)<|MERGE_RESOLUTION|>--- conflicted
+++ resolved
@@ -310,50 +310,6 @@
 						print(f"File not found: {filePath}")
 				return output_files[filePath]
 
-<<<<<<< HEAD
-			with open(currentCaseListFile, "r") as file:
-				lastOutputFile = ""
-				currentOutputFile = None
-				for line in file:
-					if not line.startswith("TEST: "):
-						continue
-					caseName = line.replace("TEST: ", "").strip("\n")
-					caseParts = caseName.split(".")
-					keep = True
-					# Do the includes with the complex patterns first
-					for filter in config.filters:
-						if filter.type == Filter.TYPE_INCLUDE:
-							keep = False
-							patterns = patternSets[filter.key].wildcardPatternsDict
-							for pattern in patterns.keys():
-								keep = pattern.match(caseName)
-								if keep:
-									patterns[pattern] += 1
-									break
-
-							if not keep:
-								t = patternSets[filter.key].namedPatternsTree
-								if len(t.keys()) == 0:
-									continue
-								for part in caseParts:
-									if part in t:
-										t = t[part]
-									else:
-										t = None  # Not found
-										break
-								keep = t == {}
-								if keep:
-									patternSets[filter.key].namedPatternsDict[caseName] += 1
-
-						# Do the excludes
-						if filter.type == Filter.TYPE_EXCLUDE:
-							patterns = patternSets[filter.key].wildcardPatternsDict
-							for pattern in patterns.keys():
-								discard = pattern.match(caseName)
-								if discard:
-									patterns[pattern] += 1
-									keep = False
-=======
 			lastOutputFile = ""
 			currentOutputFile = None
 			for line in currentCaseList.sortedLines:
@@ -366,7 +322,7 @@
 				for filter in config.filters:
 					if filter.type == Filter.TYPE_INCLUDE:
 						keep = False
-						patterns = patternSets[filter.filename].wildcardPatternsDict
+						patterns = patternSets[filter.key].wildcardPatternsDict
 						for pattern in patterns.keys():
 							keep = pattern.match(caseName)
 							if keep:
@@ -374,7 +330,7 @@
 								break
 
 						if not keep:
-							t = patternSets[filter.filename].namedPatternsTree
+							t = patternSets[filter.key].namedPatternsTree
 							if len(t.keys()) == 0:
 								continue
 							for part in caseParts:
@@ -382,31 +338,14 @@
 									t = t[part]
 								else:
 									t = None  # Not found
->>>>>>> 4eda5fde
 									break
 							keep = t == {}
 							if keep:
-<<<<<<< HEAD
-								t = patternSets[filter.key].namedPatternsTree
-								if len(t.keys()) == 0:
-									continue
-								for part in caseParts:
-									if part in t:
-										t = t[part]
-									else:
-										t = None  # Not found
-										break
-								if t == {}:
-									patternSets[filter.key].namedPatternsDict[caseName] += 1
-									keep = False
-						if not keep:
-							break
-=======
-								patternSets[filter.filename].namedPatternsDict[caseName] += 1
+								patternSets[filter.key].namedPatternsDict[caseName] += 1
 
 					# Do the excludes
 					if filter.type == Filter.TYPE_EXCLUDE:
-						patterns = patternSets[filter.filename].wildcardPatternsDict
+						patterns = patternSets[filter.key].wildcardPatternsDict
 						for pattern in patterns.keys():
 							discard = pattern.match(caseName)
 							if discard:
@@ -414,7 +353,7 @@
 								keep = False
 								break
 						if keep:
-							t = patternSets[filter.filename].namedPatternsTree
+							t = patternSets[filter.key].namedPatternsTree
 							if len(t.keys()) == 0:
 								continue
 							for part in caseParts:
@@ -424,9 +363,8 @@
 									t = None  # Not found
 									break
 							if t == {}:
-								patternSets[filter.filename].namedPatternsDict[caseName] += 1
+								patternSets[filter.key].namedPatternsDict[caseName] += 1
 								keep = False
->>>>>>> 4eda5fde
 					if not keep:
 						break
 				if not keep:
