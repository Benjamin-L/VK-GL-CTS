--- conflicted
+++ resolved
@@ -389,13 +389,12 @@
             for filter in config.filters:
                 if filter.type == Filter.TYPE_INCLUDE:
                     patternSet = patternSets[filter.key]
-<<<<<<< HEAD
 
                     def log_unused(patternsDict, kind):
                         log_count = 0
                         for pattern, usage in patternsDict.items():
                             if usage == 0:
-                                logging.warning("%s %s in file %s for module %s was never used!" % (kind, pattern, filter.key, config.name))
+                                logging.debug("%s %s in file %s for module %s was never used!" % (kind, pattern, filter.key, config.name))
                                 log_count += 1
                             if log_count > 100:
                                 logging.warning("Too many '%s unused' logs, the rest are not logged!" % kind)
@@ -403,14 +402,6 @@
 
                     log_unused(patternSet.namedPatternsDict, 'Case')
                     log_unused(patternSet.wildcardPatternsDict, 'Pattern')
-=======
-                    for pattern, usage in patternSet.namedPatternsDict.items():
-                        if usage == 0:
-                            logging.debug("Case %s in file %s for module %s was never used!" % (pattern, filter.key, config.name))
-                    for pattern, usage in patternSet.wildcardPatternsDict.items():
-                        if usage == 0:
-                            logging.debug("Pattern %s in file %s for module %s was never used!" % (pattern, filter.key, config.name))
->>>>>>> 78f6618e
 
     # Generate XML
     specXML = genSpecXML(mustpass)
